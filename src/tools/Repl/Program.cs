--- conflicted
+++ resolved
@@ -4,11 +4,12 @@
 
 using System;
 using System.Collections.Generic;
+using System.Globalization;
 using System.IO;
 using System.Linq;
 using System.Text;
 using System.Text.RegularExpressions;
-using Microsoft.CodeAnalysis.Options;
+using Microsoft.CodeAnalysis.Options;
 using Microsoft.PowerFx;
 using Microsoft.PowerFx.Core;
 using Microsoft.PowerFx.Core.Texl.Builtins;
@@ -19,44 +20,44 @@
     public static class ConsoleRepl
     {
         private static RecalcEngine _engine;
-
-        private const string OptionFormatTable = "FormatTable";
+
+        private const string OptionFormatTable = "FormatTable";
         private static bool _formatTable = true;
-
-        private const string OptionNumberIsFloat = "NumberIsFloat";
-        private static bool _numberIsFloat = false;
-
-        private const string OptionLargeCallDepth = "LargeCallDepth";
-        private static bool _largeCallDepth = false;
-
-        private static Features _features = Features.All;
+
+        private const string OptionNumberIsFloat = "NumberIsFloat";
+        private static bool _numberIsFloat = false;
+
+        private const string OptionLargeCallDepth = "LargeCallDepth";
+        private static bool _largeCallDepth = false;
+
+        private static Features _features = Features.All;
 
         private static void ResetEngine()
         {
-            var config = new PowerFxConfig(_features)
-            {
-            };
-
-            if (_largeCallDepth)
-            {
-                config.MaxCallDepth = 200;
-            }
-
-            Dictionary<string, string> options = new Dictionary<string, string>
-            {
-                { OptionFormatTable, OptionFormatTable },
-                { OptionNumberIsFloat, OptionNumberIsFloat },
-                { OptionLargeCallDepth, OptionLargeCallDepth }
-            };
+            var config = new PowerFxConfig(_features)
+            {
+            };
+
+            if (_largeCallDepth)
+            {
+                config.MaxCallDepth = 200;
+            }
+
+            Dictionary<string, string> options = new Dictionary<string, string>
+            {
+                { OptionFormatTable, OptionFormatTable },
+                { OptionNumberIsFloat, OptionNumberIsFloat },
+                { OptionLargeCallDepth, OptionLargeCallDepth }
+            };
             foreach (Features feature in (Features[])Enum.GetValues(typeof(Features)))
             {
-                options.Add(feature.ToString(), feature.ToString());
+                options.Add(feature.ToString(), feature.ToString());
             }
 
             config.SymbolTable.EnableMutationFunctions();
 
-            config.EnableSetFunction();
-            config.EnableParseJSONFunction();
+            config.EnableSetFunction();
+            config.EnableParseJSONFunction();
 
             config.AddFunction(new HelpFunction());
             config.AddFunction(new ResetFunction());
@@ -106,16 +107,10 @@
         // Pattern match for Set(x,y) so that we can define the variable
         public static bool TryMatchSet(string expr, out string arg0name, out FormulaValue varValue)
         {
-<<<<<<< HEAD
-            var parserOptions = new ParserOptions() { AllowsSideEffects = true };
-
-            var parse = _engine.Parse(expr);
-=======
             var parserOptions = _engine.GetDefaultParserOptionsCopy();
             parserOptions.AllowsSideEffects = true;
             
             var parse = Engine.Parse(expr, parserOptions, parserOptions.Culture);
->>>>>>> 0a6f0ff0
             if (parse.IsSuccess)
             {
                 if (parse.Root.Kind == Microsoft.PowerFx.Syntax.NodeKind.Call)
@@ -170,22 +165,14 @@
                     {
                         Console.WriteLine(varName + ": " + PrintResult(varValue));
                     }
-
-                    // Parse tree pretty printer: Parse( <expr> )
-                    else if ((match = Regex.Match(expr, @"^\s*Parse\((?<expr>.*)\)\s*$", RegexOptions.Singleline)).Success)
-                    {
-                        var opts = new ParserOptions() { AllowsSideEffects = true, NumberIsFloat = _numberIsFloat };
-                        var pr = _engine.Parse(match.Groups["expr"].Value, opts);
-                        Console.WriteLine(pr.ToString());
-                    }
-
-                    // IR pretty printer: IR( <expr> )
+
+                    // IR pretty printer: IR( <expr> )
                     else if ((match = Regex.Match(expr, @"^\s*IR\((?<expr>.*)\)\s*$", RegexOptions.Singleline)).Success)
-                    {
-                        var opts = new ParserOptions() { AllowsSideEffects = true, NumberIsFloat = _numberIsFloat };
-                        var cr = _engine.Check(match.Groups["expr"].Value, options: opts);
-                        var ir = cr.GetIR();
-                        Console.WriteLine(ir);
+                    {
+                        var opts = new ParserOptions() { AllowsSideEffects = true, NumberIsFloat = _numberIsFloat };
+                        var cr = _engine.Check(match.Groups["expr"].Value, options: opts);
+                        var ir = cr.GetIR();
+                        Console.WriteLine(ir);
                     }
 
                     // formula definition: <ident> = <formula>
@@ -558,30 +545,30 @@
                     _formatTable = value.Value;
                     return value;
                 }
-
-                if (option.Value.ToLower() == OptionNumberIsFloat.ToLower())
+
+                if (option.Value.ToLower(CultureInfo.InvariantCulture) == OptionNumberIsFloat.ToLower(CultureInfo.InvariantCulture))
                 {
                     _numberIsFloat = value.Value;
                     return value;
-                }
-
-                if (option.Value.ToLower() == OptionLargeCallDepth.ToLower())
-                {
-                    _largeCallDepth = value.Value;
+                }
+
+                if (option.Value.ToLower(CultureInfo.InvariantCulture) == OptionLargeCallDepth.ToLower(CultureInfo.InvariantCulture))
+                {
+                    _largeCallDepth = value.Value;
                     ResetEngine();
                     return value;
-                }
-
-                foreach (Features feature in (Features[])Enum.GetValues(typeof(Features)))
-                {
-                    if (option.Value.ToLower() == feature.ToString().ToLower())
-                    {
-                        _features = _features & ~feature | (value.Value ? feature : Features.None);
-                        ResetEngine();
-                        return value;
-                    }
-                }
-
+                }
+
+                foreach (Features feature in (Features[])Enum.GetValues(typeof(Features)))
+                {
+                    if (option.Value.ToLower(CultureInfo.InvariantCulture) == feature.ToString().ToLower(CultureInfo.InvariantCulture))
+                    {
+                        _features = _features & ~feature | (value.Value ? feature : Features.None);
+                        ResetEngine();
+                        return value;
+                    }
+                }
+
                 return FormulaValue.NewError(new ExpressionError()
                 {
                         Kind = ErrorKind.InvalidArgument,
