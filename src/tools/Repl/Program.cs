--- conflicted
+++ resolved
@@ -4,10 +4,10 @@
 
 using System;
 using System.Collections.Generic;
-using System.Globalization;
+using System.Globalization;
 using System.IO;
 using System.Linq;
-using System.Reflection;
+using System.Reflection;
 using System.Text;
 using System.Text.RegularExpressions;
 using Microsoft.PowerFx;
@@ -20,65 +20,62 @@
     public static class ConsoleRepl
     {
         private static RecalcEngine _engine;
-
+
         private const string OptionFormatTable = "FormatTable";
         private static bool _formatTable = true;
 
-        private const string OptionNumberIsFloat = "NumberIsFloat";
-        private static bool _numberIsFloat = false;
-
-        private const string OptionLargeCallDepth = "LargeCallDepth";
-        private static bool _largeCallDepth = false;
-
-        private const string OptionFeaturesNone = "FeaturesNone";
-
-        private const string OptionPowerFxV1 = "PowerFxV1";
-
-        private static readonly Features _features = Features.PowerFxV1;
+        private const string OptionNumberIsFloat = "NumberIsFloat";
+        private static bool _numberIsFloat = false;
+
+        private const string OptionLargeCallDepth = "LargeCallDepth";
+        private static bool _largeCallDepth = false;
+
+        private const string OptionFeaturesNone = "FeaturesNone";
+
+        private const string OptionPowerFxV1 = "PowerFxV1";
+
+        private static readonly Features _features = Features.PowerFxV1;
 
         private static void ResetEngine()
         {
-            var config = new PowerFxConfig(_features)
-            {
-            };
-
-            if (_largeCallDepth)
-            {
-                config.MaxCallDepth = 200;
-            }
-
-            Dictionary<string, string> options = new Dictionary<string, string>
-            {
-                { OptionFormatTable, OptionFormatTable },
-                { OptionNumberIsFloat, OptionNumberIsFloat },
-                { OptionLargeCallDepth, OptionLargeCallDepth },
-<<<<<<< HEAD
-                { OptionFeaturesNone, OptionFeaturesNone },
-                { OptionPowerFxV1, OptionPowerFxV1 }
-=======
->>>>>>> 0d3f05ec
-            };
-
-            foreach (var featureProperty in typeof(Features).GetProperties(BindingFlags.Instance | BindingFlags.Public | BindingFlags.NonPublic))
-            {
-                if (featureProperty.PropertyType == typeof(bool) && featureProperty.CanWrite)
-                {
-                    var feature = featureProperty.Name;
-                    options.Add(feature.ToString(), feature.ToString());
-                }
+            var config = new PowerFxConfig(_features)
+            {
+            };
+
+            if (_largeCallDepth)
+            {
+                config.MaxCallDepth = 200;
+            }
+
+            Dictionary<string, string> options = new Dictionary<string, string>
+            {
+                { OptionFormatTable, OptionFormatTable },
+                { OptionNumberIsFloat, OptionNumberIsFloat },
+                { OptionLargeCallDepth, OptionLargeCallDepth },
+                { OptionFeaturesNone, OptionFeaturesNone },
+                { OptionPowerFxV1, OptionPowerFxV1 }
+            };
+
+            foreach (var featureProperty in typeof(Features).GetProperties(BindingFlags.Instance | BindingFlags.Public | BindingFlags.NonPublic))
+            {
+                if (featureProperty.PropertyType == typeof(bool) && featureProperty.CanWrite)
+                {
+                    var feature = featureProperty.Name;
+                    options.Add(feature.ToString(), feature.ToString());
+                }
             }
 
             config.SymbolTable.EnableMutationFunctions();
 
-            config.EnableSetFunction();
-            config.EnableParseJSONFunction();
+            config.EnableSetFunction();
+            config.EnableParseJSONFunction();
 
             config.AddFunction(new HelpFunction());
             config.AddFunction(new ResetFunction());
             config.AddFunction(new ExitFunction());
             config.AddFunction(new OptionFunction());
             config.AddFunction(new ResetImportFunction());
-            config.AddFunction(new ImportFunction1Arg());
+            config.AddFunction(new ImportFunction1Arg());
             config.AddFunction(new ImportFunction2Arg());
 
             var optionsSet = new OptionSet("Options", DisplayNameUtility.MakeUnique(options));
@@ -96,8 +93,8 @@
 
             var version = typeof(RecalcEngine).Assembly.GetName().Version.ToString();
             Console.WriteLine($"Microsoft Power Fx Console Formula REPL, Version {version}");
-
-            foreach (var propertyInfo in typeof(Features).GetProperties(System.Reflection.BindingFlags.Instance | System.Reflection.BindingFlags.Public | System.Reflection.BindingFlags.NonPublic))
+
+            foreach (var propertyInfo in typeof(Features).GetProperties(System.Reflection.BindingFlags.Instance | System.Reflection.BindingFlags.Public | System.Reflection.BindingFlags.NonPublic))
             {
                 if (propertyInfo.PropertyType == typeof(bool) && ((bool)propertyInfo.GetValue(_engine.Config.Features)) == true)
                 {
@@ -124,7 +121,7 @@
         {
             var parserOptions = _engine.GetDefaultParserOptionsCopy();
             parserOptions.AllowsSideEffects = true;
-
+
             var parse = Engine.Parse(expr, options: parserOptions);
             if (parse.IsSuccess)
             {
@@ -180,28 +177,28 @@
                     {
                         Console.WriteLine(varName + ": " + PrintResult(varValue));
                         output?.WriteLine(varName + ": " + PrintResult(varValue));
-                    }
-
-                    // IR pretty printer: IR( <expr> )
-                    else if ((match = Regex.Match(expr, @"^\s*IR\((?<expr>.*)\)\s*$", RegexOptions.Singleline)).Success)
-                    {
-                        var opts = new ParserOptions() { AllowsSideEffects = true, NumberIsFloat = _numberIsFloat };
-                        var cr = _engine.Check(match.Groups["expr"].Value, options: opts);
-                        var ir = cr.PrintIR();
-                        Console.WriteLine(ir);
-                        output?.WriteLine(ir);
+                    }
+
+                    // IR pretty printer: IR( <expr> )
+                    else if ((match = Regex.Match(expr, @"^\s*IR\((?<expr>.*)\)\s*$", RegexOptions.Singleline)).Success)
+                    {
+                        var opts = new ParserOptions() { AllowsSideEffects = true, NumberIsFloat = _numberIsFloat };
+                        var cr = _engine.Check(match.Groups["expr"].Value, options: opts);
+                        var ir = cr.PrintIR();
+                        Console.WriteLine(ir);
+                        output?.WriteLine(ir);
                     }
 
                     // named formula definition: <ident> = <formula>
-                    else if ((match = Regex.Match(expr, @"^\s*(?<ident>(\w+|'([^']|'')+'))\s*=(?<formula>.*)$", RegexOptions.Singleline)).Success &&
-                              !Regex.IsMatch(match.Groups["ident"].Value, "^\\d") &&
-                              match.Groups["ident"].Value != "true" && match.Groups["ident"].Value != "false" && match.Groups["ident"].Value != "blank")
-                    {
-                        var ident = match.Groups["ident"].Value;
-                        if (ident.StartsWith('\''))
-                        {
-                            ident = ident.Substring(1, ident.Length - 2).Replace("''", "'", StringComparison.Ordinal);
-                        }
+                    else if ((match = Regex.Match(expr, @"^\s*(?<ident>(\w+|'([^']|'')+'))\s*=(?<formula>.*)$", RegexOptions.Singleline)).Success &&
+                              !Regex.IsMatch(match.Groups["ident"].Value, "^\\d") &&
+                              match.Groups["ident"].Value != "true" && match.Groups["ident"].Value != "false" && match.Groups["ident"].Value != "blank")
+                    {
+                        var ident = match.Groups["ident"].Value;
+                        if (ident.StartsWith('\''))
+                        {
+                            ident = ident.Substring(1, ident.Length - 2).Replace("''", "'", StringComparison.Ordinal);
+                        }
 
                         _engine.SetFormula(ident, match.Groups["formula"].Value, OnUpdate);
                     }
@@ -223,25 +220,25 @@
                         var opts = new ParserOptions() { AllowsSideEffects = true, NumberIsFloat = _numberIsFloat };
                         var result = _engine.Eval(expr, options: opts);
 
-                        if (output != null)
-                        {
-                            // same algorithm used by BaseRunner.cs
-                            var sb = new StringBuilder();
-                            var settings = new FormulaValueSerializerSettings()
-                            {
-                                UseCompactRepresentation = true,
-                            };
-
-                            // Serializer will produce a human-friedly representation of the value
-                            result.ToExpression(sb, settings);
-
-                            output.Write(sb.ToString() + "\n\n");
+                        if (output != null)
+                        {
+                            // same algorithm used by BaseRunner.cs
+                            var sb = new StringBuilder();
+                            var settings = new FormulaValueSerializerSettings()
+                            {
+                                UseCompactRepresentation = true,
+                            };
+
+                            // Serializer will produce a human-friedly representation of the value
+                            result.ToExpression(sb, settings);
+
+                            output.Write(sb.ToString() + "\n\n");
                         }
 
                         if (result is ErrorValue errorValue)
                         {
-                            Console.ForegroundColor = ConsoleColor.Red;
-                            Console.WriteLine($"Error: {errorValue.Errors[0].Kind} - {errorValue.Errors[0].Message}");
+                            Console.ForegroundColor = ConsoleColor.Red;
+                            Console.WriteLine($"Error: {errorValue.Errors[0].Kind} - {errorValue.Errors[0].Message}");
                             Console.ResetColor();
                         }
                         else
@@ -382,20 +379,20 @@
                 }
                 while (!Regex.IsMatch(exprOne, "^\\s*$") && (parenCount != 0 || Regex.IsMatch(exprOne, "(=|=\\>)\\s*$")));
 
-                if (echo)
-                {
-                    // skip >> for comments and setup
-                    if (Regex.IsMatch(exprPartial, "^\\s*//") || Regex.IsMatch(exprPartial, "^#SETUP"))
-                    {
-                        Console.Write(exprPartial);
-                        output?.Write(exprPartial + "\n");
-                        usefulCount = 0;
-                    }
+                if (echo)
+                {
+                    // skip >> for comments and setup
+                    if (Regex.IsMatch(exprPartial, "^\\s*//") || Regex.IsMatch(exprPartial, "^#SETUP"))
+                    {
+                        Console.Write(exprPartial);
+                        output?.Write(exprPartial + "\n");
+                        usefulCount = 0;
+                    }
                     else if (!Regex.IsMatch(exprPartial, "^\\s*$"))
                     {
-                        Console.Write("\n>> " + exprPartial);
+                        Console.Write("\n>> " + exprPartial);
                         output?.Write(">> " + exprPartial);
-                    }
+                    }
                 }
             }
             while (usefulCount == 0);
@@ -450,7 +447,7 @@
                     resultString = "<table>";
                 }
                 else
-                {
+                {
                     var columnCount = 0;
                     foreach (var row in table.Rows)
                     {
@@ -559,13 +556,13 @@
                 }
             }
             else
-            {
+            {
                 var sb = new StringBuilder();
                 var settings = new FormulaValueSerializerSettings()
                 {
                     UseCompactRepresentation = true,
-                };
-                value.ToExpression(sb, settings);
+                };
+                value.ToExpression(sb, settings);
 
                 resultString = sb.ToString();
             }
@@ -606,56 +603,56 @@
                     _formatTable = value.Value;
                     return value;
                 }
-
+
                 if (option.Value.ToLower(CultureInfo.InvariantCulture) == OptionNumberIsFloat.ToLower(CultureInfo.InvariantCulture))
                 {
                     _numberIsFloat = value.Value;
                     return value;
-                }
-
+                }
+
                 if (option.Value.ToLower(CultureInfo.InvariantCulture) == OptionLargeCallDepth.ToLower(CultureInfo.InvariantCulture))
                 {
-                    _largeCallDepth = value.Value;
+                    _largeCallDepth = value.Value;
                     ResetEngine();
                     return value;
-                }
-
+                }
+
                 if (option.Value.ToLower(CultureInfo.InvariantCulture) == OptionPowerFxV1.ToLower(CultureInfo.InvariantCulture))
-                {
-                    foreach (var prop in typeof(Features).GetProperties(BindingFlags.Instance | BindingFlags.Public | BindingFlags.NonPublic))
-                    {
-                        if (prop.PropertyType == typeof(bool) && prop.CanWrite && (bool)prop.GetValue(Features.PowerFxV1))
-                        {
-                            prop.SetValue(_features, value.Value);
-                        }
-                    }
-
+                {
+                    foreach (var prop in typeof(Features).GetProperties(BindingFlags.Instance | BindingFlags.Public | BindingFlags.NonPublic))
+                    {
+                        if (prop.PropertyType == typeof(bool) && prop.CanWrite && (bool)prop.GetValue(Features.PowerFxV1))
+                        {
+                            prop.SetValue(_features, value.Value);
+                        }
+                    }
+
                     ResetEngine();
                     return value;
-                }
-
+                }
+
                 if (option.Value.ToLower(CultureInfo.InvariantCulture) == OptionFeaturesNone.ToLower(CultureInfo.InvariantCulture))
-                {
-                    foreach (var prop in typeof(Features).GetProperties(BindingFlags.Instance | BindingFlags.Public | BindingFlags.NonPublic))
-                    {
-                        if (prop.PropertyType == typeof(bool) && prop.CanWrite)
-                        {
-                            prop.SetValue(_features, value.Value);
-                        }
-                    }
-
+                {
+                    foreach (var prop in typeof(Features).GetProperties(BindingFlags.Instance | BindingFlags.Public | BindingFlags.NonPublic))
+                    {
+                        if (prop.PropertyType == typeof(bool) && prop.CanWrite)
+                        {
+                            prop.SetValue(_features, value.Value);
+                        }
+                    }
+
                     ResetEngine();
                     return value;
-                }
-
-                var featureProperty = typeof(Features).GetProperty(option.Value, BindingFlags.Instance | BindingFlags.Public | BindingFlags.NonPublic);
-                if (featureProperty?.CanWrite == true)
-                {
-                    featureProperty.SetValue(_features, value.Value);
-                    ResetEngine();
-                    return value;
-                }
-
+                }
+
+                var featureProperty = typeof(Features).GetProperty(option.Value, BindingFlags.Instance | BindingFlags.Public | BindingFlags.NonPublic);
+                if (featureProperty?.CanWrite == true)
+                {
+                    featureProperty.SetValue(_features, value.Value);
+                    ResetEngine();
+                    return value;
+                }
+
                 return FormulaValue.NewError(new ExpressionError()
                 {
                         Kind = ErrorKind.InvalidArgument,
@@ -663,13 +660,13 @@
                         Message = $"Invalid option name: {option.Value}."
                 });
             }
-        }
+        }
 
         private class ImportFunction1Arg : ReflectionFunction
         {
             public BooleanValue Execute(StringValue fileNameSV)
             {
-                var if2 = new ImportFunction2Arg();
+                var if2 = new ImportFunction2Arg();
                 return if2.Execute(fileNameSV, null);
             }
         }
@@ -682,16 +679,16 @@
                 if (File.Exists(fileName))
                 {
                     TextReader fileReader = new StreamReader(fileName);
-                    TextWriter outputWriter = null;
-
-                    if (outputSV != null)
-                    {
-                        outputWriter = new StreamWriter(outputSV.Value);
-                    }
+                    TextWriter outputWriter = null;
+
+                    if (outputSV != null)
+                    {
+                        outputWriter = new StreamWriter(outputSV.Value);
+                    }
 
                     ConsoleRepl.REPL(fileReader, true, outputWriter);
                     fileReader.Close();
-                    outputWriter?.Close();
+                    outputWriter?.Close();
                 }
                 else
                 {
@@ -725,9 +722,9 @@
             {
                 var column = 0;
                 var funcList = string.Empty;
-                List<string> funcNames = _engine.SupportedFunctions.FunctionNames.ToList();
+                List<string> funcNames = _engine.SupportedFunctions.FunctionNames.ToList();
                 
-                funcNames.Sort();
+                funcNames.Sort();
                 foreach (var func in funcNames)
                 {
                     funcList += $"  {func,-14}";
