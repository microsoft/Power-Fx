﻿<?xml version="1.0" encoding="UTF-8" standalone="yes"?>
<root>
  <!-- 
    Microsoft ResX Schema 
    
    Version 2.0
    
    The primary goals of this format is to allow a simple XML format 
    that is mostly human readable. The generation and parsing of the 
    various data types are done through the TypeConverter classes 
    associated with the data types.
    
    Example:
    
    ... ado.net/XML headers & schema ...
    <resheader name="resmimetype">text/microsoft-resx</resheader>
    <resheader name="version">2.0</resheader>
    <resheader name="reader">System.Resources.ResXResourceReader, System.Windows.Forms, ...</resheader>
    <resheader name="writer">System.Resources.ResXResourceWriter, System.Windows.Forms, ...</resheader>
    <data name="Name1"><value>this is my long string</value><comment>this is a comment</comment></data>
    <data name="Color1" type="System.Drawing.Color, System.Drawing">Blue</data>
    <data name="Bitmap1" mimetype="application/x-microsoft.net.object.binary.base64">
        <value>[base64 mime encoded serialized .NET Framework object]</value>
    </data>
    <data name="Icon1" type="System.Drawing.Icon, System.Drawing" mimetype="application/x-microsoft.net.object.bytearray.base64">
        <value>[base64 mime encoded string representing a byte array form of the .NET Framework object]</value>
        <comment>This is a comment</comment>
    </data>
                
    There are any number of "resheader" rows that contain simple 
    name/value pairs.
    
    Each data row contains a name, and value. The row also contains a 
    type or mimetype. Type corresponds to a .NET class that support 
    text/value conversion through the TypeConverter architecture. 
    Classes that don't support this are serialized and stored with the 
    mimetype set.
    
    The mimetype is used for serialized objects, and tells the 
    ResXResourceReader how to depersist the object. This is currently not 
    extensible. For a given mimetype the value must be set accordingly:
    
    Note - application/x-microsoft.net.object.binary.base64 is the format 
    that the ResXResourceWriter will generate, however the reader can 
    read any of the formats listed below.
    
    mimetype: application/x-microsoft.net.object.binary.base64
    value   : The object must be serialized with 
            : System.Runtime.Serialization.Formatters.Binary.BinaryFormatter
            : and then encoded with base64 encoding.
    
    mimetype: application/x-microsoft.net.object.soap.base64
    value   : The object must be serialized with 
            : System.Runtime.Serialization.Formatters.Soap.SoapFormatter
            : and then encoded with base64 encoding.

    mimetype: application/x-microsoft.net.object.bytearray.base64
    value   : The object must be serialized into a byte array 
            : using a System.ComponentModel.TypeConverter
            : and then encoded with base64 encoding.
    -->
  <xsd:schema id="root" xmlns="" xmlns:xsd="http://www.w3.org/2001/XMLSchema" xmlns:msdata="urn:schemas-microsoft-com:xml-msdata">
    <xsd:import namespace="http://www.w3.org/XML/1998/namespace" />
    <xsd:element name="root" msdata:IsDataSet="true">
      <xsd:complexType>
        <xsd:choice maxOccurs="unbounded">
          <xsd:element name="metadata">
            <xsd:complexType>
              <xsd:sequence>
                <xsd:element name="value" type="xsd:string" minOccurs="0" />
              </xsd:sequence>
              <xsd:attribute name="name" use="required" type="xsd:string" />
              <xsd:attribute name="type" type="xsd:string" />
              <xsd:attribute name="mimetype" type="xsd:string" />
              <xsd:attribute ref="xml:space" />
            </xsd:complexType>
          </xsd:element>
          <xsd:element name="assembly">
            <xsd:complexType>
              <xsd:attribute name="alias" type="xsd:string" />
              <xsd:attribute name="name" type="xsd:string" />
            </xsd:complexType>
          </xsd:element>
          <xsd:element name="data">
            <xsd:complexType>
              <xsd:sequence>
                <xsd:element name="value" type="xsd:string" minOccurs="0" msdata:Ordinal="1" />
                <xsd:element name="comment" type="xsd:string" minOccurs="0" msdata:Ordinal="2" />
              </xsd:sequence>
              <xsd:attribute name="name" type="xsd:string" use="required" msdata:Ordinal="1" />
              <xsd:attribute name="type" type="xsd:string" msdata:Ordinal="3" />
              <xsd:attribute name="mimetype" type="xsd:string" msdata:Ordinal="4" />
              <xsd:attribute ref="xml:space" />
            </xsd:complexType>
          </xsd:element>
          <xsd:element name="resheader">
            <xsd:complexType>
              <xsd:sequence>
                <xsd:element name="value" type="xsd:string" minOccurs="0" msdata:Ordinal="1" />
              </xsd:sequence>
              <xsd:attribute name="name" type="xsd:string" use="required" />
            </xsd:complexType>
          </xsd:element>
        </xsd:choice>
      </xsd:complexType>
    </xsd:element>
  </xsd:schema>
  <resheader name="resmimetype">
    <value>text/microsoft-resx</value>
  </resheader>
  <resheader name="version">
    <value>2.0</value>
  </resheader>
  <resheader name="reader">
    <value>System.Resources.ResXResourceReader, System.Windows.Forms, Version=4.0.0.0, Culture=neutral, PublicKeyToken=b77a5c561934e089</value>
  </resheader>
  <resheader name="writer">
    <value>System.Resources.ResXResourceWriter, System.Windows.Forms, Version=4.0.0.0, Culture=neutral, PublicKeyToken=b77a5c561934e089</value>
  </resheader>
  <data name="ListItemSingleQuotedFormat" xml:space="preserve">
    <value>'{0}'</value>
    <comment>The format for single quoting a list item.</comment>
  </data>
  <data name="AboutIf" xml:space="preserve">
    <value>Checks if any one of the specified conditions are met and returns the corresponding value. If none of the conditions are met, the function returns the specified default value.</value>
    <comment>Description of 'If' function.</comment>
  </data>
  <data name="IfArgCond" xml:space="preserve">
    <value>logical_test</value>
    <comment>function_parameter - First parameter for the If function, the condition that will be evaluated. Translate this string. Maintain as a single word (do not add spaces).</comment>
  </data>
  <data name="IfArgTrueValue" xml:space="preserve">
    <value>true_value</value>
    <comment>function_parameter - Second parameter for the If function, an expression which will be evaluated if the first parameter is true. Translate this string. Maintain as a single word (do not add spaces).</comment>
  </data>
  <data name="IfArgElseValue" xml:space="preserve">
    <value>else_value</value>
    <comment>function_parameter - Third parameter for the If function, an expression which will be evaluated if the first parameter is false. Translate this string. Maintain as a single word (do not add spaces).</comment>
  </data>
  <data name="AboutIf_logical_test" xml:space="preserve">
    <value>A condition that results in a boolean value.</value>
  </data>
  <data name="AboutIf_true_value" xml:space="preserve">
    <value>An expression that provides the result of If when the condition is true.</value>
    <comment>{Locked=If}</comment>
  </data>
  <data name="AboutIf_else_value" xml:space="preserve">
    <value>An expression that provides the result of If when all specified conditions are false.</value>
    <comment>{Locked=If}</comment>
  </data>
  <data name="AboutSwitch" xml:space="preserve">
    <value>Matches the result of a formula with a series of values. When a match is found, a corresponding formula is evaluated and returned. If no matches are found, the last default formula is evaluated and returned.</value>
    <comment>Description of 'Switch' function.</comment>
  </data>
  <data name="SwitchExpression" xml:space="preserve">
    <value>switch_value</value>
    <comment>function_parameter - First parameter for the Switch function, the value to compare against each 'match_value' parameter passed to the function. Translate this string. Maintain as a single word (do not add spaces).</comment>
  </data>
  <data name="SwitchDefaultReturn" xml:space="preserve">
    <value>default_result</value>
    <comment>function_parameter - Last optional parameter for the Switch function, formula evaluated and returned when there is no match found. Translate this string. Maintain as a single word (do not add spaces).</comment>
  </data>
  <data name="SwitchCaseExpr" xml:space="preserve">
    <value>match_value</value>
    <comment>function_parameter - match_value parameter for the Switch function, the value that will be matched with switch_value. Translate this string. Maintain as a single word (do not add spaces).</comment>
  </data>
  <data name="SwitchCaseArg" xml:space="preserve">
    <value>match_result</value>
    <comment>function_parameter - result statement to return when match is found. Translate this string. Maintain as a single word (do not add spaces).</comment>
  </data>
  <data name="AboutSwitch_switch_value" xml:space="preserve">
    <value>Value to compare against each match_value.</value>
    <comment>The term 'match_value' should be translated the same way as the resource with the key 'SwitchCaseExpr'</comment>
  </data>
  <data name="AboutSwitch_match_value" xml:space="preserve">
    <value>Value to match with switch_value.</value>
    <comment>The term 'switch_value' should be translated the same way as the resource with the key 'SwitchExpression'</comment>
  </data>
  <data name="AboutSwitch_match_result" xml:space="preserve">
    <value>Formula to evaluate and return if match is found.</value>
  </data>
  <data name="AboutSwitch_default_result" xml:space="preserve">
    <value>Formula to evaluate and return if no matches are found.</value>
  </data>
  <data name="AboutAnd" xml:space="preserve">
    <value>Checks whether all arguments are true, and returns true if all arguments are true.</value>
    <comment>Description of 'And' function.</comment>
  </data>
  <data name="AboutOr" xml:space="preserve">
    <value>Checks whether any of the arguments are true, and returns true or false. Returns false only if all arguments are false.</value>
    <comment>Description of 'Or' function.</comment>
  </data>
  <data name="AboutNot" xml:space="preserve">
    <value>Changes false to true and true to false.</value>
    <comment>Description of 'Not' function.</comment>
  </data>
  <data name="LogicalFuncParam" xml:space="preserve">
    <value>logical</value>
    <comment>function_parameter - Parameter for logical functions (And, Or, Not), an expression with a true/false value.</comment>
  </data>
  <data name="AboutAnd_logical" xml:space="preserve">
    <value>A logical expression to factor into the And operation.</value>
  </data>
  <data name="AboutOr_logical" xml:space="preserve">
    <value>A logical expression to factor into the Or operation.</value>
  </data>
  <data name="AboutNot_logical" xml:space="preserve">
    <value>A logical expression to negate.</value>
  </data>
  <data name="AboutCount" xml:space="preserve">
    <value>Counts the numeric values in the specified column.</value>
    <comment>Description of 'Count' function.</comment>
  </data>
  <data name="AboutCountA" xml:space="preserve">
    <value>Counts the number of rows in the column that are not empty.</value>
    <comment>Description of 'CountA' function.</comment>
  </data>
  <data name="AboutCountRows" xml:space="preserve">
    <value>Counts the number of rows in the input table or collection.</value>
    <comment>Description of 'CountRows' function.</comment>
  </data>
  <data name="CountArg1" xml:space="preserve">
    <value>source</value>
    <comment>function_parameter - First argument to the Count function - the source to have its elements counted.</comment>
  </data>
  <data name="AboutCount_source" xml:space="preserve">
    <value>A column of values to count.</value>
  </data>
  <data name="AboutCountA_source" xml:space="preserve">
    <value>A column of values to count.</value>
  </data>
  <data name="AboutCountRows_source" xml:space="preserve">
    <value>A table whose rows will be counted.</value>
  </data>
  <data name="AboutCountIf" xml:space="preserve">
    <value>Counts the number of rows that meet the given condition.</value>
    <comment>Description of 'CountIf' function.</comment>
  </data>
  <data name="CountIfArg1" xml:space="preserve">
    <value>source</value>
    <comment>function_parameter - First argument to the CountIf function - the source to have its elements counted.</comment>
  </data>
  <data name="CountIfArg2" xml:space="preserve">
    <value>condition</value>
    <comment>function_parameter - Second argument to the CountIf function - the condition to be evaluated for which the items will be counted.</comment>
  </data>
  <data name="AboutCountIf_source" xml:space="preserve">
    <value>A table where rows that meet certain criteria will be counted.</value>
  </data>
  <data name="AboutCountIf_condition" xml:space="preserve">
    <value>An expression evaluated for each row, that specifies whether the row should be counted.</value>
  </data>
  <data name="AboutSumT" xml:space="preserve">
    <value>Returns the sum of the numbers the expression evaluates to in the context of the table.</value>
    <comment>Description of 'SumT' function.</comment>
  </data>
  <data name="AboutMaxT" xml:space="preserve">
    <value>Returns the largest value the expression evaluates to in the context of the table.</value>
    <comment>Description of 'MaxT' function.</comment>
  </data>
  <data name="AboutMinT" xml:space="preserve">
    <value>Returns the smallest value the expression evaluates to in the context of the table.</value>
    <comment>Description of 'MinT' function.</comment>
  </data>
  <data name="AboutAverageT" xml:space="preserve">
    <value>Returns the average (arithmetic mean) of the numbers the expression evaluates to in the context of the table.</value>
    <comment>Description of 'AverageT' function.</comment>
  </data>
  <data name="StatisticalTArg1" xml:space="preserve">
    <value>source</value>
    <comment>function_parameter - First argument to statistical aggregation functions (Sum, Average, StdevP, ...) - the source to have its elements aggregated.</comment>
  </data>
  <data name="StatisticalTArg2" xml:space="preserve">
    <value>expression</value>
    <comment>function_parameter - Second argument to statistical aggregation functions (Sum, Average, StdevP, ...) - the expression to be applied to the elements.</comment>
  </data>
  <data name="AboutMin_source" xml:space="preserve">
    <value>A table over which this min operation will be computed.</value>
  </data>
  <data name="AboutMin_expression" xml:space="preserve">
    <value>An expression evaluated over each row in the input table, that provides numeric values for this min operation.</value>
  </data>
  <data name="AboutMax_source" xml:space="preserve">
    <value>A table over which this max operation will be computed.</value>
  </data>
  <data name="AboutMax_expression" xml:space="preserve">
    <value>An expression evaluated over each row in the input table, that provides numeric values for this max operation.</value>
  </data>
  <data name="AboutAverage_source" xml:space="preserve">
    <value>A table over which this average operation will be computed.</value>
  </data>
  <data name="AboutAverage_expression" xml:space="preserve">
    <value>An expression evaluated over each row in the input table, that provides numeric values for this average operation.</value>
  </data>
  <data name="AboutSum_source" xml:space="preserve">
    <value>A table over which this sum operation will be computed.</value>
  </data>
  <data name="AboutSum_expression" xml:space="preserve">
    <value>An expression evaluated over each row in the input table, that provides numeric values for this sum operation.</value>
  </data>
  <data name="AboutSum" xml:space="preserve">
    <value>Returns the sum of its arguments.</value>
    <comment>Description of 'Sum' function.</comment>
  </data>
  <data name="AboutMax" xml:space="preserve">
    <value>Returns the largest value in a set of values. Ignores logical values and text.</value>
    <comment>Description of 'Max' function.</comment>
  </data>
  <data name="AboutMin" xml:space="preserve">
    <value>Returns the smallest value in a set of values. Ignores logical values and text.</value>
    <comment>Description of 'Min' function.</comment>
  </data>
  <data name="AboutAverage" xml:space="preserve">
    <value>Returns the average (arithmetic mean) of its arguments.</value>
    <comment>Description of 'Average' function.</comment>
  </data>
  <data name="StatisticalArg" xml:space="preserve">
    <value>number</value>
    <comment>function_parameter - Argument to statistical functions (Sum, Average, StdevP, ...) - one of the values to be aggregated.</comment>
  </data>
  <data name="AboutSum_number" xml:space="preserve">
    <value>A numeric value for this sum operation.</value>
  </data>
  <data name="AboutMin_number" xml:space="preserve">
    <value>A numeric value for this min operation.</value>
  </data>
  <data name="AboutMax_number" xml:space="preserve">
    <value>A numeric value for this max operation.</value>
  </data>
  <data name="AboutAverage_number" xml:space="preserve">
    <value>A numeric value for this average operation.</value>
  </data>
  <data name="AboutAddColumns" xml:space="preserve">
    <value>Returns a table with new columns computed by evaluating all 'expression' over 'source'.</value>
    <comment>Description of 'AddColumns' function. 'expression' is the third parameter of the function, so it should be translated the same way as 'AddColumnsArg3'; 'source' is the first parameter of the function, so it should be translated as 'AddColumnsArg1'</comment>
  </data>
  <data name="AddColumnsArg1" xml:space="preserve">
    <value>source</value>
    <comment>function_parameter - First argument to the AddColumns function - the source to have columns added to.</comment>
  </data>
  <data name="AddColumnsArg2" xml:space="preserve">
    <value>column</value>
    <comment>function_parameter - Second argument to the AddColumns function - the name of the column to be added.</comment>
  </data>
  <data name="AddColumnsArg3" xml:space="preserve">
    <value>expression</value>
    <comment>function_parameter - Third argument to the AddColumns function - the expression used to create the new column.</comment>
  </data>
  <data name="AboutAddColumns_source" xml:space="preserve">
    <value>A table or record to add columns to.</value>
    <comment>AddColumns Parameter.</comment>
  </data>
  <data name="AboutAddColumns_column" xml:space="preserve">
    <value>A unique column name.</value>
    <comment>AddColumns Parameter.</comment>
  </data>
  <data name="AboutAddColumns_expression" xml:space="preserve">
    <value>An expression that provides values for the new column.</value>
    <comment>AddColumns Parameter.</comment>
  </data>
  <data name="AboutDropColumns" xml:space="preserve">
    <value>Returns a table with one or more specified 'columns' removed from the 'source' table.</value>
    <comment>Description of 'DropColumns' function. 'source' is the first parameter of the function, so it should be translated as 'DropColumnsArg1'</comment>
  </data>
  <data name="DropColumnsArg1" xml:space="preserve">
    <value>source</value>
    <comment>function_parameter - First argument to the DropColumns function - the source to have columns dropped.</comment>
  </data>
  <data name="DropColumnsArg2" xml:space="preserve">
    <value>column_name</value>
    <comment>function_parameter - Second argument to the DropColumns function - the name of the column to be dropped. Translate this string. Maintain as a single word (do not add spaces).</comment>
  </data>
  <data name="AboutDropColumns_source" xml:space="preserve">
    <value>A table or record value to remove columns from.</value>
  </data>
  <data name="AboutDropColumns_column_name" xml:space="preserve">
    <value>The name of a column to remove.</value>
  </data>
  <data name="AboutRenameColumns" xml:space="preserve">
    <value>Returns a copy of the specified 'source' table, with the 'old_column' column renamed to 'new_column'.</value>
    <comment>Description of RenameColumns function.</comment>
  </data>
  <data name="RenameColumnsArg1" xml:space="preserve">
    <value>source</value>
    <comment>function_parameter - First argument of the RenameColumns function - the data source from which columns will be renamed.</comment>
  </data>
  <data name="RenameColumnsArg2" xml:space="preserve">
    <value>old_column</value>
    <comment>function_parameter - Second argument of the RenameColumns function - the new name for the column. Translate this string. Maintain as a single word (do not add spaces).</comment>
  </data>
  <data name="RenameColumnsArg3" xml:space="preserve">
    <value>new_column</value>
    <comment>function_parameter - Third argument of the RenameColumns function - the new name for the column. Translate this string. Maintain as a single word (do not add spaces).</comment>
  </data>
  <data name="AboutRenameColumns_source" xml:space="preserve">
    <value>A table value to process.</value>
  </data>
  <data name="AboutRenameColumns_old_column" xml:space="preserve">
    <value>The name of a column to rename.</value>
  </data>
  <data name="AboutRenameColumns_new_column" xml:space="preserve">
    <value>The new name for the column.</value>
  </data>
  <data name="ErrColRenamedTwice_Name" xml:space="preserve">
    <value>The specified column '{0}' cannot be renamed twice.</value>
    <comment>Error message shown when a user tries to rename the same column twice in a RenameColumns invocation. Ex.: The specified column 'FirstName' cannot be renamed twice.</comment>
  </data>
  <data name="AboutFilter" xml:space="preserve">
    <value>Returns the rows from the table for which all the specified conditions are true.</value>
    <comment>Description of 'Filter' function.</comment>
  </data>
  <data name="FilterArg1" xml:space="preserve">
    <value>source</value>
    <comment>function_parameter - First argument to the Filter function - the source to be filtered.</comment>
  </data>
  <data name="FilterArg2" xml:space="preserve">
    <value>logical_test</value>
    <comment>function_parameter - Second argument to the Filter function - the expression used to filter the source. Translate this string. Maintain as a single word (do not add spaces).</comment>
  </data>
  <data name="AboutFilter_source" xml:space="preserve">
    <value>A table to filter.</value>
  </data>
  <data name="AboutFilter_logical_test" xml:space="preserve">
    <value>A logical test to evaluate for each row. Only the rows that pass this test will be included in the result of Filter.</value>
  </data>
  <data name="AboutFirst" xml:space="preserve">
    <value>Returns the first row of 'source'.</value>
    <comment>Description of 'First' function. 'source' is the first parameter of the function, so it should be translated the same way as 'FirstLastArg1'</comment>
  </data>
  <data name="AboutLast" xml:space="preserve">
    <value>Returns the last row of 'source'.</value>
    <comment>Description of 'Last' function. 'source' is the first parameter of the function, so it should be translated the same way as 'FirstLastArg1'</comment>
  </data>
  <data name="FirstLastArg1" xml:space="preserve">
    <value>source</value>
    <comment>function_parameter - First argument to the First and Last functions - the source to extract the first/last element.</comment>
  </data>
  <data name="AboutFirst_source" xml:space="preserve">
    <value>A table whose first row will be returned.</value>
  </data>
  <data name="AboutLast_source" xml:space="preserve">
    <value>A table whose last row will be returned.</value>
  </data>
  <data name="AboutFirstN" xml:space="preserve">
    <value>Returns the first 'count' rows of 'source'.</value>
    <comment>Description of 'FirstN' function. 'source' should be translated as 'FirstLastNArg1'; 'count' should be translated as 'FirstLastNArg2'</comment>
  </data>
  <data name="AboutLastN" xml:space="preserve">
    <value>Returns the last 'count' rows of 'source'.</value>
    <comment>Description of 'LastN' function. 'source' should be translated as 'FirstLastNArg1'; 'count' should be translated as 'FirstLastNArg2'</comment>
  </data>
  <data name="FirstLastNArg1" xml:space="preserve">
    <value>source</value>
    <comment>function_parameter - First argument to the FirstN and LastN functions - the source to extract the first/last N elements.</comment>
  </data>
  <data name="FirstLastNArg2" xml:space="preserve">
    <value>count</value>
    <comment>function_parameter - Second argument to the FirstN and LastN functions - the number of elements to be extracted.</comment>
  </data>
  <data name="AboutFirstN_source" xml:space="preserve">
    <value>A table from which rows will be returned.</value>
  </data>
  <data name="AboutFirstN_count" xml:space="preserve">
    <value>The number of rows to return.</value>
  </data>
  <data name="AboutLastN_source" xml:space="preserve">
    <value>A table from which rows will be returned.</value>
  </data>
  <data name="AboutLastN_count" xml:space="preserve">
    <value>The number of rows to return.</value>
  </data>
  <data name="AboutText" xml:space="preserve">
    <value>Converts a 'value' to text in a specific number 'format_text'.</value>
    <comment>Description of 'Text' function. 'value' is the name of the first parameter of the function, so it should be translated the same way as 'TextArg1'; 'format_text' is the name of the second parameter of the function, so it should be translated the same way as 'TextArg2'</comment>
  </data>
  <data name="TextArg1" xml:space="preserve">
    <value>value</value>
    <comment>function_parameter - First argument to the Text function - the value to be converted to text.</comment>
  </data>
  <data name="TextArg2" xml:space="preserve">
    <value>format_text</value>
    <comment>function_parameter - Second argument to the Text function - the format used to convert the value to text. Translate this string. Maintain as a single word (do not add spaces).</comment>
  </data>
  <data name="TextArg3" xml:space="preserve">
    <value>language</value>
    <comment>function_parameter - Third argument to the Text function - the language used when converting from the value to text.</comment>
  </data>
  <data name="AboutText_value" xml:space="preserve">
    <value>A value to format into text.</value>
  </data>
  <data name="AboutText_format_text" xml:space="preserve">
    <value>A text value that specifies the way in which 'value' will be formatted.</value>
    <comment>'value' is the name of the first parameter of the function, so it should be translated the same way as 'TextArg1'</comment>
  </data>
  <data name="AboutText_language" xml:space="preserve">
    <value>Language code to use when converting to text.</value>
    <comment>Text Parameter description.</comment>
  </data>
  <data name="AboutValue" xml:space="preserve">
    <value>Converts a 'text' that represents a number to a numeric value.</value>
    <comment>Description of 'Value' function.</comment>
  </data>
  <data name="ValueArg1" xml:space="preserve">
    <value>text</value>
    <comment>function_parameter - First argument to the Value function - the text that will be converted to a number.</comment>
  </data>
  <data name="ValueArg2" xml:space="preserve">
    <value>language</value>
    <comment>function_parameter - Second argument to the Value function - the language whose rules will be used when converting from text to number.</comment>
  </data>
  <data name="AboutValue_text" xml:space="preserve">
    <value>The text value to convert to a numeric value.</value>
  </data>
  <data name="AboutValue_language" xml:space="preserve">
    <value>Language code to use when converting the value.</value>
    <comment>Value Parameter description.</comment>
  </data>
  <data name="AboutBoolean" xml:space="preserve">
    <value>Converts a 'text' that represents a boolean to a boolean value.</value>
    <comment>Description of 'Boolean' function.</comment>
  </data>
  <data name="BooleanArg1" xml:space="preserve">
    <value>text</value>
    <comment>function_parameter - First argument to the Boolean function - the text that will be converted to a boolean.</comment>
  </data>
  <data name="AboutBoolean_text" xml:space="preserve">
    <value>The text value to convert to a boolean value.</value>
  </data>
  <data name="AboutBooleanT" xml:space="preserve">
    <value>Converts a column of text values to a column of boolean values.</value>
    <comment>Description of 'Boolean' function.</comment>
  </data>
  <data name="BooleanTArg1" xml:space="preserve">
    <value>input</value>
    <comment>function_parameter - First argument to the Boolean function - a column of text values.</comment>
  </data>
  <data name="AboutBooleanT_input" xml:space="preserve">
    <value>A column of text values to process.</value>
  </data>
  <data name="AboutBooleanN" xml:space="preserve">
    <value>Converts a 'number' to a boolean value.</value>
    <comment>Description of 'Boolean' function.</comment>
  </data>
  <data name="BooleanNArg1" xml:space="preserve">
    <value>number</value>
    <comment>function_parameter - First argument to the Boolean function - the number that will be converted to a boolean.</comment>
  </data>
  <data name="AboutBooleanN_number" xml:space="preserve">
    <value>The number value to convert to a boolean value.</value>
  </data>
  <data name="AboutBooleanNT" xml:space="preserve">
    <value>Converts a column of numeric values to a column of boolean values.</value>
    <comment>Description of 'Boolean' function.</comment>
  </data>
  <data name="BooleanNTArg1" xml:space="preserve">
    <value>input</value>
    <comment>function_parameter - First argument to the Boolean function - a column of number values.</comment>
  </data>
  <data name="AboutBooleanNT_input" xml:space="preserve">
    <value>A column of number values to process.</value>
  </data>
  <data name="AboutBooleanB" xml:space="preserve">
    <value>Converts a 'boolean' to a boolean value.</value>
    <comment>Description of 'Boolean' function.</comment>
  </data>
  <data name="BooleanBArg1" xml:space="preserve">
    <value>boolean</value>
    <comment>function_parameter - First argument to the Boolean function - the boolean that will be converted to a boolean.</comment>
  </data>
  <data name="AboutBooleanB_boolean" xml:space="preserve">
    <value>The boolean value to convert to a boolean value.</value>
  </data>
  <data name="AboutBooleanBT" xml:space="preserve">
    <value>Converts a column of boolean values to a column of boolean values.</value>
    <comment>Description of 'Boolean' function.</comment>
  </data>
  <data name="BooleanBTArg1" xml:space="preserve">
    <value>input</value>
    <comment>function_parameter - First argument to the Boolean function - a column of boolean values.</comment>
  </data>
  <data name="AboutBooleanBT_input" xml:space="preserve">
    <value>A column of boolean values to process.</value>
  </data>
  <data name="AboutCoalesce" xml:space="preserve">
    <value>Returns the first non blank argument</value>
    <comment>Description of 'Coalesce' function.</comment>
  </data>
  <data name="CoalesceArg1" xml:space="preserve">
    <value>value</value>
    <comment>function_parameter - Argument to the Coalesce function - a value to be evaluated if non blank.</comment>
  </data>
  <data name="AboutCoalesce_value" xml:space="preserve">
    <value>An argument to be returned if it is the first non blank argument.</value>
  </data>
  <data name="AboutConcatenate" xml:space="preserve">
    <value>Joins several text values into one text value.</value>
    <comment>Description of 'Concatenate' function.</comment>
  </data>
  <data name="AboutDecimal" xml:space="preserve">
    <value>Converts a 'text' that represents a number to a Decimal value.</value>
  </data>
  <data name="AboutDecimal_language" xml:space="preserve">
    <value>Language code to use when converting the value.</value>
  </data>
  <data name="AboutDecimal_text" xml:space="preserve">
    <value>The text value to convert to a Decimal value.</value>
  </data>
  <data name="AboutFloat" xml:space="preserve">
    <value>Converts a 'text' that represents a number to a Float value.</value>
  </data>
  <data name="AboutFloat_language" xml:space="preserve">
    <value>Language code to use when converting the value.</value>
  </data>
  <data name="AboutFloat_text" xml:space="preserve">
    <value>The text value to convert to a Float value.</value>
  </data>
  <data name="ConcatenateArg1" xml:space="preserve">
    <value>text</value>
    <comment>function_parameter - Argument to the Concatenate function - the text to be concatenated.</comment>
  </data>
  <data name="AboutConcatenate_text" xml:space="preserve">
    <value>A text value, to be concatenated with the rest of the arguments.</value>
  </data>
  <data name="AboutConcatenateT" xml:space="preserve">
    <value>Joins several text values or tables into one column of text values.</value>
    <comment>Description of 'Concatenate' function.</comment>
  </data>
  <data name="ConcatenateTArg1" xml:space="preserve">
    <value>value</value>
    <comment>function_parameter - Argument to the Concatenate function - the text or table to be concatenated.</comment>
  </data>
  <data name="AboutConcatenate_value" xml:space="preserve">
    <value>A text value or a column of text values, to be concatenated with the rest of the arguments.</value>
  </data>
  <data name="AboutConcat" xml:space="preserve">
    <value>Joins all text values produced by evaluating the given expression over the given table into one text value.</value>
    <comment>Description of 'Concat' function.</comment>
  </data>
  <data name="ConcatArg1" xml:space="preserve">
    <value>table</value>
    <comment>function_parameter - First argument to the Concat function - the table to have its rows concatenated by a given expression.</comment>
  </data>
  <data name="ConcatArg2" xml:space="preserve">
    <value>expression</value>
    <comment>function_parameter - Second argument to the Concat function - the expression used to convert the table rows into text.</comment>
  </data>
  <data name="ConcatArg3" xml:space="preserve">
    <value>separator</value>
    <comment>function_parameter - Third optional argument to the Concat function - the separator to insert between concatenated rows.</comment>
  </data>
  <data name="AboutConcat_table" xml:space="preserve">
    <value>A table value, over which the expression given by the second parameter is to be evaluated.</value>
  </data>
  <data name="AboutConcat_expression" xml:space="preserve">
    <value>An text-producing expression to evaluate for each row in the given table.</value>
  </data>
  <data name="AboutConcat_separator" xml:space="preserve">
    <value>A text value to be inserted between concatenated rows of the table.</value>
    <comment>Description of optional 'separator' parameter</comment>
  </data>
  <data name="AboutLen" xml:space="preserve">
    <value>Returns the number of characters in a text value.</value>
    <comment>Description of 'Len' function.</comment>
  </data>
  <data name="AboutLen_text" xml:space="preserve">
    <value>A text value whose length in characters will be returned.</value>
  </data>
  <data name="AboutLenT" xml:space="preserve">
    <value>Returns the number of characters in a text value, evaluated per row within the specified table or collection.</value>
    <comment>Description of 'Len' function.</comment>
  </data>
  <data name="AboutLen_text_column" xml:space="preserve">
    <value>A column of text values whose lengths in characters will be returned (as a new column).</value>
  </data>
  <data name="LenArg1" xml:space="preserve">
    <value>text</value>
    <comment>function_parameter - First argument to the Len function - the text to have its length retrieved.</comment>
  </data>
  <data name="LenTArg1" xml:space="preserve">
    <value>text_column</value>
    <comment>function_parameter - First argument to the Len function - the name of the column in a data source the length of its elements retrieved. Translate this string. Maintain as a single word (do not add spaces).</comment>
  </data>
  <data name="AboutUpper" xml:space="preserve">
    <value>Converts a text value to all uppercase letters.</value>
    <comment>Description of 'Upper' function.</comment>
  </data>
  <data name="AboutUpperT" xml:space="preserve">
    <value>Converts all letters in a text value, evaluated per row within the specified table or collection, to uppercase.</value>
    <comment>Description of 'Update' function.</comment>
  </data>
  <data name="AboutUpper_text" xml:space="preserve">
    <value>A text value to convert to uppercase.</value>
  </data>
  <data name="AboutUpper_text_column" xml:space="preserve">
    <value>A column of text values to convert to a column of uppercase text values.</value>
  </data>
  <data name="AboutLower" xml:space="preserve">
    <value>Converts all letters in a text value to lowercase.</value>
    <comment>Description of 'Lower' function.</comment>
  </data>
  <data name="AboutLowerT" xml:space="preserve">
    <value>Converts all letters in a text value, evaluated per row within the specified table or collection, to lowercase.</value>
    <comment>Description of 'Lower' function.</comment>
  </data>
  <data name="AboutLower_text" xml:space="preserve">
    <value>A text value to convert to lowercase.</value>
  </data>
  <data name="AboutLower_text_column" xml:space="preserve">
    <value>A column of text values to convert to a column of lowercase text values.</value>
  </data>
  <data name="AboutProper" xml:space="preserve">
    <value>Converts a text value to proper case; the first letter in each word in uppercase, and all other letters to lowercase.</value>
    <comment>Description of 'Proper' function.</comment>
  </data>
  <data name="AboutProperT" xml:space="preserve">
    <value>Converts a text value, evaluated per row within the specified table or collection, to proper case; the first letter in each word in uppercase, and all other letters to lowercase.</value>
    <comment>Description of 'Proper' function.</comment>
  </data>
  <data name="AboutProper_text" xml:space="preserve">
    <value>A text value to convert to proper case.</value>
  </data>
  <data name="AboutProper_text_column" xml:space="preserve">
    <value>A column of text values to convert to a column of proper case text values.</value>
  </data>
  <data name="AboutTrim" xml:space="preserve">
    <value>Removes all spaces from a text value except for single spaces between words.</value>
    <comment>Description of 'Trim' function.</comment>
  </data>
  <data name="AboutTrim_text" xml:space="preserve">
    <value>A text value to convert to trim.</value>
  </data>
  <data name="AboutTrim_text_column" xml:space="preserve">
    <value>A column of text values to trim.</value>
  </data>
  <data name="AboutTrimEnds" xml:space="preserve">
    <value>Removes all leading and trailing spaces from a text value.</value>
    <comment>Description of 'TrimEnds' function.</comment>
  </data>
  <data name="AboutTrimEnds_text" xml:space="preserve">
    <value>A text value to trim the trailing and leading whitespace.</value>
  </data>
  <data name="AboutTrimEnds_text_column" xml:space="preserve">
    <value>A column of text values to trim the trailing and leading whitespace.</value>
  </data>
  <data name="AboutMid" xml:space="preserve">
    <value>Returns the characters from the middle of a text value, given a starting position and length.</value>
    <comment>Description of 'Mid' function.</comment>
  </data>
  <data name="AboutMidT" xml:space="preserve">
    <value>Returns the characters from the middle of a text value, given a starting position and length, evaluated per row within the specified table or collection.</value>
    <comment>Description of 'Mid' function.</comment>
  </data>
  <data name="AboutMid_text" xml:space="preserve">
    <value>A text value from which characters will be extracted.</value>
  </data>
  <data name="AboutMid_text_column" xml:space="preserve">
    <value>A column of text values from which characters will be extracted into a new column.</value>
  </data>
  <data name="AboutMid_start_num" xml:space="preserve">
    <value>The start position where to extract characters from.</value>
  </data>
  <data name="AboutMid_num_chars" xml:space="preserve">
    <value>The number of characters to extract.</value>
  </data>
  <data name="StringFuncArg1" xml:space="preserve">
    <value>text</value>
    <comment>function_parameter - First argument of string related functions, such as Trim, Lower, Upper - the text to have the function applied to.</comment>
  </data>
  <data name="StringTFuncArg1" xml:space="preserve">
    <value>text_column</value>
    <comment>function_parameter - First argument of string related functions, such as Trim, Lower, Upper - the text column in a data source to have the function applied to. Translate this string. Maintain as a single word (do not add spaces).</comment>
  </data>
  <data name="StringFuncArg2" xml:space="preserve">
    <value>start_num</value>
    <comment>function_parameter - Second argument of string related functions, such as Mid, Replace, indicating the start position of the string to apply the function. Translate this string. Maintain as a single word (do not add spaces).</comment>
  </data>
  <data name="StringFuncArg3" xml:space="preserve">
    <value>num_chars</value>
    <comment>function_parameter - Third argument of string related functions, such as Mid, Replace, indicating the number of characters that the function should be applied to. Translate this string. Maintain as a single word (do not add spaces).</comment>
  </data>
  <data name="AboutReplace" xml:space="preserve">
    <value>Replace part of a text value with a different text value.</value>
    <comment>Description of 'Replace' function.</comment>
  </data>
  <data name="AboutReplaceT" xml:space="preserve">
    <value>Replace part of a text value with a different text value, evaluated per row within the specified table or collection.</value>
    <comment>Description of 'Replace' function.</comment>
  </data>
  <data name="ReplaceFuncArg1" xml:space="preserve">
    <value>old_text</value>
    <comment>function_parameter - First argument to the Replace function - the text to be replaced. Translate this string. Maintain as a single word (do not add spaces).</comment>
  </data>
  <data name="ReplaceFuncArg4" xml:space="preserve">
    <value>new_text</value>
    <comment>function_parameter - Last argument to the Replace function - the text to replace the original text. Translate this string. Maintain as a single word (do not add spaces).</comment>
  </data>
  <data name="AboutReplace_old_text" xml:space="preserve">
    <value>The text value to process.</value>
  </data>
  <data name="AboutReplace_start_num" xml:space="preserve">
    <value>The starting position where the replacement will take place.</value>
  </data>
  <data name="AboutReplace_num_chars" xml:space="preserve">
    <value>The number of characters to replace.</value>
  </data>
  <data name="AboutReplace_new_text" xml:space="preserve">
    <value>A replacement text value.</value>
  </data>
  <data name="AboutReplace_text_column" xml:space="preserve">
    <value>A column of text values to process.</value>
  </data>
  <data name="AboutError" xml:space="preserve">
    <value>Produces an error with custom values.</value>
    <comment>Description of 'Error' function.</comment>
  </data>
  <data name="AboutError_error_information" xml:space="preserve">
    <value>A record containing the custom values for the produced error.</value>
    <comment>Description of the first (and only) parameter to the Error function, which is a record containing certain properties that identify the error that is created.</comment>
  </data>
  <data name="ErrorArg1" xml:space="preserve">
    <value>error_information</value>
    <comment>function_parameter - Argument to the Error function - a record of information for generating a custom error. Translate this string. Maintain as a single word (do not add spaces).</comment>
  </data>
  <data name="ErrErrorIrrelevantField" xml:space="preserve">
    <value>The Error function only uses the fields "Kind", "Message", "Notify", "Control", and "Property".</value>
    <comment>An error message for when the user passes in an unexpected extra field to Error. {Locked=Kind} {Locked=Message} {Locked=Notify} {Locked=Control} {Locked=Property} {Locked=Error}</comment>
  </data>
  <data name="AboutIfError" xml:space="preserve">
    <value>Evaluates and returns the first non-error argument.</value>
    <comment>Description of 'IfError' function.</comment>
  </data>
  <data name="IfErrorArg1" xml:space="preserve">
    <value>value</value>
    <comment>function_parameter - Argument to the IfError function - a value to be returned if non error.</comment>
  </data>
  <data name="AboutIfError_value" xml:space="preserve">
    <value>Value that is returned if it is not an error.</value>
    <comment>Description of the first parameter IfError accepts</comment>
  </data>
  <data name="IfErrorArg2" xml:space="preserve">
    <value>fallback</value>
    <comment>function_parameter - Argument to the IfError function - a value to fallback on if the previous args are errors.</comment>
  </data>
  <data name="AboutIfError_fallback" xml:space="preserve">
    <value>Value that is returned if the previous argument is an error.</value>
    <comment>Description of the repeated parameter: a value to fallback on if the previous args are errors</comment>
  </data>
  <data name="AboutSubstitute" xml:space="preserve">
    <value>Replaces existing text with new text in a text value.</value>
    <comment>Description of 'Substitute' function.</comment>
  </data>
  <data name="AboutSubstituteT" xml:space="preserve">
    <value>Replaces existing text with new text in a text value evaluated per row within the specified table or collection.</value>
    <comment>Description of 'Substitute' function.</comment>
  </data>
  <data name="SubstituteFuncArg1" xml:space="preserve">
    <value>text</value>
    <comment>function_parameter - First argument to the Substitute function - the text to have (part of) it replaced.</comment>
  </data>
  <data name="SubstituteTFuncArg1" xml:space="preserve">
    <value>text_column</value>
    <comment>function_parameter - First argument to the Substitute function - a text column to have (part of) its values replaced. Translate this string. Maintain as a single word (do not add spaces).</comment>
  </data>
  <data name="SubstituteFuncArg2" xml:space="preserve">
    <value>old_text</value>
    <comment>function_parameter - Second argument to the Substitute function - the text to be replaced. Translate this string. Maintain as a single word (do not add spaces).</comment>
  </data>
  <data name="SubstituteFuncArg3" xml:space="preserve">
    <value>new_text</value>
    <comment>function_parameter - Third argument to the Substitute function - the text to replace the old value. Translate this string. Maintain as a single word (do not add spaces).</comment>
  </data>
  <data name="SubstituteFuncArg4" xml:space="preserve">
    <value>instance_num</value>
    <comment>function_parameter - Fourth (optional) argument to the Substitute function - the specific instance to be replaced. Translate this string. Maintain as a single word (do not add spaces).</comment>
  </data>
  <data name="AboutSubstitute_text" xml:space="preserve">
    <value>The text value to process.</value>
  </data>
  <data name="AboutSubstitute_old_text" xml:space="preserve">
    <value>The text to replace.</value>
  </data>
  <data name="AboutSubstitute_new_text" xml:space="preserve">
    <value>A replacement text.</value>
  </data>
  <data name="AboutSubstitute_instance_num" xml:space="preserve">
    <value>Specifies which occurrence of the given text to replace.</value>
  </data>
  <data name="AboutSubstitute_text_column" xml:space="preserve">
    <value>A column of text values to process.</value>
  </data>
  <data name="AboutSort" xml:space="preserve">
    <value>Sorts 'source' based on the results of the 'expression' evaluated for each row, optionally specifying a sort 'order'.</value>
    <comment>Description of 'Sort' function.</comment>
  </data>
  <data name="SortArg1" xml:space="preserve">
    <value>source</value>
    <comment>function_parameter - First argument to the Sort function - the source (table / collection) to be sorted.</comment>
  </data>
  <data name="SortArg2" xml:space="preserve">
    <value>expression</value>
    <comment>function_parameter - Second argument to the Sort function - the expression used to sort the source</comment>
  </data>
  <data name="SortArg3" xml:space="preserve">
    <value>order</value>
    <comment>function_parameter - Third argument to the Sort function - the order (ascending / descending) to apply the sorting.</comment>
  </data>
  <data name="AboutSort_source" xml:space="preserve">
    <value>The table to sort.</value>
  </data>
  <data name="AboutSort_expression" xml:space="preserve">
    <value>An expression that gets evaluated over rows in 'source' and provides values for sorting.</value>
  </data>
  <data name="AboutSort_order" xml:space="preserve">
    <value>SortOrder.Ascending or SortOrder.Descending</value>
    <comment>{Locked=SortOrder.Ascending}{Locked=SortOrder.Descending} Possible values for the third argument of the Sort function</comment>
  </data>
  <data name="AboutSortByColumns" xml:space="preserve">
    <value>Sorts 'source' based on the column, optionally specifying a sort 'order'.</value>
    <comment>Description of 'SortByColumns' function.</comment>
  </data>
  <data name="SortByColumnsArg1" xml:space="preserve">
    <value>source</value>
    <comment>function_parameter - First argument to the SortByColumns function - the source (table / collection) to be sorted.</comment>
  </data>
  <data name="SortByColumnsArg2" xml:space="preserve">
    <value>column</value>
    <comment>function_parameter - Second argument to the SortByColumns function - the column based on which the source will be sorted.</comment>
  </data>
  <data name="SortByColumnsArg3" xml:space="preserve">
    <value>order</value>
    <comment>function_parameter - Third argument to the SortByColumns function - the order (ascending / descending) to apply the sorting.</comment>
  </data>
  <data name="AboutSortByColumns_source" xml:space="preserve">
    <value>The table to sort.</value>
  </data>
  <data name="AboutSortByColumns_column" xml:space="preserve">
    <value>A unique column name.</value>
  </data>
  <data name="AboutSortByColumns_order" xml:space="preserve">
    <value>SortOrder.Ascending or SortOrder.Descending</value>
    <comment>{Locked=SortOrder.Ascending}{Locked=SortOrder.Descending} Possible values for the third argument of the Sort function</comment>
  </data>
  <data name="SortByColumnsWithOrderValuesArg3" xml:space="preserve">
    <value>values</value>
    <comment>function_parameter - Third argument to the SortByColumns function - a list of values specifying the order of items to be sorted.</comment>
  </data>
  <data name="AboutSortByColumns_values" xml:space="preserve">
    <value>A column of values to be used for sorting purposes. Sorting is not done ascendingly/descendingly, but rather based on the index of matching values in the column </value>
  </data>
  <data name="AboutRand" xml:space="preserve">
    <value>Returns a random number greater than or equal to 0 and less than 1, evenly distributed.</value>
    <comment>Description of 'Rand' function.</comment>
  </data>
  <data name="AboutRandBetween" xml:space="preserve">
    <value>Returns a random number between bottom and top, evenly distributed.</value>
    <comment>Description of 'RandBetween' function.</comment>
  </data>
  <data name="AboutRandBetween_bottom" xml:space="preserve">
    <value>The smallest integer that the function can return.</value>
  </data>
  <data name="AboutRandBetween_top" xml:space="preserve">
    <value>The largest integer that the function can return. Must be equal to or greater than bottom.</value>
  </data>
  <data name="RandBetweenArg1" xml:space="preserve">
    <value>bottom</value>
    <comment>function_parameter - First argument to the RandBetween function - the smallest integer that the function can return.</comment>
  </data>
  <data name="RandBetweenArg2" xml:space="preserve">
    <value>top</value>
    <comment>function_parameter - Second argument to the RandBetween function - the largest integer that the function can return.</comment>
  </data>
  <data name="AboutGUID" xml:space="preserve">
    <value>Creates a GUID from a string, or returns a randomly generated GUID if no arguments are supplied.</value>
    <comment>Description of 'GUID' function.</comment>
  </data>
  <data name="GUIDArg" xml:space="preserve">
    <value>GUID_string</value>
    <comment>function_parameter - String to convert into a GUID</comment>
  </data>
  <data name="AboutGUID_GUID_string" xml:space="preserve">
    <value>String to convert into a GUID</value>
    <comment>Description of the GUID String param for the GUID function</comment>
  </data>
  <data name="AboutNow" xml:space="preserve">
    <value>Returns the current date and time.</value>
    <comment>Description of 'Now' function.</comment>
  </data>
  <data name="AboutUTCNow" xml:space="preserve">
    <value>Returns the current date and time in UTC time.</value>
    <comment>Description of 'UTCNow' function.</comment>
  </data>
  <data name="AboutTimeZoneOffset" xml:space="preserve">
    <value>Returns the time difference between UTC time and local time, in minutes.For example, If your time zone is UTC+2, -120 will be returned.</value>
    <comment>Description of 'TimeZoneOffset' function.</comment>
  </data>
  <data name="TimeZoneOffsetArg1" xml:space="preserve">
    <value>date</value>
    <comment>function_parameter - Argument of the TimeZoneOffset function - the date for the timezone offset.</comment>
  </data>
  <data name="AboutTimeZoneOffset_date" xml:space="preserve">
    <value>The date on which to calculate the 'TimeZoneOffset'.</value>
    <comment>{Locked=TimeZoneOffset}</comment>
  </data>
  <data name="AboutToday" xml:space="preserve">
    <value>Returns the current date.</value>
    <comment>Description of 'Today' function.</comment>
  </data>
  <data name="AboutUTCToday" xml:space="preserve">
    <value>Returns the current date in UTC time.</value>
    <comment>Description of 'UTCToday' function.</comment>
  </data>
  <data name="AboutWeekNum" xml:space="preserve">
    <value>Returns the week number for a given date.</value>
    <comment>Description of 'WeekNum' function.</comment>
  </data>
  <data name="WeekNumArg1" xml:space="preserve">
    <value>date</value>
    <comment>function_parameter - First parameter for the WeekNum function - a date value for which the week number will be calculated.</comment>
  </data>
  <data name="WeekNumArg2" xml:space="preserve">
    <value>start_of_week</value>
    <comment>function_parameter - Second (optional) parameter for the WeekNum function - the weekday that is used to start the week. Translate this string. Maintain as a single word (do not add spaces).</comment>
  </data>
  <data name="AboutWeekNum_date" xml:space="preserve">
    <value>A date value for which the week number will be calculated.</value>
  </data>
  <data name="AboutWeekNum_start_of_week" xml:space="preserve">
    <value>A value from the StartOfWeek enumeration or a number from the corresponding Excel function to indicate how the days of the week should be numbered.</value>
    <comment>{Locked=StartOfWeek}</comment>
  </data>
  <data name="AboutISOWeekNum" xml:space="preserve">
    <value>Returns the week number according to ISO rules for a given date.</value>
    <comment>Description of 'ISOWeekNum' function.</comment>
  </data>
  <data name="ISOWeekNumArg1" xml:space="preserve">
    <value>date</value>
    <comment>function_parameter - First parameter for the ISOWeekNum function - a date value for which the ISO week number will be calculated.</comment>
  </data>
  <data name="AboutISOWeekNum_date" xml:space="preserve">
    <value>A date value for which the ISO week number will be calculated.</value>
  </data>
  <data name="AboutEDate" xml:space="preserve">
    <value>Returns a date adjusted by a number of months. The day of the month remains the same but is capped by the number of days in the new month.</value>
    <comment>Description of 'EDate' function.</comment>
  </data>
  <data name="EDateArg1" xml:space="preserve">
    <value>date</value>
    <comment>function_parameter - First parameter for the EDate function - a date value to be adjusted by the specified number of months.</comment>
  </data>
  <data name="EDateArg2" xml:space="preserve">
    <value>months</value>
    <comment>function_parameter - Second parameter for the EDate function - number of months by which to change the date.</comment>
  </data>
  <data name="AboutEDate_date" xml:space="preserve">
    <value>A date value to be adjusted by the specified number of months.</value>
    <comment>Description of the first argument to the 'EDate' function.</comment>
  </data>
  <data name="AboutEDate_months" xml:space="preserve">
    <value>Number of months by which to change the date. A positive value yields a future date, a negative value a past date, and zero will not change the month.</value>
    <comment>Description of the second argument to the 'EDate' function.</comment>
  </data>
  <data name="AboutEOMonth" xml:space="preserve">
    <value>Returns the last day of the month for a specified date, adjusted by a number of months.</value>
    <comment>Description of 'EOMonth' function.</comment>
  </data>
  <data name="EOMonthArg1" xml:space="preserve">
    <value>date</value>
    <comment>function_parameter - First parameter for the EOMonth function - a date value to be adjusted by the specified number of months.</comment>
  </data>
  <data name="EOMonthArg2" xml:space="preserve">
    <value>months</value>
    <comment>function_parameter - Second parameter for the EOMonth function - number of months by which to change the date.</comment>
  </data>
  <data name="AboutEOMonth_date" xml:space="preserve">
    <value>A date value to be adjusted by the specified number of months.</value>
    <comment>Description of the first argument to the 'EOMonth' function.</comment>
  </data>
  <data name="AboutEOMonth_months" xml:space="preserve">
    <value>Number of months by which to change the date. A positive value yields a future date, a negative value a past date, and zero will not change the month.</value>
    <comment>Description of the second argument to the 'EOMonth' function.</comment>
  </data>
  <data name="AboutInt" xml:space="preserve">
    <value>Truncates 'number' by rounding toward negative infinity.</value>
    <comment>Description of 'Int' function.</comment>
  </data>
  <data name="AboutIntT" xml:space="preserve">
    <value>Truncates the values in a column of numbers by rounding toward negative infinity.</value>
    <comment>Description of 'Int' function.</comment>
  </data>
  <data name="AboutInt_number" xml:space="preserve">
    <value>A numeric value to process.</value>
  </data>
  <data name="AboutInt_input" xml:space="preserve">
    <value>A column of numeric values to process.</value>
  </data>
  <data name="AboutTrunc" xml:space="preserve">
    <value>Truncates 'number' by rounding toward zero.</value>
    <comment>Description of 'Trunc' function.</comment>
  </data>
  <data name="AboutTrunc_number" xml:space="preserve">
    <value>The number to truncate.</value>
  </data>
  <data name="AboutTrunc_source" xml:space="preserve">
    <value>A column of numbers to truncate.</value>
  </data>
  <data name="AboutTrunc_num_digits" xml:space="preserve">
    <value>The number of fractional digits to use for truncating.</value>
  </data>
  <data name="AboutTruncT" xml:space="preserve">
    <value>Truncates all numbers in 'source' by rounding toward zero.</value>
    <comment>Description of 'TruncT' function.</comment>
  </data>
  <data name="TruncArg1" xml:space="preserve">
    <value>number</value>
    <comment>function_parameter - First argument to the Trunc function - the number to be rounded.</comment>
  </data>
  <data name="TruncArg2" xml:space="preserve">
    <value>num_digits</value>
    <comment>function_parameter - Second argument to the Trunc function - the number of digits to apply the rounding. Translate this string. Maintain as a single word (do not add spaces).</comment>
  </data>
  <data name="TruncTArg1" xml:space="preserve">
    <value>source</value>
    <comment>function_parameter - First argument to the Trunc function - numeric column to be rounded.</comment>
  </data>
  <data name="TruncTArg2" xml:space="preserve">
    <value>num_digits</value>
    <comment>function_parameter - Second argument to the Trunc function - the number of digits to apply the rounding. Translate this string. Maintain as a single word (do not add spaces).</comment>
  </data>
  <data name="AboutRound" xml:space="preserve">
    <value>Rounds 'number' to the specified number of digits.</value>
    <comment>Description of 'Round' function.</comment>
  </data>
  <data name="AboutRoundUp" xml:space="preserve">
    <value>Rounds 'number' up, away from zero.</value>
    <comment>Description of 'RoundUp' function.</comment>
  </data>
  <data name="AboutRoundDown" xml:space="preserve">
    <value>Rounds 'number' down, toward zero.</value>
    <comment>Description of 'RoundDown' function.</comment>
  </data>
  <data name="RoundArg1" xml:space="preserve">
    <value>number</value>
    <comment>function_parameter - First argument to the Round function - the number to be rounded.</comment>
  </data>
  <data name="RoundArg2" xml:space="preserve">
    <value>num_digits</value>
    <comment>function_parameter - Second argument to the Round function - the number of digits to apply the rounding. Translate this string. Maintain as a single word (do not add spaces).</comment>
  </data>
  <data name="AboutRound_number" xml:space="preserve">
    <value>The number to round.</value>
  </data>
  <data name="AboutRound_source" xml:space="preserve">
    <value>A column of numbers to round.</value>
  </data>
  <data name="AboutRound_num_digits" xml:space="preserve">
    <value>The number of fractional digits to use for rounding.</value>
  </data>
  <data name="AboutRoundUp_number" xml:space="preserve">
    <value>The number to round.</value>
  </data>
  <data name="AboutRoundUp_source" xml:space="preserve">
    <value>A column of numbers to round.</value>
  </data>
  <data name="AboutRoundUp_num_digits" xml:space="preserve">
    <value>The number of fractional digits to use for rounding.</value>
  </data>
  <data name="AboutRoundDown_number" xml:space="preserve">
    <value>The number to round.</value>
  </data>
  <data name="AboutRoundDown_source" xml:space="preserve">
    <value>A column of numbers to round.</value>
  </data>
  <data name="AboutRoundDown_num_digits" xml:space="preserve">
    <value>The number of fractional digits to use for rounding.</value>
  </data>
  <data name="AboutRoundT" xml:space="preserve">
    <value>Rounds all numbers in 'source' to the specified number of digits.</value>
    <comment>Description of 'RoundT' function.</comment>
  </data>
  <data name="AboutRoundUpT" xml:space="preserve">
    <value>Rounds all numbers in 'source' up, away from zero.</value>
    <comment>Description of 'RoundUpT' function.</comment>
  </data>
  <data name="AboutRoundDownT" xml:space="preserve">
    <value>Rounds all numbers in 'source' down, toward zero.</value>
    <comment>Description of 'RoundDownT' function.</comment>
  </data>
  <data name="RoundTArg1" xml:space="preserve">
    <value>source</value>
    <comment>function_parameter - First argument to the Round function - numeric column to be rounded.</comment>
  </data>
  <data name="RoundTArg2" xml:space="preserve">
    <value>num_digits</value>
    <comment>function_parameter - Second argument to the Round function - the number of digits to apply the rounding. Translate this string. Maintain as a single word (do not add spaces).</comment>
  </data>
  <data name="AboutRGBA" xml:space="preserve">
    <value>Takes in numeric values for Red, Green, Blue and Alpha components of the color and generates the specific color. R, G, B are numeric between 0 to 255. Alpha is decimal between 0 to 1.</value>
    <comment>Description of 'RGBA' function.</comment>
  </data>
  <data name="RGBAArg1" xml:space="preserve">
    <value>red_value</value>
    <comment>function_parameter - First argument to the RGBA function - the red component of the color. Translate this string. Maintain as a single word (do not add spaces).</comment>
  </data>
  <data name="RGBAArg2" xml:space="preserve">
    <value>green_value</value>
    <comment>function_parameter - Second argument to the RGBA function - the green component of the color. Translate this string. Maintain as a single word (do not add spaces).</comment>
  </data>
  <data name="RGBAArg3" xml:space="preserve">
    <value>blue_value</value>
    <comment>function_parameter - Third argument to the RGBA function - the blue component of the color. Translate this string. Maintain as a single word (do not add spaces).</comment>
  </data>
  <data name="RGBAArg4" xml:space="preserve">
    <value>alpha_value</value>
    <comment>function_parameter - Second argument to the RGBA function - the alpha (transparency) component of the color. Translate this string. Maintain as a single word (do not add spaces).</comment>
  </data>
  <data name="AboutRGBA_red_value" xml:space="preserve">
    <value>The red component, 0 to 255.</value>
  </data>
  <data name="AboutRGBA_green_value" xml:space="preserve">
    <value>The green component, 0 to 255.</value>
  </data>
  <data name="AboutRGBA_blue_value" xml:space="preserve">
    <value>The blue component, 0 to 255.</value>
  </data>
  <data name="AboutRGBA_alpha_value" xml:space="preserve">
    <value>The alpha component, 0 to 1 (or a percentage, such as 49%).</value>
  </data>
  <data name="AboutColorFade" xml:space="preserve">
    <value>Produces a new shade of the specified 'color', based on the specified 'fade' percentage.</value>
    <comment>Description of 'ColorFade' function.</comment>
  </data>
  <data name="ColorFadeArg1" xml:space="preserve">
    <value>color</value>
    <comment>function_parameter - First argument to the ColorFade function - the color on which the function will apply a fade transformation.</comment>
  </data>
  <data name="ColorFadeArg2" xml:space="preserve">
    <value>fade</value>
    <comment>function_parameter - Second argument to the ColorFade function - the amount of fade that will be applied to the color.</comment>
  </data>
  <data name="AboutColorFade_color" xml:space="preserve">
    <value>A color to fade.</value>
  </data>
  <data name="AboutColorFade_fade" xml:space="preserve">
    <value>A percentage by which the color will be faded. A negative percentage produces a darker shade. A positive percentage produces a lighter shade.</value>
  </data>
  <data name="AboutColorFadeT" xml:space="preserve">
    <value>Produces new shades of the specified 'color' values, based on the specified 'fade' percentage values.</value>
  </data>
  <data name="ColorFadeTArg1" xml:space="preserve">
    <value>color_or_column</value>
    <comment>function_parameter - First argument to the ColorFade function - the color on which the function will apply a fade transformation, or a column in a table containing the colors. When translating, maintain as a single word (i.e., do not add spaces)</comment>
  </data>
  <data name="ColorFadeTArg2" xml:space="preserve">
    <value>fade_or_column</value>
    <comment>function_parameter - Second argument to the ColorFade function - the amount of fade that will be applied to the color, or a column in a table containing the amounts. When translating, maintain as a single word (i.e., do not add spaces)</comment>
  </data>
  <data name="AboutColorFade_color_or_column" xml:space="preserve">
    <value>A color (or column of color values) to fade.</value>
  </data>
  <data name="AboutColorFade_fade_or_column" xml:space="preserve">
    <value>A percentage (or column of percentage values) by which the color (or column of color values) will be faded. A negative percentage produces a darker shade. A positive percentage produces a lighter shade.</value>
  </data>
  <data name="AboutAbs" xml:space="preserve">
    <value>Returns the absolute value of a number, a number without its sign.</value>
    <comment>Description of 'Abs' function.</comment>
  </data>
  <data name="AboutAbsT" xml:space="preserve">
    <value>Returns the absolute values (numbers without their sign) of a column of numbers.</value>
    <comment>Description of 'Abs' function.</comment>
  </data>
  <data name="AboutAbs_number" xml:space="preserve">
    <value>A numeric value to process.</value>
  </data>
  <data name="AboutAbs_input" xml:space="preserve">
    <value>A column of numeric values to process.</value>
  </data>
  <data name="AboutSin_number" xml:space="preserve">
    <value>A numeric value (in radians) to process.</value>
  </data>
  <data name="AboutSin_input" xml:space="preserve">
    <value>A column of numeric values (in radians) to process.</value>
  </data>
  <data name="AboutSin" xml:space="preserve">
    <value>Returns the sine value of a number.</value>
    <comment>Sin function parameter in radians.</comment>
  </data>
  <data name="AboutSinT" xml:space="preserve">
    <value>Returns the sine values of a column of numbers.</value>
    <comment>Sin function parameter is a column of numbers in radians.</comment>
  </data>
  <data name="AboutAsin_number" xml:space="preserve">
    <value>A numeric value to process.</value>
  </data>
  <data name="AboutAsin_input" xml:space="preserve">
    <value>A column of numeric values to process.</value>
  </data>
  <data name="AboutAsin" xml:space="preserve">
    <value>Returns the arc sine value (in radians) of a number.</value>
    <comment>Asin function parameter.</comment>
  </data>
  <data name="AboutAsinT" xml:space="preserve">
    <value>Returns the arc sine values (in radians) of a column of numbers.</value>
    <comment>Asin function parameter.</comment>
  </data>
  <data name="AboutCos" xml:space="preserve">
    <value>Returns the cosine value of a number.</value>
    <comment>Cos function parameter in radians.</comment>
  </data>
  <data name="AboutCosT" xml:space="preserve">
    <value>Returns the cosine values of a column of numbers.</value>
    <comment>Cos function parameter is a column of numbers in radians.</comment>
  </data>
  <data name="AboutCos_number" xml:space="preserve">
    <value>A numeric value (in radians) to process.</value>
  </data>
  <data name="AboutCos_input" xml:space="preserve">
    <value>A column of numeric values (in radians) to process.</value>
  </data>
  <data name="AboutAcos" xml:space="preserve">
    <value>Returns the arc cosine value (in radians) of a number.</value>
    <comment>Acos function parameter.</comment>
  </data>
  <data name="AboutAcos_number" xml:space="preserve">
    <value>A numeric value to process.</value>
  </data>
  <data name="AboutAcosT" xml:space="preserve">
    <value>Returns the arc cosine values (in radians) of a column of numbers.</value>
    <comment>Acos function parameter.</comment>
  </data>
  <data name="AboutAcos_input" xml:space="preserve">
    <value>A column of numeric values to process.</value>
  </data>
  <data name="AboutAcot_number" xml:space="preserve">
    <value>A numeric value to process.</value>
  </data>
  <data name="AboutAcot_input" xml:space="preserve">
    <value>A column of numeric values to process.</value>
  </data>
  <data name="AboutAcot" xml:space="preserve">
    <value>Returns the arc cotangent value (in radians) of a number.</value>
    <comment>Acot function parameter.</comment>
  </data>
  <data name="AboutAcotT" xml:space="preserve">
    <value>Returns the arc cotangent values (in radians) of a column of numbers.</value>
    <comment>Acot function parameter.</comment>
  </data>
  <data name="AboutTan" xml:space="preserve">
    <value>Returns the tangent value of a number.</value>
    <comment>Tan function parameter in radians.</comment>
  </data>
  <data name="AboutTanT" xml:space="preserve">
    <value>Returns the tangent values of a column of numbers.</value>
    <comment>Tan function parameter in a column of numbers in radians.</comment>
  </data>
  <data name="AboutTan_number" xml:space="preserve">
    <value>A numeric value (in radians) to process.</value>
  </data>
  <data name="AboutTan_input" xml:space="preserve">
    <value>A column of numeric values (in radians) to process.</value>
  </data>
  <data name="AboutAtan" xml:space="preserve">
    <value>Returns the arc tangent value (in radians) of a number.</value>
    <comment>Atan function parameter.</comment>
  </data>
  <data name="AboutAtanT" xml:space="preserve">
    <value>Returns the arc tangent values (in radians) of a column of numbers.</value>
    <comment>Atan function parameter.</comment>
  </data>
  <data name="AboutAtan_number" xml:space="preserve">
    <value>A numeric value to process.</value>
  </data>
  <data name="AboutAtan_input" xml:space="preserve">
    <value>A column of numeric values to process.</value>
  </data>
  <data name="AboutCot" xml:space="preserve">
    <value>Returns the cotangent value of a number.</value>
    <comment>Cot function parameter in radians.</comment>
  </data>
  <data name="AboutCotT" xml:space="preserve">
    <value>Returns the cotangent values of a column of numbers.</value>
    <comment>Cot function parameter in a column of numbers in radians.</comment>
  </data>
  <data name="AboutCot_number" xml:space="preserve">
    <value>A numeric value (in radians) to process.</value>
  </data>
  <data name="AboutCot_input" xml:space="preserve">
    <value>A column of numeric values (in radians) to process.</value>
  </data>
  <data name="AboutLn" xml:space="preserve">
    <value>Returns the natural logarithm (base E) of a number.</value>
    <comment>Ln function parameter.</comment>
  </data>
  <data name="AboutLnT" xml:space="preserve">
    <value>Returns the natural logarithm values (base E) of a column of numbers.</value>
    <comment>Ln function parameter.</comment>
  </data>
  <data name="AboutLn_number" xml:space="preserve">
    <value>A numeric value to process.</value>
  </data>
  <data name="AboutLn_input" xml:space="preserve">
    <value>A column of numeric values to process.</value>
  </data>
  <data name="AboutLog" xml:space="preserve">
    <value>Returns the logarithm of a number for the given base. The default base is 10.</value>
    <comment>Description of Log function.</comment>
  </data>
  <data name="AboutLogT" xml:space="preserve">
    <value>Returns the logarithm values of a number or column of numbers for the given base or column of bases. The default base is 10.</value>
    <comment>Description of Log function.</comment>
  </data>
  <data name="AboutLog_number" xml:space="preserve">
    <value>A numeric value to process.</value>
  </data>
  <data name="AboutLog_input" xml:space="preserve">
    <value>A column of numeric values to process.</value>
  </data>
  <data name="LogBase" xml:space="preserve">
    <value>base</value>
    <comment>function_parameter - First argument to the Logarithm function - the base of the logarithm.</comment>
  </data>
  <data name="AboutLog_base" xml:space="preserve">
    <value>The base for the logarithm.</value>
  </data>
  <data name="AboutExp" xml:space="preserve">
    <value>Returns E raised to the power of a number. To calculate powers of other bases, use the exponentiation operator (^).</value>
    <comment>Exp function parameter.</comment>
  </data>
  <data name="AboutExpT" xml:space="preserve">
    <value>Returns a column containing E raised to the power of each corresponding number in a column of numbers. To calculate powers of other bases, use the exponentiation operator (^).</value>
    <comment>Exp function parameter.</comment>
  </data>
  <data name="AboutExp_number" xml:space="preserve">
    <value>A numeric value to process.</value>
  </data>
  <data name="AboutExp_input" xml:space="preserve">
    <value>A column of numeric values to process.</value>
  </data>
  <data name="AboutPi" xml:space="preserve">
    <value>Returns the value of pi.</value>
  </data>
  <data name="AboutRadians" xml:space="preserve">
    <value>Returns the radians value of a number.</value>
    <comment>Radians function parameter.</comment>
  </data>
  <data name="AboutRadiansT" xml:space="preserve">
    <value>Returns the radians values of a column of numbers.</value>
    <comment>Radians function parameter.</comment>
  </data>
  <data name="AboutRadians_number" xml:space="preserve">
    <value>A numeric value (in degrees) to process.</value>
  </data>
  <data name="AboutRadians_input" xml:space="preserve">
    <value>A column of numeric values (in degrees) to process.</value>
  </data>
  <data name="AboutDegrees" xml:space="preserve">
    <value>Returns the degrees value of a number.</value>
    <comment>Degrees function parameter.</comment>
  </data>
  <data name="AboutDegreesT" xml:space="preserve">
    <value>Returns the degrees values of a column of numbers.</value>
    <comment>Degrees function parameter.</comment>
  </data>
  <data name="AboutDegrees_number" xml:space="preserve">
    <value>A numeric value (in radians) to process.</value>
  </data>
  <data name="AboutDegrees_input" xml:space="preserve">
    <value>A column of numeric values (in radians) to process.</value>
  </data>
  <data name="AboutDistinct" xml:space="preserve">
    <value>Evaluates an expression over one or more columns of the table and returns a one-column table that contains distinct (unique) values for the evaluated expression.</value>
  </data>
  <data name="DistinctArg1" xml:space="preserve">
    <value>source</value>
    <comment>function_parameter - First parameter to the Distinct function - the source (collection / table) to have distinct elements retrieved.</comment>
  </data>
  <data name="DistinctArg2" xml:space="preserve">
    <value>expression</value>
    <comment>function_parameter - Second parameter to the Distinct function - the expression that will generate the distinct values to be returned.</comment>
  </data>
  <data name="AboutDistinct_source" xml:space="preserve">
    <value>A table from which distinct values will be extracted.</value>
  </data>
  <data name="AboutDistinct_expression" xml:space="preserve">
    <value>An expression evaluated over each row in the input table, and which provides values for the Distinct operation.</value>
  </data>
  <data name="AboutAtan2" xml:space="preserve">
    <value>Returns the arctangent (in radians) of the specified x- and y-coordinates.</value>
  </data>
  <data name="AboutAtan2Arg1" xml:space="preserve">
    <value>x_coordinate</value>
    <comment>function_parameter - First parameter to the Atan function - the x coordinate for arctangent to be returned. When translating, maintain as a single word (i.e., do not add spaces)</comment>
  </data>
  <data name="AboutAtan2Arg2" xml:space="preserve">
    <value>y_coordinate</value>
    <comment>function_parameter - Second parameter to the Atan function - the y coordinate for arctangent to be returned. When translating, maintain as a single word (i.e., do not add spaces)</comment>
  </data>
  <data name="AboutAtan2_x_coordinate" xml:space="preserve">
    <value>x-coordinate.</value>
  </data>
  <data name="AboutAtan2_y_coordinate" xml:space="preserve">
    <value>y-coordinate.</value>
  </data>
  <data name="AboutSqrt" xml:space="preserve">
    <value>Returns the square root of a number.</value>
    <comment>Description of 'Sqrt' function.</comment>
  </data>
  <data name="AboutSqrtT" xml:space="preserve">
    <value>Returns the square roots of a column of numbers.</value>
    <comment>Description of 'Sqrt' function.</comment>
  </data>
  <data name="AboutSqrt_number" xml:space="preserve">
    <value>A numeric value to process.</value>
  </data>
  <data name="AboutSqrt_input" xml:space="preserve">
    <value>A column of numeric values to process.</value>
  </data>
  <data name="MathFuncArg1" xml:space="preserve">
    <value>number</value>
    <comment>function_parameter - First parameter to generic math functions - the number on which the function will be applied.</comment>
  </data>
  <data name="MathTFuncArg1" xml:space="preserve">
    <value>input</value>
    <comment>function_parameter - First parameter to generic math functions - the column in a table on which the function will be applied.</comment>
  </data>
  <data name="MathFuncArg2" xml:space="preserve">
    <value>modifier</value>
    <comment>function_parameter - Second parameter to generic math functions - the second number on which the function will be applied.</comment>
  </data>
  <data name="MathTFuncArg2" xml:space="preserve">
    <value>modifier</value>
    <comment>function_parameter - Second parameter to generic math functions - the second column in a table on which the function will be applied.</comment>
  </data>
  <data name="AboutLeft" xml:space="preserve">
    <value>Returns the specified number of characters from the start of a text value.</value>
    <comment>Description of 'Left' function.</comment>
  </data>
  <data name="AboutLeftT" xml:space="preserve">
    <value>Returns a column containing the specified number of characters from the start of the text value evaluated per row within the specified table or collection.</value>
    <comment>Description of 'Left' function.</comment>
  </data>
  <data name="AboutLeft_text" xml:space="preserve">
    <value>A text value to extract characters from.</value>
  </data>
  <data name="AboutLeft_num_chars" xml:space="preserve">
    <value>The number of characters to extract.</value>
  </data>
  <data name="AboutLeft_text_column" xml:space="preserve">
    <value>A column of text values to extract characters from.</value>
  </data>
  <data name="AboutRight" xml:space="preserve">
    <value>Returns the specified number of characters from the end of a text value.</value>
    <comment>Description of 'Right' function.</comment>
  </data>
  <data name="AboutRightT" xml:space="preserve">
    <value>Returns a column containing the specified number of characters from the end of the text value evaluated per row within the specified table or collection.</value>
    <comment>Description of 'Right' function.</comment>
  </data>
  <data name="AboutRight_text" xml:space="preserve">
    <value>A text value to extract characters from.</value>
  </data>
  <data name="AboutRight_num_chars" xml:space="preserve">
    <value>The number of characters to extract.</value>
  </data>
  <data name="AboutRight_text_column" xml:space="preserve">
    <value>A column of text values to extract characters from.</value>
  </data>
  <data name="LeftRightArg1" xml:space="preserve">
    <value>text</value>
    <comment>function_parameter - First parameter of the Left/Right functions - the text to retrieve the first characters to the left/right.</comment>
  </data>
  <data name="LeftRightTArg1" xml:space="preserve">
    <value>text_column</value>
    <comment>function_parameter - First parameter of the Left/Right functions - the text column to retrieve the first characters to the left/right. Translate this string. Maintain as a single word (do not add spaces).</comment>
  </data>
  <data name="LeftRightArg2" xml:space="preserve">
    <value>num_chars</value>
    <comment>function_parameter - Second parameter of the Left/Right functions - the number of characters to retrieve on the left/right of the given text. Translate this string. Maintain as a single word (do not add spaces).</comment>
  </data>
  <data name="AboutIsBlank" xml:space="preserve">
    <value>Checks whether the expression results in blank, and returns true or false.</value>
    <comment>Description of 'IsBlank' function.</comment>
  </data>
  <data name="IsBlankArg1" xml:space="preserve">
    <value>expression</value>
    <comment>function_parameter - First parameter to the IsBlank function - the expression to be evaluated.</comment>
  </data>
  <data name="AboutIsBlank_expression" xml:space="preserve">
    <value>An expression to be tested.</value>
  </data>
  <data name="AboutIsBlankOrError" xml:space="preserve">
    <value>Checks whether the expression results in blank result or an error, and returns true or false.</value>
    <comment>Description of 'IsBlank' function.</comment>
  </data>
  <data name="IsBlankOrErrorArg1" xml:space="preserve">
    <value>expression</value>
    <comment>function_parameter - First parameter to the IsBlankOrError function - the expression to be evaluated.</comment>
  </data>
  <data name="AboutIsBlankOrError_expression" xml:space="preserve">
    <value>An expression to be tested.</value>
    <comment>Function parameter for IsBlankOrError function.</comment>
  </data>
  <data name="AboutIsEmpty" xml:space="preserve">
    <value>Checks if a collection is empty and returns true or false.</value>
    <comment>Description of 'IsEmpty' function.</comment>
  </data>
  <data name="IsEmptyArg1" xml:space="preserve">
    <value>source</value>
    <comment>function_parameter - First parameter to the IsEmpty function - the source expression to be evaluated.</comment>
  </data>
  <data name="AboutIsEmpty_source" xml:space="preserve">
    <value>A table to be tested.</value>
  </data>
  <data name="AboutShuffle" xml:space="preserve">
    <value>Returns a randomly shuffled copy of the input 'source' table.</value>
    <comment>Description of 'Shuffle' function.</comment>
  </data>
  <data name="ShuffleArg1" xml:space="preserve">
    <value>source</value>
    <comment>function_parameter - First parameter to the Shuffle function - the source to be shuffled.</comment>
  </data>
  <data name="AboutShuffle_source" xml:space="preserve">
    <value>A table to be shuffled.</value>
  </data>
  <data name="AboutLookUp" xml:space="preserve">
    <value>Looks up the first row for which the specified condition evaluates to true and returns the result of expression evaluated within the context of that row if provided an expression and the entire row otherwise.</value>
    <comment>Description of 'LookUp' function.</comment>
  </data>
  <data name="LookUpArg1" xml:space="preserve">
    <value>source</value>
    <comment>function_parameter - First argument to the LookUp function - the source to have the lookup operation performed.</comment>
  </data>
  <data name="LookUpArg2" xml:space="preserve">
    <value>condition</value>
    <comment>function_parameter - Second argument to the LookUp function - the condition on which the lookup operation is performed.</comment>
  </data>
  <data name="LookUpArg3" xml:space="preserve">
    <value>result</value>
    <comment>function_parameter - Third argument to the LookUp function - an expression to be applied to the returned row.</comment>
  </data>
  <data name="AboutLookUp_source" xml:space="preserve">
    <value>A table where values will be looked up.</value>
  </data>
  <data name="AboutLookUp_condition" xml:space="preserve">
    <value>A condition to evaluate for rows in the specified input.</value>
  </data>
  <data name="AboutLookUp_result" xml:space="preserve">
    <value>An expression to evaluate over the row that match the specified condition, and that will provide the result.</value>
  </data>
  <data name="AboutStdevP" xml:space="preserve">
    <value>Calculates standard deviation based on the entire population given as arguments (ignores logical values and text).</value>
    <comment>Description of 'StdevP' function.</comment>
  </data>
  <data name="AboutStdevP_number" xml:space="preserve">
    <value>A number to factor into the standard deviation calculation.</value>
  </data>
  <data name="AboutStdevP_source" xml:space="preserve">
    <value>A table that specifies the population for the standard deviation calculation.</value>
  </data>
  <data name="AboutStdevP_expression" xml:space="preserve">
    <value>An expression evaluated over rows in the input, that specifies values for the standard deviation calculation.</value>
  </data>
  <data name="AboutStdevPT" xml:space="preserve">
    <value>Calculates standard deviation based on the entire population given as a column (ignores logical values and text within the column).</value>
    <comment>Description of 'StdevPT' function.</comment>
  </data>
  <data name="AboutVarP" xml:space="preserve">
    <value>Calculates variance based on the entire population (ignores logical values and text in the population).</value>
    <comment>Description of 'VarP' function.</comment>
  </data>
  <data name="AboutVarP_number" xml:space="preserve">
    <value>A number to factor into the variance calculation.</value>
  </data>
  <data name="AboutVarP_source" xml:space="preserve">
    <value>A table that specifies the population for the variance calculation.</value>
  </data>
  <data name="AboutVarP_expression" xml:space="preserve">
    <value>An expression evaluated over rows in the input, that specifies values for the variance calculation.</value>
  </data>
  <data name="AboutVarPT" xml:space="preserve">
    <value>Calculates variance based on the entire population specified as a column (ignores logical values and text in the column).</value>
    <comment>Description of 'VarPT' function.</comment>
  </data>
  <data name="SetArg1" xml:space="preserve">
    <value>variable</value>
    <comment>function_parameter - First argument to the Set function - the name of a global variable, scoped to the app.</comment>
  </data>
  <data name="AboutSplit" xml:space="preserve">
    <value>Splits a string into substrings using a delimiter.</value>
    <comment>Description of 'Split' function.</comment>
  </data>
  <data name="AboutSplit_text" xml:space="preserve">
    <value>Text to be split into substrings.</value>
    <comment>Description of first argument of the 'Split' function</comment>
  </data>
  <data name="AboutSplit_separator" xml:space="preserve">
    <value>Delimiter text used to split the input text into substrings.</value>
    <comment>Description of second argument of the 'Split' function</comment>
  </data>
  <data name="SplitArg1" xml:space="preserve">
    <value>text</value>
    <comment>function_parameter - First argument to the Split function - the input text that will be split into substrings using SplitArg2 as the delimiter.</comment>
  </data>
  <data name="SplitArg2" xml:space="preserve">
    <value>separator</value>
    <comment>function_parameter - Second argument to the Split function - the delimiter text that is used to split SplitArg1 into substrings.</comment>
  </data>
  <data name="AboutColumnNames" xml:space="preserve">
    <value>Enumerate and returns the column names of an untyped record.</value>
    <comment>Description of 'ColumnNames' function. The term 'record' is used in the context of an object / property bag / set of name/value pairs.</comment>
  </data>
  <data name="ColumnNamesArg1" xml:space="preserve">
    <value>record</value>
    <comment>function_parameter - First argument to the ColumnNames function - the record whose inputs will be returned. The term 'record' is used in the context of an object / property bag / set of name/value pairs.</comment>
  </data>
  <data name="AboutColumnNames_record" xml:space="preserve">
    <value>Record to have its columns enumerated.</value>
    <comment>Description of first argument of the 'ColumnNames' function. The term 'record' is used in the context of an object / property bag / set of name/value pairs.</comment>
  </data>
  <data name="AboutColumn" xml:space="preserve">
    <value>Returns the value of a property of an untyped record, given the column name.</value>
    <comment>Description of 'Column' function. The term 'record' is used in the context of an object / property bag / set of name/value pairs.</comment>
  </data>
  <data name="ColumnArg1" xml:space="preserve">
    <value>record</value>
    <comment>function_parameter - First argument to the Column function - the record to retrieve a column value. The term 'record' is used in the context of an object / property bag / set of name/value pairs.</comment>
  </data>
  <data name="ColumnArg2" xml:space="preserve">
    <value>column_name</value>
    <comment>function_parameter - Second argument to the Column function - name of the column to retrieve from the given record. Translate this string. Maintain as a single word (do not add spaces).</comment>
  </data>
  <data name="AboutColumn_record" xml:space="preserve">
    <value>Record to retrieve a column value.</value>
    <comment>Description of first argument of the 'Column' function. The term 'record' is used in the context of an object / property bag / set of name/value pairs.</comment>
  </data>
  <data name="AboutColumn_column_name" xml:space="preserve">
    <value>Name of the column of the record to be retrieved.</value>
    <comment>Description of second argument of the 'Column' function. The term 'record' is used in the context of an object / property bag / set of name/value pairs.</comment>
  </data>
  <data name="AboutIsType" xml:space="preserve">
    <value>Returns true if the provided value is of the given type.</value>
    <comment>Description of the 'IsType' function.</comment>
  </data>
  <data name="IsTypeArg1" xml:space="preserve">
    <value>value</value>
    <comment>function_parameter - First argument of the IsType function - The polymorphic value to be inspected.</comment>
  </data>
  <data name="IsTypeArg2" xml:space="preserve">
    <value>typeTable</value>
    <comment>function_parameter - Second argument of the IsType function - The Entity table representing the type that we wish to compare the value to. For example, if the author has a CDS data source named Account, that table could be passed here (eg IsType(myVal, Account)).</comment>
  </data>
  <data name="AboutAsType" xml:space="preserve">
    <value>Uses the provided value as the given type.</value>
    <comment>Description of the 'AsType' function.</comment>
  </data>
  <data name="AsTypeArg1" xml:space="preserve">
    <value>value</value>
    <comment>function_parameter - First argument of the IsType function - The polymorphic value to be used as the new type.</comment>
  </data>
  <data name="AsTypeArg2" xml:space="preserve">
    <value>typeTable</value>
    <comment>function_parameter - Second argument of the AsType function - The Entity table representing the type that we wish the value to be used as. For example, if the author has a CDS data source named Account, that table could be passed here (eg AsType(myVal, Account)).</comment>
  </data>
  <data name="AboutAsType_value" xml:space="preserve">
    <value>The polymorphic record to cast as a new type.</value>
  </data>
  <data name="AboutAsType_typeTable" xml:space="preserve">
    <value>The entity table representing the type we wish the value to be used as.</value>
  </data>
  <data name="AboutWith" xml:space="preserve">
    <value>Executes the formula provided as second parameter using the scope provided by the first.</value>
    <comment>Description of the 'With' function.</comment>
  </data>
  <data name="WithArg1" xml:space="preserve">
    <value>scope</value>
    <comment>function_parameter - First argument of the With function - Record type.</comment>
  </data>
  <data name="WithArg2" xml:space="preserve">
    <value>formula</value>
    <comment>function_parameter - Second argument of the With function - Any Power Apps expression</comment>
  </data>
  <data name="AboutWith_scope" xml:space="preserve">
    <value>The scope with which to call the formula defined by the second parameter.</value>
    <comment>Function argument</comment>
  </data>
  <data name="AboutWith_formula" xml:space="preserve">
    <value>The formula to be called using the scope provided by the first parameter.</value>
    <comment>Function argument</comment>
  </data>
  <data name="AboutSequence" xml:space="preserve">
    <value>Generates a table of sequential numbers</value>
    <comment>Description text for the 'Sequence' function.</comment>
  </data>
  <data name="SequenceArg1" xml:space="preserve">
    <value>records</value>
    <comment>function_parameter - Optional first argument to the Sequence function, number of records in the resulting table</comment>
  </data>
  <data name="AboutSequence_records" xml:space="preserve">
    <value>Number of records in the single column table with name "Value". Maximum 50,000.</value>
    <comment>Description of the first parameter to Sequence</comment>
  </data>
  <data name="SequenceArg2" xml:space="preserve">
    <value>start</value>
    <comment>function_parameter - Second optional argument to the Sequence function, the first number in the resulting table</comment>
  </data>
  <data name="AboutSequence_start" xml:space="preserve">
    <value>Optional. The first number in the sequence. Default 1.</value>
    <comment>Description of the second optional parameter to Sequence</comment>
  </data>
  <data name="SequenceArg3" xml:space="preserve">
    <value>step</value>
    <comment>function_parameter - optional third argument to the Sequence function, the difference between each number in the sequence</comment>
  </data>
  <data name="AboutSequence_step" xml:space="preserve">
    <value>Optional. The amount to increment each subsequent value in the table. Default 1.</value>
    <comment>Description of the third parameter to Sequence</comment>
  </data>
  <data name="ErrInvalidDot" xml:space="preserve">
    <value>Invalid use of '.'</value>
    <comment>Error Message.</comment>
  </data>
  <data name="ErrUnknownFunction" xml:space="preserve">
    <value>'{0}' is an unknown or unsupported function.</value>
    <comment>Error Message.</comment>
  </data>
  <data name="ErrUnknownNamespaceFunction" xml:space="preserve">
    <value>'{0}' is an unknown or unsupported function in namespace '{1}'.</value>
    <comment>Error Message.</comment>
  </data>
  <data name="ErrUnSupportedComponentBehaviorInvocation" xml:space="preserve">
    <value>Component behavior can only be invoked from within a component.</value>
    <comment>Error Message.</comment>
  </data>
  <data name="ErrUnSupportedComponentDataPropertyAccess" xml:space="preserve">
    <value>Component function property or parameter can only be accessed from within a component or from component output properties.</value>
    <comment>Error Message.</comment>
  </data>
  <data name="ErrUnSupportedComponentFunctionPropertyReferenceNonFunctionPropertyAccess" xml:space="preserve">
    <value>Component function property or parameter can only reference other function properties.</value>
    <comment>Error Message.</comment>
  </data>
  <data name="ErrBadArity" xml:space="preserve">
    <value>Invalid number of arguments: received {0}, expected {1}.</value>
    <comment>Error Message. {0} Will be a number, and {1} will be a number</comment>
  </data>
  <data name="ErrBadArityEven" xml:space="preserve">
    <value>Invalid number of arguments: received {0}, expected an even number.</value>
    <comment>Error Message. {0} Will be a number</comment>
  </data>
  <data name="ErrBadArityOdd" xml:space="preserve">
    <value>Invalid number of arguments: received {0}, expected an odd number.</value>
    <comment>Error Message. {0} Will be a number</comment>
  </data>
  <data name="ErrBadType" xml:space="preserve">
    <value>Invalid argument type.</value>
    <comment>Error Message.</comment>
  </data>
  <data name="ErrBadType_Type" xml:space="preserve">
    <value>Invalid argument type. Cannot use {0} values in this context.</value>
    <comment>Error Message.</comment>
  </data>
  <data name="ErrBadOperatorTypes" xml:space="preserve">
    <value>This operation isn't valid on these types: {0}, {1}.</value>
    <comment>Error message when the user attempts to use an operator (e.g. + or -) on two values that don't make sense together. {0} and {1} will be canonical type representations like "Number" or "Boolean".</comment>
  </data>
  <data name="ErrGuidStrictComparison" xml:space="preserve">
    <value>GUID values can only be compared to other GUID values.</value>
    <comment>Error message when the user attempts to a GUID value is equal to something that isn't a GUID.</comment>
  </data>
  <data name="ErrBadRecordFieldType_FieldName_ExpectedType" xml:space="preserve">
    <value>Invalid type for field '{0}'. Expected field type of '{1}'.</value>
    <comment>Error message shown to the user when a field in a record has the incorrect type.</comment>
  </data>
  <data name="ErrBadType_ExpectedType" xml:space="preserve">
    <value>Invalid argument type. Expecting a {0} value.</value>
    <comment>Error Message.</comment>
  </data>
  <data name="ErrBadType_ExpectedType_ProvidedType" xml:space="preserve">
    <value>Invalid argument type ({1}). Expecting a {0} value instead.</value>
    <comment>Error Message.</comment>
  </data>
  <data name="ErrBadType_VoidExpression" xml:space="preserve">
    <value>A void expression cannot be used in this context.</value>
    <comment>Error message shown to the user when they try to use a void expression in a function argument that requires a value.</comment>
  </data>
  <data name="ErrBadSchema_ExpectedType" xml:space="preserve">
    <value>Invalid argument type. Expecting a {0} value, but of a different schema.</value>
    <comment>Error Message.</comment>
  </data>
  <data name="ErrBadType_ExpectedTypesCSV" xml:space="preserve">
    <value>Invalid argument type. Expecting one of the following: {0}.</value>
    <comment>Error Message.</comment>
  </data>
  <data name="ErrInvalidArgs_Func" xml:space="preserve">
    <value>The function '{0}' has some invalid arguments.</value>
    <comment>Error Message.</comment>
  </data>
  <data name="ErrNeedTable_Func" xml:space="preserve">
    <value>The first argument of '{0}' should be a table.</value>
    <comment>Error Message.</comment>
  </data>
  <data name="ErrInvalidPropertyAccess" xml:space="preserve">
    <value>Property expects a required parameter. Please use parentheses to pass the required parameter.</value>
    <comment>Error Message.</comment>
  </data>
  <data name="ErrNeedTableCol_Func" xml:space="preserve">
    <value>The first argument of '{0}' should be a one-column table.</value>
    <comment>Error Message.</comment>
  </data>
  <data name="ErrInvalidSchemaNeedTypeCol_Col" xml:space="preserve">
    <value>Invalid schema, expected a column of {0} values for '{1}'.</value>
    <comment>Error Message.</comment>
  </data>
  <data name="ErrInvalidSchemaNeedCol" xml:space="preserve">
    <value>Invalid schema, expected a one-column table.</value>
    <comment>Error Message.</comment>
  </data>
  <data name="ErrNeedRecord" xml:space="preserve">
    <value>Cannot use a non-record value in this context.</value>
    <comment>Error Message.</comment>
  </data>
  <data name="ErrIncompatibleRecord" xml:space="preserve">
    <value>Cannot use this record. It may contain colliding fields of incompatible types.</value>
    <comment>Error Message.</comment>
  </data>
  <data name="ErrNeedRecord_Func" xml:space="preserve">
    <value>The first argument of '{0}' should be a record.</value>
    <comment>Error Message.</comment>
  </data>
  <data name="ErrNeedEntity_EntityName" xml:space="preserve">
    <value>Using this option set as an enumeration value or in the Choices function requires that the '{0}' entity be added as a Data Source. To add, use the View menu and then select Data sources.</value>
    <comment>Error Message. {Locked=Choices} Indicates a given entity must be imported as a first class entity. This is a result of usage of an option set that is exposed via a relationship in a CDS 2 entity.</comment>
  </data>
  <data name="ErrNotAccessibleInCurrentContext" xml:space="preserve">
    <value>The specified property is not accessible in this context.</value>
    <comment>Error Message.</comment>
  </data>
  <data name="ErrInternalControlInInputProperty" xml:space="preserve">
    <value>Controls inside a component can't be referenced in that same component's input properties.</value>
    <comment>Error Message when a user attempts to use a control inside the formula for a component input property.</comment>
  </data>
  <data name="ErrColumnNotAccessibleInCurrentContext" xml:space="preserve">
    <value>The specified column is not accessible in this context.</value>
    <comment>Error Message.</comment>
  </data>
  <data name="WrnRowScopeOneToNExpandNumberOfCalls" xml:space="preserve">
    <value>A One-to-Many or Many-to-Many relationship is being referenced in this function's record scope.  This may result in a large number of calls to your data source that can impact performance.</value>
    <comment>Warning Message.</comment>
  </data>
  <data name="ErrNumberTooLarge" xml:space="preserve">
    <value>Numeric value is too large.</value>
    <comment>Error Message.</comment>
  </data>
  <data name="ErrReservedKeyword" xml:space="preserve">
    <value>Use of a reserved word that is currently not supported.</value>
    <comment>Error Message.</comment>
  </data>
  <data name="ErrTextTooLarge" xml:space="preserve">
    <value>Expression can't be more than {0} characters. The expression is {1} characters.</value>
    <comment>Error Message when the expression text is too long.</comment>
  </data>
  <data name="ErrTextFormatTooLarge" xml:space="preserve">
    <value>Format string size can't be more than {0} characters.</value>
    <comment>Error Message.</comment>
  </data>
  <data name="ErrTextInvalidFormat" xml:space="preserve">
    <value>Invalid format.</value>
    <comment>Error Message returned by the Text function when the format passed to it is invalid.</comment>
  </data>
  <data name="ErrTextInvalidArgDateTime" xml:space="preserve">
    <value>The argument does not represent a valid date or time value.</value>
    <comment>Error Message returned by the Text function when the number to date format exceeds the max days to add.</comment>
  </data>
  <data name="ErrInvalidDataSource" xml:space="preserve">
    <value>This Data source is invalid. Please fix the error in "Data sources" pane by clicking "Content -&gt; Data sources" or "View -&gt; Options"</value>
    <comment>Error Message.</comment>
  </data>
  <data name="ErrExpectedDataSourceRestriction" xml:space="preserve">
    <value>Expected a data source identifier to restrict the inline record.</value>
    <comment>Error Message.</comment>
  </data>
  <data name="ErrIncompatibleTypes" xml:space="preserve">
    <value>The given types are incompatible.</value>
    <comment>Error Message.</comment>
  </data>
  <data name="ErrTypeError_Ex1_Ex2_Found" xml:space="preserve">
    <value>The type of this argument '{2}' does not match one of the expected types '{0}' or '{1}'.</value>
    <comment>Error Message.</comment>
  </data>
  <data name="ErrTypeError_Arg_Expected_Found" xml:space="preserve">
    <value>The type of this argument '{0}' does not match the expected type '{1}'. Found type '{2}'.</value>
    <comment>Error Message.</comment>
  </data>
  <data name="ErrTypeError_WrongType" xml:space="preserve">
    <value>The type of this expression does not match the expected type '{0}'. Found type '{1}'.</value>
    <comment>Error Message.</comment>
  </data>
  <data name="ErrTypeErrorRecordIncompatibleWithSource" xml:space="preserve">
    <value>The type of the record is incompatible with the source.</value>
    <comment>Error Message.</comment>
  </data>
  <data name="ErrExpectedStringLiteralArg_Name" xml:space="preserve">
    <value>Argument '{0}' is invalid, expected a text literal.</value>
    <comment>Error Message.</comment>
  </data>
  <data name="ErrArgNotAValidIdentifier_Name" xml:space="preserve">
    <value>Argument '{0}' is not a valid identifier.</value>
    <comment>Error Message.</comment>
  </data>
  <data name="ErrColExists_Name" xml:space="preserve">
    <value>A column named '{0}' already exists.</value>
    <comment>Error Message.</comment>
  </data>
  <data name="ErrColConflict_Name" xml:space="preserve">
    <value>Column name conflict for '{0}'.</value>
    <comment>Error Message.</comment>
  </data>
  <data name="ErrColDNE_Name" xml:space="preserve">
    <value>The specified column '{0}' does not exist.</value>
    <comment>Error Message.</comment>
  </data>
  <data name="ErrColumnDoesNotExist_Name_Similar" xml:space="preserve">
    <value>The specified column '{0}' does not exist. The column with the most similar name is '{1}'.</value>
    <comment>Error message when attempting to put a column that does not exist into a table. {0} has the column display name that doesn't exist, and {1} has the most similar column name in the table.</comment>
  </data>
  <data name="ErrSortIncorrectOrder" xml:space="preserve">
    <value>The sort order is incorrect for the type of the expression.</value>
    <comment>Error Message.</comment>
  </data>
  <data name="ErrSortWrongType" xml:space="preserve">
    <value>Cannot sort on the expression type.</value>
    <comment>Error Message.</comment>
  </data>
  <data name="ErrDistinctWrongType" xml:space="preserve">
    <value>Cannot apply distinct on the expression type.</value>
    <comment>Error Message.</comment>
  </data>
  <data name="ErrFunctionDoesNotAcceptThisType_Function_Expected" xml:space="preserve">
    <value>Type error: {0} expects either {1} or a table column of {1} type.</value>
    <comment>Error Message.</comment>
  </data>
  <data name="ErrIncorrectFormat_Func" xml:space="preserve">
    <value>Incorrect format specifier for '{0}'.</value>
    <comment>Error Message.</comment>
  </data>
  <data name="ErrAsyncLambda" xml:space="preserve">
    <value>Asynchronous invocations cannot be used in conditions and value functions.</value>
    <comment>Error Message.</comment>
  </data>
  <data name="ErrValueMustBeFullyQualified" xml:space="preserve">
    <value>This is a namespace, you can access its members using the '.' operator.</value>
    <comment>Error message shown when a maker tries to use fully qualified value name as a First name node only</comment>
  </data>
  <data name="ErrScopeModificationLambda" xml:space="preserve">
    <value>This function cannot operate on the same data source that is used in {0}.</value>
    <comment>Error Message.</comment>
  </data>
  <data name="ErrFunctionDisallowedWithinNondeterministicOperationOrder" xml:space="preserve">
    <value>This function cannot be invoked within {0}.</value>
    <comment>Error Message.</comment>
  </data>
  <data name="ErrAsTypeAndIsTypeExpectConnectedDataSource" xml:space="preserve">
    <value>Incorrect argument. This formula expects a table from a connected data source. The AsType and IsType functions require connected data sources.</value>
    <comment>{Locked=AsType}{Locked=IsType} Error message provided when the user attempts to use a non-Connected data source table as the second argument to AsType or IsType.</comment>
  </data>
  <data name="InfoMessage" xml:space="preserve">
    <value>Message: </value>
    <comment>Message Label.</comment>
  </data>
  <data name="InfoNode_Node" xml:space="preserve">
    <value>Node: {0}</value>
    <comment>Node Label.</comment>
  </data>
  <data name="InfoTok_Tok" xml:space="preserve">
    <value>Tok: {0}</value>
    <comment>Tok Label.</comment>
  </data>
  <data name="FormatSpan_Min_Lim" xml:space="preserve">
    <value>({0},{1}) </value>
    <comment>Format String.</comment>
  </data>
  <data name="FormatErrorSeparator" xml:space="preserve">
    <value>, </value>
    <comment>Format String.</comment>
  </data>
  <data name="AboutDate" xml:space="preserve">
    <value>Returns the number that represents the date in Power Apps date-time code.</value>
    <comment>Description of 'Date' function.</comment>
  </data>
  <data name="DateArg1" xml:space="preserve">
    <value>year</value>
    <comment>function_parameter - First parameter for the Date function - the year.</comment>
  </data>
  <data name="DateArg2" xml:space="preserve">
    <value>month</value>
    <comment>function_parameter - Second parameter for the Date function - the month.</comment>
  </data>
  <data name="DateArg3" xml:space="preserve">
    <value>day</value>
    <comment>function_parameter - Third parameter for the Date function - the day.</comment>
  </data>
  <data name="AboutDate_year" xml:space="preserve">
    <value>The year.</value>
  </data>
  <data name="AboutDate_month" xml:space="preserve">
    <value>The month.</value>
  </data>
  <data name="AboutDate_day" xml:space="preserve">
    <value>The day.</value>
  </data>
  <data name="AboutTime" xml:space="preserve">
    <value>Converts hours, minutes and seconds into a decimal number.</value>
    <comment>Description of 'Time' function.</comment>
  </data>
  <data name="TimeArg1" xml:space="preserve">
    <value>hour</value>
    <comment>function_parameter - First parameter for the Time function - the hour.</comment>
  </data>
  <data name="TimeArg2" xml:space="preserve">
    <value>minute</value>
    <comment>function_parameter - Second parameter for the Time function - the minute.</comment>
  </data>
  <data name="TimeArg3" xml:space="preserve">
    <value>second</value>
    <comment>function_parameter - Third parameter for the Time function - the second.</comment>
  </data>
  <data name="TimeArg4" xml:space="preserve">
    <value>millisecond</value>
    <comment>function_parameter - Fourth parameter for the Time function - the milliseconds.</comment>
  </data>
  <data name="AboutTime_hour" xml:space="preserve">
    <value>The hour component.</value>
  </data>
  <data name="AboutTime_minute" xml:space="preserve">
    <value>The minute component.</value>
  </data>
  <data name="AboutTime_second" xml:space="preserve">
    <value>The second component.</value>
  </data>
  <data name="AboutTime_millisecond" xml:space="preserve">
    <value>The millisecond component.</value>
  </data>
  <data name="AboutDateTime" xml:space="preserve">
    <value>Creates a value that represents an instant in time, expressed as a date and time of the day.</value>
    <comment>Description of 'DateTime' function.</comment>
  </data>
  <data name="AboutDateTime_year" xml:space="preserve">
    <value>The year.</value>
    <comment>Description of the first parameter to the 'DateTime' function: the year of the date/time value being created.</comment>
  </data>
  <data name="AboutDateTime_month" xml:space="preserve">
    <value>The month.</value>
    <comment>Description of the second parameter to the 'DateTime' function: the month of the date/time value being created.</comment>
  </data>
  <data name="AboutDateTime_day" xml:space="preserve">
    <value>The day.</value>
    <comment>Description of the third parameter to the 'DateTime' function: the day of the date/time value being created.</comment>
  </data>
  <data name="AboutDateTime_hour" xml:space="preserve">
    <value>The hour.</value>
    <comment>Description of the fourth parameter to the 'DateTime' function: the hour of the date/time value being created.</comment>
  </data>
  <data name="AboutDateTime_minute" xml:space="preserve">
    <value>The minute.</value>
    <comment>Description of the fifth parameter to the 'DateTime' function: the minute of the date/time value being created.</comment>
  </data>
  <data name="AboutDateTime_second" xml:space="preserve">
    <value>The second.</value>
    <comment>Description of the sixth parameter to the 'DateTime' function: the second of the date/time value being created.</comment>
  </data>
  <data name="AboutDateTime_millisecond" xml:space="preserve">
    <value>The milliseconds.</value>
    <comment>Description of the seventh parameter to the 'DateTime' function: the milliseconds of the date/time value being created.</comment>
  </data>
  <data name="AboutYear" xml:space="preserve">
    <value>Year returns the year of a given date.</value>
    <comment>Description of 'Year' function.</comment>
  </data>
  <data name="YearArg1" xml:space="preserve">
    <value>date_time</value>
    <comment>function_parameter - First parameter for the Year function - the date to extract the year component. Translate this string. Maintain as a single word (do not add spaces).</comment>
  </data>
  <data name="AboutYear_date_time" xml:space="preserve">
    <value>A date value from which the year component will be extracted.</value>
  </data>
  <data name="AboutMonth" xml:space="preserve">
    <value>Returns the month, a number from 1 (January) to 12 (December).</value>
    <comment>Description of 'Month' function.</comment>
  </data>
  <data name="MonthArg1" xml:space="preserve">
    <value>date_time</value>
    <comment>function_parameter - First parameter for the Month function - the date to extract the month component. Translate this string. Maintain as a single word (do not add spaces).</comment>
  </data>
  <data name="AboutMonth_date_time" xml:space="preserve">
    <value>The date value from which the month component will be extracted.</value>
  </data>
  <data name="AboutDay" xml:space="preserve">
    <value>Day returns the day of the month, a number from 1 to 31.</value>
    <comment>Description of 'Day' function.</comment>
  </data>
  <data name="DayArg1" xml:space="preserve">
    <value>date_time</value>
    <comment>function_parameter - First parameter for the Day function - the date to extract the day component. Translate this string. Maintain as a single word (do not add spaces).</comment>
  </data>
  <data name="AboutDay_date_time" xml:space="preserve">
    <value>The date value from which the day component will be extracted.</value>
  </data>
  <data name="AboutHour" xml:space="preserve">
    <value>Hour returns the hour as a number between 0 (12:00:00 AM) and 23 (11:00:00 PM).</value>
    <comment>Description of 'Hour' function.</comment>
  </data>
  <data name="HourArg1" xml:space="preserve">
    <value>date_time</value>
    <comment>function_parameter - First parameter for the Hour function - the date to extract the hour component. Translate this string. Maintain as a single word (do not add spaces).</comment>
  </data>
  <data name="AboutHour_date_time" xml:space="preserve">
    <value>The date or time value from which the component will be extracted.</value>
  </data>
  <data name="AboutMinute" xml:space="preserve">
    <value>Returns the minute, a number from 0 to 59.</value>
    <comment>Description of 'Minute' function.</comment>
  </data>
  <data name="MinuteArg1" xml:space="preserve">
    <value>date_time</value>
    <comment>function_parameter - First parameter for the Minute function - the date to extract the minute component. Translate this string. Maintain as a single word (do not add spaces).</comment>
  </data>
  <data name="AboutMinute_date_time" xml:space="preserve">
    <value>The date or time value from which the minute component will be extracted.</value>
  </data>
  <data name="AboutSecond" xml:space="preserve">
    <value>Returns the second, a number from 0 to 59.</value>
    <comment>Description of 'Second' function.</comment>
  </data>
  <data name="SecondArg1" xml:space="preserve">
    <value>date_time</value>
    <comment>function_parameter - First parameter for the Second function - the date to extract the second component. Translate this string. Maintain as a single word (do not add spaces).</comment>
  </data>
  <data name="AboutSecond_date_time" xml:space="preserve">
    <value>The date or time value from which the second component will be extracted.</value>
  </data>
  <data name="AboutWeekday" xml:space="preserve">
    <value>Returns the weekday of a datetime value. By default, the result ranges from 1 (Sunday) to 7 (Saturday). You can specify a different range with a StartOfWeek enumeration value or a Microsoft Excel Weekday function code.</value>
    <comment>Description of 'Weekday' function.</comment>
  </data>
  <data name="WeekdayArg1" xml:space="preserve">
    <value>date</value>
    <comment>function_parameter - First parameter for the Weekday function - a date value for which the day of the week will be calculated.</comment>
  </data>
  <data name="WeekdayArg2" xml:space="preserve">
    <value>start_of_week</value>
    <comment>function_parameter - Second (optional) parameter for the Weekday function - the weekday that is used to start the week. Translate this string. Maintain as a single word (do not add spaces).</comment>
  </data>
  <data name="AboutWeekday_date" xml:space="preserve">
    <value>A date value for which the day of the week will be calculated.</value>
  </data>
  <data name="AboutWeekday_start_of_week" xml:space="preserve">
    <value>A value from the StartOfWeek enumeration or a number from the corresponding Excel function to indicate how the days of the week should be numbered.</value>
    <comment>{Locked=StartOfWeek}</comment>
  </data>
  <data name="AboutCalendar__MonthsLong" xml:space="preserve">
    <value>Returns a single column table containing the full names of each month.</value>
    <comment>Description of 'WeekdaysLong' function.</comment>
  </data>
  <data name="AboutCalendar__MonthsShort" xml:space="preserve">
    <value>Returns a single column table containing the shorthand names of each month.</value>
    <comment>Description of 'WeekdaysLong' function.</comment>
  </data>
  <data name="AboutCalendar__WeekdaysLong" xml:space="preserve">
    <value>Returns a single column table containing the full names of each day of the week.</value>
    <comment>Description of 'WeekdaysLong' function.</comment>
  </data>
  <data name="AboutCalendar__WeekdaysShort" xml:space="preserve">
    <value>Returns a single column table containing the shorthand names of each day of the week.</value>
    <comment>Description of 'WeekdaysLong' function.</comment>
  </data>
  <data name="AboutClock__AmPm" xml:space="preserve">
    <value>Returns a single column table containing the uppercase designations for before and after noon.</value>
    <comment>Description of 'AmPm' function.</comment>
  </data>
  <data name="AboutClock__AmPmShort" xml:space="preserve">
    <value>Returns a single column table containing the abbreviated uppercase designations for before and after noon.</value>
    <comment>Description of 'AmPmShort' function.</comment>
  </data>
  <data name="AboutClock__IsClock24" xml:space="preserve">
    <value>Returns a boolean value indicating whether or not the clock uses 24 hour time.</value>
    <comment>Description of 'IsClock24' function.</comment>
  </data>
  <data name="AboutDateValue" xml:space="preserve">
    <value>Converts a date in the form of text to a number that represents the date in Power Apps date-time code.</value>
    <comment>Description of 'DateValue' function.</comment>
  </data>
  <data name="DateValueArg1" xml:space="preserve">
    <value>date_text</value>
    <comment>function_parameter - First argument to the DateValue function - the text to be parsed as a date. Translate this string. Maintain as a single word (do not add spaces).</comment>
  </data>
  <data name="DateValueArg2" xml:space="preserve">
    <value>language_code</value>
    <comment>function_parameter - Second argument to the DateValue function - the language code to be used when parsing the text as a date. Translate this string. Maintain as a single word (do not add spaces).</comment>
  </data>
  <data name="AboutDateValue_date_text" xml:space="preserve">
    <value>A text representation of a date/time stamp, in a platform-supported format.</value>
  </data>
  <data name="AboutDateValue_language_code" xml:space="preserve">
    <value>Language code of the supplied text.</value>
  </data>
  <data name="AboutTimeValue" xml:space="preserve">
    <value>Converts a time in the form of text to a number that represents the date in Microsoft Power Apps date-time code, ignoring any date portion.</value>
    <comment>Description of 'TimeValue' function.</comment>
  </data>
  <data name="TimeValueArg1" xml:space="preserve">
    <value>time_text</value>
    <comment>function_parameter - First argument to the TimeValue function - the text to be parsed as a time. Translate this string. Maintain as a single word (do not add spaces).</comment>
  </data>
  <data name="TimeValueArg2" xml:space="preserve">
    <value>language_code</value>
    <comment>function_parameter - Second argument to the TimeValue function - the language code to be used when parsing the text as a date. Translate this string. Maintain as a single word (do not add spaces).</comment>
  </data>
  <data name="AboutTimeValue_time_text" xml:space="preserve">
    <value>A text representation of a date/time stamp, in a platform supported format.</value>
  </data>
  <data name="AboutTimeValue_language_code" xml:space="preserve">
    <value>Language code of the supplied text.</value>
  </data>
  <data name="ErrAutoRefreshNotAllowed" xml:space="preserve">
    <value>Automatically refreshing service functions cannot be used in Action rules.</value>
    <comment>Error message when trying to use auto-refresh functions in Action rules.</comment>
  </data>
  <data name="ErrMultipleValuesForField_Name" xml:space="preserve">
    <value>A field named '{0}' was specified more than once in this record.</value>
    <comment>Parse error on duplicate field definitions.</comment>
  </data>
  <data name="WarnColumnNameSpecifiedMultipleTimes_Name" xml:space="preserve">
    <value>A column named '{0}' was specified more than once.</value>
    <comment>Duplicate columns.</comment>
  </data>
  <data name="WarnLiteralPredicate" xml:space="preserve">
    <value>Warning: This predicate is a literal value and does not reference the input table.</value>
    <comment>Warning given when a literal predicate is given to a function operating over a table.</comment>
  </data>
  <data name="WarnDynamicMetadata" xml:space="preserve">
    <value>Warning: Select "Capture Schema" at the bottom of the expanded formula bar to set and refresh this method's result schema. Otherwise this method will return no result.</value>
    <comment>Warning given when service function returns dynamic metadata.</comment>
  </data>
  <data name="FindArg1" xml:space="preserve">
    <value>find_text</value>
    <comment>function_parameter - First argument of the Find function - the text to search for. Translate this string. Maintain as a single word (do not add spaces).</comment>
  </data>
  <data name="FindArg2" xml:space="preserve">
    <value>within_text</value>
    <comment>function_parameter - Second argument of the Find function - the text to be searched. Translate this string. Maintain as a single word (do not add spaces).</comment>
  </data>
  <data name="FindArg3" xml:space="preserve">
    <value>start_num</value>
    <comment>function_parameter - Third argument of the Find function - the initial position in the text to be searched. Translate this string. Maintain as a single word (do not add spaces).</comment>
  </data>
  <data name="AboutFind_find_text" xml:space="preserve">
    <value>A text value to look for.</value>
  </data>
  <data name="AboutFind_within_text" xml:space="preserve">
    <value>The text value to look in.</value>
  </data>
  <data name="AboutFind_start_num" xml:space="preserve">
    <value>An optional starting position.</value>
  </data>
  <data name="AboutFind" xml:space="preserve">
    <value>Returns the starting position of one text value within another text value. Find is case sensitive.</value>
    <comment>Description of 'Find' function</comment>
  </data>
  <data name="AboutFindT" xml:space="preserve">
    <value>Returns a column of starting positions of one text value (or column of strings) within another text value (or column of strings). Find is case sensitive.</value>
    <comment>Description of 'Find' function</comment>
  </data>
  <data name="FindTArg1" xml:space="preserve">
    <value>find_text_or_column</value>
    <comment>function_parameter - First argument of the Find function - the text to search for. Translate this string. Maintain as a single word (do not add spaces).</comment>
  </data>
  <data name="FindTArg2" xml:space="preserve">
    <value>within_text_or_column</value>
    <comment>function_parameter - Second argument of the Find function - the text to be searched. Translate this string. Maintain as a single word (do not add spaces).</comment>
  </data>
  <data name="FindTArg3" xml:space="preserve">
    <value>start_num</value>
    <comment>function_parameter - Third argument of the Find function - the initial position in the text to be searched. Translate this string. Maintain as a single word (do not add spaces).</comment>
  </data>
  <data name="AboutFind_find_text_or_column" xml:space="preserve">
    <value>A text value (or column of text values) to look for.</value>
  </data>
  <data name="AboutFind_within_text_or_column" xml:space="preserve">
    <value>The text value (or column of text values) to look in.</value>
  </data>
  <data name="AboutColorValue" xml:space="preserve">
    <value>Returns the color corresponding to the given color string.</value>
    <comment>Description of 'ColorValue' function</comment>
  </data>
  <data name="ColorValueArg1" xml:space="preserve">
    <value>color_text</value>
    <comment>function_parameter - First argument of the ColorValue function - the text to be converted to a color value. Translate this string. Maintain as a single word (do not add spaces).</comment>
  </data>
  <data name="AboutColorValue_color_text" xml:space="preserve">
    <value>A color specified by name, such as "Blue", or using the standard 6-digit hex notation #rrggbb.</value>
  </data>
  <data name="ErrInvalidJsonPointer" xml:space="preserve">
    <value>Invalid json pointer.</value>
    <comment>Generic json pointer parsing error.</comment>
  </data>
  <data name="None" xml:space="preserve">
    <value>None</value>
    <comment>Function category name - function without pre-defined categories.</comment>
  </data>
  <data name="Text" xml:space="preserve">
    <value>Text</value>
    <comment>Function category name - function that works on text values.</comment>
  </data>
  <data name="Logical" xml:space="preserve">
    <value>Logical</value>
    <comment>Function category name - function that works on Boolean values.</comment>
  </data>
  <data name="Table" xml:space="preserve">
    <value>Table</value>
    <comment>Function category name - function that works on tabular data.</comment>
  </data>
  <data name="Behavior" xml:space="preserve">
    <value>Behavior</value>
    <comment>Function category name - function that needs to be executed in behavior contexts (i.e., not purely functional, with side effects).</comment>
  </data>
  <data name="DateTime" xml:space="preserve">
    <value>Date and time</value>
    <comment>Function category name - function that works on date/time values.</comment>
  </data>
  <data name="MathAndStat" xml:space="preserve">
    <value>Math and statistical</value>
    <comment>Function category name - functions for mathematical and/or statistical operations.</comment>
  </data>
  <data name="UserDefined" xml:space="preserve">
    <value>Defined by the user</value>
    <comment>Function category name - function that is defined by the user, not a built-in function.</comment>
  </data>
  <data name="Information" xml:space="preserve">
    <value>Information</value>
    <comment>Function category name - function that returns information about the environment where it is running.</comment>
  </data>
  <data name="Color" xml:space="preserve">
    <value>Color</value>
    <comment>Function category name - function that works on or returns color values.</comment>
  </data>
  <data name="REST" xml:space="preserve">
    <value>Services</value>
    <comment>Function category name - function that comes from a web service, typically using REST (REpresentational State Transfer) communication.</comment>
  </data>
  <data name="Component" xml:space="preserve">
    <value>Component</value>
    <comment>Function category name - function defined in components within the environment where it is running.</comment>
  </data>
  <data name="FunctionReference_Link" xml:space="preserve">
    <value>https://go.microsoft.com/fwlink/?LinkId=722347#</value>
    <comment>{StringContains=LCID}</comment>
  </data>
  <data name="InvalidXml_ElementMissingAttribute_ElemName_AttrName" xml:space="preserve">
    <value>The element '{0}' is missing attribute '{1}'.</value>
    <comment>Invalid xml error message.</comment>
  </data>
  <data name="InvalidXml_AttributeCannotBeEmpty_AttrName" xml:space="preserve">
    <value>The attribute '{0}' cannot be an empty string.</value>
    <comment>Invalid xml error message.</comment>
  </data>
  <data name="InvalidXml_AttributeValueInvalidGuid_AttrName_Value" xml:space="preserve">
    <value>The attribute '{0}' has an invalid GUID value '{1}'.</value>
    <comment>Invalid xml error message.</comment>
  </data>
  <data name="InvalidJson_MissingRequiredNamedValue_PropName" xml:space="preserve">
    <value>The property '{0}' is missing.</value>
    <comment>Invalid Json value error message.</comment>
  </data>
  <data name="InvalidJson_NamedValueTypeNotCorrect_PropName_ExpectedType_ActualType" xml:space="preserve">
    <value>The property '{0}' has an invalid type value: {2}. Expected type value: {1}.</value>
    <comment>Invalid Json value error message.</comment>
  </data>
  <data name="InvalidJson_NamedValueCannotBeEmpty_PropName" xml:space="preserve">
    <value>The property '{0}' cannot be empty.</value>
    <comment>Invalid Json value error message.</comment>
  </data>
  <data name="InvalidJson_NamedEnumStringInvalid_PropName_ActualValue" xml:space="preserve">
    <value>The enum '{0}' is expected to have a valid value but its value {1} is out of range for the enum.</value>
    <comment>Invalid Json enum value error message indicating property does not support value. (ex: property 'dayOfWeek' with invalid value 'Mondayday')</comment>
  </data>
  <data name="InvalidJson_NamedIntegerOverflow_PropName_ActualValue" xml:space="preserve">
    <value>The property '{0}' is expected to have an integer value but its value {1} is out of range.</value>
    <comment>Invalid Json integer value error message.</comment>
  </data>
  <data name="InvalidJson_IndexedValueTypeNotCorrect_Index_ExpectedType_ActualType" xml:space="preserve">
    <value>The item at index {0} has an invalid type value: {2}. Expected type value: {1}.</value>
  </data>
  <data name="InvalidJson_IndexedValueMustBeNonEmpty_Index" xml:space="preserve">
    <value>The item at index {0} must be a non-empty string.</value>
  </data>
  <data name="AboutDateAdd" xml:space="preserve">
    <value>Add the specified number of units to a date.</value>
    <comment>Description of 'DateAdd' function.</comment>
  </data>
  <data name="AboutDateDiff" xml:space="preserve">
    <value>Calculate the difference between two dates.</value>
    <comment>Description of 'DateDiff' function</comment>
  </data>
  <data name="DateAddArg1" xml:space="preserve">
    <value>date</value>
    <comment>function_parameter - First argument of the DateAdd function - the original date.</comment>
  </data>
  <data name="DateAddArg2" xml:space="preserve">
    <value>number_of_units</value>
    <comment>function_parameter - Second argument of the DateAdd function - the number of units (days, months, etc.) to be added. Translate this string. Maintain as a single word (do not add spaces).</comment>
  </data>
  <data name="DateAddArg3" xml:space="preserve">
    <value>unit</value>
    <comment>function_parameter - Third argument of the DateAdd function - the type of unit (days, months, etc.) to be added.</comment>
  </data>
  <data name="AboutDateAdd_date" xml:space="preserve">
    <value>A reference date value.</value>
  </data>
  <data name="AboutDateAdd_number_of_units" xml:space="preserve">
    <value>A number of units to add. The number can be negative.</value>
  </data>
  <data name="AboutDateAdd_unit" xml:space="preserve">
    <value>The unit to use, which can be one of TimeUnit.Years, TimeUnit.Quarters, TimeUnit.Months, TimeUnit.Days, TimeUnit.Hours, TimeUnit.Minutes, TimeUnit.Seconds, TimeUnit.Milliseconds.</value>
    <comment>{Locked=TimeUnit.Years}{Locked=TimeUnit.Quarters}{Locked=TimeUnit.Months}{Locked=TimeUnit.Days}{Locked=TimeUnit.Hours}{Locked=TimeUnit.Minutes}{Locked=TimeUnit.Seconds}{Locked=TimeUnit.Milliseconds}</comment>
  </data>
  <data name="DateDiffArg1" xml:space="preserve">
    <value>start_date</value>
    <comment>function_parameter - First argument of the DateDiff function - the start date. Translate this string. Maintain as a single word (do not add spaces).</comment>
  </data>
  <data name="DateDiffArg2" xml:space="preserve">
    <value>end_date</value>
    <comment>function_parameter - Second argument of the DateDiff function - the end date. Translate this string. Maintain as a single word (do not add spaces).</comment>
  </data>
  <data name="DateDiffArg3" xml:space="preserve">
    <value>unit</value>
    <comment>function_parameter - Third argument of the DateDiff function - the type of unit (days, months, etc.) to return the date difference.</comment>
  </data>
  <data name="AboutDateDiff_start_date" xml:space="preserve">
    <value>A start date for the difference operation.</value>
  </data>
  <data name="AboutDateDiff_end_date" xml:space="preserve">
    <value>An end date for the different operation.</value>
  </data>
  <data name="AboutDateDiff_unit" xml:space="preserve">
    <value>The unit to express the result in, which can be one of TimeUnit.Years, TimeUnit.Quarters, TimeUnit.Months, TimeUnit.Days, TimeUnit.Hours, TimeUnit.Minutes, TimeUnit.Seconds, TimeUnit.Milliseconds.</value>
    <comment>{Locked=TimeUnit.Years}{Locked=TimeUnit.Quarters}{Locked=TimeUnit.Months}{Locked=TimeUnit.Days}{Locked=TimeUnit.Hours}{Locked=TimeUnit.Minutes}{Locked=TimeUnit.Seconds}{Locked=TimeUnit.Milliseconds}</comment>
  </data>
  <data name="AboutDateAddT" xml:space="preserve">
    <value>Add the specified number of units to a column of dates.</value>
    <comment>Description of 'DateAdd' table function.</comment>
  </data>
  <data name="AboutDateDiffT" xml:space="preserve">
    <value>Calculate the difference between two columns of dates.</value>
    <comment>Description of 'DateDiff' table function</comment>
  </data>
  <data name="DateAddTArg1" xml:space="preserve">
    <value>date_column</value>
    <comment>function_parameter - First argument of the DateAdd function - the table column that contains date values. Translate this string. Maintain as a single word (do not add spaces).</comment>
  </data>
  <data name="DateAddTArg2" xml:space="preserve">
    <value>number_of_units</value>
    <comment>function_parameter - Second argument of the DateAdd function - the number of units (days, months, etc.) to be added. Translate this string. Maintain as a single word (do not add spaces).</comment>
  </data>
  <data name="DateAddTArg3" xml:space="preserve">
    <value>unit</value>
    <comment>function_parameter - Third argument of the DateAdd function - the type of unit (days, months, etc.) to be added.</comment>
  </data>
  <data name="AboutDateAdd_date_column" xml:space="preserve">
    <value>A column of date values.</value>
  </data>
  <data name="DateDiffTArg1" xml:space="preserve">
    <value>start_date_column</value>
    <comment>function_parameter - First argument of the DateDiff function - the table column that contains the start dates. Translate this string. Maintain as a single word (do not add spaces).</comment>
  </data>
  <data name="DateDiffTArg2" xml:space="preserve">
    <value>end_date_column</value>
    <comment>function_parameter - Second argument of the DateDiff function - the table column that contains the end dates. Translate this string. Maintain as a single word (do not add spaces).</comment>
  </data>
  <data name="DateDiffTArg3" xml:space="preserve">
    <value>unit</value>
    <comment>function_parameter - Third argument of the DateDiff function - the type of unit (days, months, etc.) to return the date difference.</comment>
  </data>
  <data name="AboutDateDiff_start_date_column" xml:space="preserve">
    <value>A column of start dates for the difference operation.</value>
  </data>
  <data name="AboutDateDiff_end_date_column" xml:space="preserve">
    <value>A column of end dates for the difference operation..</value>
  </data>
  <data name="AboutChar" xml:space="preserve">
    <value>Returns the character specified by the code number from the character set on your platform.</value>
    <comment>Description of 'Char' function.</comment>
  </data>
  <data name="CharArg1" xml:space="preserve">
    <value>number</value>
    <comment>function_parameter - First argument of the Char function - the number from the character set in your platform to be converted to a character.</comment>
  </data>
  <data name="AboutChar_number" xml:space="preserve">
    <value>A code number from the character set on your platform.</value>
  </data>
  <data name="AboutCharT" xml:space="preserve">
    <value>Returns a table of characters specified by the code numbers from the character set on your platform.</value>
    <comment>Description of 'Char' function (table overload).</comment>
  </data>
  <data name="CharTArg1" xml:space="preserve">
    <value>column_of_numbers</value>
    <comment>function_parameter - First argument of the Char function - a table column of code numbers from the character set in your platform to be converted to characters. Translate this string. Maintain as a single word (do not add spaces).</comment>
  </data>
  <data name="AboutChar_column_of_numbers" xml:space="preserve">
    <value>A column of code numbers from the character set on your platform.</value>
  </data>
  <data name="AboutParseJSON" xml:space="preserve">
    <value>Converts a JSON string into an object.</value>
    <comment>Description of 'ParseJSON' function.</comment>
  </data>
  <data name="ParseJSONArg1" xml:space="preserve">
    <value>input</value>
    <comment>function_parameter - First argument of the ParseJSON function - String type.</comment>
  </data>
  <data name="AboutParseJSON_input" xml:space="preserve">
    <value>A JSON string to process.</value>
  </data>
  <data name="AboutIndex" xml:space="preserve">
    <value>Returns the record in a table at a given index.</value>
    <comment>Description of 'Index' function.</comment>
  </data>
  <data name="IndexArg1" xml:space="preserve">
    <value>table</value>
    <comment>function_parameter - First argument of the Index function - Table type.</comment>
  </data>
  <data name="IndexArg2" xml:space="preserve">
    <value>index</value>
    <comment>function_parameter - Second argument of the Index function - Number type.</comment>
  </data>
  <data name="AboutIndex_table" xml:space="preserve">
    <value>A table.</value>
  </data>
  <data name="AboutIndex_index" xml:space="preserve">
    <value>The index of the record to be retrieved.</value>
    <comment>function_parameter - Second argument of the Index function - Number type.</comment>
  </data>
  <data name="ListItemTemplate_Single_Name" xml:space="preserve">
    <value>Single</value>
    <comment>{Locked} List item single line template enum name.</comment>
  </data>
  <data name="ListItemTemplate_Double_Name" xml:space="preserve">
    <value>Double</value>
    <comment>{Locked} List item double line template enum name.</comment>
  </data>
  <data name="ListItemTemplate_Person_Name" xml:space="preserve">
    <value>Person</value>
    <comment>{Locked} List item person (image with details) template enum name.</comment>
  </data>
  <data name="Screen_Name_DisplayName" xml:space="preserve">
    <value>Name</value>
    <comment>Display text for the Name property of the screen</comment>
  </data>
  <data name="Screen_Printing_DisplayName" xml:space="preserve">
    <value>Printing</value>
    <comment>Display text for the Printing property of the screen</comment>
  </data>
  <data name="Screen_ImagePosition_DisplayName" xml:space="preserve">
    <value>Image position</value>
    <comment>Display text for position of background image on the screen.</comment>
  </data>
  <data name="Screen_Size_DisplayName" xml:space="preserve">
    <value>Size</value>
    <comment>Display text for the property to fetch the current size of the screen.</comment>
  </data>
  <data name="barcode_Type_DisplayName" xml:space="preserve">
    <value>Barcode type</value>
    <comment>Display text for Barcode Type</comment>
  </data>
  <data name="BarcodeType_Auto_Name" xml:space="preserve">
    <value>Auto</value>
    <comment>{Locked} Locale-specific name for this enum value.</comment>
  </data>
  <data name="BarcodeType_Aztec_Name" xml:space="preserve">
    <value>Aztec</value>
    <comment>{Locked} Locale-specific name for this enum value.</comment>
  </data>
  <data name="BarcodeType_Codabar_Name" xml:space="preserve">
    <value>Codabar</value>
    <comment>{Locked} Locale-specific name for this enum value.</comment>
  </data>
  <data name="BarcodeType_DataMatrix_Name" xml:space="preserve">
    <value>DataMatrix</value>
    <comment>{Locked} Locale-specific name for this enum value.</comment>
  </data>
  <data name="BarcodeType_Ean_Name" xml:space="preserve">
    <value>Ean</value>
    <comment>{Locked} Locale-specific name for this enum value.</comment>
  </data>
  <data name="BarcodeType_QRCode_Name" xml:space="preserve">
    <value>QRCode</value>
    <comment>{Locked} Locale-specific name for this enum value.</comment>
  </data>
  <data name="BarcodeType_RssExpanded_Name" xml:space="preserve">
    <value>RssExpanded</value>
    <comment>{Locked} Locale-specific name for this enum value.</comment>
  </data>
  <data name="BarcodeType_Upc_Name" xml:space="preserve">
    <value>Upc</value>
    <comment>{Locked} Locale-specific name for this enum value.</comment>
  </data>
  <data name="camera_Contrast_DisplayName" xml:space="preserve">
    <value>Contrast</value>
    <comment>Display text for Contrast</comment>
  </data>
  <data name="camera_Zoom_DisplayName" xml:space="preserve">
    <value>Zoom</value>
    <comment>Display text for Zoom</comment>
  </data>
  <data name="camera_Camera_DisplayName" xml:space="preserve">
    <value>Camera</value>
    <comment>Display text for Camera</comment>
  </data>
  <data name="export_Data_DisplayName" xml:space="preserve">
    <value>Data</value>
    <comment>Display text for Data</comment>
  </data>
  <data name="Edit" xml:space="preserve">
    <value>Edit</value>
    <comment>Value of label</comment>
  </data>
  <data name="Dust" xml:space="preserve">
    <value>Dust</value>
    <comment>Value of checkbox</comment>
  </data>
  <data name="image_Image_DisplayName" xml:space="preserve">
    <value>Image</value>
    <comment>Display text for Image</comment>
  </data>
  <data name="icon_Icon_DisplayName" xml:space="preserve">
    <value>Icon</value>
    <comment>Display text for Icon</comment>
  </data>
  <data name="icon_Rotation_DisplayName" xml:space="preserve">
    <value>Rotation</value>
    <comment>Display text for Rotation</comment>
  </data>
  <data name="image_ImagePosition_DisplayName" xml:space="preserve">
    <value>Image position</value>
    <comment>Display text for ImagePosition</comment>
  </data>
  <data name="image_ImageRotation_DisplayName" xml:space="preserve">
    <value>Rotate</value>
    <comment>Display text for Image Rotation. An enumeration describing what degree of rotation should be applied to the image of this control.</comment>
  </data>
  <data name="label_Live_DisplayName" xml:space="preserve">
    <value>Live</value>
    <comment>Display text for Live. Live as in live announcement. Equivalent to HTML attribute "aria-live", which determines how text changes should be announced by screen readers.</comment>
  </data>
  <data name="label_Overflow_DisplayName" xml:space="preserve">
    <value>Overflow</value>
    <comment>Display text for Overflow</comment>
  </data>
  <data name="DatePicker_DateTimeZone_DisplayName" xml:space="preserve">
    <value>Date time zone</value>
    <comment>The kind of date (local / UTC) that the picker will use</comment>
  </data>
  <data name="DatePicker_Format_DisplayName" xml:space="preserve">
    <value>Format</value>
    <comment>Display text for the Format property of DatePicker control.</comment>
  </data>
  <data name="DatePicker_Language_DisplayName" xml:space="preserve">
    <value>Language</value>
    <comment>Display text for the Language property of DatePicker control.</comment>
  </data>
  <data name="Calendar_Width_DisplayName" xml:space="preserve">
    <value>Calendar width</value>
    <comment>Display name for the Width of the calendar</comment>
  </data>
  <data name="Hide_Calendar_DisplayName" xml:space="preserve">
    <value>Hide calendar</value>
    <comment>Display name for hiding the calendar</comment>
  </data>
  <data name="Calendar_StartOfWeek_DisplayName" xml:space="preserve">
    <value>Start of week</value>
    <comment>The property that specifies which weekday is the first day of a week</comment>
  </data>
  <data name="microphone_Mic_DisplayName" xml:space="preserve">
    <value>Mic</value>
    <comment>Display text for Mic</comment>
  </data>
  <data name="text_Default_DisplayName" xml:space="preserve">
    <value>Default</value>
    <comment>Display text for Default</comment>
  </data>
  <data name="text_Mode_DisplayName" xml:space="preserve">
    <value>Mode</value>
    <comment>Display text for Mode</comment>
  </data>
  <data name="text_Format_DisplayName" xml:space="preserve">
    <value>Format</value>
    <comment>Display text for Format</comment>
  </data>
  <data name="text_VirtualKeyboardMode_DisplayName" xml:space="preserve">
    <value>Virtual keyboard mode</value>
    <comment>Text input property for which type of virtual keyboard will be used for the text input control</comment>
  </data>
  <data name="text_TeamsTheme_DisplayName" xml:space="preserve">
    <value>Teams theme</value>
    <comment>Text input property for which Teams theme will be used</comment>
  </data>
  <data name="text_Clear_DisplayName" xml:space="preserve">
    <value>Clear button</value>
    <comment>Display text for Clear</comment>
  </data>
  <data name="AboutIsNumeric" xml:space="preserve">
    <value>Checks whether a value is a number, and returns true or false.</value>
    <comment>Description of 'IsNumeric' function.</comment>
  </data>
  <data name="IsNumericArg1" xml:space="preserve">
    <value>value</value>
    <comment>function_parameter - First argument to the IsNumeric function - a value that will be tested</comment>
  </data>
  <data name="AboutIsNumeric_value" xml:space="preserve">
    <value>The value to test.</value>
  </data>
  <data name="SupportedDateTimeLanguageCodes" xml:space="preserve">
    <value>"bg-BG","ca-ES","cs-CZ","da","da-DK","de","de-DE","el-GR","en","en-GB","en-US","es","es-ES","es-MX","et-EE","eu-ES","fi-FI","fr","fr-FR","gl-ES","hi-IN","hr-HR","hu-HU","id-ID","it","it-IT","ja","ja-JP","kk-KZ","ko","ko-KR","lt-LT","lv-LV","ms-MY","nb-NO","nl","nl-NL","pl","pl-PL","pt","pt-BR","pt-PT","ro-RO","ru","ru-RU","sk-SK","sl-SL","sr-cyrl-RS","sr-latn-RS","sv","sv-SE","th-TH","tr-TR","uk-UA","vi-VN","zh-CN","zh-TW"</value>
    <comment>{Locked}Supported DateTime language codes.</comment>
  </data>
  <data name="AboutDateTimeValue" xml:space="preserve">
    <value>Converts a date and time in the form of text to a number that represents the date in Power Apps date-time code.</value>
    <comment>Description of 'DateTimeValue' function.</comment>
  </data>
  <data name="DateTimeValueArg1" xml:space="preserve">
    <value>time_text</value>
    <comment>function_parameter - First argument of the DateTimeValue function - the text to be parsed. Translate this string. Maintain as a single word (do not add spaces).</comment>
  </data>
  <data name="DateTimeValueArg2" xml:space="preserve">
    <value>language_code</value>
    <comment>function_parameter - Second argument of the DateTimeValue function - the language code in which the text to be parsed is defined. Translate this string. Maintain as a single word (do not add spaces).</comment>
  </data>
  <data name="AboutDateTimeValue_time_text" xml:space="preserve">
    <value>A text representation of a date/time stamp, in a platform supported format.</value>
  </data>
  <data name="AboutDateTimeValue_language_code" xml:space="preserve">
    <value>Language code of the supplied text.</value>
  </data>
  <data name="AboutTable" xml:space="preserve">
    <value>Creates a table from the specified records, with as many columns as there are unique record fields. For example: Table({key1: val1, key2: val2, ...}, ...)</value>
    <comment>Description of 'Table' function.</comment>
  </data>
  <data name="TableArg1" xml:space="preserve">
    <value>record</value>
    <comment>function_parameter - Argument of the Table function - a record that will become a row in the resulting table.</comment>
  </data>
  <data name="AboutTable_record" xml:space="preserve">
    <value>A record that will become a row in the resulting table.</value>
  </data>
  <data name="AboutShowColumns" xml:space="preserve">
    <value>Returns a table with all columns removed from the 'source' table except the specified columns.</value>
    <comment>Description of ShowColumns function.</comment>
  </data>
  <data name="ShowColumnsArg1" xml:space="preserve">
    <value>source</value>
    <comment>function_parameter - First argument of the ShowColumns function - the data source from which columns will be selected.</comment>
  </data>
  <data name="ShowColumnsArg2" xml:space="preserve">
    <value>column_name</value>
    <comment>function_parameter - Second argument of the ShowColumns function - the name of the column to be selected. Translate this string. Maintain as a single word (do not add spaces).</comment>
  </data>
  <data name="AboutShowColumns_source" xml:space="preserve">
    <value>A table or record value to remove columns from.</value>
  </data>
  <data name="AboutShowColumns_column_name" xml:space="preserve">
    <value>The name of a column to keep.</value>
  </data>
  <data name="AboutIsToday" xml:space="preserve">
    <value>Checks whether the given date is today, and returns true or false.</value>
    <comment>Description of 'IsToday' function</comment>
  </data>
  <data name="AboutIsToday_date" xml:space="preserve">
    <value>The date value to test.</value>
  </data>
  <data name="IsTodayFuncArg1" xml:space="preserve">
    <value>date</value>
    <comment>function_parameter - First argument to the IsToday function - the date to be tested.</comment>
  </data>
  <data name="AboutIsUTCToday" xml:space="preserve">
    <value>Checks whether the given date is today in UTC, and returns true or false.</value>
    <comment>Description of 'IsUTCToday' function</comment>
  </data>
  <data name="AboutIsUTCToday_date" xml:space="preserve">
    <value>The date value to test.</value>
  </data>
  <data name="IsUTCTodayFuncArg1" xml:space="preserve">
    <value>date</value>
    <comment>function_parameter - First argument to the IsUTCToday function - the date to be tested.</comment>
  </data>
  <data name="AboutMod" xml:space="preserve">
    <value>Returns the remainder after a number is divided by a divisor. The result has the same sign as the divisor.</value>
    <comment>Description of 'Mod' function.</comment>
  </data>
  <data name="AboutModT" xml:space="preserve">
    <value>Returns a column containing the remainder after a number (or a column of numbers) is divided by a divisor (or a column of divisors).</value>
    <comment>Description of 'ModT' function.</comment>
  </data>
  <data name="AboutMod_divisor" xml:space="preserve">
    <value>The number to divide by.</value>
  </data>
  <data name="AboutMod_divisor_or_column" xml:space="preserve">
    <value>The number or column of numbers to divide by.</value>
  </data>
  <data name="AboutMod_number" xml:space="preserve">
    <value>The number to find the remainder for.</value>
  </data>
  <data name="AboutMod_number_or_column" xml:space="preserve">
    <value>The number or column of numbers to find the remainder for.</value>
  </data>
  <data name="ModFuncArg1" xml:space="preserve">
    <value>number</value>
    <comment>function_parameter - First argument of the Mod function - the number to find the reminder for.</comment>
  </data>
  <data name="ModFuncArg2" xml:space="preserve">
    <value>divisor</value>
    <comment>function_parameter - Second argument of the Mod function - the number to divide by.</comment>
  </data>
  <data name="ModTFuncArg1" xml:space="preserve">
    <value>number_or_column</value>
    <comment>function_parameter - First argument of the Mod function - the number or column of numbers to find the reminder for. Translate this string. Maintain as a single word (do not add spaces).</comment>
  </data>
  <data name="ModTFuncArg2" xml:space="preserve">
    <value>divisor_or_column</value>
    <comment>function_parameter - Second argument of the Mod function - the number or column of numbers to divide by. Translate this string. Maintain as a single word (do not add spaces).</comment>
  </data>
  <data name="pdfViewer_Document_DisplayName" xml:space="preserve">
    <value>Document</value>
    <comment>Display text for Document</comment>
  </data>
  <data name="pdfViewer_Zoom_DisplayName" xml:space="preserve">
    <value>Zoom</value>
    <comment>Display text for Zoom</comment>
  </data>
  <data name="pdfViewer_Password_DisplayName" xml:space="preserve">
    <value>Password</value>
    <comment>Display text for Password</comment>
  </data>
  <data name="pdfViewer_PasswordState_DisplayName" xml:space="preserve">
    <value>Password state</value>
    <comment>Display text for PasswordState</comment>
  </data>
  <data name="DataDescriptionInvalidFormat_Reason" xml:space="preserve">
    <value>The data description is invalid: {0}</value>
  </data>
  <data name="DataDescriptionParserUnknownException" xml:space="preserve">
    <value>An unknown error occurred trying to parse the data description.</value>
  </data>
  <data name="AboutForAll" xml:space="preserve">
    <value>Applies a given formula on each row in a data source, then returns a new table with results per row.</value>
    <comment>Description of 'ForAll' function.</comment>
  </data>
  <data name="AboutForAll_source" xml:space="preserve">
    <value>The data source or table to operate on.</value>
  </data>
  <data name="AboutForAll_formula" xml:space="preserve">
    <value>The formula to evaluate for all rows of the table.</value>
  </data>
  <data name="ForAllArg1" xml:space="preserve">
    <value>source</value>
    <comment>function_parameter - First argument to the ForAll function - the data source (table / collection) to operate on.</comment>
  </data>
  <data name="ForAllArg2" xml:space="preserve">
    <value>formula</value>
    <comment>function_parameter - Second argument to the ForAll function - the formula to evaluate for all rows in the source.</comment>
  </data>
  <data name="AboutPower" xml:space="preserve">
    <value>Raises a number x to the power of another number y. Same as x^y.</value>
    <comment>Description of 'Power' function.</comment>
  </data>
  <data name="AboutPower_base" xml:space="preserve">
    <value>The base number to be raised.</value>
  </data>
  <data name="AboutPower_exponent" xml:space="preserve">
    <value>The exponent by which the base will be raised.</value>
  </data>
  <data name="PowerFuncArg1" xml:space="preserve">
    <value>base</value>
    <comment>function_parameter - First argument to the Power function - the base number to be raised.</comment>
  </data>
  <data name="PowerFuncArg2" xml:space="preserve">
    <value>exponent</value>
    <comment>function_parameter - Second argument to the power function - the exponent by which the base will be raised.</comment>
  </data>
  <data name="AboutStartsWith" xml:space="preserve">
    <value>Returns true if the provided text starts with the provided start string.</value>
    <comment>Description of 'StartsWith' function.</comment>
  </data>
  <data name="AboutStartsWith_text" xml:space="preserve">
    <value>The text to be checked.</value>
  </data>
  <data name="AboutStartsWith_start" xml:space="preserve">
    <value>The starting string. The function returns true if the text starts with this string.</value>
  </data>
  <data name="StartsWithArg1" xml:space="preserve">
    <value>text</value>
    <comment>function_parameter - First argument to the StartsWith function - the text to be checked.</comment>
  </data>
  <data name="StartsWithArg2" xml:space="preserve">
    <value>start</value>
    <comment>function_parameter - Second argument to the StartsWith function - the text to be checked whether is on the beginning of the given text.</comment>
  </data>
  <data name="AboutEndsWith" xml:space="preserve">
    <value>Returns true if the provided text ends with the provided end string.</value>
    <comment>Description of 'EndsWith' function.</comment>
  </data>
  <data name="AboutEndsWith_text" xml:space="preserve">
    <value>The text to be checked.</value>
  </data>
  <data name="AboutEndsWith_end" xml:space="preserve">
    <value>The ending string. The function returns true if the text ends with this string.</value>
  </data>
  <data name="EndsWithArg1" xml:space="preserve">
    <value>text</value>
    <comment>function_parameter - First argument to the EndsWith function - the text to be checked.</comment>
  </data>
  <data name="EndsWithArg2" xml:space="preserve">
    <value>end</value>
    <comment>function_parameter - Second argument to the EndsWith function - the text to be checked whether is on the end of the given text.</comment>
  </data>
  <data name="AboutBlank" xml:space="preserve">
    <value>Returns a null (blank) value</value>
  </data>
  <data name="AboutPowerT" xml:space="preserve">
    <value>Raises a number x (or column of numbers) to the power of another number y (or column of numbers). Same as x^y.</value>
    <comment>Description of 'Power' function.</comment>
  </data>
  <data name="AboutPower_base_or_column" xml:space="preserve">
    <value>The base number (or column of base numbers) to be raised.</value>
  </data>
  <data name="AboutPower_exponent_or_column" xml:space="preserve">
    <value>The exponent (or column of exponents) by which the base will be raised.</value>
  </data>
  <data name="PowerTFuncArg1" xml:space="preserve">
    <value>base_or_column</value>
    <comment>function_parameter - First argument to the Power function - the base number (or column of numbers) to be raised. Translate this string. Maintain as a single word (do not add spaces).</comment>
  </data>
  <data name="PowerTFuncArg2" xml:space="preserve">
    <value>exponent_or_column</value>
    <comment>function_parameter - Second argument to the Power function - the exponent (or column of numbers) by which the base will be raised. Translate this string. Maintain as a single word (do not add spaces).</comment>
  </data>
  <data name="SuggestRemoteExecutionHint_OpNotSupportedByClient" xml:space="preserve">
    <value>Part of this formula cannot be evaluated remotely. '{0}' operation is currently not supported in this context.</value>
    <comment>Suggestion emitted when non-delegable parts of the expression found which could be made delegable by rearranging the formula.</comment>
  </data>
  <data name="SuggestRemoteExecutionHint_StringMatchSecondParam" xml:space="preserve">
    <value>Part of this formula cannot be evaluated remotely. The '{0}' function cannot be delegated if a field name appears in the second argument.</value>
    <comment>Suggestion emitted when non-delegable parts of the expression found which could be made delegable by rearranging the formula.</comment>
  </data>
  <data name="entityForm_EntityForm_DisplayName" xml:space="preserve">
    <value>Entity form</value>
    <comment>Display text for internal hidden property</comment>
  </data>
  <data name="TeamsTheme_Default_DisplayName" xml:space="preserve">
    <value>Default theme</value>
    <comment>Display text representing the Default value of TeamsTheme enum (TeamsTheme_Default_Name). The possible values for this enumeration are: Default, Dark, Contrast.</comment>
  </data>
  <data name="TeamsTheme_Dark_DisplayName" xml:space="preserve">
    <value>Dark theme</value>
    <comment>Display text representing the Dark value of TeamsTheme enum (TeamsTheme_Dark_Name). The possible values for this enumeration are: Default, Dark, Contrast.</comment>
  </data>
  <data name="TeamsTheme_Contrast_DisplayName" xml:space="preserve">
    <value>Contrast theme</value>
    <comment>Display text representing the Contrast value of TeamsTheme enum (TeamsTheme_Contrast_Name). The possible values for this enumeration are: Default, Dark, Contrast.</comment>
  </data>
  <data name="AboutCollect" xml:space="preserve">
    <value>Adds records to a data source.</value>
    <comment>Description of 'Clear' function.</comment>
  </data>
  <data name="CollectDataSourceArg" xml:space="preserve">
    <value>data_source</value>
    <comment>function_parameter - First parameter for the Collect function. The data source that you want to add data to.</comment>
  </data>
  <data name="CollectRecordArg" xml:space="preserve">
    <value>record</value>
    <comment>function_parameter - Second parameter for the Collect function. The record to be added.</comment>
  </data>
  <data name="AboutClear" xml:space="preserve">
    <value>Deletes all the records of a collection. The columns of the collection will remain.</value>
    <comment>Description of 'Clear' function.</comment>
  </data>
  <data name="AboutClearCollect" xml:space="preserve">
    <value>Deletes all the records from a collection. And then adds a different set of records to the same collection.</value>
    <comment>Description of 'Clear' function.</comment>
  </data>
  <data name="ClearCollectionArg" xml:space="preserve">
    <value>data_source</value>
    <comment>function_parameter - First parameter for the Clear function. The data source that you want to clear from all elements.</comment>
  </data>
  <data name="ClearCollectDataSourceArg" xml:space="preserve">
    <value>data_source</value>
    <comment>function_parameter - First parameter for the ClearCollect function. The data source that contains the records that you want to modify or will contain the records that you want to create.</comment>
  </data>
  <data name="ClearCollectRecordArg" xml:space="preserve">
    <value>record</value>
    <comment>function_parameter - Second parameter for the ClearCollect function. The record to be added.</comment>
  </data>
  <data name="AboutPatch" xml:space="preserve">
    <value>Applies the updates to the specified row and changes the row in the specified datasource. Returns the updated row.</value>
    <comment>Description of 'Patch' function.</comment>
  </data>
  <data name="PatchDataSourceArg" xml:space="preserve">
    <value>data_source</value>
    <comment>function_parameter - First parameter for the Patch function. The data source that contains the records that you want to modify or will contain the records that you want to create.</comment>
  </data>
  <data name="PatchBaseRecordArg" xml:space="preserve">
    <value>base_record</value>
    <comment>function_parameter - Second parameter for the Patch function. The record to modify or create. If the record came from a data source, the record is found and modified. If the result of Defaults is used, a record is created.</comment>
  </data>
  <data name="PatchChangeRecordsArg" xml:space="preserve">
    <value>change_record(s)</value>
    <comment>function_parameter - Third parameter for the Patch function. One or more records that contain properties to modify in the BaseRecord. Change records are processed in order from the beginning of the argument list to the end, with later property values overriding earlier ones.</comment>
  </data>
  <data name="AboutRemove" xml:space="preserve">
    <value>Removes a specific record or records from a data source</value>
    <comment>Description of 'Remove' function.</comment>
  </data>
  <data name="RemoveDataSourceArg" xml:space="preserve">
    <value>data_source</value>
    <comment>function_parameter - First parameter for the Remove function. The data source that contains the records that you want to remove from.</comment>
  </data>
  <data name="RemoveRecordsArg" xml:space="preserve">
    <value>remove_record(s)</value>
    <comment>function_parameter - One or more records to be removed.</comment>
  </data>
  <data name="ErrRemoveAllArg" xml:space="preserve">
    <value>If provided, last argument must be 'RemoveFlags.All'. Is there a typo?</value>
    <comment>{Locked=RemoveFlags.All} Error Message, RemoveFlags.All is an enum value that does not get localized.</comment>
  </data>
  <data name="NotificationType_Error_DisplayName" xml:space="preserve">
    <value>Error</value>
    <comment>Display text representing the Error value of NotificationType enum (NotificationType_Error_Name). This describes showing an error notification. The possible values for this enumeration are: Error, Warning, Success, Information.</comment>
  </data>
  <data name="NotificationType_Warning_DisplayName" xml:space="preserve">
    <value>Warning</value>
    <comment>Display text representing the Warning value of NotificationType enum (NotificationType_Warning_Name). This describes showing an warning notification. The possible values for this enumeration are: Error, Warning, Success, Information.</comment>
  </data>
  <data name="NotificationType_Success_DisplayName" xml:space="preserve">
    <value>Success</value>
    <comment>Display text representing the Error value of NotificationType enum (NotificationType_Success_Name). This describes showing an success notification. The possible values for this enumeration are: Error, Warning, Success, Information.</comment>
  </data>
  <data name="NotificationType_Information_DisplayName" xml:space="preserve">
    <value>Information</value>
    <comment>Display text representing the Error value of NotificationType enum (NotificationType_Information_Name). This describes showing an information notification. The possible values for this enumeration are: Error, Warning, Success, Information.</comment>
  </data>
  <data name="AboutIsError" xml:space="preserve">
    <value>Returns whether an error occurred when evaluating the given argument.</value>
    <comment>Description text for the 'IsError' function.</comment>
  </data>
  <data name="IsErrorArg" xml:space="preserve">
    <value>value</value>
    <comment>function_parameter - First argument to the IsError function - any value, to check if there was an error in producing it.</comment>
  </data>
  <data name="AboutIsError_value" xml:space="preserve">
    <value>The value to check for errors.</value>
    <comment>Description of the first parameter to IsError</comment>
  </data>
  <data name="ErrBadArityMinimum" xml:space="preserve">
    <value>Invalid number of arguments: received {0}, expected {1} or more.</value>
    <comment>Error Message. {0} Will be a number, and {1} will be a number, the minimum number of arguments.</comment>
  </data>
  <data name="ErrBadArityRange" xml:space="preserve">
    <value>Invalid number of arguments: received {0}, expected {1}-{2}.</value>
    <comment>Error Message. {0} Will be a number, and {1} will be the minimum arity and {2} will be the maximum arity</comment>
  </data>
  <data name="ErrGeneralError" xml:space="preserve">
    <value>{0}</value>
    <comment>Error message. {0} will be replaced with the contents of the message. In a few specific instances, we pull error messages from a source other than this file, but we need a error key in this file to attach it to, hence why we have an error message that is only a format specifier.</comment>
  </data>
  <data name="ErrorResource_ErrOperandExpected_ShortMessage" xml:space="preserve">
    <value>Expected an operand. The formula or expression expects a valid operand. For example, you can add the operand '2' to the expression ' 1 +_' so that the result is '3'. Or, you can add the operand "there" to the expression '"Hi "&amp; _ ' so that the result is 'Hi there'.</value>
    <comment>Error Message.</comment>
  </data>
  <data name="ErrorResource_ErrOperandExpected_HowToFix_1" xml:space="preserve">
    <value>Supply an operand value that will complete the expression. Ensure that the operand's type (text, number, date, or true/false) fits the expression. Match numbers with numbers, text with text, and so on. For example, '1 + "Hi"' isn't valid, but '1 + 2' is valid.</value>
    <comment>How to fix the error.</comment>
  </data>
  <data name="ErrorResource_ErrBadToken_ShortMessage" xml:space="preserve">
    <value>Unexpected characters. Characters are used in the formula in an unexpected way.</value>
    <comment>Error Message.</comment>
  </data>
  <data name="ErrorResource_ErrBadToken_LongMessage" xml:space="preserve">
    <value>For example, the character '\' isn't expected after a number, like this: '32\'. A space ('32') would be expected so that it's just the number 32, or another number (as in '323') would be expected.</value>
  </data>
  <data name="ErrorResource_ErrBadToken_HowToFix_1" xml:space="preserve">
    <value>Remove or replace the unexpected characters.</value>
    <comment>1 How to fix the error. </comment>
  </data>
  <data name="ErrorResource_ErrBadToken_Link_1" xml:space="preserve">
    <value>Article: Formula reference for Power Apps</value>
    <comment>Article: Formula reference for Power Apps</comment>
  </data>
  <data name="ErrorResource_ErrBadToken_Link_1_URL" xml:space="preserve">
    <value>https://go.microsoft.com/fwlink/?linkid=2132478</value>
    <comment>{Locked}</comment>
  </data>
  <data name="ErrorResource_UnexpectedCharacterToken_ShortMessage" xml:space="preserve">
    <value>Unexpected character '{0}' at position '{1}' in the formula.</value>
    <comment>Error Message.</comment>
  </data>
  <data name="ErrorResource_UnexpectedCharacterToken_LongMessage" xml:space="preserve">
    <value>For example, the character '\' isn't expected after a number, like this: '32\'. A space ('32') would be expected so that it's just the number 32, or another number (as in '323') would be expected.</value>
  </data>
  <data name="ErrorResource_UnexpectedCharacterToken_HowToFix_1" xml:space="preserve">
    <value>Remove or replace the unexpected character.</value>
  </data>
  <data name="ErrorResource_UnexpectedCharacterToken_Link_1" xml:space="preserve">
    <value>Article: Formula reference for Power Apps</value>
    <comment>Article: Formula reference for Power Apps</comment>
  </data>
  <data name="ErrorResource_UnexpectedCharacterToken_Link_1_URL" xml:space="preserve">
    <value>https://go.microsoft.com/fwlink/?linkid=2132478</value>
    <comment>{Locked}</comment>
  </data>
  <data name="ErrorResource_ErrMissingEndOfBlockComment_ShortMessage" xml:space="preserve">
    <value>Missing end-comment identifier. The block comment has no end-comment identifier.</value>
    <comment>Error Message.</comment>
  </data>
  <data name="ErrorResource_ErrMissingEndOfBlockComment_LongMessage" xml:space="preserve">
    <value>Each block comment must start with '/*' and end with '*/'. If you don't end each block comment properly, all code after the comment becomes part of that comment. If a comment comprises only one line, you can start it with '//' and not identify the end of the comment.</value>
  </data>
  <data name="ErrorResource_ErrMissingEndOfBlockComment_HowToFix_1" xml:space="preserve">
    <value>Add '*/' to the end of your block comment, or change it to a set of line comments.</value>
    <comment>1 How to fix the error. </comment>
  </data>
  <data name="ErrorResource_ErrMissingEndOfBlockComment_Link_1" xml:space="preserve">
    <value>Article: Formula reference for Power Apps</value>
    <comment>Article: Formula reference for Power Apps</comment>
  </data>
  <data name="ErrorResource_ErrMissingEndOfBlockComment_Link_1_URL" xml:space="preserve">
    <value>https://go.microsoft.com/fwlink/?linkid=2132478</value>
    <comment>{Locked}</comment>
  </data>
  <data name="ErrorResource_ErrExpectedFound_Ex_Fnd_ShortMessage" xml:space="preserve">
    <value>Unexpected characters. The formula contains '{0}' where '{1}' is expected.</value>
    <comment>Error Message.</comment>
  </data>
  <data name="ErrorResource_ErrExpectedFound_Ex_Fnd_LongMessage" xml:space="preserve">
    <value>This error occurs if, for example, a formula contains '{{Val@ 7}}' instead of '{{Val: 7}}'. When you set a variable, the syntax requires a colon instead of an "at" symbol.</value>
  </data>
  <data name="ErrorResource_ErrExpectedFound_Ex_Fnd_HowToFix_1" xml:space="preserve">
    <value>Remove or replace the unexpected characters with an expected character.</value>
    <comment>1 How to fix the error. </comment>
  </data>
  <data name="ErrorResource_ErrExpectedFound_Ex_Fnd_Link_1" xml:space="preserve">
    <value>Article: Formula reference for Power Apps</value>
    <comment>Article: Formula reference for Power Apps</comment>
  </data>
  <data name="ErrorResource_ErrExpectedFound_Ex_Fnd_Link_1_URL" xml:space="preserve">
    <value>https://go.microsoft.com/fwlink/?linkid=2132478</value>
    <comment>{Locked}</comment>
  </data>
  <data name="ErrorResource_ErrInvalidName_ShortMessage" xml:space="preserve">
    <value>Name isn't valid. '{0}' isn't recognized.</value>
    <comment>Error Message.</comment>
  </data>
  <data name="ErrorResource_ErrInvalidName_LongMessage" xml:space="preserve">
    <value>This error appears most commonly when a formula refers to something that no longer exists (for example, a control that you've deleted).</value>
  </data>
  <data name="ErrorResource_ErrInvalidName_HowToFix_1" xml:space="preserve">
    <value>Remove or correct the reference to the name that isn't valid.</value>
    <comment>1 How to fix the error. </comment>
  </data>
  <data name="ErrorResource_ErrInvalidName_Link_1" xml:space="preserve">
    <value>Article: Formula reference for Power Apps</value>
    <comment>Article: Formula reference for Power Apps</comment>
  </data>
  <data name="ErrorResource_ErrInvalidName_Link_1_URL" xml:space="preserve">
    <value>https://go.microsoft.com/fwlink/?linkid=2132478</value>
    <comment>{Locked}</comment>
  </data>
  <data name="ErrorResource_ErrInvalidIdentifier_ShortMessage" xml:space="preserve">
    <value>Name isn't valid. This identifier isn't recognized.</value>
    <comment>Error Message.</comment>
  </data>
  <data name="ErrorResource_ErrInvalidIdentifier_LongMessage" xml:space="preserve">
    <value>This error appears most commonly when a formula refers to something that no longer exists (for example, a control that you've deleted).</value>
  </data>
  <data name="ErrorResource_ErrInvalidIdentifier_HowToFix_1" xml:space="preserve">
    <value>Remove or correct the reference to the name that isn't valid.</value>
    <comment>1 How to fix the error. </comment>
  </data>
  <data name="ErrorResource_ErrInvalidIdentifier_Link_1" xml:space="preserve">
    <value>Article: Formula reference for Power Apps</value>
    <comment>Article: Formula reference for Power Apps</comment>
  </data>
  <data name="ErrorResource_ErrInvalidIdentifier_Link_1_URL" xml:space="preserve">
    <value>https://go.microsoft.com/fwlink/?linkid=2132478</value>
    <comment>{Locked}</comment>
  </data>
  <data name="ErrorResource_ErrInvalidPropertyReference_ShortMessage" xml:space="preserve">
    <value>Property reference isn't valid.</value>
    <comment>Error Message.</comment>
  </data>
  <data name="ErrorResource_ErrInvalidPropertyReference_LongMessage" xml:space="preserve">
    <value>This error appears when a formula refers to component function properties with invalid syntax. (For example, Component.CustomFunction instead of Component.CustomFunction())</value>
  </data>
  <data name="ErrorResource_ErrInvalidPropertyReference_HowToFix_1" xml:space="preserve">
    <value>Use correct syntax to refer to component function property. For example, Component.CustomFunction()</value>
    <comment>1 How to fix the error. </comment>
  </data>
  <data name="ErrorResource_ErrInvalidPropertyReference_Link_1" xml:space="preserve">
    <value>Article: Formula reference for PowerApps</value>
    <comment>Article: Formula reference for PowerApps</comment>
  </data>
  <data name="ErrorResource_ErrInvalidPropertyReference_Link_1_URL" xml:space="preserve">
    <value>https://go.microsoft.com/fwlink/?linkid=2132478</value>
    <comment>{Locked}</comment>
  </data>
  <data name="ErrorResource_ErrInvalidParentUse_ShortMessage" xml:space="preserve">
    <value>'Parent' reference isn't valid. You can't reference a parent control in this context.</value>
    <comment>Error Message.</comment>
  </data>
  <data name="ErrorResource_ErrInvalidParentUse_LongMessage" xml:space="preserve">
    <value>You can't use the Parent operator with a control that doesn't have a parent control. This operator refers to the control that hosts the given control and makes all of its properties available.</value>
  </data>
  <data name="ErrorResource_ErrInvalidParentUse_HowToFix_1" xml:space="preserve">
    <value>Remove the 'Parent' operator.</value>
    <comment>1 How to fix the error. </comment>
  </data>
  <data name="ErrorResource_ErrInvalidParentUse_Link_1" xml:space="preserve">
    <value>Article: Add and configure a canvas-app control in Power Apps</value>
    <comment>Article on UI design - working with controls </comment>
  </data>
  <data name="ErrorResource_ErrInvalidParentUse_Link_1_URL" xml:space="preserve">
    <value>https://go.microsoft.com/fwlink/?linkid=2119116</value>
    <comment>{Locked}</comment>
  </data>
  <data name="ErrorResource_ErrTooManyUps_ShortMessage" xml:space="preserve">
    <value>Row-scope nesting too deep. Your formula's row scope exceeds 63 nesting levels.</value>
    <comment>Error Message.</comment>
  </data>
  <data name="ErrorResource_ErrTooManyUps_LongMessage" xml:space="preserve">
    <value>Complexity increases with each nesting level, so Power Apps supports row-scope nesting only up to 63 levels.</value>
  </data>
  <data name="ErrorResource_ErrTooManyUps_HowToFix_1" xml:space="preserve">
    <value>Rewrite the formula with fewer nesting levels.</value>
    <comment>1 How to fix the error. </comment>
  </data>
  <data name="ErrorResource_ErrRuleNestedTooDeeply_ShortMessage" xml:space="preserve">
    <value>Expression nesting too deep. An expression in your formula is nested more than 50 levels.</value>
    <comment>Error Message.</comment>
  </data>
  <data name="ErrorResource_ErrRuleNestedTooDeeply_LongMessage" xml:space="preserve">
    <value>Power Apps supports expression nesting up to only 50 levels. An expression this deep is difficult to understand and maintain.</value>
  </data>
  <data name="ErrorResource_ErrRuleNestedTooDeeply_HowToFix_1" xml:space="preserve">
    <value>Rewrite the formula with fewer nesting levels.</value>
    <comment>1 How to fix the error. </comment>
  </data>
  <data name="ErrorResource_ErrOperatorExpected_ShortMessage" xml:space="preserve">
    <value>Expected operator. We expect an operator such as +, *, or &amp; at this point in the formula.</value>
    <comment>Error Message.</comment>
  </data>
  <data name="ErrorResource_ErrOperatorExpected_LongMessage" xml:space="preserve">
    <value>Operators join two operands together. This error occurs if you put two functions (operands) together with no operator between them -- for example, Len("mytext")Len("mytext").</value>
  </data>
  <data name="ErrorResource_ErrOperatorExpected_HowToFix_1" xml:space="preserve">
    <value>Edit your formula so that it includes an operator between the operands.</value>
    <comment>1 How to fix the error. </comment>
  </data>
  <data name="ErrorResource_ErrOperatorExpected_Link_1" xml:space="preserve">
    <value>Module: Use basic formulas</value>
    <comment>3 crown link on basic formulas</comment>
  </data>
  <data name="ErrorResource_ErrOperatorExpected_Link_1_URL" xml:space="preserve">
    <value>https://go.microsoft.com/fwlink/?linkid=2132396</value>
    <comment>{Locked}</comment>
  </data>
  <data name="ErrorResource_ErrNumberExpected_ShortMessage" xml:space="preserve">
    <value>Expected number. We expect a number at this point in the formula.</value>
    <comment>Error Message.</comment>
  </data>
  <data name="ErrorResource_ErrNumberExpected_LongMessage" xml:space="preserve">
    <value>This error will occur if you use a function that requires a number but you supply, for example, an image instead.</value>
  </data>
  <data name="ErrorResource_ErrNumberExpected_HowToFix_1" xml:space="preserve">
    <value>Edit your formula so that it evaluates to a number at this point in the formula.</value>
    <comment>1 How to fix the error. </comment>
  </data>
  <data name="ErrorResource_ErrNumberExpected_Link_1" xml:space="preserve">
    <value>Article: Formula reference for Power Apps</value>
    <comment>Article: Formula reference for Power Apps</comment>
  </data>
  <data name="ErrorResource_ErrNumberExpected_Link_1_URL" xml:space="preserve">
    <value>https://go.microsoft.com/fwlink/?linkid=2132478</value>
    <comment>{Locked}</comment>
  </data>
  <data name="ErrorResource_ErrBooleanExpected_ShortMessage" xml:space="preserve">
    <value>Expected boolean. We expect a boolean (true/false) at this point in the formula.</value>
    <comment>Error Message.</comment>
  </data>
  <data name="ErrorResource_ErrBooleanExpected_LongMessage" xml:space="preserve">
    <value>A boolean is also known as a true/false value in applications such as Microsoft Excel. This error will occur if you use a function that requires a boolean but you supply, for example, a date instead.</value>
  </data>
  <data name="ErrorResource_ErrBooleanExpected_HowToFix_1" xml:space="preserve">
    <value>Edit your formula so that it evaluates to a boolean at this point in the formula.</value>
    <comment>1 How to fix the error. </comment>
  </data>
  <data name="ErrorResource_ErrBooleanExpected_Link_1" xml:space="preserve">
    <value>Article: Formula reference for Power Apps</value>
    <comment>Article: Formula reference for Power Apps</comment>
  </data>
  <data name="ErrorResource_ErrBooleanExpected_Link_1_URL" xml:space="preserve">
    <value>https://go.microsoft.com/fwlink/?linkid=2132478</value>
    <comment>{Locked}</comment>
  </data>
  <data name="ErrorResource_ErrColonExpected_ShortMessage" xml:space="preserve">
    <value>Expected colon. We expect a colon (:) at this point in the formula.</value>
    <comment>Error Message.</comment>
  </data>
  <data name="ErrorResource_ErrColonExpected_LongMessage" xml:space="preserve">
    <value>A colon separates a field name, sometimes called a column name, from a field value in a record (for example, {Month:"1"}, {Month:"2"} …). A colon also separates hours from minutes and seconds (for example, "3:04").</value>
  </data>
  <data name="ErrorResource_ErrColonExpected_HowToFix_1" xml:space="preserve">
    <value>Edit your formula so that it includes a colon.</value>
    <comment>1 How to fix the error. </comment>
  </data>
  <data name="ErrorResource_ErrColonExpected_Link_1" xml:space="preserve">
    <value>Article: Show text, dates, and times in Power Apps</value>
    <comment>Article: Show text, dates, and times </comment>
  </data>
  <data name="ErrorResource_ErrColonExpected_Link_1_URL" xml:space="preserve">
    <value>https://go.microsoft.com/fwlink/?linkid=2132645</value>
    <comment>{Locked}</comment>
  </data>
  <data name="ErrorResource_ErrBehaviorPropertyExpected_ShortMessage" xml:space="preserve">
    <value>Behavior function in a non-behavior property. You can't use this property to change values elsewhere in the app.</value>
    <comment>Error Message.</comment>
  </data>
  <data name="ErrorResource_ErrBehaviorPropertyExpected_LongMessage" xml:space="preserve">
    <value>Behavior functions change the state of the app by changing values elsewhere in the app. 'Navigate', 'Patch', 'UpdateContext', and 'Collect' are common behavior functions. 'OnSelect', 'OnVisible', and other 'On …' properties are common behavior-based properties.</value>
  </data>
  <data name="ErrorResource_ErrBehaviorPropertyExpected_HowToFix_1" xml:space="preserve">
    <value>Move the behavior function to a behavior-based property.</value>
    <comment>1 How to fix the error. </comment>
  </data>
  <data name="ErrorResource_ErrBehaviorPropertyExpected_Link_1" xml:space="preserve">
    <value>Article: Understand behavior formulas for canvas apps in Power Apps</value>
    <comment>Article: Understand behavior formulas</comment>
  </data>
  <data name="ErrorResource_ErrBehaviorPropertyExpected_Link_1_URL" xml:space="preserve">
    <value>https://go.microsoft.com/fwlink/?linkid=2132570</value>
    <comment>{Locked}</comment>
  </data>
  <data name="ErrorResource_ErrTestPropertyExpected_ShortMessage" xml:space="preserve">
    <value>Test function in a non-test property. You can't use this property to invoke test-only functions.</value>
    <comment>Error Message. The term 'Test' is an adjective ('Test function' = 'function for testing').</comment>
  </data>
  <data name="ErrorResource_ErrTestPropertyExpected_LongMessage" xml:space="preserve">
    <value>Test functions are those that can be used to simulate user input when testing an app. 'SetProperty', 'SelectRow', and 'Assert' are common test functions. They can only be used in the in test cases.</value>
  </data>
  <data name="ErrorResource_ErrTestPropertyExpected_HowToFix_1" xml:space="preserve">
    <value>Use the function in a test case, not in the app itself.</value>
    <comment>How to fix the error. </comment>
  </data>
  <data name="ErrorResource_ErrCannotCoerce_SourceType_TargetType_ShortMessage" xml:space="preserve">
    <value>Can't convert this data type. Power Apps can't convert this {0} to a {1}.</value>
    <comment>Error Message.</comment>
  </data>
  <data name="ErrorResource_ErrCannotCoerce_SourceType_TargetType_LongMessage" xml:space="preserve">
    <value>Power Apps can convert some types of data in your formula to other types for you. For example, it can convert "1" (a string) to a 1 (a number), but it can't all data types to all other data type. For example, it can't convert an image to a number.</value>
  </data>
  <data name="ErrorResource_ErrCannotCoerce_SourceType_TargetType_HowToFix_1" xml:space="preserve">
    <value>Edit your formula so that you convert the data in question to the expected type.</value>
    <comment>1 How to fix the error. </comment>
  </data>
  <data name="ErrorResource_ErrStringExpected_ShortMessage" xml:space="preserve">
    <value>Expected text. We expect text at this point in the formula.</value>
    <comment>Error Message.</comment>
  </data>
  <data name="ErrorResource_ErrStringExpected_LongMessage" xml:space="preserve">
    <value>This error occurs if you use a function that requires a text (or string) argument and you supply, for example, a date instead.</value>
  </data>
  <data name="ErrorResource_ErrStringExpected_HowToFix_1" xml:space="preserve">
    <value>Edit your formula so that it evaluates to text at this point in the formula.</value>
    <comment>1 How to fix the error. </comment>
  </data>
  <data name="ErrorResource_ErrStringExpected_Link_1" xml:space="preserve">
    <value>Article: Formula reference for Power Apps</value>
    <comment>Article: Formula reference for Power Apps</comment>
  </data>
  <data name="ErrorResource_ErrStringExpected_Link_1_URL" xml:space="preserve">
    <value>https://go.microsoft.com/fwlink/?linkid=2132478</value>
    <comment>{Locked}</comment>
  </data>
  <data name="ErrorResource_ErrNumberOrStringExpected_ShortMessage" xml:space="preserve">
    <value>Expected text or number. We expect text or a number at this point in the formula.</value>
    <comment>Error Message.</comment>
  </data>
  <data name="ErrorResource_ErrNumberOrStringExpected_LongMessage" xml:space="preserve">
    <value>This error will occur if you use a function that requires either text or a number but you supply, for example, a boolean (true/false) value.</value>
  </data>
  <data name="ErrorResource_ErrNumberOrStringExpected_HowToFix_1" xml:space="preserve">
    <value>Edit your formula so that it evaluates to text or a number at this point in the formula.</value>
    <comment>1 How to fix the error. </comment>
  </data>
  <data name="ErrorResource_ErrNumberOrStringExpected_Link_1" xml:space="preserve">
    <value>Article: Formula reference for Power Apps</value>
    <comment>Article: Formula reference for Power Apps</comment>
  </data>
  <data name="ErrorResource_ErrNumberOrStringExpected_Link_1_URL" xml:space="preserve">
    <value>https://go.microsoft.com/fwlink/?linkid=2132478</value>
    <comment>{Locked}</comment>
  </data>
  <data name="ErrorResource_ErrClosingBracketExpected_ShortMessage" xml:space="preserve">
    <value>Expected closing bracket. We expect a closing bracket (}) at this point in the formula.</value>
    <comment>Error Message.</comment>
  </data>
  <data name="ErrorResource_ErrClosingBracketExpected_LongMessage" xml:space="preserve">
    <value>A closing bracket indicates the end of a record (for example, {Month:"1"}, {Month:"2"} …).</value>
  </data>
  <data name="ErrorResource_ErrClosingBracketExpected_HowToFix_1" xml:space="preserve">
    <value>Edit your formula so that it includes a bracket.</value>
    <comment>1 How to fix the error. </comment>
  </data>
  <data name="ErrorResource_ErrEmptyInvalidIdentifier_ShortMessage" xml:space="preserve">
    <value>The identifier has no valid text.</value>
    <comment>Error Message.</comment>
  </data>
  <data name="ErrorResource_ErrEmptyInvalidIdentifier_HowToFix_1" xml:space="preserve">
    <value>Ensure you have text for your identifier. This error occurs when the identifier is all blanks or spaces.</value>
    <comment>1 How to fix the error. </comment>
  </data>
  <data name="ErrUnOrderedTypeForComparison_Type" xml:space="preserve">
    <value>Unable to compare values of type {0}.</value>
    <comment>Error message when the user attempts to compare (using Less Than, Greater Than, Less Than or Equal, Greater Than or Equal) values of non-numeric types. {0} will be canonical type representations like "Number" or "Boolean".</comment>
  </data>
  <data name="ErrorResource_ErrIncompatibleTypesForEquality_Left_Right_ShortMessage" xml:space="preserve">
    <value>Incompatible types for comparison. These types can't be compared: {0}, {1}.</value>
    <comment>Error message when the user attempts to check equality between two values that don't make sense together. {0} and {1} will be canonical type representations like "Number" or "Boolean".</comment>
  </data>
  <data name="ErrorResource_ErrIncompatibleTypesForEquality_Left_Right_LongMessage" xml:space="preserve">
    <value>We can't evaluate your formula because the values being compared in the formula aren’t the same type.</value>
  </data>
  <data name="ErrorResource_ErrIncompatibleTypesForEquality_Left_Right_HowToFix_1" xml:space="preserve">
    <value>You might need to convert the value to be the same type, such as converting a date string (e.g., "12/31/2018") to a date value.</value>
    <comment>1 How to fix the error. </comment>
  </data>
  <data name="ErrorResource_ErrIncompatibleTypesForEquality_Left_Right_HowToFix_2" xml:space="preserve">
    <value>If you’re comparing records or tables, the field or column types must match exactly.</value>
    <comment>2 How to fix the error.</comment>
  </data>
  <data name="ErrorResource_ErrIncompatibleTypesForEquality_Left_Right_Link_1" xml:space="preserve">
    <value>Module: Use basic formulas</value>
    <comment>3 crown link on basic formulas</comment>
  </data>
  <data name="ErrorResource_ErrIncompatibleTypesForEquality_Left_Right_Link_1_URL" xml:space="preserve">
    <value>https://go.microsoft.com/fwlink/?linkid=2132396</value>
    <comment>{Locked}</comment>
  </data>
  <data name="ErrorResource_ErrIncompatibleTypesForEquality_Left_Right_Link_2" xml:space="preserve">
    <value>Module: Author basic formulas with tables and records</value>
    <comment>3 crown link on tables and records</comment>
  </data>
  <data name="ErrorResource_ErrIncompatibleTypesForEquality_Left_Right_Link_2_URL" xml:space="preserve">
    <value>https://go.microsoft.com/fwlink/?linkid=2132700</value>
    <comment>{Locked}</comment>
  </data>
  <data name="ErrorResource_ErrServiceFunctionUnknownOptionalParam_Name_ShortMessage" xml:space="preserve">
    <value>No parameter. This function has no optional parameter named '{0}'.</value>
    <comment>Error Message.</comment>
  </data>
  <data name="ErrorResource_ErrServiceFunctionUnknownOptionalParam_Name_HowToFix_1" xml:space="preserve">
    <value>How to fix: Remove or rename the parameter in your formula.</value>
    <comment>1 How to fix the error. </comment>
  </data>
  <data name="ErrorResource_ErrServiceFunctionUnknownOptionalParam_Name_Link_1" xml:space="preserve">
    <value>Article: Formula reference for Power Apps</value>
    <comment>Article: Formula reference for Power Apps</comment>
  </data>
  <data name="ErrorResource_ErrServiceFunctionUnknownOptionalParam_Name_Link_1_URL" xml:space="preserve">
    <value>https://go.microsoft.com/fwlink/?linkid=2132478</value>
    <comment>{Locked}</comment>
  </data>
  <data name="ErrorResource_ErrColumnTypeMismatch_ColName_ExpectedType_ActualType_ShortMessage" xml:space="preserve">
    <value>Incompatible type. The '{0}' column in the data source you’re updating expects a '{1}' type and you’re using a '{2}' type.</value>
    <comment>Error Message.</comment>
  </data>
  <data name="ErrorResource_ErrColumnTypeMismatch_ColName_ExpectedType_ActualType_HowToFix_1" xml:space="preserve">
    <value>You might need to convert the value to the same type, such as converting a date string (e.g., "12/31/2018") to a date value or a string to a number.</value>
    <comment>1 How to fix the error. </comment>
  </data>
  <data name="ErrorResource_ErrColumnTypeMismatch_ColName_ExpectedType_ActualType_Link_1" xml:space="preserve">
    <value>Module: Use basic formulas</value>
    <comment>3 crown link on basic formulas</comment>
  </data>
  <data name="ErrorResource_ErrColumnTypeMismatch_ColName_ExpectedType_ActualType_Link_1_URL" xml:space="preserve">
    <value>https://go.microsoft.com/fwlink/?linkid=2132396</value>
    <comment>{Locked}</comment>
  </data>
  <data name="ErrorResource_ErrColumnTypeMismatch_ColName_ExpectedType_ActualType_Link_2" xml:space="preserve">
    <value>Module: Author basic formulas with tables and records</value>
    <comment>3 crown link on tables and records</comment>
  </data>
  <data name="ErrorResource_ErrColumnTypeMismatch_ColName_ExpectedType_ActualType_Link_2_URL" xml:space="preserve">
    <value>https://go.microsoft.com/fwlink/?linkid=2132700</value>
    <comment>{Locked}</comment>
  </data>
  <data name="ErrorResource_ErrColumnMissing_ColName_ExpectedType_ShortMessage" xml:space="preserve">
    <value>Missing column. Your formula is missing a column '{0}' with a type of '{1}'.</value>
    <comment>Error Message.</comment>
  </data>
  <data name="ErrorResource_ErrColumnMissing_ColName_ExpectedType_HowToFix_1" xml:space="preserve">
    <value>Add a column to your formula.</value>
    <comment>1 How to fix the error. </comment>
  </data>
  <data name="ErrorResource_ErrColumnMissing_ColName_ExpectedType_Link_1" xml:space="preserve">
    <value>Article: Formula reference for Power Apps</value>
    <comment>Article: Formula reference for Power Apps</comment>
  </data>
  <data name="ErrorResource_ErrColumnMissing_ColName_ExpectedType_Link_1_URL" xml:space="preserve">
    <value>https://go.microsoft.com/fwlink/?linkid=2132478</value>
    <comment>{Locked}</comment>
  </data>
  <data name="ErrorResource_ErrRecordDoesNotAcceptThisType_ShortMessage" xml:space="preserve">
    <value>Incompatible type. The item you are trying to put into a record has a type that is not compatible with the record.</value>
    <comment>Error Message.</comment>
  </data>
  <data name="ErrorResource_ErrTableDoesNotAcceptThisType_ShortMessage" xml:space="preserve">
    <value>Incompatible type. The item you are trying to put into a table has a type that is not compatible with the table.</value>
    <comment>Error Message.</comment>
  </data>
  <data name="ErrorResource_ErrTableDoesNotAcceptThisType_HowToFix_1" xml:space="preserve">
    <value>Ensure that the type of the item you want to push into the table is compatible with the table. You may need to convert the type of the item, for instance, to a record.</value>
    <comment>1 How to fix the error. </comment>
  </data>
  <data name="ErrorResource_ErrTableDoesNotAcceptThisType_Link_1" xml:space="preserve">
    <value>Module: Use basic formulas</value>
    <comment>3 crown link on basic formulas</comment>
  </data>
  <data name="ErrorResource_ErrTableDoesNotAcceptThisType_Link_1_URL" xml:space="preserve">
    <value>https://go.microsoft.com/fwlink/?linkid=2132396</value>
    <comment>{Locked}</comment>
  </data>
  <data name="ErrorResource_ErrTableDoesNotAcceptThisType_Link_2" xml:space="preserve">
    <value>Module: Author basic formulas with tables and records</value>
    <comment>3 crown link on tables and records</comment>
  </data>
  <data name="ErrorResource_ErrTableDoesNotAcceptThisType_Link_2_URL" xml:space="preserve">
    <value>https://go.microsoft.com/fwlink/?linkid=2132700</value>
    <comment>{Locked}</comment>
  </data>
  <data name="ErrorResource_ErrTypeError_ShortMessage" xml:space="preserve">
    <value>Incompatible type. We can't evaluate your formula because of a type error.</value>
    <comment>Error Message.</comment>
  </data>
  <data name="ErrorResource_ErrTypeError_LongMessage" xml:space="preserve">
    <value>The data may not match the expected type. (text, number, date, table, record.)</value>
  </data>
  <data name="ErrorResource_ErrTypeError_HowToFix_1" xml:space="preserve">
    <value>Check the types of the values involved in the formula and ensure the types match.</value>
    <comment>1 How to fix the error. </comment>
  </data>
  <data name="ErrorResource_ErrTypeError_Link_1" xml:space="preserve">
    <value>Module: Use basic formulas</value>
    <comment>3 crown link on basic formulas</comment>
  </data>
  <data name="ErrorResource_ErrTypeError_Link_1_URL" xml:space="preserve">
    <value>https://go.microsoft.com/fwlink/?linkid=2132396</value>
    <comment>{Locked}</comment>
  </data>
  <data name="ErrorResource_ErrTypeError_Link_2" xml:space="preserve">
    <value>Module: Author basic formulas with tables and records</value>
    <comment>3 crown link on tables and records</comment>
  </data>
  <data name="ErrorResource_ErrTypeError_Link_2_URL" xml:space="preserve">
    <value>https://go.microsoft.com/fwlink/?linkid=2132700</value>
    <comment>{Locked}</comment>
  </data>
  <data name="ErrorResource_ErrDateExpected_ShortMessage" xml:space="preserve">
    <value>Expected date. We expect a date at this point in the formula.</value>
    <comment>Error Message.</comment>
  </data>
  <data name="ErrorResource_ErrDateExpected_LongMessage" xml:space="preserve">
    <value>This error will occur if you use a function that requires a date but you supply, for example, text instead.</value>
  </data>
  <data name="ErrorResource_ErrDateExpected_HowToFix_1" xml:space="preserve">
    <value>Edit your formula so that it evaluates to a date at this point in the formula.</value>
    <comment>1 How to fix the error. </comment>
  </data>
  <data name="ErrorResource_ErrDateExpected_Link_1" xml:space="preserve">
    <value>Article: Formula reference for Power Apps</value>
    <comment>Article: Formula reference for Power Apps</comment>
  </data>
  <data name="ErrorResource_ErrDateExpected_Link_1_URL" xml:space="preserve">
    <value>https://go.microsoft.com/fwlink/?linkid=2132478</value>
    <comment>{Locked}</comment>
  </data>
  <data name="ErrorResource_SuggestRemoteExecutionHint_ShortMessage" xml:space="preserve">
    <value>Delegation warning. The "{0}" part of this formula might not work correctly on large data sets.</value>
    <comment>Error Message.</comment>
  </data>
  <data name="ErrorResource_SuggestRemoteExecutionHint_LongMessage" xml:space="preserve">
    <value>The data source might not be able to process the formula and might return an incomplete data set. Your application might not return correct results or behave correctly if the data set is incomplete.</value>
  </data>
  <data name="ErrorResource_SuggestRemoteExecutionHint_HowToFix_1" xml:space="preserve">
    <value>If your data set exceeds the 500 record limit but contains less than 2,000 records, try resetting the limit.</value>
    <comment>1 How to fix the error. </comment>
  </data>
  <data name="ErrorResource_SuggestRemoteExecutionHint_HowToFix_2" xml:space="preserve">
    <value>Try simplifying the formula.</value>
    <comment>2 How to fix the error.</comment>
  </data>
  <data name="ErrorResource_SuggestRemoteExecutionHint_HowToFix_3" xml:space="preserve">
    <value>Try moving your data to a different data source.</value>
    <comment>3 How to fix the error.</comment>
  </data>
  <data name="ErrorResource_SuggestRemoteExecutionHint_Link_1" xml:space="preserve">
    <value>Article: Understand delegation in a canvas app</value>
    <comment>Article on delegation</comment>
  </data>
  <data name="ErrorResource_SuggestRemoteExecutionHint_Link_1_URL" xml:space="preserve">
    <value>https://go.microsoft.com/fwlink/?linkid=2132701</value>
    <comment>{Locked}</comment>
  </data>
  <data name="ErrorResource_SuggestRemoteExecutionHint_Link_2" xml:space="preserve">
    <value>Blog: Data row limits for delegation</value>
    <comment>Blog: Data row limits for delegation</comment>
  </data>
  <data name="ErrorResource_SuggestRemoteExecutionHint_Link_2_URL" xml:space="preserve">
    <value>https://go.microsoft.com/fwlink/?linkid=2132702</value>
    <comment>{Locked}</comment>
  </data>
  <data name="ErrorResource_SuggestRemoteExecutionHint_OpNotSupportedByColumn_ShortMessage" xml:space="preserve">
    <value>Delegation warning. The highlighted part of this formula might not work correctly with column "{0}" on large data sets.</value>
    <comment>Error Message.</comment>
  </data>
  <data name="ErrorResource_SuggestRemoteExecutionHint_OpNotSupportedByColumn_LongMessage" xml:space="preserve">
    <value>The data source might not be able to process the formula and might return an incomplete data set. Your application might not return correct results or behave correctly if the data set is incomplete.</value>
  </data>
  <data name="ErrorResource_SuggestRemoteExecutionHint_OpNotSupportedByColumn_HowToFix_1" xml:space="preserve">
    <value>If your data set exceeds the 500 record limit but contains less than 2,000 records, try resetting the limit.</value>
    <comment>1 How to fix the error. </comment>
  </data>
  <data name="ErrorResource_SuggestRemoteExecutionHint_OpNotSupportedByColumn_HowToFix_2" xml:space="preserve">
    <value>Try simplifying the formula.</value>
    <comment>2 How to fix the error.</comment>
  </data>
  <data name="ErrorResource_SuggestRemoteExecutionHint_OpNotSupportedByColumn_HowToFix_3" xml:space="preserve">
    <value>Try moving your data to a different data source.</value>
    <comment>3 How to fix the error.</comment>
  </data>
  <data name="ErrorResource_SuggestRemoteExecutionHint_OpNotSupportedByColumn_Link_1" xml:space="preserve">
    <value>Article: Understand delegation in a canvas app</value>
    <comment>Article on delegation</comment>
  </data>
  <data name="ErrorResource_SuggestRemoteExecutionHint_OpNotSupportedByColumn_Link_1_URL" xml:space="preserve">
    <value>https://go.microsoft.com/fwlink/?linkid=2132701</value>
    <comment>{Locked}</comment>
  </data>
  <data name="ErrorResource_SuggestRemoteExecutionHint_OpNotSupportedByColumn_Link_2" xml:space="preserve">
    <value>Blog: Data row limits for delegation</value>
    <comment>Blog: Data row limits for delegation</comment>
  </data>
  <data name="ErrorResource_SuggestRemoteExecutionHint_OpNotSupportedByColumn_Link_2_URL" xml:space="preserve">
    <value>https://go.microsoft.com/fwlink/?linkid=2132702</value>
    <comment>{Locked}</comment>
  </data>
  <data name="ErrorResource_SuggestRemoteExecutionHint_InOpRhs_ShortMessage" xml:space="preserve">
    <value>Delegation warning. The highlighted part of this formula might not work correctly on large data sets.</value>
    <comment>Error Message.</comment>
  </data>
  <data name="ErrorResource_SuggestRemoteExecutionHint_InOpRhs_LongMessage" xml:space="preserve">
    <value> The right side of the "in" operator should be a column name from the correct data source. The data source might not be able to process the formula and might return an incomplete data set. Your application might not return correct results or behave correctly if the data set is incomplete.</value>
  </data>
  <data name="ErrorResource_SuggestRemoteExecutionHint_InOpRhs_HowToFix_1" xml:space="preserve">
    <value>Change the item to the right of the "in" operator to be a column from the correct data source.</value>
    <comment>1 How to fix the error. </comment>
  </data>
  <data name="ErrorResource_SuggestRemoteExecutionHint_InOpRhs_HowToFix_2" xml:space="preserve">
    <value>If your data set exceeds the 500 record limit but contains less than 2,000 records, try resetting the limit.</value>
    <comment>2 How to fix the error. </comment>
  </data>
  <data name="ErrorResource_SuggestRemoteExecutionHint_InOpRhs_HowToFix_3" xml:space="preserve">
    <value>Try simplifying the formula.</value>
    <comment>3 How to fix the error.</comment>
  </data>
  <data name="ErrorResource_SuggestRemoteExecutionHint_InOpRhs_HowToFix_4" xml:space="preserve">
    <value>Try moving your data to a different data source.</value>
    <comment>4 How to fix the error.</comment>
  </data>
  <data name="ErrorResource_SuggestRemoteExecutionHint_InOpRhs_Link_1" xml:space="preserve">
    <value>Article: Understand delegation in a canvas app</value>
    <comment>Article on delegation</comment>
  </data>
  <data name="ErrorResource_SuggestRemoteExecutionHint_InOpRhs_Link_1_URL" xml:space="preserve">
    <value>https://go.microsoft.com/fwlink/?linkid=2132701</value>
    <comment>{Locked}</comment>
  </data>
  <data name="ErrorResource_SuggestRemoteExecutionHint_InOpRhs_Link_2" xml:space="preserve">
    <value>Blog: Data row limits for delegation</value>
    <comment>Blog: Data row limits for delegation</comment>
  </data>
  <data name="ErrorResource_SuggestRemoteExecutionHint_InOpRhs_Link_2_URL" xml:space="preserve">
    <value>https://go.microsoft.com/fwlink/?linkid=2132702</value>
    <comment>{Locked}</comment>
  </data>
  <data name="ErrorResource_SuggestRemoteExecutionHint_InOpInvalidColumn_ShortMessage" xml:space="preserve">
    <value>The highlighted part of this formula might not work correctly on large data sets. </value>
    <comment>Error Message.</comment>
  </data>
  <data name="ErrorResource_SuggestRemoteExecutionHint_InOpInvalidColumn_LongMessage" xml:space="preserve">
    <value> The right side of the "in" operator is not a column from the correct data source . The data source might not be able to process the formula and might return an incomplete data set. Your application might not return correct results or behave correctly if the data set is incomplete.
      </value>
  </data>
  <data name="ErrorResource_SuggestRemoteExecutionHint_InOpInvalidColumn_HowToFix_1" xml:space="preserve">
    <value>Change the item to the right of the "in" operator to be a column from the correct data source.</value>
    <comment>1 How to fix the error. </comment>
  </data>
  <data name="ErrorResource_SuggestRemoteExecutionHint_InOpInvalidColumn_HowToFix_2" xml:space="preserve">
    <value>If your data set exceeds the 500 record limit but contains less than 2,000 records, try resetting the limit.
      </value>
    <comment>2 How to fix the error. </comment>
  </data>
  <data name="ErrorResource_SuggestRemoteExecutionHint_InOpInvalidColumn_HowToFix_3" xml:space="preserve">
    <value>Try simplifying the formula.</value>
    <comment>3 How to fix the error.</comment>
  </data>
  <data name="ErrorResource_SuggestRemoteExecutionHint_InOpInvalidColumn_HowToFix_4" xml:space="preserve">
    <value>Try moving your data to a different data source.</value>
    <comment>4 How to fix the error.</comment>
  </data>
  <data name="ErrorResource_SuggestRemoteExecutionHint_InOpInvalidColumn_Link_1" xml:space="preserve">
    <value>Article: Understand delegation in a canvas app</value>
    <comment>Article on delegation</comment>
  </data>
  <data name="ErrorResource_SuggestRemoteExecutionHint_InOpInvalidColumn_Link_1_URL" xml:space="preserve">
    <value>https://go.microsoft.com/fwlink/?linkid=2132701</value>
    <comment>{Locked}</comment>
  </data>
  <data name="ErrorResource_SuggestRemoteExecutionHint_InOpInvalidColumn_Link_2" xml:space="preserve">
    <value>Blog: Data row limits for delegation</value>
    <comment>Blog: Data row limits for delegation</comment>
  </data>
  <data name="ErrorResource_SuggestRemoteExecutionHint_InOpInvalidColumn_Link_2_URL" xml:space="preserve">
    <value>https://go.microsoft.com/fwlink/?linkid=2132702</value>
    <comment>{Locked}</comment>
  </data>
  <data name="ErrorResource_SuggestRemoteExecutionHint_OpNotSupportedByService_ShortMessage" xml:space="preserve">
    <value>Delegation warning. The highlighted part of this formula might not work correctly on large data sets. The "{0}" operation is not supported by this connector.</value>
    <comment>Error Message.</comment>
  </data>
  <data name="ErrorResource_SuggestRemoteExecutionHint_OpNotSupportedByService_LongMessage" xml:space="preserve">
    <value>The data source might not be able to process the formula and might return an incomplete data set. Your application might not return correct results or behave correctly if the data set is incomplete.</value>
    <comment>Error Message.</comment>
  </data>
  <data name="ErrorResource_SuggestRemoteExecutionHint_OpNotSupportedByService_HowToFix_1" xml:space="preserve">
    <value>If your data set exceeds the 500 record limit but contains less than 2,000 records, try resetting the limit.</value>
    <comment>1 How to fix the error. </comment>
  </data>
  <data name="ErrorResource_SuggestRemoteExecutionHint_OpNotSupportedByService_HowToFix_2" xml:space="preserve">
    <value>Try simplifying the formula.</value>
    <comment>2 How to fix the error.</comment>
  </data>
  <data name="ErrorResource_SuggestRemoteExecutionHint_OpNotSupportedByService_HowToFix_3" xml:space="preserve">
    <value>Try moving your data to a different data source.</value>
    <comment>3 How to fix the error.</comment>
  </data>
  <data name="ErrorResource_SuggestRemoteExecutionHint_OpNotSupportedByService_Link_1" xml:space="preserve">
    <value>Article: Understand delegation in a canvas app</value>
    <comment>Article on delegation</comment>
  </data>
  <data name="ErrorResource_SuggestRemoteExecutionHint_OpNotSupportedByService_Link_1_URL" xml:space="preserve">
    <value>https://go.microsoft.com/fwlink/?linkid=2132701</value>
    <comment>{Locked}</comment>
  </data>
  <data name="ErrorResource_SuggestRemoteExecutionHint_OpNotSupportedByService_Link_2" xml:space="preserve">
    <value>Blog: Data row limits for delegation</value>
    <comment>Blog: Data row limits for delegation</comment>
  </data>
  <data name="ErrorResource_SuggestRemoteExecutionHint_OpNotSupportedByService_Link_2_URL" xml:space="preserve">
    <value>https://go.microsoft.com/fwlink/?linkid=2132702</value>
    <comment>{Locked}</comment>
  </data>
  <data name="ErrorResource_ErrOnlyOneViewExpected_ShortMessage" xml:space="preserve">
    <value>Expected only one view. We expect only one view at this point in the formula.</value>
    <comment>Error Message.</comment>
  </data>
  <data name="ErrorResource_ErrOnlyOneViewExpected_HowToFix_1" xml:space="preserve">
    <value>Edit your formula so that it only has one view at this point in the formula.</value>
    <comment>How to fix the error.</comment>
  </data>
  <data name="ErrorResource_ErrViewFromCurrentTableExpected_ShortMessage" xml:space="preserve">
    <value>Expected a view from data source {0}.</value>
    <comment>Error Message.</comment>
  </data>
  <data name="ErrorResource_ErrViewFromCurrentTableExpected_HowToFix_1" xml:space="preserve">
    <value>Edit your formula so that it has view from data source {0}.</value>
    <comment>How to fix the error.</comment>
  </data>
  <data name="ErrorResource_ErrInvalidControlReference_ShortMessage" xml:space="preserve">
    <value>This control reference cannot be used in this property</value>
    <comment>Error message.</comment>
  </data>
  <data name="ErrorResource_ErrInvalidControlReference_HowToFix_1" xml:space="preserve">
    <value>This property only supports references to global variables, collections, and some control and screen properties. See the link for a list of supported control properties.</value>
    <comment>How to fix message for an error</comment>
  </data>
  <data name="ErrorResource_ErrInvalidControlReference_Link_1" xml:space="preserve">
    <value>Reference: ConfirmExit for Canvas Apps</value>
    <comment>Reference: ConfirmExit for Canvas Apps</comment>
  </data>
  <data name="ErrorResource_ErrInvalidControlReference_Link_1_URL" xml:space="preserve">
    <value>https://go.microsoft.com/fwlink/?linkid=2132703</value>
    <comment>{Locked}</comment>
  </data>
  <data name="ErrorResource_ErrInvalidStringInterpolation_ShortMessage" xml:space="preserve">
    <value>Expressions which appear inside an interpolated string must evaluate to a Text value or to a compatible type.</value>
    <comment>Error message. The term "interpolated string" should be translated using the same terms used in the C# documentation.</comment>
  </data>
  <data name="ErrorResource_ErrInvalidStringInterpolation_HowToFix_1" xml:space="preserve">
    <value>Check the types of the expressions inside the interpolated string.</value>
    <comment>How to fix message for an error. The term "interpolated string" should be translated using the same terms used in the C# documentation.</comment>
  </data>
  <data name="ErrorResource_ErrEmptyIsland_ShortMessage" xml:space="preserve">
    <value>Empty expressions cannot appear inside an interpolated string.</value>
    <comment>Error message. The term "interpolated string" should be translated using the same terms used in the C# documentation.</comment>
  </data>
  <data name="ErrorResource_ErrEmptyIsland_HowToFix_1" xml:space="preserve">
    <value>Check for empty expressions inside the interpolated string.</value>
    <comment>How to fix message for an error. The term "interpolated string" should be translated using the same terms used in the C# documentation.</comment>
  </data>
  <data name="ErrorResource_ErrAsNotInContext_ShortMessage" xml:space="preserve">
    <value>As is not permitted in this context</value>
    <comment>{Locked=As} This is an error message that shows up when the As keyword is used but is not valid</comment>
  </data>
  <data name="ErrorResource_ErrUntypedObjectScope_ShortMessage" xml:space="preserve">
    <value>Untyped objects cannot be used as the first argument to functions which support record scopes.</value>
    <comment>This error message shows up when using untyped objects as the first arugment to functions with lambda overloads</comment>
  </data>
  <data name="ErrNamedFormula_MissingSemicolon" xml:space="preserve">
    <value>Named formula must end with a semicolon.</value>
    <comment>A semicolon must terminate named formulas. For example, a=10;</comment>
  </data>
  <data name="ErrNamedFormula_MissingValue" xml:space="preserve">
    <value>Named formula must be an expression.</value>
    <comment>This error message shows up when Named formula is not an expression. For example, a = ;</comment>
  </data>
  <data name="ErrUDF_MissingFunctionBody" xml:space="preserve">
    <value>User defined function must have a body.</value>
    <comment>This error message shows up when user defined function does not have a body</comment>
  </data>
  <data name="ErrUDF_FunctionAlreadyDefined" xml:space="preserve">
    <value>Function {0} is already defined.</value>
    <comment>This error message shows up when user tries to define a function that already exists</comment>
  </data>
  <data name="ErrUDF_DuplicateParameter" xml:space="preserve">
    <value>Parameter {0} is a duplicate.</value>
    <comment>This error message shows up when user defined function has a duplicate parameter</comment>
  </data>
  <data name="ErrUDF_UnknownType" xml:space="preserve">
    <value>Unknown type {0}.</value>
    <comment>This error message shows up when an invalid type is used</comment>
  </data>
  <data name="ErrUDF_ReturnTypeDoesNotMatch" xml:space="preserve">
    <value>The stated function return type does not match the return type of the function body.</value>
    <comment>This error message shows up when expected return type does not match with actual return type</comment>
  </data>
  <data name="ErrUDF_MissingReturnType" xml:space="preserve">
    <value>Missing function return type, for example the ":Number" in "FindMonth( d:Text ):Number = Month( DateParse( d ));"</value>
    <comment>This error message shows up when return type is not provided for user defined function, the term FindMonth is a function name, and if translated it should remain a single word {Locked=Number} {Locked=Text} {Locked=Month} {Locked=DateParse}</comment>
  </data>
  <data name="ErrUDF_MissingParamType" xml:space="preserve">
    <value>Missing function argument type, for example the ":Text" in "FindMonth( d:Text ):Number = Month( DateParse( d ))"</value>
    <comment>This error message shows up when argument type is not provided for the parameters in user defined function, the term FindMonth is a function name, and if translated it should remain a single word {Locked=Number} {Locked=Text} {Locked=Month} {Locked=DateParse}</comment>
  </data>
  <data name="ErrNamedFormula_AlreadyDefined" xml:space="preserve">
    <value>NamedFormula '{0}' already exists.</value>
  </data>
  <data name="ErrorResource_NameConflict" xml:space="preserve">
    <value>Can't create a {0} named '{1}' because that name is already used for a {2}.</value>
    <comment>{0} - Entity that is about to be created/renamed, {1} - Name of the entity, {2} - Type of entity that is already using the name.</comment>
  </data>
  <data name="ErrNeedValidVariableName_Arg" xml:space="preserve">
    <value>The first argument of '{0}' should be a valid variable name, and cannot conflict with any existing control, screen, collection, or data source names. Found type '{1}'</value>
    <comment>Error Message</comment>
  </data>
  <data name="AboutSet" xml:space="preserve">
    <value>Create and set a global variable.</value>
    <comment>Description of 'Set' function.</comment>
  </data>
  <data name="SetArg2" xml:space="preserve">
    <value>value</value>
    <comment>function_parameter - Second argument to the Set function - any Power Apps value.</comment>
  </data>
  <data name="AboutDec2Hex" xml:space="preserve">
    <value>Converts a decimal number to hexadecimal</value>
    <comment>Description of 'Dec2Hex' function.</comment>
  </data>
  <data name="Dec2HexArg1" xml:space="preserve">
    <value>number</value>
  </data>
  <data name="AboutDec2Hex_number" xml:space="preserve">
    <value>A numeric decimal value to convert to hexadecimal string.</value>
    <comment>Description of 'Dec2HexArg1' function parameter.</comment>
  </data>
  <data name="Dec2HexArg2" xml:space="preserve">
    <value>places</value>
  </data>
  <data name="AboutDec2Hex_places" xml:space="preserve">
    <value>A numeric value to add padding to hexadecimal string.</value>
    <comment>Description of 'Dec2HexArg2' function parameter.</comment>
  </data>
  <data name="AboutDec2HexT" xml:space="preserve">
    <value>Converts a column of decimal numbers to hexadecimals</value>
    <comment>Description of 'Dec2HexT' function.</comment>
  </data>
  <data name="Dec2HexTArg1" xml:space="preserve">
    <value>table</value>
  </data>
  <data name="Dec2HexTArg2" xml:space="preserve">
    <value>places</value>
  </data>
  <data name="AboutDec2HexT_places" xml:space="preserve">
    <value>A numeric value or array of values to add padding to hexadecimal strings.</value>
    <comment>Description of 'Dec2HexArgT2' function parameter.</comment>
  </data>
  <data name="AboutDec2Hex_table" xml:space="preserve">
    <value>A column of numeric decimal values to convert to hexadecimals.</value>
    <comment>Description of 'Dec2HexTArg1' function parameter.</comment>
  </data>
  <data name="AboutHex2Dec" xml:space="preserve">
    <value>Converts a hexadecimal number to decimal</value>
    <comment>Description of 'Hex2Dec' function.</comment>
  </data>
  <data name="Hex2DecArg1" xml:space="preserve">
    <value>number</value>
  </data>
  <data name="AboutHex2Dec_number" xml:space="preserve">
    <value>A hexadecimal string convert to decimal.</value>
    <comment>Description of 'Hex2DecArg1' function parameter.</comment>
  </data>
  <data name="AboutHex2DecT" xml:space="preserve">
    <value>Converts a column of hexadecimal numbers to decimals</value>
    <comment>Description of 'Hex2DecT' function.</comment>
  </data>
  <data name="Hex2DecTArg1" xml:space="preserve">
    <value>table</value>
  </data>
  <data name="AboutHex2Dec_table" xml:space="preserve">
    <value>A column of hexadecimal strings to convert to decimals.</value>
    <comment>Description of 'Hex2DecTArg1' function parameter.</comment>
  </data>
  <data name="ErrDeprecated" xml:space="preserve">
    <value>This feature is deprecated and is no longer supported.</value>
    <comment>An error message for deprecated features.</comment>
  </data>
  <data name="ErrUnsupportedFunction" xml:space="preserve">
    <value>In namespace {1}, function {0} is not supported.</value>
    <comment>An error message when a function is not supported.</comment>
  </data>
  <data name="WarnDeferredType" xml:space="preserve">
    <value>Warning: Deferred type provided.</value>
    <comment>Warning given when the input has deferred Type. Deferred type is unknown type at compile time and correct type will be supplied by user before evaluation.</comment>
  </data>
  <data name="ErrExpectedIdentifierArg_Name" xml:space="preserve">
    <value>Expected identifier name</value>
    <comment>Error Message.</comment>
  </data>
  <data name="ErrInvalidFunction" xml:space="preserve">
    <value>This function is ambiguous, it contains lambda expressions and column identifiers for the same argument.</value>
    <comment>Error Message.</comment>
  </data>
  <data name="OptionSetOptionNotSupported" xml:space="preserve">
    <value>The value of option {0} is not of expected type {1}.</value>
    <comment>Error Message. When BooleanOptionSet option has an invalid value.</comment>
  </data>
  <data name="AboutOptionSetInfo" xml:space="preserve">
    <value>Returns logical name of the given option set value.</value>
    <comment>Description of 'OptionSetInfo' function.</comment>
  </data>
  <data name="AboutOptionSetInfoArg1" xml:space="preserve">
    <value>option</value>
  </data>
  <data name="AboutOptionSetInfo_option" xml:space="preserve">
    <value>An option set value whose logical name will be returned.</value>
  </data>
  <data name="AboutLanguage" xml:space="preserve">
    <value>Get the default locale set at runtime.</value>
    <comment>Description of 'Language' function.</comment>
  </data>
  <data name="AboutEncodeUrl" xml:space="preserve">
    <value>Encodes a URL string, replacing certain non-alphanumeric characters with % and a hexadecimal number.</value>
    <comment>Description of 'EncodeUrl' function.</comment>
  </data>
  <data name="EncodeUrlArg1" xml:space="preserve">
    <value>url</value>
    <comment>Function_parameter - First parameter for the EncodeUrl function - the URL(string) to encode. Translate this string. Maintain as a single word (do not add spaces)</comment>
  </data>
  <data name="AboutEncodeUrl_url" xml:space="preserve">
    <value>A url to be encoded.</value>
  </data>
  <data name="ErrUnimplementedFunction" xml:space="preserve">
    <value>'{0}' is a recognized but not supported function.</value>
    <comment>Error Message.</comment>
  </data>
  <data name="InvalidCast" xml:space="preserve">
    <value>Type conversion failed because the given value was of type '{0}', expected '{1}' type.</value>
    <comment>Error Message.</comment>
  </data>
  <data name="WrnSortByColumnsNonConstantColumnName" xml:space="preserve">
    <value>The expression '{0}' may represent a column that is not part of the data source or has not been downloaded. Consider using the column name directly instead.</value>
    <comment>Warning message.</comment>
  </data>
  <data name="WrnDelegationTableNotSupported" xml:space="preserve">
    <value>This operation on table '{0}' may not work if it has more than {1} rows.</value>
    <comment>Warning message.</comment>
  </data>
  <data name="WrnDelegationPredicate" xml:space="preserve">
    <value>This predicate will always be true. Did you mean to use ThisRecord or [@ ]?</value>
    <comment>Warning message.</comment>
  </data>
  <data name="WrnDelegationOnlyPrimaryKeyField" xml:space="preserve">
    <value>Can't delegate {0}: only support delegation for lookup on primary key field '{1}'.</value>
    <comment>Warning message.</comment>
  </data>
  <data name="WrnDelegationRefersThisRecord" xml:space="preserve">
    <value>Can't delegate {0}: Expression compares multiple fields.</value>
    <comment>Warning message.</comment>
  </data>
  <data name="WrnDelegationBehaviorFunction" xml:space="preserve">
    <value>Can't delegate {0}: contains a behavior function '{1}'.</value>
    <comment>Warning message.</comment>
  </data>
  <data name="AboutIsMatch" xml:space="preserve">
    <value>Determines if the supplied text has a match of the supplied text format.</value>
    <comment>Description of 'IsMatch' function.</comment>
  </data>
  <data name="AboutIsMatch_text" xml:space="preserve">
    <value>The text to be compared against the format.</value>
  </data>
  <data name="AboutIsMatch_format" xml:space="preserve">
    <value>The format to check the text against. It may be a value of the TextFormat enum or a regular expression.</value>
  </data>
  <data name="AboutIsMatch_extent" xml:space="preserve">
    <value>This determines what part of the text we want to match. It may be a value of the MatchOptions enum.</value>
    <comment>{Locked=MatchOptions} Tooltip for the third argument of the IsMatch function.</comment>
  </data>
  <data name="IsMatchArg1" xml:space="preserve">
    <value>text</value>
    <comment>function_parameter - First argument to the IsMatch function - the text to be compared against the format.</comment>
  </data>
  <data name="IsMatchArg2" xml:space="preserve">
    <value>format</value>
    <comment>function_parameter - Second argument to the IsMatch function - a regular expression format used to match the input text.</comment>
  </data>
  <data name="IsMatchArg3" xml:space="preserve">
    <value>extent</value>
    <comment>function_parameter - Third argument to the IsMatch function. An optional parameter of flags used to determine the extent with which the format is matched to the text.</comment>
  </data>
  <data name="AboutMatch" xml:space="preserve">
    <value>Searches the supplied text for the specified regular expression, returning the first match from it.</value>
    <comment>Description of 'Match' function.</comment>
  </data>
  <data name="AboutMatchAll" xml:space="preserve">
    <value>Searches the supplied text for the specified regular expression, returning all matches from it.</value>
    <comment>Description of 'MatchAll' function.</comment>
  </data>
  <data name="AboutMatch_text" xml:space="preserve">
    <value>The text to be searched against the regular expression.</value>
    <comment>Tooltip for the first argument of the Match function.</comment>
  </data>
  <data name="AboutMatch_regular_expression" xml:space="preserve">
    <value>The regular expression to check the text against. It can contain captures (values between parenthesis) that will be returned in case of a successful match.</value>
    <comment>Tooltip for the second argument of the Match function.</comment>
  </data>
  <data name="AboutMatch_options" xml:space="preserve">
    <value>This determines what part of the text we want to match. It may be a value of the MatchOptions enum.</value>
    <comment>{Locked=MatchOptions} Tooltip for the third argument of the MatchAll function.</comment>
  </data>
  <data name="AboutMatchAll_text" xml:space="preserve">
    <value>The text to be searched against the regular expression.</value>
    <comment>Tooltip for the first argument of the MatchAll function.</comment>
  </data>
  <data name="AboutMatchAll_regular_expression" xml:space="preserve">
    <value>The regular expression to check the text against. It can contain captures (values between parenthesis) that will be returned in case of a successful match.</value>
    <comment>Tooltip for the second argument of the MatchAll function.</comment>
  </data>
  <data name="AboutMatchAll_options" xml:space="preserve">
    <value>This determines what part of the text we want to match. It may be a value of the MatchOptions enum.</value>
    <comment>{Locked=MatchOptions} Tooltip for the third argument of the MatchAll function.</comment>
  </data>
  <data name="MatchArg1" xml:space="preserve">
    <value>text</value>
    <comment>function_parameter - First argument to the Match function - the text to be compared against the regular expression.</comment>
  </data>
  <data name="MatchArg2" xml:space="preserve">
    <value>regular_expression</value>
    <comment>function_parameter - Second argument to the Match function - a regular expression to match against the input text. Translate this string. Maintain as a single word (do not add spaces)</comment>
  </data>
  <data name="MatchArg3" xml:space="preserve">
    <value>options</value>
    <comment>function_parameter - Third argument to the Match function. An optional parameter of flags used to determine the extent with which the regular expression is matched to the text.</comment>
  </data>
  <data name="AboutRefresh" xml:space="preserve">
    <value>Refreshes the specified data source.</value>
    <comment>Description of 'Refresh' function.</comment>
  </data>
  <data name="RefreshArg1" xml:space="preserve">
    <value>connected_data_source</value>
    <comment>function_parameter - Parameter for the Refresh function, the name of a data source that needs to be refreshed locally. Translate this string. Maintain as a single word (do not add spaces).</comment>
  </data>
  <data name="ErrNeedAgg" xml:space="preserve">
    <value>Expected a record or table value.</value>
    <comment>Error Message.</comment>
  </data>
  <data name="AboutRefresh_connected_data_source" xml:space="preserve">
    <value>A connected data source to refresh.</value>
  </data>
  <data name="ErrDataSourceCannotBeRefreshed" xml:space="preserve">
    <value>Only managed connections can be refreshed.</value>
    <comment>Error message on non-service data sources passed to Refresh.</comment>
  </data>
  <data name="ErrorResource_ErrInvalidRegEx_ShortMessage" xml:space="preserve">
    <value>Invalid regular expression.</value>
    <comment>Error message indicating that the regular expression entered by the user is invalid.</comment>
  </data>
  <data name="ErrorResource_ErrVariableRegEx_ShortMessage" xml:space="preserve">
    <value>Regular expressions must be constant values.</value>
    <comment>Error Message.</comment>
  </data>
  <data name="ErrorResource_MutationFunctionCannotBeUsedWithImmutableValue" xml:space="preserve">
    <value>The value passed to the '{0}' function cannot be changed.</value>
    <comment>Error message shown to the user if they try to use a mutation function (such as Patch / Collect) with a value that cannot be mutated.</comment>
  </data>
  <data name="InfoRegExCaptureNameHidesPredefinedFullMatchField" xml:space="preserve">
    <value>The capture name '{0}' is hiding the predefined property that returns the full match of the regular expression. Consider renaming it if you want to use that named property to extract the full match in the specified text.</value>
    <comment>Information message indicating that the maker used a group name that will hide the property 'FullMatch' in the function result.</comment>
  </data>
  <data name="InfoRegExCaptureNameHidesPredefinedSubMatchesField" xml:space="preserve">
    <value>The capture name '{0}' is hiding the predefined property that returns the group matches in the regular expression. Consider renaming it if you want to use that named property to extract all the sub-matches in the specified text.</value>
    <comment>Information message indicating that the maker used a group name that will hide the property 'SubMatches' in the function result.</comment>
  </data>
  <data name="InfoRegExCaptureNameHidesPredefinedStartMatchField" xml:space="preserve">
    <value>The capture name '{0}' is hiding the predefined property that returns the location of the match of the regular expression. Consider renaming it if you want to use that named property to extract the position of the full match in the specified text.</value>
    <comment>Information message indicating that the maker used a group name that will hide the property 'StartMatch' in the function result.</comment>
  </data>
  <data name="AboutPlainText" xml:space="preserve">
    <value>Removes all formatting and returns a plain text value.</value>
    <comment>Description of 'PlainText' function.</comment>
  </data>
  <data name="PlainTextArg1" xml:space="preserve">
    <value>text</value>
    <comment>Function_parameter - First argument of the PlainText function - the text to have its HTML and XML tags removed.</comment>
  </data>
  <data name="AboutPlainText_text" xml:space="preserve">
    <value>The text to have its HTML and XML tags removed.</value>
  </data>
  <data name="ErrFilterFunctionBahaviorAsPredicate" xml:space="preserve">
    <value>Filter functions don't allow behavior functions as predicates.</value>
    <comment>When a filter function (like LookUp) contains a function as predicate that will trigger a side effect.</comment>
  </data>
  <data name="ErrFilterFunction_OnlyTwoArgs" xml:space="preserve">
    <value>Use the And operator to combine multiple predicates into the second argument.</value>
    <comment>{Locked=And} Limiting the Filter funciton to just two arguments, like the LookUp function, allowing us to add a third argument later also like LookUp.</comment>
  </data>
  <data name="ErrSetVariableWithRelationshipNotAllowTable" xml:space="preserve">
    <value>This table cannot be copied. Instead, create an inline table using the ForAll function and {...} notation to copy the individual columns desired.</value>
  </data>
  <data name="ErrSetVariableWithRelationshipNotAllowRecord" xml:space="preserve">
    <value>This record cannot be copied. Instead, create an inline record using {...} notation to copy the individual fields desired.</value>
  </data>
  <data name="ErrNotSupportedFormat_Func" xml:space="preserve">
    <value>The second argument of the '{0}' function is only supported for numeric and date/time values.</value>
    <comment>Error message when function use the second argument for non numeric or date/time value.</comment>
  </data>
  <data name="WrnSetExpandableType" xml:space="preserve">
    <value>Set a variable with an online datasource value (table or record) can cause multiple requests to the server. Soon this will be blocked.</value>
    <comment>Warning for makers that a certain capability should be avoided.</comment>
  </data>
  <data name="ErrTypeLiteral_InvalidTypeDefinition" xml:space="preserve">
    <value>Type literal declaration was invalid</value>
    <comment>Error message when type binding is invalid</comment>
  </data>
  <data name="ErrExpectedRVExtraFields" xml:space="preserve">
    <value>Type mismatch between source and target record types. Given type has extra fields: {0}.</value>
    <comment>Error Message.</comment>
  </data>
  <data name="ErrExpectedRVMissingFields" xml:space="preserve">
    <value>Type mismatch between source and target record types. Given type has missing fields: {0}.</value>
    <comment>Error Message.</comment>
  </data>
  <data name="ErrExpectedRVFieldNotFound" xml:space="preserve">
    <value>Type mismatch between source and target record types. Field name: {0} not found.</value>
    <comment>Error Message.</comment>
  </data>
  <data name="ErrExpectedRVFieldTypeMismatch" xml:space="preserve">
    <value>Type mismatch between source and target record types. Field name: {0} Expected {1}; Found {2}.</value>
    <comment>Error Message.</comment>
  </data>
  <data name="ErrExpectedRVCannotCoerceType" xml:space="preserve">
    <value>Given {0} type cannot be coerced to source type {1}.</value>
    <comment>Error Message.</comment>
  </data>
  <data name="ErrExpectedRVTypeMismatch" xml:space="preserve">
    <value>Type mismatch between source and target types. Expected {0}; Found {1}.</value>
    <comment>Error Message.</comment>
  </data>
  <data name="AboutJSON" xml:space="preserve">
    <value>Generates a JSON text string for a table, record, or value.</value>
    <comment>Description of the 'JSON' function.</comment>
  </data>
  <data name="JSONArg1" xml:space="preserve">
    <value>data</value>
    <comment>function_parameter - First argument to the JSON function - the data (table, record or value) to be converted to the JSON format.</comment>
  </data>
  <data name="AboutJSON_data" xml:space="preserve">
    <value>The data structure to be converted to JSON. Tables, records, and primitive values are supported, arbitrarily nested.</value>
    <comment>Tooltip for the first argument of the JSON function.</comment>
  </data>
  <data name="JSONArg2" xml:space="preserve">
    <value>format</value>
    <comment>function_parameter - Second argument to the JSON function - The format for the JSON conversion. Member of the JSONFormat enum value.</comment>
  </data>
  <data name="AboutJSON_format" xml:space="preserve">
    <value>The format to be used in the JSON conversion. The value will be a member of the JSONFormat enumeration.</value>
    <comment>{Locked=JSONFormat} Tooltip for the second argument of the JSON function.</comment>
  </data>
  <data name="AboutTrace" xml:space="preserve">
    <value>Logs information to Application Insights when enabled, and logs in a test studio session that will be available in the test results.</value>
    <comment>Description of 'Trace' function.</comment>
  </data>
  <data name="TraceArg1" xml:space="preserve">
    <value>message</value>
    <comment>function_parameter - First argument to the Trace function - the message that will be logged to the test results and/or Application Insights.</comment>
  </data>
  <data name="TraceArg2" xml:space="preserve">
    <value>severity</value>
    <comment>Trace severity - a value that goes to an Application Insights TrackTrace API SeverityLevel </comment>
  </data>
  <data name="TraceArg3" xml:space="preserve">
    <value>custom_record</value>
    <comment>Custom dimensions - key value pairs that go to Application Insights. 'Record' is used as a noun in this string, not as a verb. Translate this string. Maintain as a single word (do not add spaces).</comment>
  </data>
  <data name="TraceArg4" xml:space="preserve">
    <value>trace_options</value>
    <comment>Trace options - additional options passed to the Trace function. 'Trace' is used as an adjective in this string, not as a verb (options for the trace function). Translate this string. Maintain as a single word (do not add spaces).</comment>
  </data>
  <data name="AboutTrace_message" xml:space="preserve">
    <value>The information to be traced.</value>
    <comment>Description of the first parameter to the 'Trace' function.</comment>
  </data>
  <data name="AboutTrace_severity" xml:space="preserve">
    <value>The severity level to be traced to Application Insights.</value>
    <comment>Description of the second parameter to the 'Trace' function.</comment>
  </data>
  <data name="AboutTrace_custom_record" xml:space="preserve">
    <value>A record containing custom data that will be traced to Application Insights.</value>
    <comment>Description of the third parameter to the 'Trace' function.</comment>
  </data>
  <data name="AboutTrace_trace_options" xml:space="preserve">
    <value>Additional options to the Trace function.</value>
    <comment>{Locked=Trace} Description of the fourth parameter to the 'Trace' function.</comment>
  </data>
  <data name="ErrFunctionArg2ParamMustBeConstant" xml:space="preserve">
    <value>The '{1}' parameter to the {0} function must be a constant value.</value>
    <comment>Error message shown to the user if they use a non-constant value for the a function that requires a constant value. The first parameter is the function name, and the second parameter is the function parameter name.</comment>
  </data>
  <data name="ErrJSONArg2IncompatibleOptions" xml:space="preserve">
    <value>The JSONFormat values '{0}' and '{1}' cannot be used together.</value>
    <comment>{Locked=JSONFormat} Error message shown to the user if they try to use incompatible values from the JSONFormat enumeration. The parameters are string values, members of that enumeration. For example: The JSONFormat values 'IgnoreBinaryData' and 'IncludeBinaryData' cannot be used together.</comment>
  </data>
  <data name="ErrJSONArg1ContainsUnsupportedMedia" xml:space="preserve">
    <value>The value passed to the JSON function contains media, and it is not supported by default. To allow JSON serialization of media values, make sure to use the IncludeBinaryData option in the 'format' parameter.</value>
    <comment>{Locked=JSON}{Locked=IncludeBinaryData}. Error message shown to the user if they try to serialize an object that contains media values, without specifying the flag that would allow that operation to happen. Media values are any form of media (audio, images, video) that are included as part of a record or a table. The term 'format' should be translated like the term 'JSONArg2' in this same file.</comment>
  </data>
  <data name="ErrJSONArg1UnsupportedType" xml:space="preserve">
    <value>The JSON function cannot serialize objects of type '{0}'.</value>
    <comment>{Locked=JSON}. Error message shown to the user if they try to serialize an object which is not supported in the JSON function.</comment>
  </data>
  <data name="ErrJSONArg1UnsupportedNestedType" xml:space="preserve">
    <value>The JSON function cannot serialize tables / objects with a nested property called '{0}' of type '{1}'.</value>
    <comment>{Locked=JSON}. Error message shown to the user if they try to serialize an object which contain a nested property of a type which is not supported in the JSON function. Both parameters are strings. E.g.: The JSON function cannot serialize tables / objects with a nested property called 'value' of type 'Polymorphic'.</comment>
  </data>
  <data name="ErrJSONArg1UnsupportedTypeWithNonBehavioral" xml:space="preserve">
    <value>The JSON function cannot serialize binary data in non-behavioral expression.</value>
  </data>
  <data name="ErrTraceInvalidCustomRecordType" xml:space="preserve">
    <value>The parameter {0} contains a property of type {1} which is not supported.</value>
    <comment>Error shown to the user when they try to use a custom record with an unsupported type. The first argument is the name of the parameter, the second argument is the type name.</comment>
  </data>
  <data name="ErrRecordContainsInvalidFields_Arg" xml:space="preserve">
    <value>The specified column is read-only and can't be modified: {0}.</value>
    <comment>Error shown to the user when they try to change the value of a read-only field.</comment>
  </data>
  <data name="AboutSearch" xml:space="preserve">
    <value>Searches text in 'source'. Returns rows where text is found. Comparison is done in case-insensitive manner.</value>
    <comment>Description of 'Search' function.</comment>
  </data>
  <data name="AboutSearch_source" xml:space="preserve">
    <value>Table to search.</value>
  </data>
  <data name="AboutSearch_text" xml:space="preserve">
    <value>Search text.</value>
  </data>
  <data name="AboutSearch_column" xml:space="preserve">
    <value>Column to search.</value>
  </data>
  <data name="SearchArg1" xml:space="preserve">
    <value>source</value>
    <comment>function_parameter - First argument to the Search function - the data source (table / collection) to search.</comment>
  </data>
  <data name="SearchArg2" xml:space="preserve">
    <value>text</value>
    <comment>function_parameter - Second argument to the Search function - the text to search.</comment>
  </data>
  <data name="SearchArg3" xml:space="preserve">
    <value>column</value>
    <comment>function_parameter - Third argument to the Search function - the column to search.</comment>
  </data>
  <data name="ErrSearchWrongType" xml:space="preserve">
    <value>Wrong column type. Expects text type.</value>
    <comment>Error Message.</comment>
  </data>
  <data name="ErrSearchWrongTableType" xml:space="preserve">
    <value>Table doesn't contain any column of text type.</value>
    <comment>Error Message.</comment>
  </data>
  <data name="ErrDeprecatedDotUseShowColumns" xml:space="preserve">
    <value>Deprecated use of '.'. Please use the 'ShowColumns' function instead.</value>
    <comment>{Locked='ShowColumns'}</comment>
  </data>
  <data name="IntellisenseAiDisclaimer" xml:space="preserve">
    <value>**Disclaimer:** AI-generated content can have mistakes. Make sure it's accurate and appropriate before using it. [See terms](https://go.microsoft.com/fwlink/?linkid=2225491)</value>
    <comment>The disclaimer we show on AI functions. This is github flavored markdown. So ** marks text in bold. </comment>
  </data>
  <data name="AboutUniChar" xml:space="preserve">
    <value>Returns the Unicode character that is referenced by the given numeric value.</value>
    <comment>Description of 'UniChar' function.</comment>
  </data>
  <data name="AboutUniChar_number" xml:space="preserve">
    <value>Numeric value to be converted into a Unicode character.</value>
  </data>
  <data name="UniCharArg1" xml:space="preserve">
    <value>number</value>
    <comment>function_parameter - First argument to the UniChar function - numberic value to be converted into a Unicode character.</comment>
  </data>
  <data name="AboutUniCharT" xml:space="preserve">
    <value>Converts a table of numeric values to a table of Unicode characters.</value>
    <comment>Description of 'UniChar' function (table overload).</comment>
  </data>
  <data name="UniCharTArg1" xml:space="preserve">
    <value>column_of_numbers</value>
    <comment>function_parameter - First argument to the UniChar function - a table column of numeric values to be converted into Unicode characters.</comment>
  </data>
  <data name="AboutUniChar_column_of_numbers" xml:space="preserve">
    <value>A table column of numeric values to be converted into Unicode characters.</value>
  </data>
<<<<<<< HEAD
    <data name="AboutCollect_data_source" xml:space="preserve">
    <value>The data source that you want to add data to.</value>
  </data>
  <data name="AboutCollect_item" xml:space="preserve">
    <value>A record or table to collect. A record will be appended to the datasource. A table will have its rows appended to the datasource.</value>
  </data>
  <data name="CollectItemArg" xml:space="preserve">
    <value>item</value>
    <comment>function_parameter - Second parameter for the Collect function. The item to be added.</comment>
=======
  <data name="ErrOnlyPartialAttribute" xml:space="preserve">
    <value>Unsupported attribute kind</value>
    <comment>Error message when the user attempted to use the attribute syntax on a named formula definition, but we didn't recognize the attribute name they specified.</comment>
  </data>
  <data name="ErrOperationDoesntMatch" xml:space="preserve">
    <value>All Partial operators on matching named formulas must be the same.</value>
    <comment>{Locked=Partial} Error message when the user attempted to use a partial operator on multiple named formulas, but didn't specify the same operator on each one.
      A partial operator is the 2nd part of a statement `[Partial Op]` and can be one of "And", "Or", "Table" or "Record".
      It's used to determine how to combine multiple expressions with the same name and operator.</comment>
  </data>
  <data name="ErrUnknownPartialOp" xml:space="preserve">
    <value>Unknown Partial operator.</value>
    <comment>{Locked=Partial}. Error message when the user attempted to use a Partial operator that we don't recognize.
      A partial operator is the 2nd part of a statement `[Partial Op]` and can be one of "And", "Or", "Table" or "Record".
      It's used to determine how to combine multiple expressions with the same name and operator.</comment>
>>>>>>> 913a85e4
  </data>
</root><|MERGE_RESOLUTION|>--- conflicted
+++ resolved
@@ -4448,17 +4448,6 @@
   <data name="AboutUniChar_column_of_numbers" xml:space="preserve">
     <value>A table column of numeric values to be converted into Unicode characters.</value>
   </data>
-<<<<<<< HEAD
-    <data name="AboutCollect_data_source" xml:space="preserve">
-    <value>The data source that you want to add data to.</value>
-  </data>
-  <data name="AboutCollect_item" xml:space="preserve">
-    <value>A record or table to collect. A record will be appended to the datasource. A table will have its rows appended to the datasource.</value>
-  </data>
-  <data name="CollectItemArg" xml:space="preserve">
-    <value>item</value>
-    <comment>function_parameter - Second parameter for the Collect function. The item to be added.</comment>
-=======
   <data name="ErrOnlyPartialAttribute" xml:space="preserve">
     <value>Unsupported attribute kind</value>
     <comment>Error message when the user attempted to use the attribute syntax on a named formula definition, but we didn't recognize the attribute name they specified.</comment>
@@ -4474,6 +4463,15 @@
     <comment>{Locked=Partial}. Error message when the user attempted to use a Partial operator that we don't recognize.
       A partial operator is the 2nd part of a statement `[Partial Op]` and can be one of "And", "Or", "Table" or "Record".
       It's used to determine how to combine multiple expressions with the same name and operator.</comment>
->>>>>>> 913a85e4
+  </data>
+  <data name="AboutCollect_data_source" xml:space="preserve">
+    <value>The data source that you want to add data to.</value>
+  </data>
+  <data name="AboutCollect_item" xml:space="preserve">
+    <value>A record or table to collect. A record will be appended to the datasource. A table will have its rows appended to the datasource.</value>
+  </data>
+  <data name="CollectItemArg" xml:space="preserve">
+    <value>item</value>
+    <comment>function_parameter - Second parameter for the Collect function. The item to be added.</comment>
   </data>
 </root>