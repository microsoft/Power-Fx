﻿<?xml version="1.0" encoding="UTF-8" standalone="yes"?>
<root>
  <!-- 
    Microsoft ResX Schema 
    
    Version 2.0
    
    The primary goals of this format is to allow a simple XML format 
    that is mostly human readable. The generation and parsing of the 
    various data types are done through the TypeConverter classes 
    associated with the data types.
    
    Example:
    
    ... ado.net/XML headers & schema ...
    <resheader name="resmimetype">text/microsoft-resx</resheader>
    <resheader name="version">2.0</resheader>
    <resheader name="reader">System.Resources.ResXResourceReader, System.Windows.Forms, ...</resheader>
    <resheader name="writer">System.Resources.ResXResourceWriter, System.Windows.Forms, ...</resheader>
    <data name="Name1"><value>this is my long string</value><comment>this is a comment</comment></data>
    <data name="Color1" type="System.Drawing.Color, System.Drawing">Blue</data>
    <data name="Bitmap1" mimetype="application/x-microsoft.net.object.binary.base64">
        <value>[base64 mime encoded serialized .NET Framework object]</value>
    </data>
    <data name="Icon1" type="System.Drawing.Icon, System.Drawing" mimetype="application/x-microsoft.net.object.bytearray.base64">
        <value>[base64 mime encoded string representing a byte array form of the .NET Framework object]</value>
        <comment>This is a comment</comment>
    </data>
                
    There are any number of "resheader" rows that contain simple 
    name/value pairs.
    
    Each data row contains a name, and value. The row also contains a 
    type or mimetype. Type corresponds to a .NET class that support 
    text/value conversion through the TypeConverter architecture. 
    Classes that don't support this are serialized and stored with the 
    mimetype set.
    
    The mimetype is used for serialized objects, and tells the 
    ResXResourceReader how to depersist the object. This is currently not 
    extensible. For a given mimetype the value must be set accordingly:
    
    Note - application/x-microsoft.net.object.binary.base64 is the format 
    that the ResXResourceWriter will generate, however the reader can 
    read any of the formats listed below.
    
    mimetype: application/x-microsoft.net.object.binary.base64
    value   : The object must be serialized with 
            : System.Runtime.Serialization.Formatters.Binary.BinaryFormatter
            : and then encoded with base64 encoding.
    
    mimetype: application/x-microsoft.net.object.soap.base64
    value   : The object must be serialized with 
            : System.Runtime.Serialization.Formatters.Soap.SoapFormatter
            : and then encoded with base64 encoding.

    mimetype: application/x-microsoft.net.object.bytearray.base64
    value   : The object must be serialized into a byte array 
            : using a System.ComponentModel.TypeConverter
            : and then encoded with base64 encoding.
    -->
  <xsd:schema id="root" xmlns="" xmlns:xsd="http://www.w3.org/2001/XMLSchema" xmlns:msdata="urn:schemas-microsoft-com:xml-msdata">
    <xsd:import namespace="http://www.w3.org/XML/1998/namespace" />
    <xsd:element name="root" msdata:IsDataSet="true">
      <xsd:complexType>
        <xsd:choice maxOccurs="unbounded">
          <xsd:element name="metadata">
            <xsd:complexType>
              <xsd:sequence>
                <xsd:element name="value" type="xsd:string" minOccurs="0" />
              </xsd:sequence>
              <xsd:attribute name="name" use="required" type="xsd:string" />
              <xsd:attribute name="type" type="xsd:string" />
              <xsd:attribute name="mimetype" type="xsd:string" />
              <xsd:attribute ref="xml:space" />
            </xsd:complexType>
          </xsd:element>
          <xsd:element name="assembly">
            <xsd:complexType>
              <xsd:attribute name="alias" type="xsd:string" />
              <xsd:attribute name="name" type="xsd:string" />
            </xsd:complexType>
          </xsd:element>
          <xsd:element name="data">
            <xsd:complexType>
              <xsd:sequence>
                <xsd:element name="value" type="xsd:string" minOccurs="0" msdata:Ordinal="1" />
                <xsd:element name="comment" type="xsd:string" minOccurs="0" msdata:Ordinal="2" />
              </xsd:sequence>
              <xsd:attribute name="name" type="xsd:string" use="required" msdata:Ordinal="1" />
              <xsd:attribute name="type" type="xsd:string" msdata:Ordinal="3" />
              <xsd:attribute name="mimetype" type="xsd:string" msdata:Ordinal="4" />
              <xsd:attribute ref="xml:space" />
            </xsd:complexType>
          </xsd:element>
          <xsd:element name="resheader">
            <xsd:complexType>
              <xsd:sequence>
                <xsd:element name="value" type="xsd:string" minOccurs="0" msdata:Ordinal="1" />
              </xsd:sequence>
              <xsd:attribute name="name" type="xsd:string" use="required" />
            </xsd:complexType>
          </xsd:element>
        </xsd:choice>
      </xsd:complexType>
    </xsd:element>
  </xsd:schema>
  <resheader name="resmimetype">
    <value>text/microsoft-resx</value>
  </resheader>
  <resheader name="version">
    <value>2.0</value>
  </resheader>
  <resheader name="reader">
    <value>System.Resources.ResXResourceReader, System.Windows.Forms, Version=4.0.0.0, Culture=neutral, PublicKeyToken=b77a5c561934e089</value>
  </resheader>
  <resheader name="writer">
    <value>System.Resources.ResXResourceWriter, System.Windows.Forms, Version=4.0.0.0, Culture=neutral, PublicKeyToken=b77a5c561934e089</value>
  </resheader>
  <data name="ListItemSingleQuotedFormat" xml:space="preserve">
    <value>'{0}'</value>
    <comment>The format for single quoting a list item.</comment>
  </data>
  <data name="AboutIf" xml:space="preserve">
    <value>Checks if any one of the specified conditions are met and returns the corresponding value. If none of the conditions are met, the function returns the specified default value.</value>
    <comment>Description of 'If' function.</comment>
  </data>
  <data name="IfArgCond" xml:space="preserve">
    <value>logical_test</value>
    <comment>function_parameter - First parameter for the If function, the condition that will be evaluated. Translate this string. Maintain as a single word (do not add spaces).</comment>
  </data>
  <data name="IfArgTrueValue" xml:space="preserve">
    <value>true_value</value>
    <comment>function_parameter - Second parameter for the If function, an expression which will be evaluated if the first parameter is true. Translate this string. Maintain as a single word (do not add spaces).</comment>
  </data>
  <data name="IfArgElseValue" xml:space="preserve">
    <value>else_value</value>
    <comment>function_parameter - Third parameter for the If function, an expression which will be evaluated if the first parameter is false. Translate this string. Maintain as a single word (do not add spaces).</comment>
  </data>
  <data name="AboutIf_logical_test" xml:space="preserve">
    <value>A condition that results in a boolean value.</value>
  </data>
  <data name="AboutIf_true_value" xml:space="preserve">
    <value>An expression that provides the result of If when the condition is true.</value>
    <comment>{Locked=If}</comment>
  </data>
  <data name="AboutIf_else_value" xml:space="preserve">
    <value>An expression that provides the result of If when all specified conditions are false.</value>
    <comment>{Locked=If}</comment>
  </data>
  <data name="AboutSwitch" xml:space="preserve">
    <value>Matches the result of a formula with a series of values. When a match is found, a corresponding formula is evaluated and returned. If no matches are found, the last default formula is evaluated and returned.</value>
    <comment>Description of 'Switch' function.</comment>
  </data>
  <data name="SwitchExpression" xml:space="preserve">
    <value>switch_value</value>
    <comment>function_parameter - First parameter for the Switch function, the value to compare against each 'match_value' parameter passed to the function. Translate this string. Maintain as a single word (do not add spaces).</comment>
  </data>
  <data name="SwitchDefaultReturn" xml:space="preserve">
    <value>default_result</value>
    <comment>function_parameter - Last optional parameter for the Switch function, formula evaluated and returned when there is no match found. Translate this string. Maintain as a single word (do not add spaces).</comment>
  </data>
  <data name="SwitchCaseExpr" xml:space="preserve">
    <value>match_value</value>
    <comment>function_parameter - match_value parameter for the Switch function, the value that will be matched with switch_value. Translate this string. Maintain as a single word (do not add spaces).</comment>
  </data>
  <data name="SwitchCaseArg" xml:space="preserve">
    <value>match_result</value>
    <comment>function_parameter - result statement to return when match is found. Translate this string. Maintain as a single word (do not add spaces).</comment>
  </data>
  <data name="AboutSwitch_switch_value" xml:space="preserve">
    <value>Value to compare against each match_value.</value>
    <comment>The term 'match_value' should be translated the same way as the resource with the key 'SwitchCaseExpr'</comment>
  </data>
  <data name="AboutSwitch_match_value" xml:space="preserve">
    <value>Value to match with switch_value.</value>
    <comment>The term 'switch_value' should be translated the same way as the resource with the key 'SwitchExpression'</comment>
  </data>
  <data name="AboutSwitch_match_result" xml:space="preserve">
    <value>Formula to evaluate and return if match is found.</value>
  </data>
  <data name="AboutSwitch_default_result" xml:space="preserve">
    <value>Formula to evaluate and return if no matches are found.</value>
  </data>
  <data name="AboutAnd" xml:space="preserve">
    <value>Checks whether all arguments are true, and returns true if all arguments are true.</value>
    <comment>Description of 'And' function.</comment>
  </data>
  <data name="AboutOr" xml:space="preserve">
    <value>Checks whether any of the arguments are true, and returns true or false. Returns false only if all arguments are false.</value>
    <comment>Description of 'Or' function.</comment>
  </data>
  <data name="AboutNot" xml:space="preserve">
    <value>Changes false to true and true to false.</value>
    <comment>Description of 'Not' function.</comment>
  </data>
  <data name="LogicalFuncParam" xml:space="preserve">
    <value>logical</value>
    <comment>function_parameter - Parameter for logical functions (And, Or, Not), an expression with a true/false value.</comment>
  </data>
  <data name="AboutAnd_logical" xml:space="preserve">
    <value>A logical expression to factor into the And operation.</value>
  </data>
  <data name="AboutOr_logical" xml:space="preserve">
    <value>A logical expression to factor into the Or operation.</value>
  </data>
  <data name="AboutNot_logical" xml:space="preserve">
    <value>A logical expression to negate.</value>
  </data>
  <data name="AboutCount" xml:space="preserve">
    <value>Counts the numeric values in the specified column.</value>
    <comment>Description of 'Count' function.</comment>
  </data>
  <data name="AboutCountA" xml:space="preserve">
    <value>Counts the number of rows in the column that are not empty.</value>
    <comment>Description of 'CountA' function.</comment>
  </data>
  <data name="AboutCountRows" xml:space="preserve">
    <value>Counts the number of rows in the input table or collection.</value>
    <comment>Description of 'CountRows' function.</comment>
  </data>
  <data name="CountArg1" xml:space="preserve">
    <value>source</value>
    <comment>function_parameter - First argument to the Count function - the source to have its elements counted.</comment>
  </data>
  <data name="AboutCount_source" xml:space="preserve">
    <value>A column of values to count.</value>
  </data>
  <data name="AboutCountA_source" xml:space="preserve">
    <value>A column of values to count.</value>
  </data>
  <data name="AboutCountRows_source" xml:space="preserve">
    <value>A table whose rows will be counted.</value>
  </data>
  <data name="AboutCountIf" xml:space="preserve">
    <value>Counts the number of rows that meet the given condition.</value>
    <comment>Description of 'CountIf' function.</comment>
  </data>
  <data name="CountIfArg1" xml:space="preserve">
    <value>source</value>
    <comment>function_parameter - First argument to the CountIf function - the source to have its elements counted.</comment>
  </data>
  <data name="CountIfArg2" xml:space="preserve">
    <value>condition</value>
    <comment>function_parameter - Second argument to the CountIf function - the condition to be evaluated for which the items will be counted.</comment>
  </data>
  <data name="AboutCountIf_source" xml:space="preserve">
    <value>A table where rows that meet certain criteria will be counted.</value>
  </data>
  <data name="AboutCountIf_condition" xml:space="preserve">
    <value>An expression evaluated for each row, that specifies whether the row should be counted.</value>
  </data>
  <data name="AboutSumT" xml:space="preserve">
    <value>Returns the sum of the numbers the expression evaluates to in the context of the table.</value>
    <comment>Description of 'SumT' function.</comment>
  </data>
  <data name="AboutMaxT" xml:space="preserve">
    <value>Returns the largest value the expression evaluates to in the context of the table.</value>
    <comment>Description of 'MaxT' function.</comment>
  </data>
  <data name="AboutMinT" xml:space="preserve">
    <value>Returns the smallest value the expression evaluates to in the context of the table.</value>
    <comment>Description of 'MinT' function.</comment>
  </data>
  <data name="AboutAverageT" xml:space="preserve">
    <value>Returns the average (arithmetic mean) of the numbers the expression evaluates to in the context of the table.</value>
    <comment>Description of 'AverageT' function.</comment>
  </data>
  <data name="StatisticalTArg1" xml:space="preserve">
    <value>source</value>
    <comment>function_parameter - First argument to statistical aggregation functions (Sum, Average, StdevP, ...) - the source to have its elements aggregated.</comment>
  </data>
  <data name="StatisticalTArg2" xml:space="preserve">
    <value>expression</value>
    <comment>function_parameter - Second argument to statistical aggregation functions (Sum, Average, StdevP, ...) - the expression to be applied to the elements.</comment>
  </data>
  <data name="AboutMin_source" xml:space="preserve">
    <value>A table over which this min operation will be computed.</value>
  </data>
  <data name="AboutMin_expression" xml:space="preserve">
    <value>An expression evaluated over each row in the input table, that provides numeric values for this min operation.</value>
  </data>
  <data name="AboutMax_source" xml:space="preserve">
    <value>A table over which this max operation will be computed.</value>
  </data>
  <data name="AboutMax_expression" xml:space="preserve">
    <value>An expression evaluated over each row in the input table, that provides numeric values for this max operation.</value>
  </data>
  <data name="AboutAverage_source" xml:space="preserve">
    <value>A table over which this average operation will be computed.</value>
  </data>
  <data name="AboutAverage_expression" xml:space="preserve">
    <value>An expression evaluated over each row in the input table, that provides numeric values for this average operation.</value>
  </data>
  <data name="AboutSum_source" xml:space="preserve">
    <value>A table over which this sum operation will be computed.</value>
  </data>
  <data name="AboutSum_expression" xml:space="preserve">
    <value>An expression evaluated over each row in the input table, that provides numeric values for this sum operation.</value>
  </data>
  <data name="AboutSum" xml:space="preserve">
    <value>Returns the sum of its arguments.</value>
    <comment>Description of 'Sum' function.</comment>
  </data>
  <data name="AboutMax" xml:space="preserve">
    <value>Returns the largest value in a set of values. Ignores logical values and text.</value>
    <comment>Description of 'Max' function.</comment>
  </data>
  <data name="AboutMin" xml:space="preserve">
    <value>Returns the smallest value in a set of values. Ignores logical values and text.</value>
    <comment>Description of 'Min' function.</comment>
  </data>
  <data name="AboutAverage" xml:space="preserve">
    <value>Returns the average (arithmetic mean) of its arguments.</value>
    <comment>Description of 'Average' function.</comment>
  </data>
  <data name="StatisticalArg" xml:space="preserve">
    <value>number</value>
    <comment>function_parameter - Argument to statistical functions (Sum, Average, StdevP, ...) - one of the values to be aggregated.</comment>
  </data>
  <data name="AboutSum_number" xml:space="preserve">
    <value>A numeric value for this sum operation.</value>
  </data>
  <data name="AboutMin_number" xml:space="preserve">
    <value>A numeric value for this min operation.</value>
  </data>
  <data name="AboutMax_number" xml:space="preserve">
    <value>A numeric value for this max operation.</value>
  </data>
  <data name="AboutAverage_number" xml:space="preserve">
    <value>A numeric value for this average operation.</value>
  </data>
  <data name="AboutAddColumns" xml:space="preserve">
    <value>Returns a table with new columns computed by evaluating all 'expression' over 'source'.</value>
    <comment>Description of 'AddColumns' function. 'expression' is the third parameter of the function, so it should be translated the same way as 'AddColumnsArg3'; 'source' is the first parameter of the function, so it should be translated as 'AddColumnsArg1'</comment>
  </data>
  <data name="AddColumnsArg1" xml:space="preserve">
    <value>source</value>
    <comment>function_parameter - First argument to the AddColumns function - the source to have columns added to.</comment>
  </data>
  <data name="AddColumnsArg2" xml:space="preserve">
    <value>column</value>
    <comment>function_parameter - Second argument to the AddColumns function - the name of the column to be added.</comment>
  </data>
  <data name="AddColumnsArg3" xml:space="preserve">
    <value>expression</value>
    <comment>function_parameter - Third argument to the AddColumns function - the expression used to create the new column.</comment>
  </data>
  <data name="AboutAddColumns_source" xml:space="preserve">
    <value>A table or record to add columns to.</value>
    <comment>AddColumns Parameter.</comment>
  </data>
  <data name="AboutAddColumns_column" xml:space="preserve">
    <value>A unique column name.</value>
    <comment>AddColumns Parameter.</comment>
  </data>
  <data name="AboutAddColumns_expression" xml:space="preserve">
    <value>An expression that provides values for the new column.</value>
    <comment>AddColumns Parameter.</comment>
  </data>
  <data name="AboutDropColumns" xml:space="preserve">
    <value>Returns a table with one or more specified 'columns' removed from the 'source' table.</value>
    <comment>Description of 'DropColumns' function. 'source' is the first parameter of the function, so it should be translated as 'DropColumnsArg1'</comment>
  </data>
  <data name="DropColumnsArg1" xml:space="preserve">
    <value>source</value>
    <comment>function_parameter - First argument to the DropColumns function - the source to have columns dropped.</comment>
  </data>
  <data name="DropColumnsArg2" xml:space="preserve">
    <value>column_name</value>
    <comment>function_parameter - Second argument to the DropColumns function - the name of the column to be dropped. Translate this string. Maintain as a single word (do not add spaces).</comment>
  </data>
  <data name="AboutDropColumns_source" xml:space="preserve">
    <value>A table or record value to remove columns from.</value>
  </data>
  <data name="AboutDropColumns_column_name" xml:space="preserve">
    <value>The name of a column to remove.</value>
  </data>
  <data name="AboutRenameColumns" xml:space="preserve">
    <value>Returns a copy of the specified 'source' table, with the 'old_column' column renamed to 'new_column'.</value>
    <comment>Description of RenameColumns function.</comment>
  </data>
  <data name="RenameColumnsArg1" xml:space="preserve">
    <value>source</value>
    <comment>function_parameter - First argument of the RenameColumns function - the data source from which columns will be renamed.</comment>
  </data>
  <data name="RenameColumnsArg2" xml:space="preserve">
    <value>old_column</value>
    <comment>function_parameter - Second argument of the RenameColumns function - the new name for the column. Translate this string. Maintain as a single word (do not add spaces).</comment>
  </data>
  <data name="RenameColumnsArg3" xml:space="preserve">
    <value>new_column</value>
    <comment>function_parameter - Third argument of the RenameColumns function - the new name for the column. Translate this string. Maintain as a single word (do not add spaces).</comment>
  </data>
  <data name="AboutRenameColumns_source" xml:space="preserve">
    <value>A table value to process.</value>
  </data>
  <data name="AboutRenameColumns_old_column" xml:space="preserve">
    <value>The name of a column to rename.</value>
  </data>
  <data name="AboutRenameColumns_new_column" xml:space="preserve">
    <value>The new name for the column.</value>
  </data>
  <data name="ErrColRenamedTwice_Name" xml:space="preserve">
    <value>The specified column '{0}' cannot be renamed twice.</value>
    <comment>Error message shown when a user tries to rename the same column twice in a RenameColumns invocation. Ex.: The specified column 'FirstName' cannot be renamed twice.</comment>
  </data>
  <data name="AboutFilter" xml:space="preserve">
    <value>Returns the rows from the table for which all the specified conditions are true.</value>
    <comment>Description of 'Filter' function.</comment>
  </data>
  <data name="FilterArg1" xml:space="preserve">
    <value>source</value>
    <comment>function_parameter - First argument to the Filter function - the source to be filtered.</comment>
  </data>
  <data name="FilterArg2" xml:space="preserve">
    <value>logical_test</value>
    <comment>function_parameter - Second argument to the Filter function - the expression used to filter the source. Translate this string. Maintain as a single word (do not add spaces).</comment>
  </data>
  <data name="AboutFilter_source" xml:space="preserve">
    <value>A table to filter.</value>
  </data>
  <data name="AboutFilter_logical_test" xml:space="preserve">
    <value>A logical test to evaluate for each row. Only the rows that pass this test will be included in the result of Filter.</value>
  </data>
  <data name="AboutFirst" xml:space="preserve">
    <value>Returns the first row of 'source'.</value>
    <comment>Description of 'First' function. 'source' is the first parameter of the function, so it should be translated the same way as 'FirstLastArg1'</comment>
  </data>
  <data name="AboutLast" xml:space="preserve">
    <value>Returns the last row of 'source'.</value>
    <comment>Description of 'Last' function. 'source' is the first parameter of the function, so it should be translated the same way as 'FirstLastArg1'</comment>
  </data>
  <data name="FirstLastArg1" xml:space="preserve">
    <value>source</value>
    <comment>function_parameter - First argument to the First and Last functions - the source to extract the first/last element.</comment>
  </data>
  <data name="AboutFirst_source" xml:space="preserve">
    <value>A table whose first row will be returned.</value>
  </data>
  <data name="AboutLast_source" xml:space="preserve">
    <value>A table whose last row will be returned.</value>
  </data>
  <data name="AboutFirstN" xml:space="preserve">
    <value>Returns the first 'count' rows of 'source'.</value>
    <comment>Description of 'FirstN' function. 'source' should be translated as 'FirstLastNArg1'; 'count' should be translated as 'FirstLastNArg2'</comment>
  </data>
  <data name="AboutLastN" xml:space="preserve">
    <value>Returns the last 'count' rows of 'source'.</value>
    <comment>Description of 'LastN' function. 'source' should be translated as 'FirstLastNArg1'; 'count' should be translated as 'FirstLastNArg2'</comment>
  </data>
  <data name="FirstLastNArg1" xml:space="preserve">
    <value>source</value>
    <comment>function_parameter - First argument to the FirstN and LastN functions - the source to extract the first/last N elements.</comment>
  </data>
  <data name="FirstLastNArg2" xml:space="preserve">
    <value>count</value>
    <comment>function_parameter - Second argument to the FirstN and LastN functions - the number of elements to be extracted.</comment>
  </data>
  <data name="AboutFirstN_source" xml:space="preserve">
    <value>A table from which rows will be returned.</value>
  </data>
  <data name="AboutFirstN_count" xml:space="preserve">
    <value>The number of rows to return.</value>
  </data>
  <data name="AboutLastN_source" xml:space="preserve">
    <value>A table from which rows will be returned.</value>
  </data>
  <data name="AboutLastN_count" xml:space="preserve">
    <value>The number of rows to return.</value>
  </data>
  <data name="AboutText" xml:space="preserve">
    <value>Converts a 'value' to text in a specific number 'format_text'.</value>
    <comment>Description of 'Text' function. 'value' is the name of the first parameter of the function, so it should be translated the same way as 'TextArg1'; 'format_text' is the name of the second parameter of the function, so it should be translated the same way as 'TextArg2'</comment>
  </data>
  <data name="TextArg1" xml:space="preserve">
    <value>value</value>
    <comment>function_parameter - First argument to the Text function - the value to be converted to text.</comment>
  </data>
  <data name="TextArg2" xml:space="preserve">
    <value>format_text</value>
    <comment>function_parameter - Second argument to the Text function - the format used to convert the value to text. Translate this string. Maintain as a single word (do not add spaces).</comment>
  </data>
  <data name="TextArg3" xml:space="preserve">
    <value>language</value>
    <comment>function_parameter - Third argument to the Text function - the language used when converting from the value to text.</comment>
  </data>
  <data name="AboutText_value" xml:space="preserve">
    <value>A value to format into text.</value>
  </data>
  <data name="AboutText_format_text" xml:space="preserve">
    <value>A text value that specifies the way in which 'value' will be formatted.</value>
    <comment>'value' is the name of the first parameter of the function, so it should be translated the same way as 'TextArg1'</comment>
  </data>
  <data name="AboutText_language" xml:space="preserve">
    <value>Language code to use when converting to text.</value>
    <comment>Text Parameter description.</comment>
  </data>
  <data name="AboutValue" xml:space="preserve">
    <value>Converts a 'text' that represents a number to a numeric value.</value>
    <comment>Description of 'Value' function.</comment>
  </data>
  <data name="ValueArg1" xml:space="preserve">
    <value>text</value>
    <comment>function_parameter - First argument to the Value function - the text that will be converted to a number.</comment>
  </data>
  <data name="ValueArg2" xml:space="preserve">
    <value>language</value>
    <comment>function_parameter - Second argument to the Value function - the language whose rules will be used when converting from text to number.</comment>
  </data>
  <data name="AboutValue_text" xml:space="preserve">
    <value>The text value to convert to a numeric value.</value>
  </data>
  <data name="AboutValue_language" xml:space="preserve">
    <value>Language code to use when converting the value.</value>
    <comment>Value Parameter description.</comment>
  </data>
  <data name="AboutBoolean" xml:space="preserve">
    <value>Converts a 'text' that represents a boolean to a boolean value.</value>
    <comment>Description of 'Boolean' function.</comment>
  </data>
  <data name="BooleanArg1" xml:space="preserve">
    <value>text</value>
    <comment>function_parameter - First argument to the Boolean function - the text that will be converted to a boolean.</comment>
  </data>
  <data name="AboutBoolean_text" xml:space="preserve">
    <value>The text value to convert to a boolean value.</value>
  </data>
  <data name="AboutBooleanT" xml:space="preserve">
    <value>Converts a column of text values to a column of boolean values.</value>
    <comment>Description of 'Boolean' function.</comment>
  </data>
  <data name="BooleanTArg1" xml:space="preserve">
    <value>input</value>
    <comment>function_parameter - First argument to the Boolean function - a column of text values.</comment>
  </data>
  <data name="AboutBooleanT_input" xml:space="preserve">
    <value>A column of text values to process.</value>
  </data>
  <data name="AboutBooleanN" xml:space="preserve">
    <value>Converts a 'number' to a boolean value.</value>
    <comment>Description of 'Boolean' function.</comment>
  </data>
  <data name="BooleanNArg1" xml:space="preserve">
    <value>number</value>
    <comment>function_parameter - First argument to the Boolean function - the number that will be converted to a boolean.</comment>
  </data>
  <data name="AboutBooleanN_number" xml:space="preserve">
    <value>The number value to convert to a boolean value.</value>
  </data>
  <data name="AboutBooleanNT" xml:space="preserve">
    <value>Converts a column of numeric values to a column of boolean values.</value>
    <comment>Description of 'Boolean' function.</comment>
  </data>
  <data name="BooleanNTArg1" xml:space="preserve">
    <value>input</value>
    <comment>function_parameter - First argument to the Boolean function - a column of number values.</comment>
  </data>
  <data name="AboutBooleanNT_input" xml:space="preserve">
    <value>A column of number values to process.</value>
  </data>
  <data name="AboutBooleanB" xml:space="preserve">
    <value>Converts a 'boolean' to a boolean value.</value>
    <comment>Description of 'Boolean' function.</comment>
  </data>
  <data name="BooleanBArg1" xml:space="preserve">
    <value>boolean</value>
    <comment>function_parameter - First argument to the Boolean function - the boolean that will be converted to a boolean.</comment>
  </data>
  <data name="AboutBooleanB_boolean" xml:space="preserve">
    <value>The boolean value to convert to a boolean value.</value>
  </data>
  <data name="AboutBooleanBT" xml:space="preserve">
    <value>Converts a column of boolean values to a column of boolean values.</value>
    <comment>Description of 'Boolean' function.</comment>
  </data>
  <data name="BooleanBTArg1" xml:space="preserve">
    <value>input</value>
    <comment>function_parameter - First argument to the Boolean function - a column of boolean values.</comment>
  </data>
  <data name="AboutBooleanBT_input" xml:space="preserve">
    <value>A column of boolean values to process.</value>
  </data>
  <data name="AboutCoalesce" xml:space="preserve">
    <value>Returns the first non blank argument</value>
    <comment>Description of 'Coalesce' function.</comment>
  </data>
  <data name="CoalesceArg1" xml:space="preserve">
    <value>value</value>
    <comment>function_parameter - Argument to the Coalesce function - a value to be evaluated if non blank.</comment>
  </data>
  <data name="AboutCoalesce_value" xml:space="preserve">
    <value>An argument to be returned if it is the first non blank argument.</value>
  </data>
  <data name="AboutConcatenate" xml:space="preserve">
    <value>Joins several text values into one text value.</value>
    <comment>Description of 'Concatenate' function.</comment>
  </data>
  <data name="AboutDecimal" xml:space="preserve">
    <value>Converts a 'text' that represents a number to a Decimal value.</value>
  </data>
  <data name="AboutDecimal_language" xml:space="preserve">
    <value>Language code to use when converting the value.</value>
  </data>
  <data name="AboutDecimal_text" xml:space="preserve">
    <value>The text value to convert to a Decimal value.</value>
  </data>
  <data name="AboutFloat" xml:space="preserve">
    <value>Converts a 'text' that represents a number to a Float value.</value>
  </data>
  <data name="AboutFloat_language" xml:space="preserve">
    <value>Language code to use when converting the value.</value>
  </data>
  <data name="AboutFloat_text" xml:space="preserve">
    <value>The text value to convert to a Float value.</value>
  </data>
  <data name="ConcatenateArg1" xml:space="preserve">
    <value>text</value>
    <comment>function_parameter - Argument to the Concatenate function - the text to be concatenated.</comment>
  </data>
  <data name="AboutConcatenate_text" xml:space="preserve">
    <value>A text value, to be concatenated with the rest of the arguments.</value>
  </data>
  <data name="AboutConcatenateT" xml:space="preserve">
    <value>Joins several text values or tables into one column of text values.</value>
    <comment>Description of 'Concatenate' function.</comment>
  </data>
  <data name="ConcatenateTArg1" xml:space="preserve">
    <value>value</value>
    <comment>function_parameter - Argument to the Concatenate function - the text or table to be concatenated.</comment>
  </data>
  <data name="AboutConcatenate_value" xml:space="preserve">
    <value>A text value or a column of text values, to be concatenated with the rest of the arguments.</value>
  </data>
  <data name="AboutConcat" xml:space="preserve">
    <value>Joins all text values produced by evaluating the given expression over the given table into one text value.</value>
    <comment>Description of 'Concat' function.</comment>
  </data>
  <data name="ConcatArg1" xml:space="preserve">
    <value>table</value>
    <comment>function_parameter - First argument to the Concat function - the table to have its rows concatenated by a given expression.</comment>
  </data>
  <data name="ConcatArg2" xml:space="preserve">
    <value>expression</value>
    <comment>function_parameter - Second argument to the Concat function - the expression used to convert the table rows into text.</comment>
  </data>
  <data name="ConcatArg3" xml:space="preserve">
    <value>separator</value>
    <comment>function_parameter - Third optional argument to the Concat function - the separator to insert between concatenated rows.</comment>
  </data>
  <data name="AboutConcat_table" xml:space="preserve">
    <value>A table value, over which the expression given by the second parameter is to be evaluated.</value>
  </data>
  <data name="AboutConcat_expression" xml:space="preserve">
    <value>An text-producing expression to evaluate for each row in the given table.</value>
  </data>
  <data name="AboutConcat_separator" xml:space="preserve">
    <value>A text value to be inserted between concatenated rows of the table.</value>
    <comment>Description of optional 'separator' parameter</comment>
  </data>
  <data name="AboutLen" xml:space="preserve">
    <value>Returns the number of characters in a text value.</value>
    <comment>Description of 'Len' function.</comment>
  </data>
  <data name="AboutLen_text" xml:space="preserve">
    <value>A text value whose length in characters will be returned.</value>
  </data>
  <data name="AboutLenT" xml:space="preserve">
    <value>Returns the number of characters in a text value, evaluated per row within the specified table or collection.</value>
    <comment>Description of 'Len' function.</comment>
  </data>
  <data name="AboutLen_text_column" xml:space="preserve">
    <value>A column of text values whose lengths in characters will be returned (as a new column).</value>
  </data>
  <data name="LenArg1" xml:space="preserve">
    <value>text</value>
    <comment>function_parameter - First argument to the Len function - the text to have its length retrieved.</comment>
  </data>
  <data name="LenTArg1" xml:space="preserve">
    <value>text_column</value>
    <comment>function_parameter - First argument to the Len function - the name of the column in a data source the length of its elements retrieved. Translate this string. Maintain as a single word (do not add spaces).</comment>
  </data>
  <data name="AboutUpper" xml:space="preserve">
    <value>Converts a text value to all uppercase letters.</value>
    <comment>Description of 'Upper' function.</comment>
  </data>
  <data name="AboutUpperT" xml:space="preserve">
    <value>Converts all letters in a text value, evaluated per row within the specified table or collection, to uppercase.</value>
    <comment>Description of 'Update' function.</comment>
  </data>
  <data name="AboutUpper_text" xml:space="preserve">
    <value>A text value to convert to uppercase.</value>
  </data>
  <data name="AboutUpper_text_column" xml:space="preserve">
    <value>A column of text values to convert to a column of uppercase text values.</value>
  </data>
  <data name="AboutLower" xml:space="preserve">
    <value>Converts all letters in a text value to lowercase.</value>
    <comment>Description of 'Lower' function.</comment>
  </data>
  <data name="AboutLowerT" xml:space="preserve">
    <value>Converts all letters in a text value, evaluated per row within the specified table or collection, to lowercase.</value>
    <comment>Description of 'Lower' function.</comment>
  </data>
  <data name="AboutLower_text" xml:space="preserve">
    <value>A text value to convert to lowercase.</value>
  </data>
  <data name="AboutLower_text_column" xml:space="preserve">
    <value>A column of text values to convert to a column of lowercase text values.</value>
  </data>
  <data name="AboutProper" xml:space="preserve">
    <value>Converts a text value to proper case; the first letter in each word in uppercase, and all other letters to lowercase.</value>
    <comment>Description of 'Proper' function.</comment>
  </data>
  <data name="AboutProperT" xml:space="preserve">
    <value>Converts a text value, evaluated per row within the specified table or collection, to proper case; the first letter in each word in uppercase, and all other letters to lowercase.</value>
    <comment>Description of 'Proper' function.</comment>
  </data>
  <data name="AboutProper_text" xml:space="preserve">
    <value>A text value to convert to proper case.</value>
  </data>
  <data name="AboutProper_text_column" xml:space="preserve">
    <value>A column of text values to convert to a column of proper case text values.</value>
  </data>
  <data name="AboutTrim" xml:space="preserve">
    <value>Removes all spaces from a text value except for single spaces between words.</value>
    <comment>Description of 'Trim' function.</comment>
  </data>
  <data name="AboutTrim_text" xml:space="preserve">
    <value>A text value to convert to trim.</value>
  </data>
  <data name="AboutTrim_text_column" xml:space="preserve">
    <value>A column of text values to trim.</value>
  </data>
  <data name="AboutTrimEnds" xml:space="preserve">
    <value>Removes all leading and trailing spaces from a text value.</value>
    <comment>Description of 'TrimEnds' function.</comment>
  </data>
  <data name="AboutTrimEnds_text" xml:space="preserve">
    <value>A text value to trim the trailing and leading whitespace.</value>
  </data>
  <data name="AboutTrimEnds_text_column" xml:space="preserve">
    <value>A column of text values to trim the trailing and leading whitespace.</value>
  </data>
  <data name="AboutMid" xml:space="preserve">
    <value>Returns the characters from the middle of a text value, given a starting position and length.</value>
    <comment>Description of 'Mid' function.</comment>
  </data>
  <data name="AboutMidT" xml:space="preserve">
    <value>Returns the characters from the middle of a text value, given a starting position and length, evaluated per row within the specified table or collection.</value>
    <comment>Description of 'Mid' function.</comment>
  </data>
  <data name="AboutMid_text" xml:space="preserve">
    <value>A text value from which characters will be extracted.</value>
  </data>
  <data name="AboutMid_text_column" xml:space="preserve">
    <value>A column of text values from which characters will be extracted into a new column.</value>
  </data>
  <data name="AboutMid_start_num" xml:space="preserve">
    <value>The start position where to extract characters from.</value>
  </data>
  <data name="AboutMid_num_chars" xml:space="preserve">
    <value>The number of characters to extract.</value>
  </data>
  <data name="StringFuncArg1" xml:space="preserve">
    <value>text</value>
    <comment>function_parameter - First argument of string related functions, such as Trim, Lower, Upper - the text to have the function applied to.</comment>
  </data>
  <data name="StringTFuncArg1" xml:space="preserve">
    <value>text_column</value>
    <comment>function_parameter - First argument of string related functions, such as Trim, Lower, Upper - the text column in a data source to have the function applied to. Translate this string. Maintain as a single word (do not add spaces).</comment>
  </data>
  <data name="StringFuncArg2" xml:space="preserve">
    <value>start_num</value>
    <comment>function_parameter - Second argument of string related functions, such as Mid, Replace, indicating the start position of the string to apply the function. Translate this string. Maintain as a single word (do not add spaces).</comment>
  </data>
  <data name="StringFuncArg3" xml:space="preserve">
    <value>num_chars</value>
    <comment>function_parameter - Third argument of string related functions, such as Mid, Replace, indicating the number of characters that the function should be applied to. Translate this string. Maintain as a single word (do not add spaces).</comment>
  </data>
  <data name="AboutReplace" xml:space="preserve">
    <value>Replace part of a text value with a different text value.</value>
    <comment>Description of 'Replace' function.</comment>
  </data>
  <data name="AboutReplaceT" xml:space="preserve">
    <value>Replace part of a text value with a different text value, evaluated per row within the specified table or collection.</value>
    <comment>Description of 'Replace' function.</comment>
  </data>
  <data name="ReplaceFuncArg1" xml:space="preserve">
    <value>old_text</value>
    <comment>function_parameter - First argument to the Replace function - the text to be replaced. Translate this string. Maintain as a single word (do not add spaces).</comment>
  </data>
  <data name="ReplaceFuncArg4" xml:space="preserve">
    <value>new_text</value>
    <comment>function_parameter - Last argument to the Replace function - the text to replace the original text. Translate this string. Maintain as a single word (do not add spaces).</comment>
  </data>
  <data name="AboutReplace_old_text" xml:space="preserve">
    <value>The text value to process.</value>
  </data>
  <data name="AboutReplace_start_num" xml:space="preserve">
    <value>The starting position where the replacement will take place.</value>
  </data>
  <data name="AboutReplace_num_chars" xml:space="preserve">
    <value>The number of characters to replace.</value>
  </data>
  <data name="AboutReplace_new_text" xml:space="preserve">
    <value>A replacement text value.</value>
  </data>
  <data name="AboutReplace_text_column" xml:space="preserve">
    <value>A column of text values to process.</value>
  </data>
  <data name="AboutError" xml:space="preserve">
    <value>Produces an error with custom values.</value>
    <comment>Description of 'Error' function.</comment>
  </data>
  <data name="AboutError_error_information" xml:space="preserve">
    <value>A record containing the custom values for the produced error.</value>
    <comment>Description of the first (and only) parameter to the Error function, which is a record containing certain properties that identify the error that is created.</comment>
  </data>
  <data name="ErrorArg1" xml:space="preserve">
    <value>error_information</value>
    <comment>function_parameter - Argument to the Error function - a record of information for generating a custom error. Translate this string. Maintain as a single word (do not add spaces).</comment>
  </data>
  <data name="ErrErrorIrrelevantField" xml:space="preserve">
    <value>The Error function only uses the fields "Kind", "Message", "Notify", "Control", and "Property".</value>
    <comment>An error message for when the user passes in an unexpected extra field to Error. {Locked=Kind} {Locked=Message} {Locked=Notify} {Locked=Control} {Locked=Property} {Locked=Error}</comment>
  </data>
  <data name="AboutIfError" xml:space="preserve">
    <value>Evaluates and returns the first non-error argument.</value>
    <comment>Description of 'IfError' function.</comment>
  </data>
  <data name="IfErrorArg1" xml:space="preserve">
    <value>value</value>
    <comment>function_parameter - Argument to the IfError function - a value to be returned if non error.</comment>
  </data>
  <data name="AboutIfError_value" xml:space="preserve">
    <value>Value that is returned if it is not an error.</value>
    <comment>Description of the first parameter IfError accepts</comment>
  </data>
  <data name="IfErrorArg2" xml:space="preserve">
    <value>fallback</value>
    <comment>function_parameter - Argument to the IfError function - a value to fallback on if the previous args are errors.</comment>
  </data>
  <data name="AboutIfError_fallback" xml:space="preserve">
    <value>Value that is returned if the previous argument is an error.</value>
    <comment>Description of the repeated parameter: a value to fallback on if the previous args are errors</comment>
  </data>
  <data name="AboutSubstitute" xml:space="preserve">
    <value>Replaces existing text with new text in a text value.</value>
    <comment>Description of 'Substitute' function.</comment>
  </data>
  <data name="AboutSubstituteT" xml:space="preserve">
    <value>Replaces existing text with new text in a text value evaluated per row within the specified table or collection.</value>
    <comment>Description of 'Substitute' function.</comment>
  </data>
  <data name="SubstituteFuncArg1" xml:space="preserve">
    <value>text</value>
    <comment>function_parameter - First argument to the Substitute function - the text to have (part of) it replaced.</comment>
  </data>
  <data name="SubstituteTFuncArg1" xml:space="preserve">
    <value>text_column</value>
    <comment>function_parameter - First argument to the Substitute function - a text column to have (part of) its values replaced. Translate this string. Maintain as a single word (do not add spaces).</comment>
  </data>
  <data name="SubstituteFuncArg2" xml:space="preserve">
    <value>old_text</value>
    <comment>function_parameter - Second argument to the Substitute function - the text to be replaced. Translate this string. Maintain as a single word (do not add spaces).</comment>
  </data>
  <data name="SubstituteFuncArg3" xml:space="preserve">
    <value>new_text</value>
    <comment>function_parameter - Third argument to the Substitute function - the text to replace the old value. Translate this string. Maintain as a single word (do not add spaces).</comment>
  </data>
  <data name="SubstituteFuncArg4" xml:space="preserve">
    <value>instance_num</value>
    <comment>function_parameter - Fourth (optional) argument to the Substitute function - the specific instance to be replaced. Translate this string. Maintain as a single word (do not add spaces).</comment>
  </data>
  <data name="AboutSubstitute_text" xml:space="preserve">
    <value>The text value to process.</value>
  </data>
  <data name="AboutSubstitute_old_text" xml:space="preserve">
    <value>The text to replace.</value>
  </data>
  <data name="AboutSubstitute_new_text" xml:space="preserve">
    <value>A replacement text.</value>
  </data>
  <data name="AboutSubstitute_instance_num" xml:space="preserve">
    <value>Specifies which occurrence of the given text to replace.</value>
  </data>
  <data name="AboutSubstitute_text_column" xml:space="preserve">
    <value>A column of text values to process.</value>
  </data>
  <data name="AboutSort" xml:space="preserve">
    <value>Sorts 'source' based on the results of the 'expression' evaluated for each row, optionally specifying a sort 'order'.</value>
    <comment>Description of 'Sort' function.</comment>
  </data>
  <data name="SortArg1" xml:space="preserve">
    <value>source</value>
    <comment>function_parameter - First argument to the Sort function - the source (table / collection) to be sorted.</comment>
  </data>
  <data name="SortArg2" xml:space="preserve">
    <value>expression</value>
    <comment>function_parameter - Second argument to the Sort function - the expression used to sort the source</comment>
  </data>
  <data name="SortArg3" xml:space="preserve">
    <value>order</value>
    <comment>function_parameter - Third argument to the Sort function - the order (ascending / descending) to apply the sorting.</comment>
  </data>
  <data name="AboutSort_source" xml:space="preserve">
    <value>The table to sort.</value>
  </data>
  <data name="AboutSort_expression" xml:space="preserve">
    <value>An expression that gets evaluated over rows in 'source' and provides values for sorting.</value>
  </data>
  <data name="AboutSort_order" xml:space="preserve">
    <value>SortOrder.Ascending or SortOrder.Descending</value>
    <comment>{Locked=SortOrder.Ascending}{Locked=SortOrder.Descending} Possible values for the third argument of the Sort function</comment>
  </data>
  <data name="AboutSortByColumns" xml:space="preserve">
    <value>Sorts 'source' based on the column, optionally specifying a sort 'order'.</value>
    <comment>Description of 'SortByColumns' function.</comment>
  </data>
  <data name="SortByColumnsArg1" xml:space="preserve">
    <value>source</value>
    <comment>function_parameter - First argument to the SortByColumns function - the source (table / collection) to be sorted.</comment>
  </data>
  <data name="SortByColumnsArg2" xml:space="preserve">
    <value>column</value>
    <comment>function_parameter - Second argument to the SortByColumns function - the column based on which the source will be sorted.</comment>
  </data>
  <data name="SortByColumnsArg3" xml:space="preserve">
    <value>order</value>
    <comment>function_parameter - Third argument to the SortByColumns function - the order (ascending / descending) to apply the sorting.</comment>
  </data>
  <data name="AboutSortByColumns_source" xml:space="preserve">
    <value>The table to sort.</value>
  </data>
  <data name="AboutSortByColumns_column" xml:space="preserve">
    <value>A unique column name.</value>
  </data>
  <data name="AboutSortByColumns_order" xml:space="preserve">
    <value>SortOrder.Ascending or SortOrder.Descending</value>
    <comment>{Locked=SortOrder.Ascending}{Locked=SortOrder.Descending} Possible values for the third argument of the Sort function</comment>
  </data>
  <data name="SortByColumnsWithOrderValuesArg3" xml:space="preserve">
    <value>values</value>
    <comment>function_parameter - Third argument to the SortByColumns function - a list of values specifying the order of items to be sorted.</comment>
  </data>
  <data name="AboutSortByColumns_values" xml:space="preserve">
    <value>A column of values to be used for sorting purposes. Sorting is not done ascendingly/descendingly, but rather based on the index of matching values in the column </value>
  </data>
  <data name="AboutRand" xml:space="preserve">
    <value>Returns a random number greater than or equal to 0 and less than 1, evenly distributed.</value>
    <comment>Description of 'Rand' function.</comment>
  </data>
  <data name="AboutRandBetween" xml:space="preserve">
    <value>Returns a random number between bottom and top, evenly distributed.</value>
    <comment>Description of 'RandBetween' function.</comment>
  </data>
  <data name="AboutRandBetween_bottom" xml:space="preserve">
    <value>The smallest integer that the function can return.</value>
  </data>
  <data name="AboutRandBetween_top" xml:space="preserve">
    <value>The largest integer that the function can return. Must be equal to or greater than bottom.</value>
  </data>
  <data name="RandBetweenArg1" xml:space="preserve">
    <value>bottom</value>
    <comment>function_parameter - First argument to the RandBetween function - the smallest integer that the function can return.</comment>
  </data>
  <data name="RandBetweenArg2" xml:space="preserve">
    <value>top</value>
    <comment>function_parameter - Second argument to the RandBetween function - the largest integer that the function can return.</comment>
  </data>
  <data name="AboutGUID" xml:space="preserve">
    <value>Creates a GUID from a string, or returns a randomly generated GUID if no arguments are supplied.</value>
    <comment>Description of 'GUID' function.</comment>
  </data>
  <data name="GUIDArg" xml:space="preserve">
    <value>GUID_string</value>
    <comment>function_parameter - String to convert into a GUID</comment>
  </data>
  <data name="AboutGUID_GUID_string" xml:space="preserve">
    <value>String to convert into a GUID</value>
    <comment>Description of the GUID String param for the GUID function</comment>
  </data>
  <data name="AboutNow" xml:space="preserve">
    <value>Returns the current date and time.</value>
    <comment>Description of 'Now' function.</comment>
  </data>
  <data name="AboutUTCNow" xml:space="preserve">
    <value>Returns the current date and time in UTC time.</value>
    <comment>Description of 'UTCNow' function.</comment>
  </data>
  <data name="AboutTimeZoneOffset" xml:space="preserve">
    <value>Returns the time difference between UTC time and local time, in minutes.For example, If your time zone is UTC+2, -120 will be returned.</value>
    <comment>Description of 'TimeZoneOffset' function.</comment>
  </data>
  <data name="TimeZoneOffsetArg1" xml:space="preserve">
    <value>date</value>
    <comment>function_parameter - Argument of the TimeZoneOffset function - the date for the timezone offset.</comment>
  </data>
  <data name="AboutTimeZoneOffset_date" xml:space="preserve">
    <value>The date on which to calculate the 'TimeZoneOffset'.</value>
    <comment>{Locked=TimeZoneOffset}</comment>
  </data>
  <data name="AboutToday" xml:space="preserve">
    <value>Returns the current date.</value>
    <comment>Description of 'Today' function.</comment>
  </data>
  <data name="AboutUTCToday" xml:space="preserve">
    <value>Returns the current date in UTC time.</value>
    <comment>Description of 'UTCToday' function.</comment>
  </data>
  <data name="AboutWeekNum" xml:space="preserve">
    <value>Returns the week number for a given date.</value>
    <comment>Description of 'WeekNum' function.</comment>
  </data>
  <data name="WeekNumArg1" xml:space="preserve">
    <value>date</value>
    <comment>function_parameter - First parameter for the WeekNum function - a date value for which the week number will be calculated.</comment>
  </data>
  <data name="WeekNumArg2" xml:space="preserve">
    <value>start_of_week</value>
    <comment>function_parameter - Second (optional) parameter for the WeekNum function - the weekday that is used to start the week. Translate this string. Maintain as a single word (do not add spaces).</comment>
  </data>
  <data name="AboutWeekNum_date" xml:space="preserve">
    <value>A date value for which the week number will be calculated.</value>
  </data>
  <data name="AboutWeekNum_start_of_week" xml:space="preserve">
    <value>A value from the StartOfWeek enumeration or a number from the corresponding Excel function to indicate how the days of the week should be numbered.</value>
    <comment>{Locked=StartOfWeek}</comment>
  </data>
  <data name="AboutISOWeekNum" xml:space="preserve">
    <value>Returns the week number according to ISO rules for a given date.</value>
    <comment>Description of 'ISOWeekNum' function.</comment>
  </data>
  <data name="ISOWeekNumArg1" xml:space="preserve">
    <value>date</value>
    <comment>function_parameter - First parameter for the ISOWeekNum function - a date value for which the ISO week number will be calculated.</comment>
  </data>
  <data name="AboutISOWeekNum_date" xml:space="preserve">
    <value>A date value for which the ISO week number will be calculated.</value>
  </data>
  <data name="AboutEDate" xml:space="preserve">
    <value>Returns a date adjusted by a number of months. The day of the month remains the same but is capped by the number of days in the new month.</value>
    <comment>Description of 'EDate' function.</comment>
  </data>
  <data name="EDateArg1" xml:space="preserve">
    <value>date</value>
    <comment>function_parameter - First parameter for the EDate function - a date value to be adjusted by the specified number of months.</comment>
  </data>
  <data name="EDateArg2" xml:space="preserve">
    <value>months</value>
    <comment>function_parameter - Second parameter for the EDate function - number of months by which to change the date.</comment>
  </data>
  <data name="AboutEDate_date" xml:space="preserve">
    <value>A date value to be adjusted by the specified number of months.</value>
    <comment>Description of the first argument to the 'EDate' function.</comment>      
  </data>
  <data name="AboutEDate_months" xml:space="preserve">
    <value>Number of months by which to change the date. A positive value yields a future date, a negative value a past date, and zero will not change the month.</value>
    <comment>Description of the second argument to the 'EDate' function.</comment>    
  </data>
  <data name="AboutEOMonth" xml:space="preserve">
    <value>Returns the last day of the month for a specified date, adjusted by a number of months.</value>
    <comment>Description of 'EOMonth' function.</comment>
  </data>
  <data name="EOMonthArg1" xml:space="preserve">
    <value>date</value>
    <comment>function_parameter - First parameter for the EOMonth function - a date value to be adjusted by the specified number of months.</comment>
  </data>
  <data name="EOMonthArg2" xml:space="preserve">
    <value>months</value>
    <comment>function_parameter - Second parameter for the EOMonth function - number of months by which to change the date.</comment>
  </data>
  <data name="AboutEOMonth_date" xml:space="preserve">
    <value>A date value to be adjusted by the specified number of months.</value>
    <comment>Description of the first argument to the 'EOMonth' function.</comment>      
  </data>
  <data name="AboutEOMonth_months" xml:space="preserve">
    <value>Number of months by which to change the date. A positive value yields a future date, a negative value a past date, and zero will not change the month.</value>
    <comment>Description of the second argument to the 'EOMonth' function.</comment>     
  </data>
  <data name="AboutInt" xml:space="preserve">
    <value>Truncates 'number' by rounding toward negative infinity.</value>
    <comment>Description of 'Int' function.</comment>
  </data>
  <data name="AboutIntT" xml:space="preserve">
    <value>Truncates the values in a column of numbers by rounding toward negative infinity.</value>
    <comment>Description of 'Int' function.</comment>
  </data>
  <data name="AboutInt_number" xml:space="preserve">
    <value>A numeric value to process.</value>
  </data>
  <data name="AboutInt_input" xml:space="preserve">
    <value>A column of numeric values to process.</value>
  </data>
  <data name="AboutTrunc" xml:space="preserve">
    <value>Truncates 'number' by rounding toward zero.</value>
    <comment>Description of 'Trunc' function.</comment>
  </data>
  <data name="AboutTrunc_number" xml:space="preserve">
    <value>The number to truncate.</value>
  </data>
  <data name="AboutTrunc_source" xml:space="preserve">
    <value>A column of numbers to truncate.</value>
  </data>
  <data name="AboutTrunc_num_digits" xml:space="preserve">
    <value>The number of fractional digits to use for truncating.</value>
  </data>
  <data name="AboutTruncT" xml:space="preserve">
    <value>Truncates all numbers in 'source' by rounding toward zero.</value>
    <comment>Description of 'TruncT' function.</comment>
  </data>
  <data name="TruncArg1" xml:space="preserve">
    <value>number</value>
    <comment>function_parameter - First argument to the Trunc function - the number to be rounded.</comment>
  </data>
  <data name="TruncArg2" xml:space="preserve">
    <value>num_digits</value>
    <comment>function_parameter - Second argument to the Trunc function - the number of digits to apply the rounding. Translate this string. Maintain as a single word (do not add spaces).</comment>
  </data>
  <data name="TruncTArg1" xml:space="preserve">
    <value>source</value>
    <comment>function_parameter - First argument to the Trunc function - numeric column to be rounded.</comment>
  </data>
  <data name="TruncTArg2" xml:space="preserve">
    <value>num_digits</value>
    <comment>function_parameter - Second argument to the Trunc function - the number of digits to apply the rounding. Translate this string. Maintain as a single word (do not add spaces).</comment>
  </data>
  <data name="AboutRound" xml:space="preserve">
    <value>Rounds 'number' to the specified number of digits.</value>
    <comment>Description of 'Round' function.</comment>
  </data>
  <data name="AboutRoundUp" xml:space="preserve">
    <value>Rounds 'number' up, away from zero.</value>
    <comment>Description of 'RoundUp' function.</comment>
  </data>
  <data name="AboutRoundDown" xml:space="preserve">
    <value>Rounds 'number' down, toward zero.</value>
    <comment>Description of 'RoundDown' function.</comment>
  </data>
  <data name="RoundArg1" xml:space="preserve">
    <value>number</value>
    <comment>function_parameter - First argument to the Round function - the number to be rounded.</comment>
  </data>
  <data name="RoundArg2" xml:space="preserve">
    <value>num_digits</value>
    <comment>function_parameter - Second argument to the Round function - the number of digits to apply the rounding. Translate this string. Maintain as a single word (do not add spaces).</comment>
  </data>
  <data name="AboutRound_number" xml:space="preserve">
    <value>The number to round.</value>
  </data>
  <data name="AboutRound_source" xml:space="preserve">
    <value>A column of numbers to round.</value>
  </data>
  <data name="AboutRound_num_digits" xml:space="preserve">
    <value>The number of fractional digits to use for rounding.</value>
  </data>
  <data name="AboutRoundUp_number" xml:space="preserve">
    <value>The number to round.</value>
  </data>
  <data name="AboutRoundUp_source" xml:space="preserve">
    <value>A column of numbers to round.</value>
  </data>
  <data name="AboutRoundUp_num_digits" xml:space="preserve">
    <value>The number of fractional digits to use for rounding.</value>
  </data>
  <data name="AboutRoundDown_number" xml:space="preserve">
    <value>The number to round.</value>
  </data>
  <data name="AboutRoundDown_source" xml:space="preserve">
    <value>A column of numbers to round.</value>
  </data>
  <data name="AboutRoundDown_num_digits" xml:space="preserve">
    <value>The number of fractional digits to use for rounding.</value>
  </data>
  <data name="AboutRoundT" xml:space="preserve">
    <value>Rounds all numbers in 'source' to the specified number of digits.</value>
    <comment>Description of 'RoundT' function.</comment>
  </data>
  <data name="AboutRoundUpT" xml:space="preserve">
    <value>Rounds all numbers in 'source' up, away from zero.</value>
    <comment>Description of 'RoundUpT' function.</comment>
  </data>
  <data name="AboutRoundDownT" xml:space="preserve">
    <value>Rounds all numbers in 'source' down, toward zero.</value>
    <comment>Description of 'RoundDownT' function.</comment>
  </data>
  <data name="RoundTArg1" xml:space="preserve">
    <value>source</value>
    <comment>function_parameter - First argument to the Round function - numeric column to be rounded.</comment>
  </data>
  <data name="RoundTArg2" xml:space="preserve">
    <value>num_digits</value>
    <comment>function_parameter - Second argument to the Round function - the number of digits to apply the rounding. Translate this string. Maintain as a single word (do not add spaces).</comment>
  </data>
  <data name="AboutRGBA" xml:space="preserve">
    <value>Takes in numeric values for Red, Green, Blue and Alpha components of the color and generates the specific color. R, G, B are numeric between 0 to 255. Alpha is decimal between 0 to 1.</value>
    <comment>Description of 'RGBA' function.</comment>
  </data>
  <data name="RGBAArg1" xml:space="preserve">
    <value>red_value</value>
    <comment>function_parameter - First argument to the RGBA function - the red component of the color. Translate this string. Maintain as a single word (do not add spaces).</comment>
  </data>
  <data name="RGBAArg2" xml:space="preserve">
    <value>green_value</value>
    <comment>function_parameter - Second argument to the RGBA function - the green component of the color. Translate this string. Maintain as a single word (do not add spaces).</comment>
  </data>
  <data name="RGBAArg3" xml:space="preserve">
    <value>blue_value</value>
    <comment>function_parameter - Third argument to the RGBA function - the blue component of the color. Translate this string. Maintain as a single word (do not add spaces).</comment>
  </data>
  <data name="RGBAArg4" xml:space="preserve">
    <value>alpha_value</value>
    <comment>function_parameter - Second argument to the RGBA function - the alpha (transparency) component of the color. Translate this string. Maintain as a single word (do not add spaces).</comment>
  </data>
  <data name="AboutRGBA_red_value" xml:space="preserve">
    <value>The red component, 0 to 255.</value>
  </data>
  <data name="AboutRGBA_green_value" xml:space="preserve">
    <value>The green component, 0 to 255.</value>
  </data>
  <data name="AboutRGBA_blue_value" xml:space="preserve">
    <value>The blue component, 0 to 255.</value>
  </data>
  <data name="AboutRGBA_alpha_value" xml:space="preserve">
    <value>The alpha component, 0 to 1 (or a percentage, such as 49%).</value>
  </data>
  <data name="AboutColorFade" xml:space="preserve">
    <value>Produces a new shade of the specified 'color', based on the specified 'fade' percentage.</value>
    <comment>Description of 'ColorFade' function.</comment>
  </data>
  <data name="ColorFadeArg1" xml:space="preserve">
    <value>color</value>
    <comment>function_parameter - First argument to the ColorFade function - the color on which the function will apply a fade transformation.</comment>
  </data>
  <data name="ColorFadeArg2" xml:space="preserve">
    <value>fade</value>
    <comment>function_parameter - Second argument to the ColorFade function - the amount of fade that will be applied to the color.</comment>
  </data>
  <data name="AboutColorFade_color" xml:space="preserve">
    <value>A color to fade.</value>
  </data>
  <data name="AboutColorFade_fade" xml:space="preserve">
    <value>A percentage by which the color will be faded. A negative percentage produces a darker shade. A positive percentage produces a lighter shade.</value>
  </data>
  <data name="AboutColorFadeT" xml:space="preserve">
    <value>Produces new shades of the specified 'color' values, based on the specified 'fade' percentage values.</value>
  </data>
  <data name="ColorFadeTArg1" xml:space="preserve">
    <value>color_or_column</value>
    <comment>function_parameter - First argument to the ColorFade function - the color on which the function will apply a fade transformation, or a column in a table containing the colors. When translating, maintain as a single word (i.e., do not add spaces)</comment>
  </data>
  <data name="ColorFadeTArg2" xml:space="preserve">
    <value>fade_or_column</value>
    <comment>function_parameter - Second argument to the ColorFade function - the amount of fade that will be applied to the color, or a column in a table containing the amounts. When translating, maintain as a single word (i.e., do not add spaces)</comment>
  </data>
  <data name="AboutColorFade_color_or_column" xml:space="preserve">
    <value>A color (or column of color values) to fade.</value>
  </data>
  <data name="AboutColorFade_fade_or_column" xml:space="preserve">
    <value>A percentage (or column of percentage values) by which the color (or column of color values) will be faded. A negative percentage produces a darker shade. A positive percentage produces a lighter shade.</value>
  </data>
  <data name="AboutAbs" xml:space="preserve">
    <value>Returns the absolute value of a number, a number without its sign.</value>
    <comment>Description of 'Abs' function.</comment>
  </data>
  <data name="AboutAbsT" xml:space="preserve">
    <value>Returns the absolute values (numbers without their sign) of a column of numbers.</value>
    <comment>Description of 'Abs' function.</comment>
  </data>
  <data name="AboutAbs_number" xml:space="preserve">
    <value>A numeric value to process.</value>
  </data>
  <data name="AboutAbs_input" xml:space="preserve">
    <value>A column of numeric values to process.</value>
  </data>
  <data name="AboutSin_number" xml:space="preserve">
    <value>A numeric value (in radians) to process.</value>
  </data>
  <data name="AboutSin_input" xml:space="preserve">
    <value>A column of numeric values (in radians) to process.</value>
  </data>
  <data name="AboutSin" xml:space="preserve">
    <value>Returns the sine value of a number.</value>
    <comment>Sin function parameter in radians.</comment>
  </data>
  <data name="AboutSinT" xml:space="preserve">
    <value>Returns the sine values of a column of numbers.</value>
    <comment>Sin function parameter is a column of numbers in radians.</comment>
  </data>
  <data name="AboutAsin_number" xml:space="preserve">
    <value>A numeric value to process.</value>
  </data>
  <data name="AboutAsin_input" xml:space="preserve">
    <value>A column of numeric values to process.</value>
  </data>
  <data name="AboutAsin" xml:space="preserve">
    <value>Returns the arc sine value (in radians) of a number.</value>
    <comment>Asin function parameter.</comment>
  </data>
  <data name="AboutAsinT" xml:space="preserve">
    <value>Returns the arc sine values (in radians) of a column of numbers.</value>
    <comment>Asin function parameter.</comment>
  </data>
  <data name="AboutCos" xml:space="preserve">
    <value>Returns the cosine value of a number.</value>
    <comment>Cos function parameter in radians.</comment>
  </data>
  <data name="AboutCosT" xml:space="preserve">
    <value>Returns the cosine values of a column of numbers.</value>
    <comment>Cos function parameter is a column of numbers in radians.</comment>
  </data>
  <data name="AboutCos_number" xml:space="preserve">
    <value>A numeric value (in radians) to process.</value>
  </data>
  <data name="AboutCos_input" xml:space="preserve">
    <value>A column of numeric values (in radians) to process.</value>
  </data>
  <data name="AboutAcos" xml:space="preserve">
    <value>Returns the arc cosine value (in radians) of a number.</value>
    <comment>Acos function parameter.</comment>
  </data>
  <data name="AboutAcos_number" xml:space="preserve">
    <value>A numeric value to process.</value>
  </data>
  <data name="AboutAcosT" xml:space="preserve">
    <value>Returns the arc cosine values (in radians) of a column of numbers.</value>
    <comment>Acos function parameter.</comment>
  </data>
  <data name="AboutAcos_input" xml:space="preserve">
    <value>A column of numeric values to process.</value>
  </data>
  <data name="AboutAcot_number" xml:space="preserve">
    <value>A numeric value to process.</value>
  </data>
  <data name="AboutAcot_input" xml:space="preserve">
    <value>A column of numeric values to process.</value>
  </data>
  <data name="AboutAcot" xml:space="preserve">
    <value>Returns the arc cotangent value (in radians) of a number.</value>
    <comment>Acot function parameter.</comment>
  </data>
  <data name="AboutAcotT" xml:space="preserve">
    <value>Returns the arc cotangent values (in radians) of a column of numbers.</value>
    <comment>Acot function parameter.</comment>
  </data>
  <data name="AboutTan" xml:space="preserve">
    <value>Returns the tangent value of a number.</value>
    <comment>Tan function parameter in radians.</comment>
  </data>
  <data name="AboutTanT" xml:space="preserve">
    <value>Returns the tangent values of a column of numbers.</value>
    <comment>Tan function parameter in a column of numbers in radians.</comment>
  </data>
  <data name="AboutTan_number" xml:space="preserve">
    <value>A numeric value (in radians) to process.</value>
  </data>
  <data name="AboutTan_input" xml:space="preserve">
    <value>A column of numeric values (in radians) to process.</value>
  </data>
  <data name="AboutAtan" xml:space="preserve">
    <value>Returns the arc tangent value (in radians) of a number.</value>
    <comment>Atan function parameter.</comment>
  </data>
  <data name="AboutAtanT" xml:space="preserve">
    <value>Returns the arc tangent values (in radians) of a column of numbers.</value>
    <comment>Atan function parameter.</comment>
  </data>
  <data name="AboutAtan_number" xml:space="preserve">
    <value>A numeric value to process.</value>
  </data>
  <data name="AboutAtan_input" xml:space="preserve">
    <value>A column of numeric values to process.</value>
  </data>
  <data name="AboutCot" xml:space="preserve">
    <value>Returns the cotangent value of a number.</value>
    <comment>Cot function parameter in radians.</comment>
  </data>
  <data name="AboutCotT" xml:space="preserve">
    <value>Returns the cotangent values of a column of numbers.</value>
    <comment>Cot function parameter in a column of numbers in radians.</comment>
  </data>
  <data name="AboutCot_number" xml:space="preserve">
    <value>A numeric value (in radians) to process.</value>
  </data>
  <data name="AboutCot_input" xml:space="preserve">
    <value>A column of numeric values (in radians) to process.</value>
  </data>
  <data name="AboutLn" xml:space="preserve">
    <value>Returns the natural logarithm (base E) of a number.</value>
    <comment>Ln function parameter.</comment>
  </data>
  <data name="AboutLnT" xml:space="preserve">
    <value>Returns the natural logarithm values (base E) of a column of numbers.</value>
    <comment>Ln function parameter.</comment>
  </data>
  <data name="AboutLn_number" xml:space="preserve">
    <value>A numeric value to process.</value>
  </data>
  <data name="AboutLn_input" xml:space="preserve">
    <value>A column of numeric values to process.</value>
  </data>
  <data name="AboutLog" xml:space="preserve">
    <value>Returns the logarithm of a number for the given base. The default base is 10.</value>
    <comment>Description of Log function.</comment>
  </data>
  <data name="AboutLogT" xml:space="preserve">
    <value>Returns the logarithm values of a number or column of numbers for the given base or column of bases. The default base is 10.</value>
    <comment>Description of Log function.</comment>
  </data>
  <data name="AboutLog_number" xml:space="preserve">
    <value>A numeric value to process.</value>
  </data>
  <data name="AboutLog_input" xml:space="preserve">
    <value>A column of numeric values to process.</value>
  </data>
  <data name="LogBase" xml:space="preserve">
    <value>base</value>
    <comment>function_parameter - First argument to the Logarithm function - the base of the logarithm.</comment>
  </data>
  <data name="AboutLog_base" xml:space="preserve">
    <value>The base for the logarithm.</value>
  </data>
  <data name="AboutExp" xml:space="preserve">
    <value>Returns E raised to the power of a number. To calculate powers of other bases, use the exponentiation operator (^).</value>
    <comment>Exp function parameter.</comment>
  </data>
  <data name="AboutExpT" xml:space="preserve">
    <value>Returns a column containing E raised to the power of each corresponding number in a column of numbers. To calculate powers of other bases, use the exponentiation operator (^).</value>
    <comment>Exp function parameter.</comment>
  </data>
  <data name="AboutExp_number" xml:space="preserve">
    <value>A numeric value to process.</value>
  </data>
  <data name="AboutExp_input" xml:space="preserve">
    <value>A column of numeric values to process.</value>
  </data>
  <data name="AboutPi" xml:space="preserve">
    <value>Returns the value of pi.</value>
  </data>
  <data name="AboutRadians" xml:space="preserve">
    <value>Returns the radians value of a number.</value>
    <comment>Radians function parameter.</comment>
  </data>
  <data name="AboutRadiansT" xml:space="preserve">
    <value>Returns the radians values of a column of numbers.</value>
    <comment>Radians function parameter.</comment>
  </data>
  <data name="AboutRadians_number" xml:space="preserve">
    <value>A numeric value (in degrees) to process.</value>
  </data>
  <data name="AboutRadians_input" xml:space="preserve">
    <value>A column of numeric values (in degrees) to process.</value>
  </data>
  <data name="AboutDegrees" xml:space="preserve">
    <value>Returns the degrees value of a number.</value>
    <comment>Degrees function parameter.</comment>
  </data>
  <data name="AboutDegreesT" xml:space="preserve">
    <value>Returns the degrees values of a column of numbers.</value>
    <comment>Degrees function parameter.</comment>
  </data>
  <data name="AboutDegrees_number" xml:space="preserve">
    <value>A numeric value (in radians) to process.</value>
  </data>
  <data name="AboutDegrees_input" xml:space="preserve">
    <value>A column of numeric values (in radians) to process.</value>
  </data>
  <data name="AboutDistinct" xml:space="preserve">
    <value>Evaluates an expression over one or more columns of the table and returns a one-column table that contains distinct (unique) values for the evaluated expression.</value>
  </data>
  <data name="DistinctArg1" xml:space="preserve">
    <value>source</value>
    <comment>function_parameter - First parameter to the Distinct function - the source (collection / table) to have distinct elements retrieved.</comment>
  </data>
  <data name="DistinctArg2" xml:space="preserve">
    <value>expression</value>
    <comment>function_parameter - Second parameter to the Distinct function - the expression that will generate the distinct values to be returned.</comment>
  </data>
  <data name="AboutDistinct_source" xml:space="preserve">
    <value>A table from which distinct values will be extracted.</value>
  </data>
  <data name="AboutDistinct_expression" xml:space="preserve">
    <value>An expression evaluated over each row in the input table, and which provides values for the Distinct operation.</value>
  </data>
  <data name="AboutAtan2" xml:space="preserve">
    <value>Returns the arctangent (in radians) of the specified x- and y-coordinates.</value>
  </data>
  <data name="AboutAtan2Arg1" xml:space="preserve">
    <value>x_coordinate</value>
    <comment>function_parameter - First parameter to the Atan function - the x coordinate for arctangent to be returned. When translating, maintain as a single word (i.e., do not add spaces)</comment>
  </data>
  <data name="AboutAtan2Arg2" xml:space="preserve">
    <value>y_coordinate</value>
    <comment>function_parameter - Second parameter to the Atan function - the y coordinate for arctangent to be returned. When translating, maintain as a single word (i.e., do not add spaces)</comment>
  </data>
  <data name="AboutAtan2_x_coordinate" xml:space="preserve">
    <value>x-coordinate.</value>
  </data>
  <data name="AboutAtan2_y_coordinate" xml:space="preserve">
    <value>y-coordinate.</value>
  </data>
  <data name="AboutSqrt" xml:space="preserve">
    <value>Returns the square root of a number.</value>
    <comment>Description of 'Sqrt' function.</comment>
  </data>
  <data name="AboutSqrtT" xml:space="preserve">
    <value>Returns the square roots of a column of numbers.</value>
    <comment>Description of 'Sqrt' function.</comment>
  </data>
  <data name="AboutSqrt_number" xml:space="preserve">
    <value>A numeric value to process.</value>
  </data>
  <data name="AboutSqrt_input" xml:space="preserve">
    <value>A column of numeric values to process.</value>
  </data>
  <data name="MathFuncArg1" xml:space="preserve">
    <value>number</value>
    <comment>function_parameter - First parameter to generic math functions - the number on which the function will be applied.</comment>
  </data>
  <data name="MathTFuncArg1" xml:space="preserve">
    <value>input</value>
    <comment>function_parameter - First parameter to generic math functions - the column in a table on which the function will be applied.</comment>
  </data>
  <data name="MathFuncArg2" xml:space="preserve">
    <value>modifier</value>
    <comment>function_parameter - Second parameter to generic math functions - the second number on which the function will be applied.</comment>
  </data>
  <data name="MathTFuncArg2" xml:space="preserve">
    <value>modifier</value>
    <comment>function_parameter - Second parameter to generic math functions - the second column in a table on which the function will be applied.</comment>
  </data>
  <data name="AboutLeft" xml:space="preserve">
    <value>Returns the specified number of characters from the start of a text value.</value>
    <comment>Description of 'Left' function.</comment>
  </data>
  <data name="AboutLeftT" xml:space="preserve">
    <value>Returns a column containing the specified number of characters from the start of the text value evaluated per row within the specified table or collection.</value>
    <comment>Description of 'Left' function.</comment>
  </data>
  <data name="AboutLeft_text" xml:space="preserve">
    <value>A text value to extract characters from.</value>
  </data>
  <data name="AboutLeft_num_chars" xml:space="preserve">
    <value>The number of characters to extract.</value>
  </data>
  <data name="AboutLeft_text_column" xml:space="preserve">
    <value>A column of text values to extract characters from.</value>
  </data>
  <data name="AboutRight" xml:space="preserve">
    <value>Returns the specified number of characters from the end of a text value.</value>
    <comment>Description of 'Right' function.</comment>
  </data>
  <data name="AboutRightT" xml:space="preserve">
    <value>Returns a column containing the specified number of characters from the end of the text value evaluated per row within the specified table or collection.</value>
    <comment>Description of 'Right' function.</comment>
  </data>
  <data name="AboutRight_text" xml:space="preserve">
    <value>A text value to extract characters from.</value>
  </data>
  <data name="AboutRight_num_chars" xml:space="preserve">
    <value>The number of characters to extract.</value>
  </data>
  <data name="AboutRight_text_column" xml:space="preserve">
    <value>A column of text values to extract characters from.</value>
  </data>
  <data name="LeftRightArg1" xml:space="preserve">
    <value>text</value>
    <comment>function_parameter - First parameter of the Left/Right functions - the text to retrieve the first characters to the left/right.</comment>
  </data>
  <data name="LeftRightTArg1" xml:space="preserve">
    <value>text_column</value>
    <comment>function_parameter - First parameter of the Left/Right functions - the text column to retrieve the first characters to the left/right. Translate this string. Maintain as a single word (do not add spaces).</comment>
  </data>
  <data name="LeftRightArg2" xml:space="preserve">
    <value>num_chars</value>
    <comment>function_parameter - Second parameter of the Left/Right functions - the number of characters to retrieve on the left/right of the given text. Translate this string. Maintain as a single word (do not add spaces).</comment>
  </data>
  <data name="AboutIsBlank" xml:space="preserve">
    <value>Checks whether the expression results in blank, and returns true or false.</value>
    <comment>Description of 'IsBlank' function.</comment>
  </data>
  <data name="IsBlankArg1" xml:space="preserve">
    <value>expression</value>
    <comment>function_parameter - First parameter to the IsBlank function - the expression to be evaluated.</comment>
  </data>
  <data name="AboutIsBlank_expression" xml:space="preserve">
    <value>An expression to be tested.</value>
  </data>
  <data name="AboutIsBlankOrError" xml:space="preserve">
    <value>Checks whether the expression results in blank result or an error, and returns true or false.</value>
    <comment>Description of 'IsBlank' function.</comment>
  </data>
  <data name="IsBlankOrErrorArg1" xml:space="preserve">
    <value>expression</value>
    <comment>function_parameter - First parameter to the IsBlankOrError function - the expression to be evaluated.</comment>
  </data>
  <data name="AboutIsBlankOrError_expression" xml:space="preserve">
    <value>An expression to be tested.</value>
    <comment>Function parameter for IsBlankOrError function.</comment>
  </data>
  <data name="AboutIsEmpty" xml:space="preserve">
    <value>Checks if a collection is empty and returns true or false.</value>
    <comment>Description of 'IsEmpty' function.</comment>
  </data>
  <data name="IsEmptyArg1" xml:space="preserve">
    <value>source</value>
    <comment>function_parameter - First parameter to the IsEmpty function - the source expression to be evaluated.</comment>
  </data>
  <data name="AboutIsEmpty_source" xml:space="preserve">
    <value>A table to be tested.</value>
  </data>
  <data name="AboutShuffle" xml:space="preserve">
    <value>Returns a randomly shuffled copy of the input 'source' table.</value>
    <comment>Description of 'Shuffle' function.</comment>
  </data>
  <data name="ShuffleArg1" xml:space="preserve">
    <value>source</value>
    <comment>function_parameter - First parameter to the Shuffle function - the source to be shuffled.</comment>
  </data>
  <data name="AboutShuffle_source" xml:space="preserve">
    <value>A table to be shuffled.</value>
  </data>
  <data name="AboutLookUp" xml:space="preserve">
    <value>Looks up the first row for which the specified condition evaluates to true and returns the result of expression evaluated within the context of that row if provided an expression and the entire row otherwise.</value>
    <comment>Description of 'LookUp' function.</comment>
  </data>
  <data name="LookUpArg1" xml:space="preserve">
    <value>source</value>
    <comment>function_parameter - First argument to the LookUp function - the source to have the lookup operation performed.</comment>
  </data>
  <data name="LookUpArg2" xml:space="preserve">
    <value>condition</value>
    <comment>function_parameter - Second argument to the LookUp function - the condition on which the lookup operation is performed.</comment>
  </data>
  <data name="LookUpArg3" xml:space="preserve">
    <value>result</value>
    <comment>function_parameter - Third argument to the LookUp function - an expression to be applied to the returned row.</comment>
  </data>
  <data name="AboutLookUp_source" xml:space="preserve">
    <value>A table where values will be looked up.</value>
  </data>
  <data name="AboutLookUp_condition" xml:space="preserve">
    <value>A condition to evaluate for rows in the specified input.</value>
  </data>
  <data name="AboutLookUp_result" xml:space="preserve">
    <value>An expression to evaluate over the row that match the specified condition, and that will provide the result.</value>
  </data>
  <data name="AboutStdevP" xml:space="preserve">
    <value>Calculates standard deviation based on the entire population given as arguments (ignores logical values and text).</value>
    <comment>Description of 'StdevP' function.</comment>
  </data>
  <data name="AboutStdevP_number" xml:space="preserve">
    <value>A number to factor into the standard deviation calculation.</value>
  </data>
  <data name="AboutStdevP_source" xml:space="preserve">
    <value>A table that specifies the population for the standard deviation calculation.</value>
  </data>
  <data name="AboutStdevP_expression" xml:space="preserve">
    <value>An expression evaluated over rows in the input, that specifies values for the standard deviation calculation.</value>
  </data>
  <data name="AboutStdevPT" xml:space="preserve">
    <value>Calculates standard deviation based on the entire population given as a column (ignores logical values and text within the column).</value>
    <comment>Description of 'StdevPT' function.</comment>
  </data>
  <data name="AboutVarP" xml:space="preserve">
    <value>Calculates variance based on the entire population (ignores logical values and text in the population).</value>
    <comment>Description of 'VarP' function.</comment>
  </data>
  <data name="AboutVarP_number" xml:space="preserve">
    <value>A number to factor into the variance calculation.</value>
  </data>
  <data name="AboutVarP_source" xml:space="preserve">
    <value>A table that specifies the population for the variance calculation.</value>
  </data>
  <data name="AboutVarP_expression" xml:space="preserve">
    <value>An expression evaluated over rows in the input, that specifies values for the variance calculation.</value>
  </data>
  <data name="AboutVarPT" xml:space="preserve">
    <value>Calculates variance based on the entire population specified as a column (ignores logical values and text in the column).</value>
    <comment>Description of 'VarPT' function.</comment>
  </data>
  <data name="SetArg1" xml:space="preserve">
    <value>variable</value>
    <comment>function_parameter - First argument to the Set function - the name of a global variable, scoped to the app.</comment>
  </data>
  <data name="AboutSplit" xml:space="preserve">
    <value>Splits a string into substrings using a delimiter.</value>
    <comment>Description of 'Split' function.</comment>
  </data>
  <data name="AboutSplit_text" xml:space="preserve">
    <value>Text to be split into substrings.</value>
    <comment>Description of first argument of the 'Split' function</comment>
  </data>
  <data name="AboutSplit_separator" xml:space="preserve">
    <value>Delimiter text used to split the input text into substrings.</value>
    <comment>Description of second argument of the 'Split' function</comment>
  </data>
  <data name="SplitArg1" xml:space="preserve">
    <value>text</value>
    <comment>function_parameter - First argument to the Split function - the input text that will be split into substrings using SplitArg2 as the delimiter.</comment>
  </data>
  <data name="SplitArg2" xml:space="preserve">
    <value>separator</value>
    <comment>function_parameter - Second argument to the Split function - the delimiter text that is used to split SplitArg1 into substrings.</comment>
  </data>
  <data name="AboutColumnNames" xml:space="preserve">
    <value>Enumerate and returns the column names of an untyped record.</value>
    <comment>Description of 'ColumnNames' function. The term 'record' is used in the context of an object / property bag / set of name/value pairs.</comment>
  </data>
  <data name="ColumnNamesArg1" xml:space="preserve">
    <value>record</value>
    <comment>function_parameter - First argument to the ColumnNames function - the record whose inputs will be returned. The term 'record' is used in the context of an object / property bag / set of name/value pairs.</comment>
  </data>
  <data name="AboutColumnNames_record" xml:space="preserve">
    <value>Record to have its columns enumerated.</value>
    <comment>Description of first argument of the 'ColumnNames' function. The term 'record' is used in the context of an object / property bag / set of name/value pairs.</comment>
  </data>
  <data name="AboutColumn" xml:space="preserve">
    <value>Returns the value of a property of an untyped record, given the column name.</value>
    <comment>Description of 'Column' function. The term 'record' is used in the context of an object / property bag / set of name/value pairs.</comment>
  </data>
  <data name="ColumnArg1" xml:space="preserve">
    <value>record</value>
    <comment>function_parameter - First argument to the Column function - the record to retrieve a column value. The term 'record' is used in the context of an object / property bag / set of name/value pairs.</comment>
  </data>
  <data name="ColumnArg2" xml:space="preserve">
    <value>column_name</value>
    <comment>function_parameter - Second argument to the Column function - name of the column to retrieve from the given record. Translate this string. Maintain as a single word (do not add spaces).</comment>
  </data>
  <data name="AboutColumn_record" xml:space="preserve">
    <value>Record to retrieve a column value.</value>
    <comment>Description of first argument of the 'Column' function. The term 'record' is used in the context of an object / property bag / set of name/value pairs.</comment>
  </data>
  <data name="AboutColumn_column_name" xml:space="preserve">
    <value>Name of the column of the record to be retrieved.</value>
    <comment>Description of second argument of the 'Column' function. The term 'record' is used in the context of an object / property bag / set of name/value pairs.</comment>
  </data>
  <data name="AboutIsType" xml:space="preserve">
    <value>Returns true if the provided value is of the given type.</value>
    <comment>Description of the 'IsType' function.</comment>
  </data>
  <data name="IsTypeArg1" xml:space="preserve">
    <value>value</value>
    <comment>function_parameter - First argument of the IsType function - The polymorphic value to be inspected.</comment>
  </data>
  <data name="IsTypeArg2" xml:space="preserve">
    <value>typeTable</value>
    <comment>function_parameter - Second argument of the IsType function - The Entity table representing the type that we wish to compare the value to. For example, if the author has a CDS data source named Account, that table could be passed here (eg IsType(myVal, Account)).</comment>
  </data>
  <data name="AboutAsType" xml:space="preserve">
    <value>Uses the provided value as the given type.</value>
    <comment>Description of the 'AsType' function.</comment>
  </data>
  <data name="AsTypeArg1" xml:space="preserve">
    <value>value</value>
    <comment>function_parameter - First argument of the IsType function - The polymorphic value to be used as the new type.</comment>
  </data>
  <data name="AsTypeArg2" xml:space="preserve">
    <value>typeTable</value>
    <comment>function_parameter - Second argument of the AsType function - The Entity table representing the type that we wish the value to be used as. For example, if the author has a CDS data source named Account, that table could be passed here (eg AsType(myVal, Account)).</comment>
  </data>
  <data name="AboutAsType_value" xml:space="preserve">
    <value>The polymorphic record to cast as a new type.</value>
  </data>
  <data name="AboutAsType_typeTable" xml:space="preserve">
    <value>The entity table representing the type we wish the value to be used as.</value>
  </data>
  <data name="AboutWith" xml:space="preserve">
    <value>Executes the formula provided as second parameter using the scope provided by the first.</value>
    <comment>Description of the 'With' function.</comment>
  </data>
  <data name="WithArg1" xml:space="preserve">
    <value>scope</value>
    <comment>function_parameter - First argument of the With function - Record type.</comment>
  </data>
  <data name="WithArg2" xml:space="preserve">
    <value>formula</value>
    <comment>function_parameter - Second argument of the With function - Any Power Apps expression</comment>
  </data>
  <data name="AboutWith_scope" xml:space="preserve">
    <value>The scope with which to call the formula defined by the second parameter.</value>
    <comment>Function argument</comment>
  </data>
  <data name="AboutWith_formula" xml:space="preserve">
    <value>The formula to be called using the scope provided by the first parameter.</value>
    <comment>Function argument</comment>
  </data>
  <data name="AboutSequence" xml:space="preserve">
    <value>Generates a table of sequential numbers</value>
    <comment>Description text for the 'Sequence' function.</comment>
  </data>
  <data name="SequenceArg1" xml:space="preserve">
    <value>records</value>
    <comment>function_parameter - Optional first argument to the Sequence function, number of records in the resulting table</comment>
  </data>
  <data name="AboutSequence_records" xml:space="preserve">
    <value>Number of records in the single column table with name "Value". Maximum 50,000.</value>
    <comment>Description of the first parameter to Sequence</comment>
  </data>
  <data name="SequenceArg2" xml:space="preserve">
    <value>start</value>
    <comment>function_parameter - Second optional argument to the Sequence function, the first number in the resulting table</comment>
  </data>
  <data name="AboutSequence_start" xml:space="preserve">
    <value>Optional. The first number in the sequence. Default 1.</value>
    <comment>Description of the second optional parameter to Sequence</comment>
  </data>
  <data name="SequenceArg3" xml:space="preserve">
    <value>step</value>
    <comment>function_parameter - optional third argument to the Sequence function, the difference between each number in the sequence</comment>
  </data>
  <data name="AboutSequence_step" xml:space="preserve">
    <value>Optional. The amount to increment each subsequent value in the table. Default 1.</value>
    <comment>Description of the third parameter to Sequence</comment>
  </data>
  <data name="ErrInvalidDot" xml:space="preserve">
    <value>Invalid use of '.'</value>
    <comment>Error Message.</comment>
  </data>
  <data name="ErrUnknownFunction" xml:space="preserve">
    <value>'{0}' is an unknown or unsupported function.</value>
    <comment>Error Message.</comment>
  </data>
  <data name="ErrUnknownNamespaceFunction" xml:space="preserve">
    <value>'{0}' is an unknown or unsupported function in namespace '{1}'.</value>
    <comment>Error Message.</comment>
  </data>
  <data name="ErrUnSupportedComponentBehaviorInvocation" xml:space="preserve">
    <value>Component behavior can only be invoked from within a component.</value>
    <comment>Error Message.</comment>
  </data>
  <data name="ErrUnSupportedComponentDataPropertyAccess" xml:space="preserve">
    <value>Component function property or parameter can only be accessed from within a component or from component output properties.</value>
    <comment>Error Message.</comment>
  </data>
  <data name="ErrUnSupportedComponentFunctionPropertyReferenceNonFunctionPropertyAccess" xml:space="preserve">
    <value>Component function property or parameter can only reference other function properties.</value>
    <comment>Error Message.</comment>
  </data>
  <data name="ErrBadArity" xml:space="preserve">
    <value>Invalid number of arguments: received {0}, expected {1}.</value>
    <comment>Error Message. {0} Will be a number, and {1} will be a number</comment>
  </data>
  <data name="ErrBadArityEven" xml:space="preserve">
    <value>Invalid number of arguments: received {0}, expected an even number.</value>
    <comment>Error Message. {0} Will be a number</comment>
  </data>
  <data name="ErrBadArityOdd" xml:space="preserve">
    <value>Invalid number of arguments: received {0}, expected an odd number.</value>
    <comment>Error Message. {0} Will be a number</comment>
  </data>
  <data name="ErrBadType" xml:space="preserve">
    <value>Invalid argument type.</value>
    <comment>Error Message.</comment>
  </data>
  <data name="ErrBadType_Type" xml:space="preserve">
    <value>Invalid argument type. Cannot use {0} values in this context.</value>
    <comment>Error Message.</comment>
  </data>
  <data name="ErrBadOperatorTypes" xml:space="preserve">
    <value>This operation isn't valid on these types: {0}, {1}.</value>
    <comment>Error message when the user attempts to use an operator (e.g. + or -) on two values that don't make sense together. {0} and {1} will be canonical type representations like "Number" or "Boolean".</comment>
  </data>
  <data name="ErrGuidStrictComparison" xml:space="preserve">
    <value>GUID values can only be compared to other GUID values.</value>
    <comment>Error message when the user attempts to a GUID value is equal to something that isn't a GUID.</comment>
  </data>
  <data name="ErrBadRecordFieldType_FieldName_ExpectedType" xml:space="preserve">
    <value>Invalid type for field '{0}'. Expected field type of '{1}'.</value>
    <comment>Error message shown to the user when a field in a record has the incorrect type.</comment>
  </data>
  <data name="ErrBadType_ExpectedType" xml:space="preserve">
    <value>Invalid argument type. Expecting a {0} value.</value>
    <comment>Error Message.</comment>
  </data>
  <data name="ErrBadType_ExpectedType_ProvidedType" xml:space="preserve">
    <value>Invalid argument type ({1}). Expecting a {0} value instead.</value>
    <comment>Error Message.</comment>
  </data>
  <data name="ErrBadType_VoidExpression" xml:space="preserve">
    <value>A void expression cannot be used in this context.</value>
    <comment>Error message shown to the user when they try to use a void expression in a function argument that requires a value.</comment>
  </data>
  <data name="ErrBadSchema_ExpectedType" xml:space="preserve">
    <value>Invalid argument type. Expecting a {0} value, but of a different schema.</value>
    <comment>Error Message.</comment>
  </data>
  <data name="ErrBadType_ExpectedTypesCSV" xml:space="preserve">
    <value>Invalid argument type. Expecting one of the following: {0}.</value>
    <comment>Error Message.</comment>
  </data>
  <data name="ErrInvalidArgs_Func" xml:space="preserve">
    <value>The function '{0}' has some invalid arguments.</value>
    <comment>Error Message.</comment>
  </data>
  <data name="ErrNeedTable_Func" xml:space="preserve">
    <value>The first argument of '{0}' should be a table.</value>
    <comment>Error Message.</comment>
  </data>
  <data name="ErrInvalidPropertyAccess" xml:space="preserve">
    <value>Property expects a required parameter. Please use parentheses to pass the required parameter.</value>
    <comment>Error Message.</comment>
  </data>
  <data name="ErrNeedTableCol_Func" xml:space="preserve">
    <value>The first argument of '{0}' should be a one-column table.</value>
    <comment>Error Message.</comment>
  </data>
  <data name="ErrInvalidSchemaNeedTypeCol_Col" xml:space="preserve">
    <value>Invalid schema, expected a column of {0} values for '{1}'.</value>
    <comment>Error Message.</comment>
  </data>
  <data name="ErrInvalidSchemaNeedCol" xml:space="preserve">
    <value>Invalid schema, expected a one-column table.</value>
    <comment>Error Message.</comment>
  </data>
  <data name="ErrNeedRecord" xml:space="preserve">
    <value>Cannot use a non-record value in this context.</value>
    <comment>Error Message.</comment>
  </data>
  <data name="ErrIncompatibleRecord" xml:space="preserve">
    <value>Cannot use this record. It may contain colliding fields of incompatible types.</value>
    <comment>Error Message.</comment>
  </data>
  <data name="ErrNeedRecord_Func" xml:space="preserve">
    <value>The first argument of '{0}' should be a record.</value>
    <comment>Error Message.</comment>
  </data>
  <data name="ErrNeedEntity_EntityName" xml:space="preserve">
    <value>Using this option set as an enumeration value or in the Choices function requires that the '{0}' entity be added as a Data Source. To add, use the View menu and then select Data sources.</value>
    <comment>Error Message. {Locked=Choices} Indicates a given entity must be imported as a first class entity. This is a result of usage of an option set that is exposed via a relationship in a CDS 2 entity.</comment>
  </data>
  <data name="ErrNotAccessibleInCurrentContext" xml:space="preserve">
    <value>The specified property is not accessible in this context.</value>
    <comment>Error Message.</comment>
  </data>
  <data name="ErrInternalControlInInputProperty" xml:space="preserve">
    <value>Controls inside a component can't be referenced in that same component's input properties.</value>
    <comment>Error Message when a user attempts to use a control inside the formula for a component input property.</comment>
  </data>
  <data name="ErrColumnNotAccessibleInCurrentContext" xml:space="preserve">
    <value>The specified column is not accessible in this context.</value>
    <comment>Error Message.</comment>
  </data>
  <data name="WrnRowScopeOneToNExpandNumberOfCalls" xml:space="preserve">
    <value>A One-to-Many or Many-to-Many relationship is being referenced in this function's record scope.  This may result in a large number of calls to your data source that can impact performance.</value>
    <comment>Warning Message.</comment>
  </data>
  <data name="ErrNumberTooLarge" xml:space="preserve">
    <value>Numeric value is too large.</value>
    <comment>Error Message.</comment>
  </data>
  <data name="ErrReservedKeyword" xml:space="preserve">
    <value>Use of a reserved word that is currently not supported.</value>
    <comment>Error Message.</comment>
  </data>
  <data name="ErrTextTooLarge" xml:space="preserve">
    <value>Expression can't be more than {0} characters. The expression is {1} characters.</value>
    <comment>Error Message when the expression text is too long.</comment>
  </data>
  <data name="ErrTextFormatTooLarge" xml:space="preserve">
    <value>Format string size can't be more than {0} characters.</value>
    <comment>Error Message.</comment>
  </data>
  <data name="ErrTextInvalidFormat" xml:space="preserve">
    <value>Invalid format.</value>
    <comment>Error Message returned by the Text function when the format passed to it is invalid.</comment>
  </data>
  <data name="ErrTextInvalidArgDateTime" xml:space="preserve">
    <value>The argument does not represent a valid date or time value.</value>
    <comment>Error Message returned by the Text function when the number to date format exceeds the max days to add.</comment>
  </data>
  <data name="ErrInvalidDataSource" xml:space="preserve">
    <value>This Data source is invalid. Please fix the error in "Data sources" pane by clicking "Content -&gt; Data sources" or "View -&gt; Options"</value>
    <comment>Error Message.</comment>
  </data>
  <data name="ErrExpectedDataSourceRestriction" xml:space="preserve">
    <value>Expected a data source identifier to restrict the inline record.</value>
    <comment>Error Message.</comment>
  </data>
  <data name="ErrIncompatibleTypes" xml:space="preserve">
    <value>The given types are incompatible.</value>
    <comment>Error Message.</comment>
  </data>
  <data name="ErrTypeError_Ex1_Ex2_Found" xml:space="preserve">
    <value>The type of this argument '{2}' does not match one of the expected types '{0}' or '{1}'.</value>
    <comment>Error Message.</comment>
  </data>
  <data name="ErrTypeError_Arg_Expected_Found" xml:space="preserve">
    <value>The type of this argument '{0}' does not match the expected type '{1}'. Found type '{2}'.</value>
    <comment>Error Message.</comment>
  </data>
  <data name="ErrTypeError_WrongType" xml:space="preserve">
    <value>The type of this expression does not match the expected type '{0}'. Found type '{1}'.</value>
    <comment>Error Message.</comment>
  </data>
  <data name="ErrTypeErrorRecordIncompatibleWithSource" xml:space="preserve">
    <value>The type of the record is incompatible with the source.</value>
    <comment>Error Message.</comment>
  </data>
  <data name="ErrExpectedStringLiteralArg_Name" xml:space="preserve">
    <value>Argument '{0}' is invalid, expected a text literal.</value>
    <comment>Error Message.</comment>
  </data>
  <data name="ErrArgNotAValidIdentifier_Name" xml:space="preserve">
    <value>Argument '{0}' is not a valid identifier.</value>
    <comment>Error Message.</comment>
  </data>
  <data name="ErrColExists_Name" xml:space="preserve">
    <value>A column named '{0}' already exists.</value>
    <comment>Error Message.</comment>
  </data>
  <data name="ErrColConflict_Name" xml:space="preserve">
    <value>Column name conflict for '{0}'.</value>
    <comment>Error Message.</comment>
  </data>
  <data name="ErrColDNE_Name" xml:space="preserve">
    <value>The specified column '{0}' does not exist.</value>
    <comment>Error Message.</comment>
  </data>
  <data name="ErrColumnDoesNotExist_Name_Similar" xml:space="preserve">
    <value>The specified column '{0}' does not exist. The column with the most similar name is '{1}'.</value>
    <comment>Error message when attempting to put a column that does not exist into a table. {0} has the column display name that doesn't exist, and {1} has the most similar column name in the table.</comment>
  </data>
  <data name="ErrSortIncorrectOrder" xml:space="preserve">
    <value>The sort order is incorrect for the type of the expression.</value>
    <comment>Error Message.</comment>
  </data>
  <data name="ErrSortWrongType" xml:space="preserve">
    <value>Cannot sort on the expression type.</value>
    <comment>Error Message.</comment>
  </data>
  <data name="ErrDistinctWrongType" xml:space="preserve">
    <value>Cannot apply distinct on the expression type.</value>
    <comment>Error Message.</comment>
  </data>
  <data name="ErrFunctionDoesNotAcceptThisType_Function_Expected" xml:space="preserve">
    <value>Type error: {0} expects either {1} or a table column of {1} type.</value>
    <comment>Error Message.</comment>
  </data>
  <data name="ErrIncorrectFormat_Func" xml:space="preserve">
    <value>Incorrect format specifier for '{0}'.</value>
    <comment>Error Message.</comment>
  </data>
  <data name="ErrAsyncLambda" xml:space="preserve">
    <value>Asynchronous invocations cannot be used in conditions and value functions.</value>
    <comment>Error Message.</comment>
  </data>
  <data name="ErrValueMustBeFullyQualified" xml:space="preserve">
    <value>This is a namespace, you can access its members using the '.' operator.</value>
    <comment>Error message shown when a maker tries to use fully qualified value name as a First name node only</comment>
  </data>
  <data name="ErrScopeModificationLambda" xml:space="preserve">
    <value>This function cannot operate on the same data source that is used in {0}.</value>
    <comment>Error Message.</comment>
  </data>
  <data name="ErrFunctionDisallowedWithinNondeterministicOperationOrder" xml:space="preserve">
    <value>This function cannot be invoked within {0}.</value>
    <comment>Error Message.</comment>
  </data>
  <data name="ErrAsTypeAndIsTypeExpectConnectedDataSource" xml:space="preserve">
    <value>Incorrect argument. This formula expects a table from a connected data source. The AsType and IsType functions require connected data sources.</value>
    <comment>{Locked=AsType}{Locked=IsType} Error message provided when the user attempts to use a non-Connected data source table as the second argument to AsType or IsType.</comment>
  </data>
  <data name="InfoMessage" xml:space="preserve">
    <value>Message: </value>
    <comment>Message Label.</comment>
  </data>
  <data name="InfoNode_Node" xml:space="preserve">
    <value>Node: {0}</value>
    <comment>Node Label.</comment>
  </data>
  <data name="InfoTok_Tok" xml:space="preserve">
    <value>Tok: {0}</value>
    <comment>Tok Label.</comment>
  </data>
  <data name="FormatSpan_Min_Lim" xml:space="preserve">
    <value>({0},{1}) </value>
    <comment>Format String.</comment>
  </data>
  <data name="FormatErrorSeparator" xml:space="preserve">
    <value>, </value>
    <comment>Format String.</comment>
  </data>
  <data name="AboutDate" xml:space="preserve">
    <value>Returns the number that represents the date in Power Apps date-time code.</value>
    <comment>Description of 'Date' function.</comment>
  </data>
  <data name="DateArg1" xml:space="preserve">
    <value>year</value>
    <comment>function_parameter - First parameter for the Date function - the year.</comment>
  </data>
  <data name="DateArg2" xml:space="preserve">
    <value>month</value>
    <comment>function_parameter - Second parameter for the Date function - the month.</comment>
  </data>
  <data name="DateArg3" xml:space="preserve">
    <value>day</value>
    <comment>function_parameter - Third parameter for the Date function - the day.</comment>
  </data>
  <data name="AboutDate_year" xml:space="preserve">
    <value>The year.</value>
  </data>
  <data name="AboutDate_month" xml:space="preserve">
    <value>The month.</value>
  </data>
  <data name="AboutDate_day" xml:space="preserve">
    <value>The day.</value>
  </data>
  <data name="AboutTime" xml:space="preserve">
    <value>Converts hours, minutes and seconds into a decimal number.</value>
    <comment>Description of 'Time' function.</comment>
  </data>
  <data name="TimeArg1" xml:space="preserve">
    <value>hour</value>
    <comment>function_parameter - First parameter for the Time function - the hour.</comment>
  </data>
  <data name="TimeArg2" xml:space="preserve">
    <value>minute</value>
    <comment>function_parameter - Second parameter for the Time function - the minute.</comment>
  </data>
  <data name="TimeArg3" xml:space="preserve">
    <value>second</value>
    <comment>function_parameter - Third parameter for the Time function - the second.</comment>
  </data>
  <data name="TimeArg4" xml:space="preserve">
    <value>millisecond</value>
    <comment>function_parameter - Fourth parameter for the Time function - the milliseconds.</comment>
  </data>
  <data name="AboutTime_hour" xml:space="preserve">
    <value>The hour component.</value>
  </data>
  <data name="AboutTime_minute" xml:space="preserve">
    <value>The minute component.</value>
  </data>
  <data name="AboutTime_second" xml:space="preserve">
    <value>The second component.</value>
  </data>
  <data name="AboutTime_millisecond" xml:space="preserve">
    <value>The millisecond component.</value>
  </data>
  <data name="AboutDateTime" xml:space="preserve">
    <value>Creates a value that represents an instant in time, expressed as a date and time of the day.</value>
    <comment>Description of 'DateTime' function.</comment>
  </data>
  <data name="AboutDateTime_year" xml:space="preserve">
    <value>The year.</value>
    <comment>Description of the first parameter to the 'DateTime' function: the year of the date/time value being created.</comment>
  </data>
  <data name="AboutDateTime_month" xml:space="preserve">
    <value>The month.</value>
    <comment>Description of the second parameter to the 'DateTime' function: the month of the date/time value being created.</comment>
  </data>
  <data name="AboutDateTime_day" xml:space="preserve">
    <value>The day.</value>
    <comment>Description of the third parameter to the 'DateTime' function: the day of the date/time value being created.</comment>
  </data>
  <data name="AboutDateTime_hour" xml:space="preserve">
    <value>The hour.</value>
    <comment>Description of the fourth parameter to the 'DateTime' function: the hour of the date/time value being created.</comment>
  </data>
  <data name="AboutDateTime_minute" xml:space="preserve">
    <value>The minute.</value>
    <comment>Description of the fifth parameter to the 'DateTime' function: the minute of the date/time value being created.</comment>
  </data>
  <data name="AboutDateTime_second" xml:space="preserve">
    <value>The second.</value>
    <comment>Description of the sixth parameter to the 'DateTime' function: the second of the date/time value being created.</comment>
  </data>
  <data name="AboutDateTime_millisecond" xml:space="preserve">
    <value>The milliseconds.</value>
    <comment>Description of the seventh parameter to the 'DateTime' function: the milliseconds of the date/time value being created.</comment>
  </data>
  <data name="AboutYear" xml:space="preserve">
    <value>Year returns the year of a given date.</value>
    <comment>Description of 'Year' function.</comment>
  </data>
  <data name="YearArg1" xml:space="preserve">
    <value>date_time</value>
    <comment>function_parameter - First parameter for the Year function - the date to extract the year component. Translate this string. Maintain as a single word (do not add spaces).</comment>
  </data>
  <data name="AboutYear_date_time" xml:space="preserve">
    <value>A date value from which the year component will be extracted.</value>
  </data>
  <data name="AboutMonth" xml:space="preserve">
    <value>Returns the month, a number from 1 (January) to 12 (December).</value>
    <comment>Description of 'Month' function.</comment>
  </data>
  <data name="MonthArg1" xml:space="preserve">
    <value>date_time</value>
    <comment>function_parameter - First parameter for the Month function - the date to extract the month component. Translate this string. Maintain as a single word (do not add spaces).</comment>
  </data>
  <data name="AboutMonth_date_time" xml:space="preserve">
    <value>The date value from which the month component will be extracted.</value>
  </data>
  <data name="AboutDay" xml:space="preserve">
    <value>Day returns the day of the month, a number from 1 to 31.</value>
    <comment>Description of 'Day' function.</comment>
  </data>
  <data name="DayArg1" xml:space="preserve">
    <value>date_time</value>
    <comment>function_parameter - First parameter for the Day function - the date to extract the day component. Translate this string. Maintain as a single word (do not add spaces).</comment>
  </data>
  <data name="AboutDay_date_time" xml:space="preserve">
    <value>The date value from which the day component will be extracted.</value>
  </data>
  <data name="AboutHour" xml:space="preserve">
    <value>Hour returns the hour as a number between 0 (12:00:00 AM) and 23 (11:00:00 PM).</value>
    <comment>Description of 'Hour' function.</comment>
  </data>
  <data name="HourArg1" xml:space="preserve">
    <value>date_time</value>
    <comment>function_parameter - First parameter for the Hour function - the date to extract the hour component. Translate this string. Maintain as a single word (do not add spaces).</comment>
  </data>
  <data name="AboutHour_date_time" xml:space="preserve">
    <value>The date or time value from which the component will be extracted.</value>
  </data>
  <data name="AboutMinute" xml:space="preserve">
    <value>Returns the minute, a number from 0 to 59.</value>
    <comment>Description of 'Minute' function.</comment>
  </data>
  <data name="MinuteArg1" xml:space="preserve">
    <value>date_time</value>
    <comment>function_parameter - First parameter for the Minute function - the date to extract the minute component. Translate this string. Maintain as a single word (do not add spaces).</comment>
  </data>
  <data name="AboutMinute_date_time" xml:space="preserve">
    <value>The date or time value from which the minute component will be extracted.</value>
  </data>
  <data name="AboutSecond" xml:space="preserve">
    <value>Returns the second, a number from 0 to 59.</value>
    <comment>Description of 'Second' function.</comment>
  </data>
  <data name="SecondArg1" xml:space="preserve">
    <value>date_time</value>
    <comment>function_parameter - First parameter for the Second function - the date to extract the second component. Translate this string. Maintain as a single word (do not add spaces).</comment>
  </data>
  <data name="AboutSecond_date_time" xml:space="preserve">
    <value>The date or time value from which the second component will be extracted.</value>
  </data>
  <data name="AboutWeekday" xml:space="preserve">
    <value>Returns the weekday of a datetime value. By default, the result ranges from 1 (Sunday) to 7 (Saturday). You can specify a different range with a StartOfWeek enumeration value or a Microsoft Excel Weekday function code.</value>
    <comment>Description of 'Weekday' function.</comment>
  </data>
  <data name="WeekdayArg1" xml:space="preserve">
    <value>date</value>
    <comment>function_parameter - First parameter for the Weekday function - a date value for which the day of the week will be calculated.</comment>
  </data>
  <data name="WeekdayArg2" xml:space="preserve">
    <value>start_of_week</value>
    <comment>function_parameter - Second (optional) parameter for the Weekday function - the weekday that is used to start the week. Translate this string. Maintain as a single word (do not add spaces).</comment>
  </data>
  <data name="AboutWeekday_date" xml:space="preserve">
    <value>A date value for which the day of the week will be calculated.</value>
  </data>
  <data name="AboutWeekday_start_of_week" xml:space="preserve">
    <value>A value from the StartOfWeek enumeration or a number from the corresponding Excel function to indicate how the days of the week should be numbered.</value>
    <comment>{Locked=StartOfWeek}</comment>
  </data>
  <data name="AboutCalendar__MonthsLong" xml:space="preserve">
    <value>Returns a single column table containing the full names of each month.</value>
    <comment>Description of 'WeekdaysLong' function.</comment>
  </data>
  <data name="AboutCalendar__MonthsShort" xml:space="preserve">
    <value>Returns a single column table containing the shorthand names of each month.</value>
    <comment>Description of 'WeekdaysLong' function.</comment>
  </data>
  <data name="AboutCalendar__WeekdaysLong" xml:space="preserve">
    <value>Returns a single column table containing the full names of each day of the week.</value>
    <comment>Description of 'WeekdaysLong' function.</comment>
  </data>
  <data name="AboutCalendar__WeekdaysShort" xml:space="preserve">
    <value>Returns a single column table containing the shorthand names of each day of the week.</value>
    <comment>Description of 'WeekdaysLong' function.</comment>
  </data>
  <data name="AboutClock__AmPm" xml:space="preserve">
    <value>Returns a single column table containing the uppercase designations for before and after noon.</value>
    <comment>Description of 'AmPm' function.</comment>
  </data>
  <data name="AboutClock__AmPmShort" xml:space="preserve">
    <value>Returns a single column table containing the abbreviated uppercase designations for before and after noon.</value>
    <comment>Description of 'AmPmShort' function.</comment>
  </data>
  <data name="AboutClock__IsClock24" xml:space="preserve">
    <value>Returns a boolean value indicating whether or not the clock uses 24 hour time.</value>
    <comment>Description of 'IsClock24' function.</comment>
  </data>
  <data name="AboutDateValue" xml:space="preserve">
    <value>Converts a date in the form of text to a number that represents the date in Power Apps date-time code.</value>
    <comment>Description of 'DateValue' function.</comment>
  </data>
  <data name="DateValueArg1" xml:space="preserve">
    <value>date_text</value>
    <comment>function_parameter - First argument to the DateValue function - the text to be parsed as a date. Translate this string. Maintain as a single word (do not add spaces).</comment>
  </data>
  <data name="DateValueArg2" xml:space="preserve">
    <value>language_code</value>
    <comment>function_parameter - Second argument to the DateValue function - the language code to be used when parsing the text as a date. Translate this string. Maintain as a single word (do not add spaces).</comment>
  </data>
  <data name="AboutDateValue_date_text" xml:space="preserve">
    <value>A text representation of a date/time stamp, in a platform-supported format.</value>
  </data>
  <data name="AboutDateValue_language_code" xml:space="preserve">
    <value>Language code of the supplied text.</value>
  </data>
  <data name="AboutTimeValue" xml:space="preserve">
    <value>Converts a time in the form of text to a number that represents the date in Microsoft Power Apps date-time code, ignoring any date portion.</value>
    <comment>Description of 'TimeValue' function.</comment>
  </data>
  <data name="TimeValueArg1" xml:space="preserve">
    <value>time_text</value>
    <comment>function_parameter - First argument to the TimeValue function - the text to be parsed as a time. Translate this string. Maintain as a single word (do not add spaces).</comment>
  </data>
  <data name="TimeValueArg2" xml:space="preserve">
    <value>language_code</value>
    <comment>function_parameter - Second argument to the TimeValue function - the language code to be used when parsing the text as a date. Translate this string. Maintain as a single word (do not add spaces).</comment>
  </data>
  <data name="AboutTimeValue_time_text" xml:space="preserve">
    <value>A text representation of a date/time stamp, in a platform supported format.</value>
  </data>
  <data name="AboutTimeValue_language_code" xml:space="preserve">
    <value>Language code of the supplied text.</value>
  </data>
  <data name="ErrAutoRefreshNotAllowed" xml:space="preserve">
    <value>Automatically refreshing service functions cannot be used in Action rules.</value>
    <comment>Error message when trying to use auto-refresh functions in Action rules.</comment>
  </data>
  <data name="ErrMultipleValuesForField_Name" xml:space="preserve">
    <value>A field named '{0}' was specified more than once in this record.</value>
    <comment>Parse error on duplicate field definitions.</comment>
  </data>
  <data name="WarnColumnNameSpecifiedMultipleTimes_Name" xml:space="preserve">
    <value>A column named '{0}' was specified more than once.</value>
    <comment>Duplicate columns.</comment>
  </data>
  <data name="WarnLiteralPredicate" xml:space="preserve">
    <value>Warning: This predicate is a literal value and does not reference the input table.</value>
    <comment>Warning given when a literal predicate is given to a function operating over a table.</comment>
  </data>
  <data name="WarnDynamicMetadata" xml:space="preserve">
    <value>Warning: Select "Capture Schema" at the bottom of the expanded formula bar to set and refresh this method's result schema. Otherwise this method will return no result.</value>
    <comment>Warning given when service function returns dynamic metadata.</comment>
  </data>
  <data name="FindArg1" xml:space="preserve">
    <value>find_text</value>
    <comment>function_parameter - First argument of the Find function - the text to search for. Translate this string. Maintain as a single word (do not add spaces).</comment>
  </data>
  <data name="FindArg2" xml:space="preserve">
    <value>within_text</value>
    <comment>function_parameter - Second argument of the Find function - the text to be searched. Translate this string. Maintain as a single word (do not add spaces).</comment>
  </data>
  <data name="FindArg3" xml:space="preserve">
    <value>start_num</value>
    <comment>function_parameter - Third argument of the Find function - the initial position in the text to be searched. Translate this string. Maintain as a single word (do not add spaces).</comment>
  </data>
  <data name="AboutFind_find_text" xml:space="preserve">
    <value>A text value to look for.</value>
  </data>
  <data name="AboutFind_within_text" xml:space="preserve">
    <value>The text value to look in.</value>
  </data>
  <data name="AboutFind_start_num" xml:space="preserve">
    <value>An optional starting position.</value>
  </data>
  <data name="AboutFind" xml:space="preserve">
    <value>Returns the starting position of one text value within another text value. Find is case sensitive.</value>
    <comment>Description of 'Find' function</comment>
  </data>
  <data name="AboutFindT" xml:space="preserve">
    <value>Returns a column of starting positions of one text value (or column of strings) within another text value (or column of strings). Find is case sensitive.</value>
    <comment>Description of 'Find' function</comment>
  </data>
  <data name="FindTArg1" xml:space="preserve">
    <value>find_text_or_column</value>
    <comment>function_parameter - First argument of the Find function - the text to search for. Translate this string. Maintain as a single word (do not add spaces).</comment>
  </data>
  <data name="FindTArg2" xml:space="preserve">
    <value>within_text_or_column</value>
    <comment>function_parameter - Second argument of the Find function - the text to be searched. Translate this string. Maintain as a single word (do not add spaces).</comment>
  </data>
  <data name="FindTArg3" xml:space="preserve">
    <value>start_num</value>
    <comment>function_parameter - Third argument of the Find function - the initial position in the text to be searched. Translate this string. Maintain as a single word (do not add spaces).</comment>
  </data>
  <data name="AboutFind_find_text_or_column" xml:space="preserve">
    <value>A text value (or column of text values) to look for.</value>
  </data>
  <data name="AboutFind_within_text_or_column" xml:space="preserve">
    <value>The text value (or column of text values) to look in.</value>
  </data>
  <data name="AboutColorValue" xml:space="preserve">
    <value>Returns the color corresponding to the given color string.</value>
    <comment>Description of 'ColorValue' function</comment>
  </data>
  <data name="ColorValueArg1" xml:space="preserve">
    <value>color_text</value>
    <comment>function_parameter - First argument of the ColorValue function - the text to be converted to a color value. Translate this string. Maintain as a single word (do not add spaces).</comment>
  </data>
  <data name="AboutColorValue_color_text" xml:space="preserve">
    <value>A color specified by name, such as "Blue", or using the standard 6-digit hex notation #rrggbb.</value>
  </data>
  <data name="ErrInvalidJsonPointer" xml:space="preserve">
    <value>Invalid json pointer.</value>
    <comment>Generic json pointer parsing error.</comment>
  </data>
  <data name="None" xml:space="preserve">
    <value>None</value>
    <comment>Function category name - function without pre-defined categories.</comment>
  </data>
  <data name="Text" xml:space="preserve">
    <value>Text</value>
    <comment>Function category name - function that works on text values.</comment>
  </data>
  <data name="Logical" xml:space="preserve">
    <value>Logical</value>
    <comment>Function category name - function that works on Boolean values.</comment>
  </data>
  <data name="Table" xml:space="preserve">
    <value>Table</value>
    <comment>Function category name - function that works on tabular data.</comment>
  </data>
  <data name="Behavior" xml:space="preserve">
    <value>Behavior</value>
    <comment>Function category name - function that needs to be executed in behavior contexts (i.e., not purely functional, with side effects).</comment>
  </data>
  <data name="DateTime" xml:space="preserve">
    <value>Date and time</value>
    <comment>Function category name - function that works on date/time values.</comment>
  </data>
  <data name="MathAndStat" xml:space="preserve">
    <value>Math and statistical</value>
    <comment>Function category name - functions for mathematical and/or statistical operations.</comment>
  </data>
  <data name="UserDefined" xml:space="preserve">
    <value>Defined by the user</value>
    <comment>Function category name - function that is defined by the user, not a built-in function.</comment>
  </data>
  <data name="Information" xml:space="preserve">
    <value>Information</value>
    <comment>Function category name - function that returns information about the environment where it is running.</comment>
  </data>
  <data name="Color" xml:space="preserve">
    <value>Color</value>
    <comment>Function category name - function that works on or returns color values.</comment>
  </data>
  <data name="REST" xml:space="preserve">
    <value>Services</value>
    <comment>Function category name - function that comes from a web service, typically using REST (REpresentational State Transfer) communication.</comment>
  </data>
  <data name="Component" xml:space="preserve">
    <value>Component</value>
    <comment>Function category name - function defined in components within the environment where it is running.</comment>
  </data>
  <data name="FunctionReference_Link" xml:space="preserve">
    <value>https://go.microsoft.com/fwlink/?LinkId=722347#</value>
    <comment>{StringContains=LCID}</comment>
  </data>
  <data name="InvalidXml_ElementMissingAttribute_ElemName_AttrName" xml:space="preserve">
    <value>The element '{0}' is missing attribute '{1}'.</value>
    <comment>Invalid xml error message.</comment>
  </data>
  <data name="InvalidXml_AttributeCannotBeEmpty_AttrName" xml:space="preserve">
    <value>The attribute '{0}' cannot be an empty string.</value>
    <comment>Invalid xml error message.</comment>
  </data>
  <data name="InvalidXml_AttributeValueInvalidGuid_AttrName_Value" xml:space="preserve">
    <value>The attribute '{0}' has an invalid GUID value '{1}'.</value>
    <comment>Invalid xml error message.</comment>
  </data>
  <data name="InvalidJson_MissingRequiredNamedValue_PropName" xml:space="preserve">
    <value>The property '{0}' is missing.</value>
    <comment>Invalid Json value error message.</comment>
  </data>
  <data name="InvalidJson_NamedValueTypeNotCorrect_PropName_ExpectedType_ActualType" xml:space="preserve">
    <value>The property '{0}' has an invalid type value: {2}. Expected type value: {1}.</value>
    <comment>Invalid Json value error message.</comment>
  </data>
  <data name="InvalidJson_NamedValueCannotBeEmpty_PropName" xml:space="preserve">
    <value>The property '{0}' cannot be empty.</value>
    <comment>Invalid Json value error message.</comment>
  </data>
  <data name="InvalidJson_NamedEnumStringInvalid_PropName_ActualValue" xml:space="preserve">
    <value>The enum '{0}' is expected to have a valid value but its value {1} is out of range for the enum.</value>
    <comment>Invalid Json enum value error message indicating property does not support value. (ex: property 'dayOfWeek' with invalid value 'Mondayday')</comment>
  </data>
  <data name="InvalidJson_NamedIntegerOverflow_PropName_ActualValue" xml:space="preserve">
    <value>The property '{0}' is expected to have an integer value but its value {1} is out of range.</value>
    <comment>Invalid Json integer value error message.</comment>
  </data>
  <data name="InvalidJson_IndexedValueTypeNotCorrect_Index_ExpectedType_ActualType" xml:space="preserve">
    <value>The item at index {0} has an invalid type value: {2}. Expected type value: {1}.</value>
  </data>
  <data name="InvalidJson_IndexedValueMustBeNonEmpty_Index" xml:space="preserve">
    <value>The item at index {0} must be a non-empty string.</value>
  </data>
  <data name="AboutDateAdd" xml:space="preserve">
    <value>Add the specified number of units to a date.</value>
    <comment>Description of 'DateAdd' function.</comment>
  </data>
  <data name="AboutDateDiff" xml:space="preserve">
    <value>Calculate the difference between two dates.</value>
    <comment>Description of 'DateDiff' function</comment>
  </data>
  <data name="DateAddArg1" xml:space="preserve">
    <value>date</value>
    <comment>function_parameter - First argument of the DateAdd function - the original date.</comment>
  </data>
  <data name="DateAddArg2" xml:space="preserve">
    <value>number_of_units</value>
    <comment>function_parameter - Second argument of the DateAdd function - the number of units (days, months, etc.) to be added. Translate this string. Maintain as a single word (do not add spaces).</comment>
  </data>
  <data name="DateAddArg3" xml:space="preserve">
    <value>unit</value>
    <comment>function_parameter - Third argument of the DateAdd function - the type of unit (days, months, etc.) to be added.</comment>
  </data>
  <data name="AboutDateAdd_date" xml:space="preserve">
    <value>A reference date value.</value>
  </data>
  <data name="AboutDateAdd_number_of_units" xml:space="preserve">
    <value>A number of units to add. The number can be negative.</value>
  </data>
  <data name="AboutDateAdd_unit" xml:space="preserve">
    <value>The unit to use, which can be one of TimeUnit.Years, TimeUnit.Quarters, TimeUnit.Months, TimeUnit.Days, TimeUnit.Hours, TimeUnit.Minutes, TimeUnit.Seconds, TimeUnit.Milliseconds.</value>
    <comment>{Locked=TimeUnit.Years}{Locked=TimeUnit.Quarters}{Locked=TimeUnit.Months}{Locked=TimeUnit.Days}{Locked=TimeUnit.Hours}{Locked=TimeUnit.Minutes}{Locked=TimeUnit.Seconds}{Locked=TimeUnit.Milliseconds}</comment>
  </data>
  <data name="DateDiffArg1" xml:space="preserve">
    <value>start_date</value>
    <comment>function_parameter - First argument of the DateDiff function - the start date. Translate this string. Maintain as a single word (do not add spaces).</comment>
  </data>
  <data name="DateDiffArg2" xml:space="preserve">
    <value>end_date</value>
    <comment>function_parameter - Second argument of the DateDiff function - the end date. Translate this string. Maintain as a single word (do not add spaces).</comment>
  </data>
  <data name="DateDiffArg3" xml:space="preserve">
    <value>unit</value>
    <comment>function_parameter - Third argument of the DateDiff function - the type of unit (days, months, etc.) to return the date difference.</comment>
  </data>
  <data name="AboutDateDiff_start_date" xml:space="preserve">
    <value>A start date for the difference operation.</value>
  </data>
  <data name="AboutDateDiff_end_date" xml:space="preserve">
    <value>An end date for the different operation.</value>
  </data>
  <data name="AboutDateDiff_unit" xml:space="preserve">
    <value>The unit to express the result in, which can be one of TimeUnit.Years, TimeUnit.Quarters, TimeUnit.Months, TimeUnit.Days, TimeUnit.Hours, TimeUnit.Minutes, TimeUnit.Seconds, TimeUnit.Milliseconds.</value>
    <comment>{Locked=TimeUnit.Years}{Locked=TimeUnit.Quarters}{Locked=TimeUnit.Months}{Locked=TimeUnit.Days}{Locked=TimeUnit.Hours}{Locked=TimeUnit.Minutes}{Locked=TimeUnit.Seconds}{Locked=TimeUnit.Milliseconds}</comment>
  </data>
  <data name="AboutDateAddT" xml:space="preserve">
    <value>Add the specified number of units to a column of dates.</value>
    <comment>Description of 'DateAdd' table function.</comment>
  </data>
  <data name="AboutDateDiffT" xml:space="preserve">
    <value>Calculate the difference between two columns of dates.</value>
    <comment>Description of 'DateDiff' table function</comment>
  </data>
  <data name="DateAddTArg1" xml:space="preserve">
    <value>date_column</value>
    <comment>function_parameter - First argument of the DateAdd function - the table column that contains date values. Translate this string. Maintain as a single word (do not add spaces).</comment>
  </data>
  <data name="DateAddTArg2" xml:space="preserve">
    <value>number_of_units</value>
    <comment>function_parameter - Second argument of the DateAdd function - the number of units (days, months, etc.) to be added. Translate this string. Maintain as a single word (do not add spaces).</comment>
  </data>
  <data name="DateAddTArg3" xml:space="preserve">
    <value>unit</value>
    <comment>function_parameter - Third argument of the DateAdd function - the type of unit (days, months, etc.) to be added.</comment>
  </data>
  <data name="AboutDateAdd_date_column" xml:space="preserve">
    <value>A column of date values.</value>
  </data>
  <data name="DateDiffTArg1" xml:space="preserve">
    <value>start_date_column</value>
    <comment>function_parameter - First argument of the DateDiff function - the table column that contains the start dates. Translate this string. Maintain as a single word (do not add spaces).</comment>
  </data>
  <data name="DateDiffTArg2" xml:space="preserve">
    <value>end_date_column</value>
    <comment>function_parameter - Second argument of the DateDiff function - the table column that contains the end dates. Translate this string. Maintain as a single word (do not add spaces).</comment>
  </data>
  <data name="DateDiffTArg3" xml:space="preserve">
    <value>unit</value>
    <comment>function_parameter - Third argument of the DateDiff function - the type of unit (days, months, etc.) to return the date difference.</comment>
  </data>
  <data name="AboutDateDiff_start_date_column" xml:space="preserve">
    <value>A column of start dates for the difference operation.</value>
  </data>
  <data name="AboutDateDiff_end_date_column" xml:space="preserve">
    <value>A column of end dates for the difference operation..</value>
  </data>
  <data name="AboutChar" xml:space="preserve">
    <value>Returns the character specified by the code number from the character set on your platform.</value>
    <comment>Description of 'Char' function.</comment>
  </data>
  <data name="CharArg1" xml:space="preserve">
    <value>number</value>
    <comment>function_parameter - First argument of the Char function - the number from the character set in your platform to be converted to a character.</comment>
  </data>
  <data name="AboutChar_number" xml:space="preserve">
    <value>A code number from the character set on your platform.</value>
  </data>
  <data name="AboutCharT" xml:space="preserve">
    <value>Returns a table of characters specified by the code numbers from the character set on your platform.</value>
    <comment>Description of 'Char' function (table overload).</comment>
  </data>
  <data name="CharTArg1" xml:space="preserve">
    <value>column_of_numbers</value>
    <comment>function_parameter - First argument of the Char function - a table column of code numbers from the character set in your platform to be converted to characters. Translate this string. Maintain as a single word (do not add spaces).</comment>
  </data>
  <data name="AboutChar_column_of_numbers" xml:space="preserve">
    <value>A column of code numbers from the character set on your platform.</value>
  </data>
  <data name="AboutParseJSON" xml:space="preserve">
    <value>Converts a JSON string into an object.</value>
    <comment>Description of 'ParseJSON' function.</comment>
  </data>
  <data name="ParseJSONArg1" xml:space="preserve">
    <value>input</value>
    <comment>function_parameter - First argument of the ParseJSON function - String type.</comment>
  </data>
  <data name="AboutParseJSON_input" xml:space="preserve">
    <value>A JSON string to process.</value>
  </data>
  <data name="AboutIndex" xml:space="preserve">
    <value>Returns the record in a table at a given index.</value>
    <comment>Description of 'Index' function.</comment>
  </data>
  <data name="IndexArg1" xml:space="preserve">
    <value>table</value>
    <comment>function_parameter - First argument of the Index function - Table type.</comment>
  </data>
  <data name="IndexArg2" xml:space="preserve">
    <value>index</value>
    <comment>function_parameter - Second argument of the Index function - Number type.</comment>
  </data>
  <data name="AboutIndex_table" xml:space="preserve">
    <value>A table.</value>
  </data>
  <data name="AboutIndex_index" xml:space="preserve">
    <value>The index of the record to be retrieved.</value>
    <comment>function_parameter - Second argument of the Index function - Number type.</comment>
  </data>
  <data name="ListItemTemplate_Single_Name" xml:space="preserve">
    <value>Single</value>
    <comment>{Locked} List item single line template enum name.</comment>
  </data>
  <data name="ListItemTemplate_Double_Name" xml:space="preserve">
    <value>Double</value>
    <comment>{Locked} List item double line template enum name.</comment>
  </data>
  <data name="ListItemTemplate_Person_Name" xml:space="preserve">
    <value>Person</value>
    <comment>{Locked} List item person (image with details) template enum name.</comment>
  </data>
  <data name="Screen_Name_DisplayName" xml:space="preserve">
    <value>Name</value>
    <comment>Display text for the Name property of the screen</comment>
  </data>
  <data name="Screen_Printing_DisplayName" xml:space="preserve">
    <value>Printing</value>
    <comment>Display text for the Printing property of the screen</comment>
  </data>
  <data name="Screen_ImagePosition_DisplayName" xml:space="preserve">
    <value>Image position</value>
    <comment>Display text for position of background image on the screen.</comment>
  </data>
  <data name="Screen_Size_DisplayName" xml:space="preserve">
    <value>Size</value>
    <comment>Display text for the property to fetch the current size of the screen.</comment>
  </data>
  <data name="barcode_Type_DisplayName" xml:space="preserve">
    <value>Barcode type</value>
    <comment>Display text for Barcode Type</comment>
  </data>
  <data name="BarcodeType_Auto_Name" xml:space="preserve">
    <value>Auto</value>
    <comment>{Locked} Locale-specific name for this enum value.</comment>
  </data>
  <data name="BarcodeType_Aztec_Name" xml:space="preserve">
    <value>Aztec</value>
    <comment>{Locked} Locale-specific name for this enum value.</comment>
  </data>
  <data name="BarcodeType_Codabar_Name" xml:space="preserve">
    <value>Codabar</value>
    <comment>{Locked} Locale-specific name for this enum value.</comment>
  </data>
  <data name="BarcodeType_DataMatrix_Name" xml:space="preserve">
    <value>DataMatrix</value>
    <comment>{Locked} Locale-specific name for this enum value.</comment>
  </data>
  <data name="BarcodeType_Ean_Name" xml:space="preserve">
    <value>Ean</value>
    <comment>{Locked} Locale-specific name for this enum value.</comment>
  </data>
  <data name="BarcodeType_QRCode_Name" xml:space="preserve">
    <value>QRCode</value>
    <comment>{Locked} Locale-specific name for this enum value.</comment>
  </data>
  <data name="BarcodeType_RssExpanded_Name" xml:space="preserve">
    <value>RssExpanded</value>
    <comment>{Locked} Locale-specific name for this enum value.</comment>
  </data>
  <data name="BarcodeType_Upc_Name" xml:space="preserve">
    <value>Upc</value>
    <comment>{Locked} Locale-specific name for this enum value.</comment>
  </data>
  <data name="camera_Contrast_DisplayName" xml:space="preserve">
    <value>Contrast</value>
    <comment>Display text for Contrast</comment>
  </data>
  <data name="camera_Zoom_DisplayName" xml:space="preserve">
    <value>Zoom</value>
    <comment>Display text for Zoom</comment>
  </data>
  <data name="camera_Camera_DisplayName" xml:space="preserve">
    <value>Camera</value>
    <comment>Display text for Camera</comment>
  </data>
  <data name="export_Data_DisplayName" xml:space="preserve">
    <value>Data</value>
    <comment>Display text for Data</comment>
  </data>
  <data name="Edit" xml:space="preserve">
    <value>Edit</value>
    <comment>Value of label</comment>
  </data>
  <data name="Dust" xml:space="preserve">
    <value>Dust</value>
    <comment>Value of checkbox</comment>
  </data>
  <data name="image_Image_DisplayName" xml:space="preserve">
    <value>Image</value>
    <comment>Display text for Image</comment>
  </data>
  <data name="icon_Icon_DisplayName" xml:space="preserve">
    <value>Icon</value>
    <comment>Display text for Icon</comment>
  </data>
  <data name="icon_Rotation_DisplayName" xml:space="preserve">
    <value>Rotation</value>
    <comment>Display text for Rotation</comment>
  </data>
  <data name="image_ImagePosition_DisplayName" xml:space="preserve">
    <value>Image position</value>
    <comment>Display text for ImagePosition</comment>
  </data>
  <data name="image_ImageRotation_DisplayName" xml:space="preserve">
    <value>Rotate</value>
    <comment>Display text for Image Rotation. An enumeration describing what degree of rotation should be applied to the image of this control.</comment>
  </data>
  <data name="label_Live_DisplayName" xml:space="preserve">
    <value>Live</value>
    <comment>Display text for Live. Live as in live announcement. Equivalent to HTML attribute "aria-live", which determines how text changes should be announced by screen readers.</comment>
  </data>
  <data name="label_Overflow_DisplayName" xml:space="preserve">
    <value>Overflow</value>
    <comment>Display text for Overflow</comment>
  </data>
  <data name="DatePicker_DateTimeZone_DisplayName" xml:space="preserve">
    <value>Date time zone</value>
    <comment>The kind of date (local / UTC) that the picker will use</comment>
  </data>
  <data name="DatePicker_Format_DisplayName" xml:space="preserve">
    <value>Format</value>
    <comment>Display text for the Format property of DatePicker control.</comment>
  </data>
  <data name="DatePicker_Language_DisplayName" xml:space="preserve">
    <value>Language</value>
    <comment>Display text for the Language property of DatePicker control.</comment>
  </data>
  <data name="Calendar_Width_DisplayName" xml:space="preserve">
    <value>Calendar width</value>
    <comment>Display name for the Width of the calendar</comment>
  </data>
  <data name="Hide_Calendar_DisplayName" xml:space="preserve">
    <value>Hide calendar</value>
    <comment>Display name for hiding the calendar</comment>
  </data>
  <data name="Calendar_StartOfWeek_DisplayName" xml:space="preserve">
    <value>Start of week</value>
    <comment>The property that specifies which weekday is the first day of a week</comment>
  </data>
  <data name="microphone_Mic_DisplayName" xml:space="preserve">
    <value>Mic</value>
    <comment>Display text for Mic</comment>
  </data>
  <data name="text_Default_DisplayName" xml:space="preserve">
    <value>Default</value>
    <comment>Display text for Default</comment>
  </data>
  <data name="text_Mode_DisplayName" xml:space="preserve">
    <value>Mode</value>
    <comment>Display text for Mode</comment>
  </data>
  <data name="text_Format_DisplayName" xml:space="preserve">
    <value>Format</value>
    <comment>Display text for Format</comment>
  </data>
  <data name="text_VirtualKeyboardMode_DisplayName" xml:space="preserve">
    <value>Virtual keyboard mode</value>
    <comment>Text input property for which type of virtual keyboard will be used for the text input control</comment>
  </data>
  <data name="text_TeamsTheme_DisplayName" xml:space="preserve">
    <value>Teams theme</value>
    <comment>Text input property for which Teams theme will be used</comment>
  </data>
  <data name="text_Clear_DisplayName" xml:space="preserve">
    <value>Clear button</value>
    <comment>Display text for Clear</comment>
  </data>
  <data name="AboutIsNumeric" xml:space="preserve">
    <value>Checks whether a value is a number, and returns true or false.</value>
    <comment>Description of 'IsNumeric' function.</comment>
  </data>
  <data name="IsNumericArg1" xml:space="preserve">
    <value>value</value>
    <comment>function_parameter - First argument to the IsNumeric function - a value that will be tested</comment>
  </data>
  <data name="AboutIsNumeric_value" xml:space="preserve">
    <value>The value to test.</value>
  </data>
  <data name="SupportedDateTimeLanguageCodes" xml:space="preserve">
    <value>"bg-BG","ca-ES","cs-CZ","da","da-DK","de","de-DE","el-GR","en","en-GB","en-US","es","es-ES","es-MX","et-EE","eu-ES","fi-FI","fr","fr-FR","gl-ES","hi-IN","hr-HR","hu-HU","id-ID","it","it-IT","ja","ja-JP","kk-KZ","ko","ko-KR","lt-LT","lv-LV","ms-MY","nb-NO","nl","nl-NL","pl","pl-PL","pt","pt-BR","pt-PT","ro-RO","ru","ru-RU","sk-SK","sl-SL","sr-cyrl-RS","sr-latn-RS","sv","sv-SE","th-TH","tr-TR","uk-UA","vi-VN","zh-CN","zh-TW"</value>
    <comment>{Locked}Supported DateTime language codes.</comment>
  </data>
  <data name="AboutDateTimeValue" xml:space="preserve">
    <value>Converts a date and time in the form of text to a number that represents the date in Power Apps date-time code.</value>
    <comment>Description of 'DateTimeValue' function.</comment>
  </data>
  <data name="DateTimeValueArg1" xml:space="preserve">
    <value>time_text</value>
    <comment>function_parameter - First argument of the DateTimeValue function - the text to be parsed. Translate this string. Maintain as a single word (do not add spaces).</comment>
  </data>
  <data name="DateTimeValueArg2" xml:space="preserve">
    <value>language_code</value>
    <comment>function_parameter - Second argument of the DateTimeValue function - the language code in which the text to be parsed is defined. Translate this string. Maintain as a single word (do not add spaces).</comment>
  </data>
  <data name="AboutDateTimeValue_time_text" xml:space="preserve">
    <value>A text representation of a date/time stamp, in a platform supported format.</value>
  </data>
  <data name="AboutDateTimeValue_language_code" xml:space="preserve">
    <value>Language code of the supplied text.</value>
  </data>
  <data name="AboutTable" xml:space="preserve">
    <value>Creates a table from the specified records, with as many columns as there are unique record fields. For example: Table({key1: val1, key2: val2, ...}, ...)</value>
    <comment>Description of 'Table' function.</comment>
  </data>
  <data name="TableArg1" xml:space="preserve">
    <value>record</value>
    <comment>function_parameter - Argument of the Table function - a record that will become a row in the resulting table.</comment>
  </data>
  <data name="AboutTable_record" xml:space="preserve">
    <value>A record that will become a row in the resulting table.</value>
  </data>
  <data name="AboutShowColumns" xml:space="preserve">
    <value>Returns a table with all columns removed from the 'source' table except the specified columns.</value>
    <comment>Description of ShowColumns function.</comment>
  </data>
  <data name="ShowColumnsArg1" xml:space="preserve">
    <value>source</value>
    <comment>function_parameter - First argument of the ShowColumns function - the data source from which columns will be selected.</comment>
  </data>
  <data name="ShowColumnsArg2" xml:space="preserve">
    <value>column_name</value>
    <comment>function_parameter - Second argument of the ShowColumns function - the name of the column to be selected. Translate this string. Maintain as a single word (do not add spaces).</comment>
  </data>
  <data name="AboutShowColumns_source" xml:space="preserve">
    <value>A table or record value to remove columns from.</value>
  </data>
  <data name="AboutShowColumns_column_name" xml:space="preserve">
    <value>The name of a column to keep.</value>
  </data>
  <data name="AboutIsToday" xml:space="preserve">
    <value>Checks whether the given date is today, and returns true or false.</value>
    <comment>Description of 'IsToday' function</comment>
  </data>
  <data name="AboutIsToday_date" xml:space="preserve">
    <value>The date value to test.</value>
  </data>
  <data name="IsTodayFuncArg1" xml:space="preserve">
    <value>date</value>
    <comment>function_parameter - First argument to the IsToday function - the date to be tested.</comment>
  </data>
  <data name="AboutIsUTCToday" xml:space="preserve">
    <value>Checks whether the given date is today in UTC, and returns true or false.</value>
    <comment>Description of 'IsUTCToday' function</comment>
  </data>
  <data name="AboutIsUTCToday_date" xml:space="preserve">
    <value>The date value to test.</value>
  </data>
  <data name="IsUTCTodayFuncArg1" xml:space="preserve">
    <value>date</value>
    <comment>function_parameter - First argument to the IsUTCToday function - the date to be tested.</comment>
  </data>
  <data name="AboutMod" xml:space="preserve">
    <value>Returns the remainder after a number is divided by a divisor. The result has the same sign as the divisor.</value>
    <comment>Description of 'Mod' function.</comment>
  </data>
  <data name="AboutModT" xml:space="preserve">
    <value>Returns a column containing the remainder after a number (or a column of numbers) is divided by a divisor (or a column of divisors).</value>
    <comment>Description of 'ModT' function.</comment>
  </data>
  <data name="AboutMod_divisor" xml:space="preserve">
    <value>The number to divide by.</value>
  </data>
  <data name="AboutMod_divisor_or_column" xml:space="preserve">
    <value>The number or column of numbers to divide by.</value>
  </data>
  <data name="AboutMod_number" xml:space="preserve">
    <value>The number to find the remainder for.</value>
  </data>
  <data name="AboutMod_number_or_column" xml:space="preserve">
    <value>The number or column of numbers to find the remainder for.</value>
  </data>
  <data name="ModFuncArg1" xml:space="preserve">
    <value>number</value>
    <comment>function_parameter - First argument of the Mod function - the number to find the reminder for.</comment>
  </data>
  <data name="ModFuncArg2" xml:space="preserve">
    <value>divisor</value>
    <comment>function_parameter - Second argument of the Mod function - the number to divide by.</comment>
  </data>
  <data name="ModTFuncArg1" xml:space="preserve">
    <value>number_or_column</value>
    <comment>function_parameter - First argument of the Mod function - the number or column of numbers to find the reminder for. Translate this string. Maintain as a single word (do not add spaces).</comment>
  </data>
  <data name="ModTFuncArg2" xml:space="preserve">
    <value>divisor_or_column</value>
    <comment>function_parameter - Second argument of the Mod function - the number or column of numbers to divide by. Translate this string. Maintain as a single word (do not add spaces).</comment>
  </data>
  <data name="pdfViewer_Document_DisplayName" xml:space="preserve">
    <value>Document</value>
    <comment>Display text for Document</comment>
  </data>
  <data name="pdfViewer_Zoom_DisplayName" xml:space="preserve">
    <value>Zoom</value>
    <comment>Display text for Zoom</comment>
  </data>
  <data name="pdfViewer_Password_DisplayName" xml:space="preserve">
    <value>Password</value>
    <comment>Display text for Password</comment>
  </data>
  <data name="pdfViewer_PasswordState_DisplayName" xml:space="preserve">
    <value>Password state</value>
    <comment>Display text for PasswordState</comment>
  </data>
  <data name="DataDescriptionInvalidFormat_Reason" xml:space="preserve">
    <value>The data description is invalid: {0}</value>
  </data>
  <data name="DataDescriptionParserUnknownException" xml:space="preserve">
    <value>An unknown error occurred trying to parse the data description.</value>
  </data>
  <data name="AboutForAll" xml:space="preserve">
    <value>Applies a given formula on each row in a data source, then returns a new table with results per row.</value>
    <comment>Description of 'ForAll' function.</comment>
  </data>
  <data name="AboutForAll_source" xml:space="preserve">
    <value>The data source or table to operate on.</value>
  </data>
  <data name="AboutForAll_formula" xml:space="preserve">
    <value>The formula to evaluate for all rows of the table.</value>
  </data>
  <data name="ForAllArg1" xml:space="preserve">
    <value>source</value>
    <comment>function_parameter - First argument to the ForAll function - the data source (table / collection) to operate on.</comment>
  </data>
  <data name="ForAllArg2" xml:space="preserve">
    <value>formula</value>
    <comment>function_parameter - Second argument to the ForAll function - the formula to evaluate for all rows in the source.</comment>
  </data>
  <data name="AboutPower" xml:space="preserve">
    <value>Raises a number x to the power of another number y. Same as x^y.</value>
    <comment>Description of 'Power' function.</comment>
  </data>
  <data name="AboutPower_base" xml:space="preserve">
    <value>The base number to be raised.</value>
  </data>
  <data name="AboutPower_exponent" xml:space="preserve">
    <value>The exponent by which the base will be raised.</value>
  </data>
  <data name="PowerFuncArg1" xml:space="preserve">
    <value>base</value>
    <comment>function_parameter - First argument to the Power function - the base number to be raised.</comment>
  </data>
  <data name="PowerFuncArg2" xml:space="preserve">
    <value>exponent</value>
    <comment>function_parameter - Second argument to the power function - the exponent by which the base will be raised.</comment>
  </data>
  <data name="AboutStartsWith" xml:space="preserve">
    <value>Returns true if the provided text starts with the provided start string.</value>
    <comment>Description of 'StartsWith' function.</comment>
  </data>
  <data name="AboutStartsWith_text" xml:space="preserve">
    <value>The text to be checked.</value>
  </data>
  <data name="AboutStartsWith_start" xml:space="preserve">
    <value>The starting string. The function returns true if the text starts with this string.</value>
  </data>
  <data name="StartsWithArg1" xml:space="preserve">
    <value>text</value>
    <comment>function_parameter - First argument to the StartsWith function - the text to be checked.</comment>
  </data>
  <data name="StartsWithArg2" xml:space="preserve">
    <value>start</value>
    <comment>function_parameter - Second argument to the StartsWith function - the text to be checked whether is on the beginning of the given text.</comment>
  </data>
  <data name="AboutEndsWith" xml:space="preserve">
    <value>Returns true if the provided text ends with the provided end string.</value>
    <comment>Description of 'EndsWith' function.</comment>
  </data>
  <data name="AboutEndsWith_text" xml:space="preserve">
    <value>The text to be checked.</value>
  </data>
  <data name="AboutEndsWith_end" xml:space="preserve">
    <value>The ending string. The function returns true if the text ends with this string.</value>
  </data>
  <data name="EndsWithArg1" xml:space="preserve">
    <value>text</value>
    <comment>function_parameter - First argument to the EndsWith function - the text to be checked.</comment>
  </data>
  <data name="EndsWithArg2" xml:space="preserve">
    <value>end</value>
    <comment>function_parameter - Second argument to the EndsWith function - the text to be checked whether is on the end of the given text.</comment>
  </data>
  <data name="AboutBlank" xml:space="preserve">
    <value>Returns a null (blank) value</value>
  </data>
  <data name="AboutPowerT" xml:space="preserve">
    <value>Raises a number x (or column of numbers) to the power of another number y (or column of numbers). Same as x^y.</value>
    <comment>Description of 'Power' function.</comment>
  </data>
  <data name="AboutPower_base_or_column" xml:space="preserve">
    <value>The base number (or column of base numbers) to be raised.</value>
  </data>
  <data name="AboutPower_exponent_or_column" xml:space="preserve">
    <value>The exponent (or column of exponents) by which the base will be raised.</value>
  </data>
  <data name="PowerTFuncArg1" xml:space="preserve">
    <value>base_or_column</value>
    <comment>function_parameter - First argument to the Power function - the base number (or column of numbers) to be raised. Translate this string. Maintain as a single word (do not add spaces).</comment>
  </data>
  <data name="PowerTFuncArg2" xml:space="preserve">
    <value>exponent_or_column</value>
    <comment>function_parameter - Second argument to the Power function - the exponent (or column of numbers) by which the base will be raised. Translate this string. Maintain as a single word (do not add spaces).</comment>
  </data>
  <data name="SuggestRemoteExecutionHint_OpNotSupportedByClient" xml:space="preserve">
    <value>Part of this formula cannot be evaluated remotely. '{0}' operation is currently not supported in this context.</value>
    <comment>Suggestion emitted when non-delegable parts of the expression found which could be made delegable by rearranging the formula.</comment>
  </data>
  <data name="SuggestRemoteExecutionHint_StringMatchSecondParam" xml:space="preserve">
    <value>Part of this formula cannot be evaluated remotely. The '{0}' function cannot be delegated if a field name appears in the second argument.</value>
    <comment>Suggestion emitted when non-delegable parts of the expression found which could be made delegable by rearranging the formula.</comment>
  </data>
  <data name="entityForm_EntityForm_DisplayName" xml:space="preserve">
    <value>Entity form</value>
    <comment>Display text for internal hidden property</comment>
  </data>
  <data name="TeamsTheme_Default_DisplayName" xml:space="preserve">
    <value>Default theme</value>
    <comment>Display text representing the Default value of TeamsTheme enum (TeamsTheme_Default_Name). The possible values for this enumeration are: Default, Dark, Contrast.</comment>
  </data>
  <data name="TeamsTheme_Dark_DisplayName" xml:space="preserve">
    <value>Dark theme</value>
    <comment>Display text representing the Dark value of TeamsTheme enum (TeamsTheme_Dark_Name). The possible values for this enumeration are: Default, Dark, Contrast.</comment>
  </data>
  <data name="TeamsTheme_Contrast_DisplayName" xml:space="preserve">
    <value>Contrast theme</value>
    <comment>Display text representing the Contrast value of TeamsTheme enum (TeamsTheme_Contrast_Name). The possible values for this enumeration are: Default, Dark, Contrast.</comment>
  </data>
  <data name="AboutCollect" xml:space="preserve">
    <value>Adds records to a data source.</value>
    <comment>Description of 'Clear' function.</comment>
  </data>
  <data name="CollectDataSourceArg" xml:space="preserve">
    <value>data_source</value>
    <comment>function_parameter - First parameter for the Collect function. The data source that you want to add data to.</comment>
  </data>
  <data name="CollectRecordArg" xml:space="preserve">
    <value>record</value>
    <comment>function_parameter - Second parameter for the Collect function. The record to be added.</comment>
  </data>
  <data name="AboutClear" xml:space="preserve">
    <value>Deletes all the records of a collection. The columns of the collection will remain.</value>
    <comment>Description of 'Clear' function.</comment>
  </data>
  <data name="AboutClearCollect" xml:space="preserve">
    <value>Deletes all the records from a collection. And then adds a different set of records to the same collection.</value>
    <comment>Description of 'Clear' function.</comment>
  </data>
  <data name="ClearCollectionArg" xml:space="preserve">
    <value>data_source</value>
    <comment>function_parameter - First parameter for the Clear function. The data source that you want to clear from all elements.</comment>
  </data>
  <data name="ClearCollectDataSourceArg" xml:space="preserve">
    <value>data_source</value>
    <comment>function_parameter - First parameter for the ClearCollect function. The data source that contains the records that you want to modify or will contain the records that you want to create.</comment>
  </data>
  <data name="ClearCollectRecordArg" xml:space="preserve">
    <value>record</value>
    <comment>function_parameter - Second parameter for the ClearCollect function. The record to be added.</comment>
  </data>
  <data name="AboutPatch" xml:space="preserve">
    <value>Applies the updates to the specified row and changes the row in the specified datasource. Returns the updated row.</value>
    <comment>Description of 'Patch' function.</comment>
  </data>
  <data name="PatchDataSourceArg" xml:space="preserve">
    <value>data_source</value>
    <comment>function_parameter - First parameter for the Patch function. The data source that contains the records that you want to modify or will contain the records that you want to create.</comment>
  </data>
  <data name="PatchBaseRecordArg" xml:space="preserve">
    <value>base_record</value>
    <comment>function_parameter - Second parameter for the Patch function. The record to modify or create. If the record came from a data source, the record is found and modified. If the result of Defaults is used, a record is created.</comment>
  </data>
  <data name="PatchChangeRecordsArg" xml:space="preserve">
    <value>change_record(s)</value>
    <comment>function_parameter - Third parameter for the Patch function. One or more records that contain properties to modify in the BaseRecord. Change records are processed in order from the beginning of the argument list to the end, with later property values overriding earlier ones.</comment>
  </data>
  <data name="AboutRemove" xml:space="preserve">
    <value>Removes a specific record or records from a data source</value>
    <comment>Description of 'Remove' function.</comment>
  </data>
  <data name="RemoveDataSourceArg" xml:space="preserve">
    <value>data_source</value>
    <comment>function_parameter - First parameter for the Remove function. The data source that contains the records that you want to remove from.</comment>
  </data>
  <data name="RemoveRecordsArg" xml:space="preserve">
    <value>remove_record(s)</value>
    <comment>function_parameter - One or more records to be removed.</comment>
  </data>
  <data name="ErrRemoveAllArg" xml:space="preserve">
    <value>If provided, last argument must be 'RemoveFlags.All'. Is there a typo?</value>
    <comment>{Locked=RemoveFlags.All} Error Message, RemoveFlags.All is an enum value that does not get localized.</comment>
  </data>
  <data name="NotificationType_Error_DisplayName" xml:space="preserve">
    <value>Error</value>
    <comment>Display text representing the Error value of NotificationType enum (NotificationType_Error_Name). This describes showing an error notification. The possible values for this enumeration are: Error, Warning, Success, Information.</comment>
  </data>
  <data name="NotificationType_Warning_DisplayName" xml:space="preserve">
    <value>Warning</value>
    <comment>Display text representing the Warning value of NotificationType enum (NotificationType_Warning_Name). This describes showing an warning notification. The possible values for this enumeration are: Error, Warning, Success, Information.</comment>
  </data>
  <data name="NotificationType_Success_DisplayName" xml:space="preserve">
    <value>Success</value>
    <comment>Display text representing the Error value of NotificationType enum (NotificationType_Success_Name). This describes showing an success notification. The possible values for this enumeration are: Error, Warning, Success, Information.</comment>
  </data>
  <data name="NotificationType_Information_DisplayName" xml:space="preserve">
    <value>Information</value>
    <comment>Display text representing the Error value of NotificationType enum (NotificationType_Information_Name). This describes showing an information notification. The possible values for this enumeration are: Error, Warning, Success, Information.</comment>
  </data>
  <data name="AboutIsError" xml:space="preserve">
    <value>Returns whether an error occurred when evaluating the given argument.</value>
    <comment>Description text for the 'IsError' function.</comment>
  </data>
  <data name="IsErrorArg" xml:space="preserve">
    <value>value</value>
    <comment>function_parameter - First argument to the IsError function - any value, to check if there was an error in producing it.</comment>
  </data>
  <data name="AboutIsError_value" xml:space="preserve">
    <value>The value to check for errors.</value>
    <comment>Description of the first parameter to IsError</comment>
  </data>
  <data name="ErrBadArityMinimum" xml:space="preserve">
    <value>Invalid number of arguments: received {0}, expected {1} or more.</value>
    <comment>Error Message. {0} Will be a number, and {1} will be a number, the minimum number of arguments.</comment>
  </data>
  <data name="ErrBadArityRange" xml:space="preserve">
    <value>Invalid number of arguments: received {0}, expected {1}-{2}.</value>
    <comment>Error Message. {0} Will be a number, and {1} will be the minimum arity and {2} will be the maximum arity</comment>
  </data>
  <data name="ErrGeneralError" xml:space="preserve">
    <value>{0}</value>
    <comment>Error message. {0} will be replaced with the contents of the message. In a few specific instances, we pull error messages from a source other than this file, but we need a error key in this file to attach it to, hence why we have an error message that is only a format specifier.</comment>
  </data>
  <data name="ErrorResource_ErrOperandExpected_ShortMessage" xml:space="preserve">
    <value>Expected an operand. The formula or expression expects a valid operand. For example, you can add the operand '2' to the expression ' 1 +_' so that the result is '3'. Or, you can add the operand "there" to the expression '"Hi "&amp; _ ' so that the result is 'Hi there'.</value>
    <comment>Error Message.</comment>
  </data>
  <data name="ErrorResource_ErrOperandExpected_HowToFix_1" xml:space="preserve">
    <value>Supply an operand value that will complete the expression. Ensure that the operand's type (text, number, date, or true/false) fits the expression. Match numbers with numbers, text with text, and so on. For example, '1 + "Hi"' isn't valid, but '1 + 2' is valid.</value>
    <comment>How to fix the error.</comment>
  </data>
  <data name="ErrorResource_ErrBadToken_ShortMessage" xml:space="preserve">
    <value>Unexpected characters. Characters are used in the formula in an unexpected way.</value>
    <comment>Error Message.</comment>
  </data>
  <data name="ErrorResource_ErrBadToken_LongMessage" xml:space="preserve">
    <value>For example, the character '\' isn't expected after a number, like this: '32\'. A space ('32') would be expected so that it's just the number 32, or another number (as in '323') would be expected.</value>
  </data>
  <data name="ErrorResource_ErrBadToken_HowToFix_1" xml:space="preserve">
    <value>Remove or replace the unexpected characters.</value>
    <comment>1 How to fix the error. </comment>
  </data>
  <data name="ErrorResource_ErrBadToken_Link_1" xml:space="preserve">
    <value>Article: Formula reference for Power Apps</value>
    <comment>Article: Formula reference for Power Apps</comment>
  </data>
  <data name="ErrorResource_ErrBadToken_Link_1_URL" xml:space="preserve">
    <value>https://go.microsoft.com/fwlink/?linkid=2132478</value>
    <comment>{Locked}</comment>
  </data>
  <data name="ErrorResource_UnexpectedCharacterToken_ShortMessage" xml:space="preserve">
    <value>Unexpected character '{0}' at position '{1}' in the formula.</value>
    <comment>Error Message.</comment>
  </data>
  <data name="ErrorResource_UnexpectedCharacterToken_LongMessage" xml:space="preserve">
    <value>For example, the character '\' isn't expected after a number, like this: '32\'. A space ('32') would be expected so that it's just the number 32, or another number (as in '323') would be expected.</value>
  </data>
  <data name="ErrorResource_UnexpectedCharacterToken_HowToFix_1" xml:space="preserve">
    <value>Remove or replace the unexpected character.</value>
  </data>
  <data name="ErrorResource_UnexpectedCharacterToken_Link_1" xml:space="preserve">
    <value>Article: Formula reference for Power Apps</value>
    <comment>Article: Formula reference for Power Apps</comment>
  </data>
  <data name="ErrorResource_UnexpectedCharacterToken_Link_1_URL" xml:space="preserve">
    <value>https://go.microsoft.com/fwlink/?linkid=2132478</value>
    <comment>{Locked}</comment>
  </data>
  <data name="ErrorResource_ErrMissingEndOfBlockComment_ShortMessage" xml:space="preserve">
    <value>Missing end-comment identifier. The block comment has no end-comment identifier.</value>
    <comment>Error Message.</comment>
  </data>
  <data name="ErrorResource_ErrMissingEndOfBlockComment_LongMessage" xml:space="preserve">
    <value>Each block comment must start with '/*' and end with '*/'. If you don't end each block comment properly, all code after the comment becomes part of that comment. If a comment comprises only one line, you can start it with '//' and not identify the end of the comment.</value>
  </data>
  <data name="ErrorResource_ErrMissingEndOfBlockComment_HowToFix_1" xml:space="preserve">
    <value>Add '*/' to the end of your block comment, or change it to a set of line comments.</value>
    <comment>1 How to fix the error. </comment>
  </data>
  <data name="ErrorResource_ErrMissingEndOfBlockComment_Link_1" xml:space="preserve">
    <value>Article: Formula reference for Power Apps</value>
    <comment>Article: Formula reference for Power Apps</comment>
  </data>
  <data name="ErrorResource_ErrMissingEndOfBlockComment_Link_1_URL" xml:space="preserve">
    <value>https://go.microsoft.com/fwlink/?linkid=2132478</value>
    <comment>{Locked}</comment>
  </data>
  <data name="ErrorResource_ErrExpectedFound_Ex_Fnd_ShortMessage" xml:space="preserve">
    <value>Unexpected characters. The formula contains '{0}' where '{1}' is expected.</value>
    <comment>Error Message.</comment>
  </data>
  <data name="ErrorResource_ErrExpectedFound_Ex_Fnd_LongMessage" xml:space="preserve">
    <value>This error occurs if, for example, a formula contains '{{Val@ 7}}' instead of '{{Val: 7}}'. When you set a variable, the syntax requires a colon instead of an "at" symbol.</value>
  </data>
  <data name="ErrorResource_ErrExpectedFound_Ex_Fnd_HowToFix_1" xml:space="preserve">
    <value>Remove or replace the unexpected characters with an expected character.</value>
    <comment>1 How to fix the error. </comment>
  </data>
  <data name="ErrorResource_ErrExpectedFound_Ex_Fnd_Link_1" xml:space="preserve">
    <value>Article: Formula reference for Power Apps</value>
    <comment>Article: Formula reference for Power Apps</comment>
  </data>
  <data name="ErrorResource_ErrExpectedFound_Ex_Fnd_Link_1_URL" xml:space="preserve">
    <value>https://go.microsoft.com/fwlink/?linkid=2132478</value>
    <comment>{Locked}</comment>
  </data>
  <data name="ErrorResource_ErrInvalidName_ShortMessage" xml:space="preserve">
    <value>Name isn't valid. '{0}' isn't recognized.</value>
    <comment>Error Message.</comment>
  </data>
  <data name="ErrorResource_ErrInvalidName_LongMessage" xml:space="preserve">
    <value>This error appears most commonly when a formula refers to something that no longer exists (for example, a control that you've deleted).</value>
  </data>
  <data name="ErrorResource_ErrInvalidName_HowToFix_1" xml:space="preserve">
    <value>Remove or correct the reference to the name that isn't valid.</value>
    <comment>1 How to fix the error. </comment>
  </data>
  <data name="ErrorResource_ErrInvalidName_Link_1" xml:space="preserve">
    <value>Article: Formula reference for Power Apps</value>
    <comment>Article: Formula reference for Power Apps</comment>
  </data>
  <data name="ErrorResource_ErrInvalidName_Link_1_URL" xml:space="preserve">
    <value>https://go.microsoft.com/fwlink/?linkid=2132478</value>
    <comment>{Locked}</comment>
  </data>
  <data name="ErrorResource_ErrInvalidIdentifier_ShortMessage" xml:space="preserve">
    <value>Name isn't valid. This identifier isn't recognized.</value>
    <comment>Error Message.</comment>
  </data>
  <data name="ErrorResource_ErrInvalidIdentifier_LongMessage" xml:space="preserve">
    <value>This error appears most commonly when a formula refers to something that no longer exists (for example, a control that you've deleted).</value>
  </data>
  <data name="ErrorResource_ErrInvalidIdentifier_HowToFix_1" xml:space="preserve">
    <value>Remove or correct the reference to the name that isn't valid.</value>
    <comment>1 How to fix the error. </comment>
  </data>
  <data name="ErrorResource_ErrInvalidIdentifier_Link_1" xml:space="preserve">
    <value>Article: Formula reference for Power Apps</value>
    <comment>Article: Formula reference for Power Apps</comment>
  </data>
  <data name="ErrorResource_ErrInvalidIdentifier_Link_1_URL" xml:space="preserve">
    <value>https://go.microsoft.com/fwlink/?linkid=2132478</value>
    <comment>{Locked}</comment>
  </data>
  <data name="ErrorResource_ErrInvalidPropertyReference_ShortMessage" xml:space="preserve">
    <value>Property reference isn't valid.</value>
    <comment>Error Message.</comment>
  </data>
  <data name="ErrorResource_ErrInvalidPropertyReference_LongMessage" xml:space="preserve">
    <value>This error appears when a formula refers to component function properties with invalid syntax. (For example, Component.CustomFunction instead of Component.CustomFunction())</value>
  </data>
  <data name="ErrorResource_ErrInvalidPropertyReference_HowToFix_1" xml:space="preserve">
    <value>Use correct syntax to refer to component function property. For example, Component.CustomFunction()</value>
    <comment>1 How to fix the error. </comment>
  </data>
  <data name="ErrorResource_ErrInvalidPropertyReference_Link_1" xml:space="preserve">
    <value>Article: Formula reference for PowerApps</value>
    <comment>Article: Formula reference for PowerApps</comment>
  </data>
  <data name="ErrorResource_ErrInvalidPropertyReference_Link_1_URL" xml:space="preserve">
    <value>https://go.microsoft.com/fwlink/?linkid=2132478</value>
    <comment>{Locked}</comment>
  </data>
  <data name="ErrorResource_ErrInvalidParentUse_ShortMessage" xml:space="preserve">
    <value>'Parent' reference isn't valid. You can't reference a parent control in this context.</value>
    <comment>Error Message.</comment>
  </data>
  <data name="ErrorResource_ErrInvalidParentUse_LongMessage" xml:space="preserve">
    <value>You can't use the Parent operator with a control that doesn't have a parent control. This operator refers to the control that hosts the given control and makes all of its properties available.</value>
  </data>
  <data name="ErrorResource_ErrInvalidParentUse_HowToFix_1" xml:space="preserve">
    <value>Remove the 'Parent' operator.</value>
    <comment>1 How to fix the error. </comment>
  </data>
  <data name="ErrorResource_ErrInvalidParentUse_Link_1" xml:space="preserve">
    <value>Article: Add and configure a canvas-app control in Power Apps</value>
    <comment>Article on UI design - working with controls </comment>
  </data>
  <data name="ErrorResource_ErrInvalidParentUse_Link_1_URL" xml:space="preserve">
    <value>https://go.microsoft.com/fwlink/?linkid=2119116</value>
    <comment>{Locked}</comment>
  </data>
  <data name="ErrorResource_ErrTooManyUps_ShortMessage" xml:space="preserve">
    <value>Row-scope nesting too deep. Your formula's row scope exceeds 63 nesting levels.</value>
    <comment>Error Message.</comment>
  </data>
  <data name="ErrorResource_ErrTooManyUps_LongMessage" xml:space="preserve">
    <value>Complexity increases with each nesting level, so Power Apps supports row-scope nesting only up to 63 levels.</value>
  </data>
  <data name="ErrorResource_ErrTooManyUps_HowToFix_1" xml:space="preserve">
    <value>Rewrite the formula with fewer nesting levels.</value>
    <comment>1 How to fix the error. </comment>
  </data>
  <data name="ErrorResource_ErrRuleNestedTooDeeply_ShortMessage" xml:space="preserve">
    <value>Expression nesting too deep. An expression in your formula is nested more than 50 levels.</value>
    <comment>Error Message.</comment>
  </data>
  <data name="ErrorResource_ErrRuleNestedTooDeeply_LongMessage" xml:space="preserve">
    <value>Power Apps supports expression nesting up to only 50 levels. An expression this deep is difficult to understand and maintain.</value>
  </data>
  <data name="ErrorResource_ErrRuleNestedTooDeeply_HowToFix_1" xml:space="preserve">
    <value>Rewrite the formula with fewer nesting levels.</value>
    <comment>1 How to fix the error. </comment>
  </data>
  <data name="ErrorResource_ErrOperatorExpected_ShortMessage" xml:space="preserve">
    <value>Expected operator. We expect an operator such as +, *, or &amp; at this point in the formula.</value>
    <comment>Error Message.</comment>
  </data>
  <data name="ErrorResource_ErrOperatorExpected_LongMessage" xml:space="preserve">
    <value>Operators join two operands together. This error occurs if you put two functions (operands) together with no operator between them -- for example, Len("mytext")Len("mytext").</value>
  </data>
  <data name="ErrorResource_ErrOperatorExpected_HowToFix_1" xml:space="preserve">
    <value>Edit your formula so that it includes an operator between the operands.</value>
    <comment>1 How to fix the error. </comment>
  </data>
  <data name="ErrorResource_ErrOperatorExpected_Link_1" xml:space="preserve">
    <value>Module: Use basic formulas</value>
    <comment>3 crown link on basic formulas</comment>
  </data>
  <data name="ErrorResource_ErrOperatorExpected_Link_1_URL" xml:space="preserve">
    <value>https://go.microsoft.com/fwlink/?linkid=2132396</value>
    <comment>{Locked}</comment>
  </data>
  <data name="ErrorResource_ErrNumberExpected_ShortMessage" xml:space="preserve">
    <value>Expected number. We expect a number at this point in the formula.</value>
    <comment>Error Message.</comment>
  </data>
  <data name="ErrorResource_ErrNumberExpected_LongMessage" xml:space="preserve">
    <value>This error will occur if you use a function that requires a number but you supply, for example, an image instead.</value>
  </data>
  <data name="ErrorResource_ErrNumberExpected_HowToFix_1" xml:space="preserve">
    <value>Edit your formula so that it evaluates to a number at this point in the formula.</value>
    <comment>1 How to fix the error. </comment>
  </data>
  <data name="ErrorResource_ErrNumberExpected_Link_1" xml:space="preserve">
    <value>Article: Formula reference for Power Apps</value>
    <comment>Article: Formula reference for Power Apps</comment>
  </data>
  <data name="ErrorResource_ErrNumberExpected_Link_1_URL" xml:space="preserve">
    <value>https://go.microsoft.com/fwlink/?linkid=2132478</value>
    <comment>{Locked}</comment>
  </data>
  <data name="ErrorResource_ErrBooleanExpected_ShortMessage" xml:space="preserve">
    <value>Expected boolean. We expect a boolean (true/false) at this point in the formula.</value>
    <comment>Error Message.</comment>
  </data>
  <data name="ErrorResource_ErrBooleanExpected_LongMessage" xml:space="preserve">
    <value>A boolean is also known as a true/false value in applications such as Microsoft Excel. This error will occur if you use a function that requires a boolean but you supply, for example, a date instead.</value>
  </data>
  <data name="ErrorResource_ErrBooleanExpected_HowToFix_1" xml:space="preserve">
    <value>Edit your formula so that it evaluates to a boolean at this point in the formula.</value>
    <comment>1 How to fix the error. </comment>
  </data>
  <data name="ErrorResource_ErrBooleanExpected_Link_1" xml:space="preserve">
    <value>Article: Formula reference for Power Apps</value>
    <comment>Article: Formula reference for Power Apps</comment>
  </data>
  <data name="ErrorResource_ErrBooleanExpected_Link_1_URL" xml:space="preserve">
    <value>https://go.microsoft.com/fwlink/?linkid=2132478</value>
    <comment>{Locked}</comment>
  </data>
  <data name="ErrorResource_ErrColonExpected_ShortMessage" xml:space="preserve">
    <value>Expected colon. We expect a colon (:) at this point in the formula.</value>
    <comment>Error Message.</comment>
  </data>
  <data name="ErrorResource_ErrColonExpected_LongMessage" xml:space="preserve">
    <value>A colon separates a field name, sometimes called a column name, from a field value in a record (for example, {Month:"1"}, {Month:"2"} …). A colon also separates hours from minutes and seconds (for example, "3:04").</value>
  </data>
  <data name="ErrorResource_ErrColonExpected_HowToFix_1" xml:space="preserve">
    <value>Edit your formula so that it includes a colon.</value>
    <comment>1 How to fix the error. </comment>
  </data>
  <data name="ErrorResource_ErrColonExpected_Link_1" xml:space="preserve">
    <value>Article: Show text, dates, and times in Power Apps</value>
    <comment>Article: Show text, dates, and times </comment>
  </data>
  <data name="ErrorResource_ErrColonExpected_Link_1_URL" xml:space="preserve">
    <value>https://go.microsoft.com/fwlink/?linkid=2132645</value>
    <comment>{Locked}</comment>
  </data>
  <data name="ErrorResource_ErrBehaviorPropertyExpected_ShortMessage" xml:space="preserve">
    <value>Behavior function in a non-behavior property. You can't use this property to change values elsewhere in the app.</value>
    <comment>Error Message.</comment>
  </data>
  <data name="ErrorResource_ErrBehaviorPropertyExpected_LongMessage" xml:space="preserve">
    <value>Behavior functions change the state of the app by changing values elsewhere in the app. 'Navigate', 'Patch', 'UpdateContext', and 'Collect' are common behavior functions. 'OnSelect', 'OnVisible', and other 'On …' properties are common behavior-based properties.</value>
  </data>
  <data name="ErrorResource_ErrBehaviorPropertyExpected_HowToFix_1" xml:space="preserve">
    <value>Move the behavior function to a behavior-based property.</value>
    <comment>1 How to fix the error. </comment>
  </data>
  <data name="ErrorResource_ErrBehaviorPropertyExpected_Link_1" xml:space="preserve">
    <value>Article: Understand behavior formulas for canvas apps in Power Apps</value>
    <comment>Article: Understand behavior formulas</comment>
  </data>
  <data name="ErrorResource_ErrBehaviorPropertyExpected_Link_1_URL" xml:space="preserve">
    <value>https://go.microsoft.com/fwlink/?linkid=2132570</value>
    <comment>{Locked}</comment>
  </data>
  <data name="ErrorResource_ErrTestPropertyExpected_ShortMessage" xml:space="preserve">
    <value>Test function in a non-test property. You can't use this property to invoke test-only functions.</value>
    <comment>Error Message. The term 'Test' is an adjective ('Test function' = 'function for testing').</comment>
  </data>
  <data name="ErrorResource_ErrTestPropertyExpected_LongMessage" xml:space="preserve">
    <value>Test functions are those that can be used to simulate user input when testing an app. 'SetProperty', 'SelectRow', and 'Assert' are common test functions. They can only be used in the in test cases.</value>
  </data>
  <data name="ErrorResource_ErrTestPropertyExpected_HowToFix_1" xml:space="preserve">
    <value>Use the function in a test case, not in the app itself.</value>
    <comment>How to fix the error. </comment>
  </data>
  <data name="ErrorResource_ErrCannotCoerce_SourceType_TargetType_ShortMessage" xml:space="preserve">
    <value>Can't convert this data type. Power Apps can't convert this {0} to a {1}.</value>
    <comment>Error Message.</comment>
  </data>
  <data name="ErrorResource_ErrCannotCoerce_SourceType_TargetType_LongMessage" xml:space="preserve">
    <value>Power Apps can convert some types of data in your formula to other types for you. For example, it can convert "1" (a string) to a 1 (a number), but it can't all data types to all other data type. For example, it can't convert an image to a number.</value>
  </data>
  <data name="ErrorResource_ErrCannotCoerce_SourceType_TargetType_HowToFix_1" xml:space="preserve">
    <value>Edit your formula so that you convert the data in question to the expected type.</value>
    <comment>1 How to fix the error. </comment>
  </data>
  <data name="ErrorResource_ErrStringExpected_ShortMessage" xml:space="preserve">
    <value>Expected text. We expect text at this point in the formula.</value>
    <comment>Error Message.</comment>
  </data>
  <data name="ErrorResource_ErrStringExpected_LongMessage" xml:space="preserve">
    <value>This error occurs if you use a function that requires a text (or string) argument and you supply, for example, a date instead.</value>
  </data>
  <data name="ErrorResource_ErrStringExpected_HowToFix_1" xml:space="preserve">
    <value>Edit your formula so that it evaluates to text at this point in the formula.</value>
    <comment>1 How to fix the error. </comment>
  </data>
  <data name="ErrorResource_ErrStringExpected_Link_1" xml:space="preserve">
    <value>Article: Formula reference for Power Apps</value>
    <comment>Article: Formula reference for Power Apps</comment>
  </data>
  <data name="ErrorResource_ErrStringExpected_Link_1_URL" xml:space="preserve">
    <value>https://go.microsoft.com/fwlink/?linkid=2132478</value>
    <comment>{Locked}</comment>
  </data>
  <data name="ErrorResource_ErrNumberOrStringExpected_ShortMessage" xml:space="preserve">
    <value>Expected text or number. We expect text or a number at this point in the formula.</value>
    <comment>Error Message.</comment>
  </data>
  <data name="ErrorResource_ErrNumberOrStringExpected_LongMessage" xml:space="preserve">
    <value>This error will occur if you use a function that requires either text or a number but you supply, for example, a boolean (true/false) value.</value>
  </data>
  <data name="ErrorResource_ErrNumberOrStringExpected_HowToFix_1" xml:space="preserve">
    <value>Edit your formula so that it evaluates to text or a number at this point in the formula.</value>
    <comment>1 How to fix the error. </comment>
  </data>
  <data name="ErrorResource_ErrNumberOrStringExpected_Link_1" xml:space="preserve">
    <value>Article: Formula reference for Power Apps</value>
    <comment>Article: Formula reference for Power Apps</comment>
  </data>
  <data name="ErrorResource_ErrNumberOrStringExpected_Link_1_URL" xml:space="preserve">
    <value>https://go.microsoft.com/fwlink/?linkid=2132478</value>
    <comment>{Locked}</comment>
  </data>
  <data name="ErrorResource_ErrClosingBracketExpected_ShortMessage" xml:space="preserve">
    <value>Expected closing bracket. We expect a closing bracket (}) at this point in the formula.</value>
    <comment>Error Message.</comment>
  </data>
  <data name="ErrorResource_ErrClosingBracketExpected_LongMessage" xml:space="preserve">
    <value>A closing bracket indicates the end of a record (for example, {Month:"1"}, {Month:"2"} …).</value>
  </data>
  <data name="ErrorResource_ErrClosingBracketExpected_HowToFix_1" xml:space="preserve">
    <value>Edit your formula so that it includes a bracket.</value>
    <comment>1 How to fix the error. </comment>
  </data>
  <data name="ErrorResource_ErrEmptyInvalidIdentifier_ShortMessage" xml:space="preserve">
    <value>The identifier has no valid text.</value>
    <comment>Error Message.</comment>
  </data>
  <data name="ErrorResource_ErrEmptyInvalidIdentifier_HowToFix_1" xml:space="preserve">
    <value>Ensure you have text for your identifier. This error occurs when the identifier is all blanks or spaces.</value>
    <comment>1 How to fix the error. </comment>
  </data>
  <data name="ErrUnOrderedTypeForComparison_Type" xml:space="preserve">
    <value>Unable to compare values of type {0}.</value>
    <comment>Error message when the user attempts to compare (using Less Than, Greater Than, Less Than or Equal, Greater Than or Equal) values of non-numeric types. {0} will be canonical type representations like "Number" or "Boolean".</comment>
  </data>
  <data name="ErrorResource_ErrIncompatibleTypesForEquality_Left_Right_ShortMessage" xml:space="preserve">
    <value>Incompatible types for comparison. These types can't be compared: {0}, {1}.</value>
    <comment>Error message when the user attempts to check equality between two values that don't make sense together. {0} and {1} will be canonical type representations like "Number" or "Boolean".</comment>
  </data>
  <data name="ErrorResource_ErrIncompatibleTypesForEquality_Left_Right_LongMessage" xml:space="preserve">
    <value>We can't evaluate your formula because the values being compared in the formula aren’t the same type.</value>
  </data>
  <data name="ErrorResource_ErrIncompatibleTypesForEquality_Left_Right_HowToFix_1" xml:space="preserve">
    <value>You might need to convert the value to be the same type, such as converting a date string (e.g., "12/31/2018") to a date value.</value>
    <comment>1 How to fix the error. </comment>
  </data>
  <data name="ErrorResource_ErrIncompatibleTypesForEquality_Left_Right_HowToFix_2" xml:space="preserve">
    <value>If you’re comparing records or tables, the field or column types must match exactly.</value>
    <comment>2 How to fix the error.</comment>
  </data>
  <data name="ErrorResource_ErrIncompatibleTypesForEquality_Left_Right_Link_1" xml:space="preserve">
    <value>Module: Use basic formulas</value>
    <comment>3 crown link on basic formulas</comment>
  </data>
  <data name="ErrorResource_ErrIncompatibleTypesForEquality_Left_Right_Link_1_URL" xml:space="preserve">
    <value>https://go.microsoft.com/fwlink/?linkid=2132396</value>
    <comment>{Locked}</comment>
  </data>
  <data name="ErrorResource_ErrIncompatibleTypesForEquality_Left_Right_Link_2" xml:space="preserve">
    <value>Module: Author basic formulas with tables and records</value>
    <comment>3 crown link on tables and records</comment>
  </data>
  <data name="ErrorResource_ErrIncompatibleTypesForEquality_Left_Right_Link_2_URL" xml:space="preserve">
    <value>https://go.microsoft.com/fwlink/?linkid=2132700</value>
    <comment>{Locked}</comment>
  </data>
  <data name="ErrorResource_ErrServiceFunctionUnknownOptionalParam_Name_ShortMessage" xml:space="preserve">
    <value>No parameter. This function has no optional parameter named '{0}'.</value>
    <comment>Error Message.</comment>
  </data>
  <data name="ErrorResource_ErrServiceFunctionUnknownOptionalParam_Name_HowToFix_1" xml:space="preserve">
    <value>How to fix: Remove or rename the parameter in your formula.</value>
    <comment>1 How to fix the error. </comment>
  </data>
  <data name="ErrorResource_ErrServiceFunctionUnknownOptionalParam_Name_Link_1" xml:space="preserve">
    <value>Article: Formula reference for Power Apps</value>
    <comment>Article: Formula reference for Power Apps</comment>
  </data>
  <data name="ErrorResource_ErrServiceFunctionUnknownOptionalParam_Name_Link_1_URL" xml:space="preserve">
    <value>https://go.microsoft.com/fwlink/?linkid=2132478</value>
    <comment>{Locked}</comment>
  </data>
  <data name="ErrorResource_ErrColumnTypeMismatch_ColName_ExpectedType_ActualType_ShortMessage" xml:space="preserve">
    <value>Incompatible type. The '{0}' column in the data source you’re updating expects a '{1}' type and you’re using a '{2}' type.</value>
    <comment>Error Message.</comment>
  </data>
  <data name="ErrorResource_ErrColumnTypeMismatch_ColName_ExpectedType_ActualType_HowToFix_1" xml:space="preserve">
    <value>You might need to convert the value to the same type, such as converting a date string (e.g., "12/31/2018") to a date value or a string to a number.</value>
    <comment>1 How to fix the error. </comment>
  </data>
  <data name="ErrorResource_ErrColumnTypeMismatch_ColName_ExpectedType_ActualType_Link_1" xml:space="preserve">
    <value>Module: Use basic formulas</value>
    <comment>3 crown link on basic formulas</comment>
  </data>
  <data name="ErrorResource_ErrColumnTypeMismatch_ColName_ExpectedType_ActualType_Link_1_URL" xml:space="preserve">
    <value>https://go.microsoft.com/fwlink/?linkid=2132396</value>
    <comment>{Locked}</comment>
  </data>
  <data name="ErrorResource_ErrColumnTypeMismatch_ColName_ExpectedType_ActualType_Link_2" xml:space="preserve">
    <value>Module: Author basic formulas with tables and records</value>
    <comment>3 crown link on tables and records</comment>
  </data>
  <data name="ErrorResource_ErrColumnTypeMismatch_ColName_ExpectedType_ActualType_Link_2_URL" xml:space="preserve">
    <value>https://go.microsoft.com/fwlink/?linkid=2132700</value>
    <comment>{Locked}</comment>
  </data>
  <data name="ErrorResource_ErrColumnMissing_ColName_ExpectedType_ShortMessage" xml:space="preserve">
    <value>Missing column. Your formula is missing a column '{0}' with a type of '{1}'.</value>
    <comment>Error Message.</comment>
  </data>
  <data name="ErrorResource_ErrColumnMissing_ColName_ExpectedType_HowToFix_1" xml:space="preserve">
    <value>Add a column to your formula.</value>
    <comment>1 How to fix the error. </comment>
  </data>
  <data name="ErrorResource_ErrColumnMissing_ColName_ExpectedType_Link_1" xml:space="preserve">
    <value>Article: Formula reference for Power Apps</value>
    <comment>Article: Formula reference for Power Apps</comment>
  </data>
  <data name="ErrorResource_ErrColumnMissing_ColName_ExpectedType_Link_1_URL" xml:space="preserve">
    <value>https://go.microsoft.com/fwlink/?linkid=2132478</value>
    <comment>{Locked}</comment>
  </data>
  <data name="ErrorResource_ErrRecordDoesNotAcceptThisType_ShortMessage" xml:space="preserve">
    <value>Incompatible type. The item you are trying to put into a record has a type that is not compatible with the record.</value>
    <comment>Error Message.</comment>
  </data>
  <data name="ErrorResource_ErrTableDoesNotAcceptThisType_ShortMessage" xml:space="preserve">
    <value>Incompatible type. The item you are trying to put into a table has a type that is not compatible with the table.</value>
    <comment>Error Message.</comment>
  </data>
  <data name="ErrorResource_ErrTableDoesNotAcceptThisType_HowToFix_1" xml:space="preserve">
    <value>Ensure that the type of the item you want to push into the table is compatible with the table. You may need to convert the type of the item, for instance, to a record.</value>
    <comment>1 How to fix the error. </comment>
  </data>
  <data name="ErrorResource_ErrTableDoesNotAcceptThisType_Link_1" xml:space="preserve">
    <value>Module: Use basic formulas</value>
    <comment>3 crown link on basic formulas</comment>
  </data>
  <data name="ErrorResource_ErrTableDoesNotAcceptThisType_Link_1_URL" xml:space="preserve">
    <value>https://go.microsoft.com/fwlink/?linkid=2132396</value>
    <comment>{Locked}</comment>
  </data>
  <data name="ErrorResource_ErrTableDoesNotAcceptThisType_Link_2" xml:space="preserve">
    <value>Module: Author basic formulas with tables and records</value>
    <comment>3 crown link on tables and records</comment>
  </data>
  <data name="ErrorResource_ErrTableDoesNotAcceptThisType_Link_2_URL" xml:space="preserve">
    <value>https://go.microsoft.com/fwlink/?linkid=2132700</value>
    <comment>{Locked}</comment>
  </data>
  <data name="ErrorResource_ErrTypeError_ShortMessage" xml:space="preserve">
    <value>Incompatible type. We can't evaluate your formula because of a type error.</value>
    <comment>Error Message.</comment>
  </data>
  <data name="ErrorResource_ErrTypeError_LongMessage" xml:space="preserve">
    <value>The data may not match the expected type. (text, number, date, table, record.)</value>
  </data>
  <data name="ErrorResource_ErrTypeError_HowToFix_1" xml:space="preserve">
    <value>Check the types of the values involved in the formula and ensure the types match.</value>
    <comment>1 How to fix the error. </comment>
  </data>
  <data name="ErrorResource_ErrTypeError_Link_1" xml:space="preserve">
    <value>Module: Use basic formulas</value>
    <comment>3 crown link on basic formulas</comment>
  </data>
  <data name="ErrorResource_ErrTypeError_Link_1_URL" xml:space="preserve">
    <value>https://go.microsoft.com/fwlink/?linkid=2132396</value>
    <comment>{Locked}</comment>
  </data>
  <data name="ErrorResource_ErrTypeError_Link_2" xml:space="preserve">
    <value>Module: Author basic formulas with tables and records</value>
    <comment>3 crown link on tables and records</comment>
  </data>
  <data name="ErrorResource_ErrTypeError_Link_2_URL" xml:space="preserve">
    <value>https://go.microsoft.com/fwlink/?linkid=2132700</value>
    <comment>{Locked}</comment>
  </data>
  <data name="ErrorResource_ErrDateExpected_ShortMessage" xml:space="preserve">
    <value>Expected date. We expect a date at this point in the formula.</value>
    <comment>Error Message.</comment>
  </data>
  <data name="ErrorResource_ErrDateExpected_LongMessage" xml:space="preserve">
    <value>This error will occur if you use a function that requires a date but you supply, for example, text instead.</value>
  </data>
  <data name="ErrorResource_ErrDateExpected_HowToFix_1" xml:space="preserve">
    <value>Edit your formula so that it evaluates to a date at this point in the formula.</value>
    <comment>1 How to fix the error. </comment>
  </data>
  <data name="ErrorResource_ErrDateExpected_Link_1" xml:space="preserve">
    <value>Article: Formula reference for Power Apps</value>
    <comment>Article: Formula reference for Power Apps</comment>
  </data>
  <data name="ErrorResource_ErrDateExpected_Link_1_URL" xml:space="preserve">
    <value>https://go.microsoft.com/fwlink/?linkid=2132478</value>
    <comment>{Locked}</comment>
  </data>
  <data name="ErrorResource_SuggestRemoteExecutionHint_ShortMessage" xml:space="preserve">
    <value>Delegation warning. The "{0}" part of this formula might not work correctly on large data sets.</value>
    <comment>Error Message.</comment>
  </data>
  <data name="ErrorResource_SuggestRemoteExecutionHint_LongMessage" xml:space="preserve">
    <value>The data source might not be able to process the formula and might return an incomplete data set. Your application might not return correct results or behave correctly if the data set is incomplete.</value>
  </data>
  <data name="ErrorResource_SuggestRemoteExecutionHint_HowToFix_1" xml:space="preserve">
    <value>If your data set exceeds the 500 record limit but contains less than 2,000 records, try resetting the limit.</value>
    <comment>1 How to fix the error. </comment>
  </data>
  <data name="ErrorResource_SuggestRemoteExecutionHint_HowToFix_2" xml:space="preserve">
    <value>Try simplifying the formula.</value>
    <comment>2 How to fix the error.</comment>
  </data>
  <data name="ErrorResource_SuggestRemoteExecutionHint_HowToFix_3" xml:space="preserve">
    <value>Try moving your data to a different data source.</value>
    <comment>3 How to fix the error.</comment>
  </data>
  <data name="ErrorResource_SuggestRemoteExecutionHint_Link_1" xml:space="preserve">
    <value>Article: Understand delegation in a canvas app</value>
    <comment>Article on delegation</comment>
  </data>
  <data name="ErrorResource_SuggestRemoteExecutionHint_Link_1_URL" xml:space="preserve">
    <value>https://go.microsoft.com/fwlink/?linkid=2132701</value>
    <comment>{Locked}</comment>
  </data>
  <data name="ErrorResource_SuggestRemoteExecutionHint_Link_2" xml:space="preserve">
    <value>Blog: Data row limits for delegation</value>
    <comment>Blog: Data row limits for delegation</comment>
  </data>
  <data name="ErrorResource_SuggestRemoteExecutionHint_Link_2_URL" xml:space="preserve">
    <value>https://go.microsoft.com/fwlink/?linkid=2132702</value>
    <comment>{Locked}</comment>
  </data>
  <data name="ErrorResource_SuggestRemoteExecutionHint_OpNotSupportedByColumn_ShortMessage" xml:space="preserve">
    <value>Delegation warning. The highlighted part of this formula might not work correctly with column "{0}" on large data sets.</value>
    <comment>Error Message.</comment>
  </data>
  <data name="ErrorResource_SuggestRemoteExecutionHint_OpNotSupportedByColumn_LongMessage" xml:space="preserve">
    <value>The data source might not be able to process the formula and might return an incomplete data set. Your application might not return correct results or behave correctly if the data set is incomplete.</value>
  </data>
  <data name="ErrorResource_SuggestRemoteExecutionHint_OpNotSupportedByColumn_HowToFix_1" xml:space="preserve">
    <value>If your data set exceeds the 500 record limit but contains less than 2,000 records, try resetting the limit.</value>
    <comment>1 How to fix the error. </comment>
  </data>
  <data name="ErrorResource_SuggestRemoteExecutionHint_OpNotSupportedByColumn_HowToFix_2" xml:space="preserve">
    <value>Try simplifying the formula.</value>
    <comment>2 How to fix the error.</comment>
  </data>
  <data name="ErrorResource_SuggestRemoteExecutionHint_OpNotSupportedByColumn_HowToFix_3" xml:space="preserve">
    <value>Try moving your data to a different data source.</value>
    <comment>3 How to fix the error.</comment>
  </data>
  <data name="ErrorResource_SuggestRemoteExecutionHint_OpNotSupportedByColumn_Link_1" xml:space="preserve">
    <value>Article: Understand delegation in a canvas app</value>
    <comment>Article on delegation</comment>
  </data>
  <data name="ErrorResource_SuggestRemoteExecutionHint_OpNotSupportedByColumn_Link_1_URL" xml:space="preserve">
    <value>https://go.microsoft.com/fwlink/?linkid=2132701</value>
    <comment>{Locked}</comment>
  </data>
  <data name="ErrorResource_SuggestRemoteExecutionHint_OpNotSupportedByColumn_Link_2" xml:space="preserve">
    <value>Blog: Data row limits for delegation</value>
    <comment>Blog: Data row limits for delegation</comment>
  </data>
  <data name="ErrorResource_SuggestRemoteExecutionHint_OpNotSupportedByColumn_Link_2_URL" xml:space="preserve">
    <value>https://go.microsoft.com/fwlink/?linkid=2132702</value>
    <comment>{Locked}</comment>
  </data>
  <data name="ErrorResource_SuggestRemoteExecutionHint_InOpRhs_ShortMessage" xml:space="preserve">
    <value>Delegation warning. The highlighted part of this formula might not work correctly on large data sets.</value>
    <comment>Error Message.</comment>
  </data>
  <data name="ErrorResource_SuggestRemoteExecutionHint_InOpRhs_LongMessage" xml:space="preserve">
    <value> The right side of the "in" operator should be a column name from the correct data source. The data source might not be able to process the formula and might return an incomplete data set. Your application might not return correct results or behave correctly if the data set is incomplete.</value>
  </data>
  <data name="ErrorResource_SuggestRemoteExecutionHint_InOpRhs_HowToFix_1" xml:space="preserve">
    <value>Change the item to the right of the "in" operator to be a column from the correct data source.</value>
    <comment>1 How to fix the error. </comment>
  </data>
  <data name="ErrorResource_SuggestRemoteExecutionHint_InOpRhs_HowToFix_2" xml:space="preserve">
    <value>If your data set exceeds the 500 record limit but contains less than 2,000 records, try resetting the limit.</value>
    <comment>2 How to fix the error. </comment>
  </data>
  <data name="ErrorResource_SuggestRemoteExecutionHint_InOpRhs_HowToFix_3" xml:space="preserve">
    <value>Try simplifying the formula.</value>
    <comment>3 How to fix the error.</comment>
  </data>
  <data name="ErrorResource_SuggestRemoteExecutionHint_InOpRhs_HowToFix_4" xml:space="preserve">
    <value>Try moving your data to a different data source.</value>
    <comment>4 How to fix the error.</comment>
  </data>
  <data name="ErrorResource_SuggestRemoteExecutionHint_InOpRhs_Link_1" xml:space="preserve">
    <value>Article: Understand delegation in a canvas app</value>
    <comment>Article on delegation</comment>
  </data>
  <data name="ErrorResource_SuggestRemoteExecutionHint_InOpRhs_Link_1_URL" xml:space="preserve">
    <value>https://go.microsoft.com/fwlink/?linkid=2132701</value>
    <comment>{Locked}</comment>
  </data>
  <data name="ErrorResource_SuggestRemoteExecutionHint_InOpRhs_Link_2" xml:space="preserve">
    <value>Blog: Data row limits for delegation</value>
    <comment>Blog: Data row limits for delegation</comment>
  </data>
  <data name="ErrorResource_SuggestRemoteExecutionHint_InOpRhs_Link_2_URL" xml:space="preserve">
    <value>https://go.microsoft.com/fwlink/?linkid=2132702</value>
    <comment>{Locked}</comment>
  </data>
  <data name="ErrorResource_SuggestRemoteExecutionHint_InOpInvalidColumn_ShortMessage" xml:space="preserve">
    <value>The highlighted part of this formula might not work correctly on large data sets. </value>
    <comment>Error Message.</comment>
  </data>
  <data name="ErrorResource_SuggestRemoteExecutionHint_InOpInvalidColumn_LongMessage" xml:space="preserve">
    <value> The right side of the "in" operator is not a column from the correct data source . The data source might not be able to process the formula and might return an incomplete data set. Your application might not return correct results or behave correctly if the data set is incomplete.
      </value>
  </data>
  <data name="ErrorResource_SuggestRemoteExecutionHint_InOpInvalidColumn_HowToFix_1" xml:space="preserve">
    <value>Change the item to the right of the "in" operator to be a column from the correct data source.</value>
    <comment>1 How to fix the error. </comment>
  </data>
  <data name="ErrorResource_SuggestRemoteExecutionHint_InOpInvalidColumn_HowToFix_2" xml:space="preserve">
    <value>If your data set exceeds the 500 record limit but contains less than 2,000 records, try resetting the limit.
      </value>
    <comment>2 How to fix the error. </comment>
  </data>
  <data name="ErrorResource_SuggestRemoteExecutionHint_InOpInvalidColumn_HowToFix_3" xml:space="preserve">
    <value>Try simplifying the formula.</value>
    <comment>3 How to fix the error.</comment>
  </data>
  <data name="ErrorResource_SuggestRemoteExecutionHint_InOpInvalidColumn_HowToFix_4" xml:space="preserve">
    <value>Try moving your data to a different data source.</value>
    <comment>4 How to fix the error.</comment>
  </data>
  <data name="ErrorResource_SuggestRemoteExecutionHint_InOpInvalidColumn_Link_1" xml:space="preserve">
    <value>Article: Understand delegation in a canvas app</value>
    <comment>Article on delegation</comment>
  </data>
  <data name="ErrorResource_SuggestRemoteExecutionHint_InOpInvalidColumn_Link_1_URL" xml:space="preserve">
    <value>https://go.microsoft.com/fwlink/?linkid=2132701</value>
    <comment>{Locked}</comment>
  </data>
  <data name="ErrorResource_SuggestRemoteExecutionHint_InOpInvalidColumn_Link_2" xml:space="preserve">
    <value>Blog: Data row limits for delegation</value>
    <comment>Blog: Data row limits for delegation</comment>
  </data>
  <data name="ErrorResource_SuggestRemoteExecutionHint_InOpInvalidColumn_Link_2_URL" xml:space="preserve">
    <value>https://go.microsoft.com/fwlink/?linkid=2132702</value>
    <comment>{Locked}</comment>
  </data>
  <data name="ErrorResource_SuggestRemoteExecutionHint_OpNotSupportedByService_ShortMessage" xml:space="preserve">
    <value>Delegation warning. The highlighted part of this formula might not work correctly on large data sets. The "{0}" operation is not supported by this connector.</value>
    <comment>Error Message.</comment>
  </data>
  <data name="ErrorResource_SuggestRemoteExecutionHint_OpNotSupportedByService_LongMessage" xml:space="preserve">
    <value>The data source might not be able to process the formula and might return an incomplete data set. Your application might not return correct results or behave correctly if the data set is incomplete.</value>
    <comment>Error Message.</comment>
  </data>
  <data name="ErrorResource_SuggestRemoteExecutionHint_OpNotSupportedByService_HowToFix_1" xml:space="preserve">
    <value>If your data set exceeds the 500 record limit but contains less than 2,000 records, try resetting the limit.</value>
    <comment>1 How to fix the error. </comment>
  </data>
  <data name="ErrorResource_SuggestRemoteExecutionHint_OpNotSupportedByService_HowToFix_2" xml:space="preserve">
    <value>Try simplifying the formula.</value>
    <comment>2 How to fix the error.</comment>
  </data>
  <data name="ErrorResource_SuggestRemoteExecutionHint_OpNotSupportedByService_HowToFix_3" xml:space="preserve">
    <value>Try moving your data to a different data source.</value>
    <comment>3 How to fix the error.</comment>
  </data>
  <data name="ErrorResource_SuggestRemoteExecutionHint_OpNotSupportedByService_Link_1" xml:space="preserve">
    <value>Article: Understand delegation in a canvas app</value>
    <comment>Article on delegation</comment>
  </data>
  <data name="ErrorResource_SuggestRemoteExecutionHint_OpNotSupportedByService_Link_1_URL" xml:space="preserve">
    <value>https://go.microsoft.com/fwlink/?linkid=2132701</value>
    <comment>{Locked}</comment>
  </data>
  <data name="ErrorResource_SuggestRemoteExecutionHint_OpNotSupportedByService_Link_2" xml:space="preserve">
    <value>Blog: Data row limits for delegation</value>
    <comment>Blog: Data row limits for delegation</comment>
  </data>
  <data name="ErrorResource_SuggestRemoteExecutionHint_OpNotSupportedByService_Link_2_URL" xml:space="preserve">
    <value>https://go.microsoft.com/fwlink/?linkid=2132702</value>
    <comment>{Locked}</comment>
  </data>
  <data name="ErrorResource_ErrOnlyOneViewExpected_ShortMessage" xml:space="preserve">
    <value>Expected only one view. We expect only one view at this point in the formula.</value>
    <comment>Error Message.</comment>
  </data>
  <data name="ErrorResource_ErrOnlyOneViewExpected_HowToFix_1" xml:space="preserve">
    <value>Edit your formula so that it only has one view at this point in the formula.</value>
    <comment>How to fix the error.</comment>
  </data>
  <data name="ErrorResource_ErrViewFromCurrentTableExpected_ShortMessage" xml:space="preserve">
    <value>Expected a view from data source {0}.</value>
    <comment>Error Message.</comment>
  </data>
  <data name="ErrorResource_ErrViewFromCurrentTableExpected_HowToFix_1" xml:space="preserve">
    <value>Edit your formula so that it has view from data source {0}.</value>
    <comment>How to fix the error.</comment>
  </data>
  <data name="ErrorResource_ErrInvalidControlReference_ShortMessage" xml:space="preserve">
    <value>This control reference cannot be used in this property</value>
    <comment>Error message.</comment>
  </data>
  <data name="ErrorResource_ErrInvalidControlReference_HowToFix_1" xml:space="preserve">
    <value>This property only supports references to global variables, collections, and some control and screen properties. See the link for a list of supported control properties.</value>
    <comment>How to fix message for an error</comment>
  </data>
  <data name="ErrorResource_ErrInvalidControlReference_Link_1" xml:space="preserve">
    <value>Reference: ConfirmExit for Canvas Apps</value>
    <comment>Reference: ConfirmExit for Canvas Apps</comment>
  </data>
  <data name="ErrorResource_ErrInvalidControlReference_Link_1_URL" xml:space="preserve">
    <value>https://go.microsoft.com/fwlink/?linkid=2132703</value>
    <comment>{Locked}</comment>
  </data>
  <data name="ErrorResource_ErrInvalidStringInterpolation_ShortMessage" xml:space="preserve">
    <value>Expressions which appear inside an interpolated string must evaluate to a Text value or to a compatible type.</value>
    <comment>Error message. The term "interpolated string" should be translated using the same terms used in the C# documentation.</comment>
  </data>
  <data name="ErrorResource_ErrInvalidStringInterpolation_HowToFix_1" xml:space="preserve">
    <value>Check the types of the expressions inside the interpolated string.</value>
    <comment>How to fix message for an error. The term "interpolated string" should be translated using the same terms used in the C# documentation.</comment>
  </data>
  <data name="ErrorResource_ErrEmptyIsland_ShortMessage" xml:space="preserve">
    <value>Empty expressions cannot appear inside an interpolated string.</value>
    <comment>Error message. The term "interpolated string" should be translated using the same terms used in the C# documentation.</comment>
  </data>
  <data name="ErrorResource_ErrEmptyIsland_HowToFix_1" xml:space="preserve">
    <value>Check for empty expressions inside the interpolated string.</value>
    <comment>How to fix message for an error. The term "interpolated string" should be translated using the same terms used in the C# documentation.</comment>
  </data>
  <data name="ErrorResource_ErrAsNotInContext_ShortMessage" xml:space="preserve">
    <value>As is not permitted in this context</value>
    <comment>{Locked=As} This is an error message that shows up when the As keyword is used but is not valid</comment>
  </data>
  <data name="ErrorResource_ErrUntypedObjectScope_ShortMessage" xml:space="preserve">
    <value>Untyped objects cannot be used as the first argument to functions which support record scopes.</value>
    <comment>This error message shows up when using untyped objects as the first arugment to functions with lambda overloads</comment>
  </data>
  <data name="ErrNamedFormula_MissingSemicolon" xml:space="preserve">
    <value>Named formula must end with a semicolon.</value>
    <comment>A semicolon must terminate named formulas. For example, a=10;</comment>
  </data>
  <data name="ErrNamedFormula_MissingValue" xml:space="preserve">
    <value>Named formula must be an expression.</value>
    <comment>This error message shows up when Named formula is not an expression. For example, a = ;</comment>
  </data>
  <data name="ErrUDF_MissingFunctionBody" xml:space="preserve">
    <value>User defined function must have a body.</value>
    <comment>This error message shows up when user defined function does not have a body</comment>
  </data>
  <data name="ErrUDF_FunctionAlreadyDefined" xml:space="preserve">
    <value>Function {0} is already defined.</value>
    <comment>This error message shows up when user tries to define a function that already exists</comment>
  </data>
  <data name="ErrUDF_DuplicateParameter" xml:space="preserve">
    <value>Parameter {0} is a duplicate.</value>
    <comment>This error message shows up when user defined function has a duplicate parameter</comment>
  </data>
  <data name="ErrUDF_UnknownType" xml:space="preserve">
    <value>Unknown type {0}.</value>
    <comment>This error message shows up when an invalid type is used</comment>
  </data>
  <data name="ErrUDF_ReturnTypeDoesNotMatch" xml:space="preserve">
    <value>The stated function return type does not match the return type of the function body.</value>
    <comment>This error message shows up when expected return type does not match with actual return type</comment>
  </data>
  <data name="ErrUDF_MissingReturnType" xml:space="preserve">
    <value>Missing function return type, for example the ":Number" in "FindMonth( d:Text ):Number = Month( DateParse( d ));"</value>
    <comment>This error message shows up when return type is not provided for user defined function, the term FindMonth is a function name, and if translated it should remain a single word {Locked=Number} {Locked=Text} {Locked=Month} {Locked=DateParse}</comment>
  </data>
  <data name="ErrUDF_MissingParamType" xml:space="preserve">
    <value>Missing function argument type, for example the ":Text" in "FindMonth( d:Text ):Number = Month( DateParse( d ))"</value>
    <comment>This error message shows up when argument type is not provided for the parameters in user defined function, the term FindMonth is a function name, and if translated it should remain a single word {Locked=Number} {Locked=Text} {Locked=Month} {Locked=DateParse}</comment>
  </data>
  <data name="ErrNamedFormula_AlreadyDefined" xml:space="preserve">
    <value>NamedFormula '{0}' already exists.</value>
  </data>
  <data name="ErrorResource_NameConflict" xml:space="preserve">
    <value>Can't create a {0} named '{1}' because that name is already used for a {2}.</value>
    <comment>{0} - Entity that is about to be created/renamed, {1} - Name of the entity, {2} - Type of entity that is already using the name.</comment>
  </data>
  <data name="ErrNeedValidVariableName_Arg" xml:space="preserve">
    <value>The first argument of '{0}' should be a valid variable name, and cannot conflict with any existing control, screen, collection, or data source names. Found type '{1}'</value>
    <comment>Error Message</comment>
  </data>
  <data name="AboutSet" xml:space="preserve">
    <value>Create and set a global variable.</value>
    <comment>Description of 'Set' function.</comment>
  </data>
  <data name="SetArg2" xml:space="preserve">
    <value>value</value>
    <comment>function_parameter - Second argument to the Set function - any Power Apps value.</comment>
  </data>
  <data name="AboutDec2Hex" xml:space="preserve">
    <value>Converts a decimal number to hexadecimal</value>
    <comment>Description of 'Dec2Hex' function.</comment>
  </data>
  <data name="Dec2HexArg1" xml:space="preserve">
    <value>number</value>
  </data>
  <data name="AboutDec2Hex_number" xml:space="preserve">
    <value>A numeric decimal value to convert to hexadecimal string.</value>
    <comment>Description of 'Dec2HexArg1' function parameter.</comment>
  </data>
  <data name="Dec2HexArg2" xml:space="preserve">
    <value>places</value>
  </data>
  <data name="AboutDec2Hex_places" xml:space="preserve">
    <value>A numeric value to add padding to hexadecimal string.</value>
    <comment>Description of 'Dec2HexArg2' function parameter.</comment>
  </data>
  <data name="AboutDec2HexT" xml:space="preserve">
    <value>Converts a column of decimal numbers to hexadecimals</value>
    <comment>Description of 'Dec2HexT' function.</comment>
  </data>
  <data name="Dec2HexTArg1" xml:space="preserve">
    <value>table</value>
  </data>
  <data name="Dec2HexTArg2" xml:space="preserve">
    <value>places</value>
  </data>
  <data name="AboutDec2HexT_places" xml:space="preserve">
    <value>A numeric value or array of values to add padding to hexadecimal strings.</value>
    <comment>Description of 'Dec2HexArgT2' function parameter.</comment>
  </data>
  <data name="AboutDec2Hex_table" xml:space="preserve">
    <value>A column of numeric decimal values to convert to hexadecimals.</value>
    <comment>Description of 'Dec2HexTArg1' function parameter.</comment>
  </data>
  <data name="AboutHex2Dec" xml:space="preserve">
    <value>Converts a hexadecimal number to decimal</value>
    <comment>Description of 'Hex2Dec' function.</comment>
  </data>
  <data name="Hex2DecArg1" xml:space="preserve">
    <value>number</value>
  </data>
  <data name="AboutHex2Dec_number" xml:space="preserve">
    <value>A hexadecimal string convert to decimal.</value>
    <comment>Description of 'Hex2DecArg1' function parameter.</comment>
  </data>
  <data name="AboutHex2DecT" xml:space="preserve">
    <value>Converts a column of hexadecimal numbers to decimals</value>
    <comment>Description of 'Hex2DecT' function.</comment>
  </data>
  <data name="Hex2DecTArg1" xml:space="preserve">
    <value>table</value>
  </data>
  <data name="AboutHex2Dec_table" xml:space="preserve">
    <value>A column of hexadecimal strings to convert to decimals.</value>
    <comment>Description of 'Hex2DecTArg1' function parameter.</comment>
  </data>
  <data name="ErrDeprecated" xml:space="preserve">
    <value>This feature is deprecated and is no longer supported.</value>
    <comment>An error message for deprecated features.</comment>
  </data>
  <data name="WarnDeprecatedFunction" xml:space="preserve">
    <value>In namespace {1}, function {0} is deprecated.</value>
    <comment>A warning message when a function is deprecated.</comment>
  </data>
  <data name="ErrUnsupportedFunction" xml:space="preserve">
    <value>In namespace {1}, function {0} is not supported.</value>
    <comment>An error message when a function is not supported.</comment>
  </data>
  <data name="WarnDeferredType" xml:space="preserve">
    <value>Warning: Deferred type provided.</value>
    <comment>Warning given when the input has deferred Type. Deferred type is unknown type at compile time and correct type will be supplied by user before evaluation.</comment>
  </data>
  <data name="ErrExpectedIdentifierArg_Name" xml:space="preserve">
    <value>Expected identifier name</value>
    <comment>Error Message.</comment>
  </data>
  <data name="ErrInvalidFunction" xml:space="preserve">
    <value>This function is ambiguous, it contains lambda expressions and column identifiers for the same argument.</value>
    <comment>Error Message.</comment>
  </data>
  <data name="OptionSetOptionNotSupported" xml:space="preserve">
    <value>The value of option {0} is not of expected type {1}.</value>
    <comment>Error Message. When BooleanOptionSet option has an invalid value.</comment>
  </data>
  <data name="AboutOptionSetInfo" xml:space="preserve">
    <value>Returns logical name of the given option set value.</value>
    <comment>Description of 'OptionSetInfo' function.</comment>
  </data>
  <data name="AboutOptionSetInfoArg1" xml:space="preserve">
    <value>option</value>
  </data>
  <data name="AboutOptionSetInfo_option" xml:space="preserve">
    <value>An option set value whose logical name will be returned.</value>
  </data>
  <data name="AboutLanguage" xml:space="preserve">
    <value>Get the default locale set at runtime.</value>
    <comment>Description of 'Language' function.</comment>
  </data>
  <data name="AboutEncodeUrl" xml:space="preserve">
    <value>Encodes a URL string, replacing certain non-alphanumeric characters with % and a hexadecimal number.</value>
    <comment>Description of 'EncodeUrl' function.</comment>
  </data>
  <data name="EncodeUrlArg1" xml:space="preserve">
    <value>url</value>
    <comment>Function_parameter - First parameter for the EncodeUrl function - the URL(string) to encode. Translate this string. Maintain as a single word (do not add spaces)</comment>
  </data>
  <data name="AboutEncodeUrl_url" xml:space="preserve">
    <value>A url to be encoded.</value>
  </data>
  <data name="ErrUnimplementedFunction" xml:space="preserve">
    <value>'{0}' is a recognized but not supported function.</value>
    <comment>Error Message.</comment>
  </data>
  <data name="InvalidCast" xml:space="preserve">
    <value>Type conversion failed because the given value was of type '{0}', expected '{1}' type.</value>
    <comment>Error Message.</comment>
  </data>
  <data name="WrnSortByColumnsNonConstantColumnName" xml:space="preserve">
    <value>The expression '{0}' may represent a column that is not part of the data source or has not been downloaded. Consider using the column name directly instead.</value>
    <comment>Warning message.</comment>
  </data>
  <data name="WrnDelegationTableNotSupported" xml:space="preserve">
    <value>This operation on table '{0}' may not work if it has more than {1} rows.</value>
    <comment>Warning message.</comment>
  </data>
  <data name="WrnDelegationPredicate" xml:space="preserve">
    <value>This predicate will always be true. Did you mean to use ThisRecord or [@ ]?</value>
    <comment>Warning message.</comment>
  </data>
  <data name="WrnDelegationOnlyPrimaryKeyField" xml:space="preserve">
    <value>Can't delegate {0}: only support delegation for lookup on primary key field '{1}'.</value>
    <comment>Warning message.</comment>
  </data>
  <data name="WrnDelegationRefersThisRecord" xml:space="preserve">
    <value>Can't delegate {0}: Expression compares multiple fields.</value>
    <comment>Warning message.</comment>
  </data>
  <data name="WrnDelegationBehaviorFunction" xml:space="preserve">
    <value>Can't delegate {0}: contains a behavior function '{1}'.</value>
    <comment>Warning message.</comment>
  </data>
  <data name="AboutIsMatch" xml:space="preserve">
    <value>Determines if the supplied text has a match of the supplied text format.</value>
    <comment>Description of 'IsMatch' function.</comment>
  </data>
  <data name="AboutIsMatch_text" xml:space="preserve">
    <value>The text to be compared against the format.</value>
  </data>
  <data name="AboutIsMatch_format" xml:space="preserve">
    <value>The format to check the text against. It may be a value of the TextFormat enum or a regular expression.</value>
  </data>
  <data name="AboutIsMatch_extent" xml:space="preserve">
    <value>This determines what part of the text we want to match. It may be a value of the MatchOptions enum.</value>
    <comment>{Locked=MatchOptions} Tooltip for the third argument of the IsMatch function.</comment>
  </data>
  <data name="IsMatchArg1" xml:space="preserve">
    <value>text</value>
    <comment>function_parameter - First argument to the IsMatch function - the text to be compared against the format.</comment>
  </data>
  <data name="IsMatchArg2" xml:space="preserve">
    <value>format</value>
    <comment>function_parameter - Second argument to the IsMatch function - a regular expression format used to match the input text.</comment>
  </data>
  <data name="IsMatchArg3" xml:space="preserve">
    <value>extent</value>
    <comment>function_parameter - Third argument to the IsMatch function. An optional parameter of flags used to determine the extent with which the format is matched to the text.</comment>
  </data>
  <data name="AboutMatch" xml:space="preserve">
    <value>Searches the supplied text for the specified regular expression, returning the first match from it.</value>
    <comment>Description of 'Match' function.</comment>
  </data>
  <data name="AboutMatchAll" xml:space="preserve">
    <value>Searches the supplied text for the specified regular expression, returning all matches from it.</value>
    <comment>Description of 'MatchAll' function.</comment>
  </data>
  <data name="AboutMatch_text" xml:space="preserve">
    <value>The text to be searched against the regular expression.</value>
    <comment>Tooltip for the first argument of the Match function.</comment>
  </data>
  <data name="AboutMatch_regular_expression" xml:space="preserve">
    <value>The regular expression to check the text against. It can contain captures (values between parenthesis) that will be returned in case of a successful match.</value>
    <comment>Tooltip for the second argument of the Match function.</comment>
  </data>
  <data name="AboutMatch_options" xml:space="preserve">
    <value>This determines what part of the text we want to match. It may be a value of the MatchOptions enum.</value>
    <comment>{Locked=MatchOptions} Tooltip for the third argument of the MatchAll function.</comment>
  </data>
  <data name="AboutMatchAll_text" xml:space="preserve">
    <value>The text to be searched against the regular expression.</value>
    <comment>Tooltip for the first argument of the MatchAll function.</comment>
  </data>
  <data name="AboutMatchAll_regular_expression" xml:space="preserve">
    <value>The regular expression to check the text against. It can contain captures (values between parenthesis) that will be returned in case of a successful match.</value>
    <comment>Tooltip for the second argument of the MatchAll function.</comment>
  </data>
  <data name="AboutMatchAll_options" xml:space="preserve">
    <value>This determines what part of the text we want to match. It may be a value of the MatchOptions enum.</value>
    <comment>{Locked=MatchOptions} Tooltip for the third argument of the MatchAll function.</comment>
  </data>
  <data name="MatchArg1" xml:space="preserve">
    <value>text</value>
    <comment>function_parameter - First argument to the Match function - the text to be compared against the regular expression.</comment>
  </data>
  <data name="MatchArg2" xml:space="preserve">
    <value>regular_expression</value>
    <comment>function_parameter - Second argument to the Match function - a regular expression to match against the input text. Translate this string. Maintain as a single word (do not add spaces)</comment>
  </data>
  <data name="MatchArg3" xml:space="preserve">
    <value>options</value>
    <comment>function_parameter - Third argument to the Match function. An optional parameter of flags used to determine the extent with which the regular expression is matched to the text.</comment>
  </data>
  <data name="AboutRefresh" xml:space="preserve">
    <value>Refreshes the specified data source.</value>
    <comment>Description of 'Refresh' function.</comment>
  </data>
  <data name="RefreshArg1" xml:space="preserve">
    <value>connected_data_source</value>
    <comment>function_parameter - Parameter for the Refresh function, the name of a data source that needs to be refreshed locally. Translate this string. Maintain as a single word (do not add spaces).</comment>
  </data>
  <data name="ErrNeedAgg" xml:space="preserve">
    <value>Expected a record or table value.</value>
    <comment>Error Message.</comment>
  </data>
  <data name="AboutRefresh_connected_data_source" xml:space="preserve">
    <value>A connected data source to refresh.</value>
  </data>
  <data name="ErrDataSourceCannotBeRefreshed" xml:space="preserve">
    <value>Only managed connections can be refreshed.</value>
    <comment>Error message on non-service data sources passed to Refresh.</comment>
  </data>
  <data name="ErrorResource_ErrInvalidRegEx_ShortMessage" xml:space="preserve">
    <value>Invalid regular expression.</value>
    <comment>Error message indicating that the regular expression entered by the user is invalid.</comment>
  </data>
  <data name="ErrorResource_ErrVariableRegEx_ShortMessage" xml:space="preserve">
    <value>Regular expressions must be constant values.</value>
    <comment>Error Message.</comment>
  </data>
  <data name="ErrorResource_MutationFunctionCannotBeUsedWithImmutableValue" xml:space="preserve">
    <value>The value passed to the '{0}' function cannot be changed.</value>
    <comment>Error message shown to the user if they try to use a mutation function (such as Patch / Collect) with a value that cannot be mutated.</comment>
  </data>
  <data name="InfoRegExCaptureNameHidesPredefinedFullMatchField" xml:space="preserve">
    <value>The capture name '{0}' is hiding the predefined property that returns the full match of the regular expression. Consider renaming it if you want to use that named property to extract the full match in the specified text.</value>
    <comment>Information message indicating that the maker used a group name that will hide the property 'FullMatch' in the function result.</comment>
  </data>
  <data name="InfoRegExCaptureNameHidesPredefinedSubMatchesField" xml:space="preserve">
    <value>The capture name '{0}' is hiding the predefined property that returns the group matches in the regular expression. Consider renaming it if you want to use that named property to extract all the sub-matches in the specified text.</value>
    <comment>Information message indicating that the maker used a group name that will hide the property 'SubMatches' in the function result.</comment>
  </data>
  <data name="InfoRegExCaptureNameHidesPredefinedStartMatchField" xml:space="preserve">
    <value>The capture name '{0}' is hiding the predefined property that returns the location of the match of the regular expression. Consider renaming it if you want to use that named property to extract the position of the full match in the specified text.</value>
    <comment>Information message indicating that the maker used a group name that will hide the property 'StartMatch' in the function result.</comment>
  </data>
  <data name="AboutPlainText" xml:space="preserve">
    <value>Removes all formatting and returns a plain text value.</value>
    <comment>Description of 'PlainText' function.</comment>
  </data>
  <data name="PlainTextArg1" xml:space="preserve">
    <value>text</value>
    <comment>Function_parameter - First argument of the PlainText function - the text to have its HTML and XML tags removed.</comment>
  </data>
  <data name="AboutPlainText_text" xml:space="preserve">
    <value>The text to have its HTML and XML tags removed.</value>
  </data>
  <data name="ErrFilterFunctionBahaviorAsPredicate" xml:space="preserve">
    <value>Filter functions don't allow behavior functions as predicates.</value>
    <comment>When a filter function (like LookUp) contains a function as predicate that will trigger a side effect.</comment>
  </data>
  <data name="ErrFilterFunction_OnlyTwoArgs" xml:space="preserve">
    <value>Use the And operator to combine multiple predicates into the second argument.</value>
    <comment>{Locked=And} Limiting the Filter funciton to just two arguments, like the LookUp function, allowing us to add a third argument later also like LookUp.</comment>
  </data>
  <data name="ErrSetVariableWithRelationshipNotAllowTable" xml:space="preserve">
    <value>This table cannot be copied. Instead, create an inline table using the ForAll function and {...} notation to copy the individual columns desired.</value>
  </data>
  <data name="ErrSetVariableWithRelationshipNotAllowRecord" xml:space="preserve">
    <value>This record cannot be copied. Instead, create an inline record using {...} notation to copy the individual fields desired.</value>
  </data>
  <data name="ErrNotSupportedFormat_Func" xml:space="preserve">
    <value>The second argument of the '{0}' function is only supported for numeric and date/time values.</value>
    <comment>Error message when function use the second argument for non numeric or date/time value.</comment>
  </data>
  <data name="WrnSetExpandableType" xml:space="preserve">
    <value>Set a variable with an online datasource value (table or record) can cause multiple requests to the server. Soon this will be blocked.</value>
    <comment>Warning for makers that a certain capability should be avoided.</comment>
  </data>
  <data name="ErrTypeLiteral_InvalidTypeDefinition" xml:space="preserve">
    <value>Type literal declaration was invalid</value>
    <comment>Error message when type binding is invalid</comment>
  </data>
  <data name="ErrExpectedRVExtraFields" xml:space="preserve">
    <value>Type mismatch between source and target record types. Given type has extra fields: {0}.</value>
    <comment>Error Message.</comment>
  </data>
  <data name="ErrExpectedRVMissingFields" xml:space="preserve">
    <value>Type mismatch between source and target record types. Given type has missing fields: {0}.</value>
    <comment>Error Message.</comment>
  </data>
  <data name="ErrExpectedRVFieldNotFound" xml:space="preserve">
    <value>Type mismatch between source and target record types. Field name: {0} not found.</value>
    <comment>Error Message.</comment>
  </data>
  <data name="ErrExpectedRVFieldTypeMismatch" xml:space="preserve">
    <value>Type mismatch between source and target record types. Field name: {0} Expected {1}; Found {2}.</value>
    <comment>Error Message.</comment>
  </data>
  <data name="ErrExpectedRVCannotCoerceType" xml:space="preserve">
    <value>Given {0} type cannot be coerced to source type {1}.</value>
    <comment>Error Message.</comment>
  </data>
  <data name="ErrExpectedRVTypeMismatch" xml:space="preserve">
    <value>Type mismatch between source and target types. Expected {0}; Found {1}.</value>
    <comment>Error Message.</comment>
  </data>
  <data name="AboutJSON" xml:space="preserve">
    <value>Generates a JSON text string for a table, record, or value.</value>
    <comment>Description of the 'JSON' function.</comment>
  </data>
  <data name="JSONArg1" xml:space="preserve">
    <value>data</value>
    <comment>function_parameter - First argument to the JSON function - the data (table, record or value) to be converted to the JSON format.</comment>
  </data>
  <data name="AboutJSON_data" xml:space="preserve">
    <value>The data structure to be converted to JSON. Tables, records, and primitive values are supported, arbitrarily nested.</value>
    <comment>Tooltip for the first argument of the JSON function.</comment>
  </data>
  <data name="JSONArg2" xml:space="preserve">
    <value>format</value>
    <comment>function_parameter - Second argument to the JSON function - The format for the JSON conversion. Member of the JSONFormat enum value.</comment>
  </data>
  <data name="AboutJSON_format" xml:space="preserve">
    <value>The format to be used in the JSON conversion. The value will be a member of the JSONFormat enumeration.</value>
    <comment>{Locked=JSONFormat} Tooltip for the second argument of the JSON function.</comment>
  </data>
  <data name="AboutTrace" xml:space="preserve">
    <value>Logs information to Application Insights when enabled, and logs in a test studio session that will be available in the test results.</value>
    <comment>Description of 'Trace' function.</comment>
  </data>
  <data name="TraceArg1" xml:space="preserve">
    <value>message</value>
    <comment>function_parameter - First argument to the Trace function - the message that will be logged to the test results and/or Application Insights.</comment>
  </data>
  <data name="TraceArg2" xml:space="preserve">
    <value>severity</value>
    <comment>Trace severity - a value that goes to an Application Insights TrackTrace API SeverityLevel </comment>
  </data>
  <data name="TraceArg3" xml:space="preserve">
    <value>custom_record</value>
    <comment>Custom dimensions - key value pairs that go to Application Insights. 'Record' is used as a noun in this string, not as a verb. Translate this string. Maintain as a single word (do not add spaces).</comment>
  </data>
  <data name="TraceArg4" xml:space="preserve">
    <value>trace_options</value>
    <comment>Trace options - additional options passed to the Trace function. 'Trace' is used as an adjective in this string, not as a verb (options for the trace function). Translate this string. Maintain as a single word (do not add spaces).</comment>
  </data>
  <data name="AboutTrace_message" xml:space="preserve">
    <value>The information to be traced.</value>
    <comment>Description of the first parameter to the 'Trace' function.</comment>
  </data>
  <data name="AboutTrace_severity" xml:space="preserve">
    <value>The severity level to be traced to Application Insights.</value>
    <comment>Description of the second parameter to the 'Trace' function.</comment>
  </data>
  <data name="AboutTrace_custom_record" xml:space="preserve">
    <value>A record containing custom data that will be traced to Application Insights.</value>
    <comment>Description of the third parameter to the 'Trace' function.</comment>
  </data>
  <data name="AboutTrace_trace_options" xml:space="preserve">
    <value>Additional options to the Trace function.</value>
    <comment>{Locked=Trace} Description of the fourth parameter to the 'Trace' function.</comment>
  </data>
  <data name="ErrFunctionArg2ParamMustBeConstant" xml:space="preserve">
    <value>The '{1}' parameter to the {0} function must be a constant value.</value>
    <comment>Error message shown to the user if they use a non-constant value for the a function that requires a constant value. The first parameter is the function name, and the second parameter is the function parameter name.</comment>
  </data>
  <data name="ErrJSONArg2IncompatibleOptions" xml:space="preserve">
    <value>The JSONFormat values '{0}' and '{1}' cannot be used together.</value>
    <comment>{Locked=JSONFormat} Error message shown to the user if they try to use incompatible values from the JSONFormat enumeration. The parameters are string values, members of that enumeration. For example: The JSONFormat values 'IgnoreBinaryData' and 'IncludeBinaryData' cannot be used together.</comment>
  </data>
  <data name="ErrJSONArg1ContainsUnsupportedMedia" xml:space="preserve">
    <value>The value passed to the JSON function contains media, and it is not supported by default. To allow JSON serialization of media values, make sure to use the IncludeBinaryData option in the 'format' parameter.</value>
    <comment>{Locked=JSON}{Locked=IncludeBinaryData}. Error message shown to the user if they try to serialize an object that contains media values, without specifying the flag that would allow that operation to happen. Media values are any form of media (audio, images, video) that are included as part of a record or a table. The term 'format' should be translated like the term 'JSONArg2' in this same file.</comment>
  </data>
  <data name="ErrJSONArg1UnsupportedType" xml:space="preserve">
    <value>The JSON function cannot serialize objects of type '{0}'.</value>
    <comment>{Locked=JSON}. Error message shown to the user if they try to serialize an object which is not supported in the JSON function.</comment>
  </data>
  <data name="ErrJSONArg1UnsupportedNestedType" xml:space="preserve">
    <value>The JSON function cannot serialize tables / objects with a nested property called '{0}' of type '{1}'.</value>
    <comment>{Locked=JSON}. Error message shown to the user if they try to serialize an object which contain a nested property of a type which is not supported in the JSON function. Both parameters are strings. E.g.: The JSON function cannot serialize tables / objects with a nested property called 'value' of type 'Polymorphic'.</comment>
  </data>
  <data name="ErrJSONArg1UnsupportedTypeWithNonBehavioral" xml:space="preserve">
    <value>The JSON function cannot serialize binary data in non-behavioral expression.</value>    
  </data>
  <data name="ErrTraceInvalidCustomRecordType" xml:space="preserve">
    <value>The parameter {0} contains a property of type {1} which is not supported.</value>
    <comment>Error shown to the user when they try to use a custom record with an unsupported type. The first argument is the name of the parameter, the second argument is the type name.</comment>
  </data>
  <data name="ErrRecordContainsInvalidFields_Arg" xml:space="preserve">
    <value>The specified column is read-only and can't be modified: {0}.</value>
    <comment>Error shown to the user when they try to change the value of a read-only field.</comment>
  </data>
  <data name="AboutSearch" xml:space="preserve">
    <value>Searches text in 'source'. Returns rows where text is found. Comparison is done in case-insensitive manner.</value>
    <comment>Description of 'Search' function.</comment>
  </data>
  <data name="AboutSearch_source" xml:space="preserve">
    <value>Table to search.</value>
  </data>
  <data name="AboutSearch_text" xml:space="preserve">
    <value>Search text.</value>
  </data>
  <data name="AboutSearch_column" xml:space="preserve">
    <value>Column to search.</value>
  </data>
  <data name="SearchArg1" xml:space="preserve">
    <value>source</value>
    <comment>function_parameter - First argument to the Search function - the data source (table / collection) to search.</comment>
  </data>
  <data name="SearchArg2" xml:space="preserve">
    <value>text</value>
    <comment>function_parameter - Second argument to the Search function - the text to search.</comment>
  </data>
  <data name="SearchArg3" xml:space="preserve">
    <value>column</value>
    <comment>function_parameter - Third argument to the Search function - the column to search.</comment>
  </data>
  <data name="ErrSearchWrongType" xml:space="preserve">
    <value>Wrong column type. Expects text type.</value>
    <comment>Error Message.</comment>
  </data>
  <data name="ErrSearchWrongTableType" xml:space="preserve">
    <value>Table doesn't contain any column of text type.</value>
    <comment>Error Message.</comment>
  </data>
  <data name="ErrDeprecatedDotUseShowColumns" xml:space="preserve">
    <value>Deprecated use of '.'. Please use the 'ShowColumns' function instead.</value>
    <comment>{Locked='ShowColumns'}</comment>
  </data>
  <data name="IntellisenseAiDisclaimer" xml:space="preserve">
    <value>**Disclaimer:** AI-generated content can have mistakes. Make sure it's accurate and appropriate before using it. [See terms](https://go.microsoft.com/fwlink/?linkid=2225491)</value>
    <comment>The disclaimer we show on AI functions. This is github flavored markdown. So ** marks text in bold. </comment>
  </data>
<<<<<<< HEAD
  <data name="AboutCollect_data_source" xml:space="preserve">
    <value>The data source that you want to add data to.</value>
  </data>
  <data name="AboutCollect_item" xml:space="preserve">
    <value>A record or table to collect. A record will be appended to the datasource. A table will have its rows appended to the datasource.</value>
  </data>
  <data name="CollectItemArg" xml:space="preserve">
    <value>item</value>
    <comment>function_parameter - Second parameter for the Collect function. The item to be added.</comment>
=======
  <data name="AboutUniChar" xml:space="preserve">
    <value>Returns the Unicode character that is referenced by the given numeric value.</value>
    <comment>Description of 'UniChar' function.</comment>
  </data>
  <data name="AboutUniChar_number" xml:space="preserve">
    <value>Numeric value to be converted into a Unicode character.</value>
  </data>
  <data name="UniCharArg1" xml:space="preserve">
    <value>number</value>
    <comment>function_parameter - First argument to the UniChar function - numberic value to be converted into a Unicode character.</comment>
  </data>
  <data name="AboutUniCharT" xml:space="preserve">
    <value>Converts a table of numeric values to a table of Unicode characters.</value>
    <comment>Description of 'UniChar' function (table overload).</comment>
  </data>
  <data name="UniCharTArg1" xml:space="preserve">
    <value>column_of_numbers</value>
    <comment>function_parameter - First argument to the UniChar function - a table column of numeric values to be converted into Unicode characters.</comment>
  </data>
  <data name="AboutUniChar_column_of_numbers" xml:space="preserve">
    <value>A table column of numeric values to be converted into Unicode characters.</value>
>>>>>>> 60baad43
  </data>
</root><|MERGE_RESOLUTION|>--- conflicted
+++ resolved
@@ -4430,8 +4430,29 @@
     <value>**Disclaimer:** AI-generated content can have mistakes. Make sure it's accurate and appropriate before using it. [See terms](https://go.microsoft.com/fwlink/?linkid=2225491)</value>
     <comment>The disclaimer we show on AI functions. This is github flavored markdown. So ** marks text in bold. </comment>
   </data>
-<<<<<<< HEAD
-  <data name="AboutCollect_data_source" xml:space="preserve">
+  <data name="AboutUniChar" xml:space="preserve">
+    <value>Returns the Unicode character that is referenced by the given numeric value.</value>
+    <comment>Description of 'UniChar' function.</comment>
+  </data>
+  <data name="AboutUniChar_number" xml:space="preserve">
+    <value>Numeric value to be converted into a Unicode character.</value>
+  </data>
+  <data name="UniCharArg1" xml:space="preserve">
+    <value>number</value>
+    <comment>function_parameter - First argument to the UniChar function - numberic value to be converted into a Unicode character.</comment>
+  </data>
+  <data name="AboutUniCharT" xml:space="preserve">
+    <value>Converts a table of numeric values to a table of Unicode characters.</value>
+    <comment>Description of 'UniChar' function (table overload).</comment>
+  </data>
+  <data name="UniCharTArg1" xml:space="preserve">
+    <value>column_of_numbers</value>
+    <comment>function_parameter - First argument to the UniChar function - a table column of numeric values to be converted into Unicode characters.</comment>
+  </data>
+  <data name="AboutUniChar_column_of_numbers" xml:space="preserve">
+    <value>A table column of numeric values to be converted into Unicode characters.</value>
+  </data>
+    <data name="AboutCollect_data_source" xml:space="preserve">
     <value>The data source that you want to add data to.</value>
   </data>
   <data name="AboutCollect_item" xml:space="preserve">
@@ -4440,28 +4461,5 @@
   <data name="CollectItemArg" xml:space="preserve">
     <value>item</value>
     <comment>function_parameter - Second parameter for the Collect function. The item to be added.</comment>
-=======
-  <data name="AboutUniChar" xml:space="preserve">
-    <value>Returns the Unicode character that is referenced by the given numeric value.</value>
-    <comment>Description of 'UniChar' function.</comment>
-  </data>
-  <data name="AboutUniChar_number" xml:space="preserve">
-    <value>Numeric value to be converted into a Unicode character.</value>
-  </data>
-  <data name="UniCharArg1" xml:space="preserve">
-    <value>number</value>
-    <comment>function_parameter - First argument to the UniChar function - numberic value to be converted into a Unicode character.</comment>
-  </data>
-  <data name="AboutUniCharT" xml:space="preserve">
-    <value>Converts a table of numeric values to a table of Unicode characters.</value>
-    <comment>Description of 'UniChar' function (table overload).</comment>
-  </data>
-  <data name="UniCharTArg1" xml:space="preserve">
-    <value>column_of_numbers</value>
-    <comment>function_parameter - First argument to the UniChar function - a table column of numeric values to be converted into Unicode characters.</comment>
-  </data>
-  <data name="AboutUniChar_column_of_numbers" xml:space="preserve">
-    <value>A table column of numeric values to be converted into Unicode characters.</value>
->>>>>>> 60baad43
   </data>
 </root>