--- conflicted
+++ resolved
@@ -5052,14 +5052,11 @@
   <data name="AboutOptionSetInfo_option" xml:space="preserve">
     <value>An option set value whose logical name will be returned.</value>
   </data>
-<<<<<<< HEAD
   <data name="ErrTypeError_WrongExpectedType" xml:space="preserve">
     <value>The type of this expression does not match the expected type. Found type '{0}'.</value>
     <comment>Error Message.</comment>
-=======
   <data name="AboutLanguage" xml:space="preserve">
     <value>Get the default locale set at runtime.</value>
     <comment>Description of 'Language' function.</comment>
->>>>>>> 227c9d33
   </data>
 </root>