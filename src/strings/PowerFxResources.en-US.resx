--- conflicted
+++ resolved
@@ -4748,23 +4748,6 @@
     <value>The specified data source cannot be used with this function.</value>
     <comment>Error Message.</comment>
   </data>
-<<<<<<< HEAD
-  <data name="ErrRuntimeTypeMismatch" xml:space="preserve">
-    <value>Runtime type mismatch.</value>
-    <comment>Error Message.</comment>
-  </data>
-  <data name="ErrArgumentOutOfRange" xml:space="preserve">
-    <value>Argument out of range.</value>
-    <comment>Error Message.</comment>
-  </data>
-  <data name="ErrInvalidCharValue" xml:space="preserve">
-    <value>Invalid Char value, must be in 1...255 range.</value>
-    <comment>Error Message.</comment>
-  </data>
-  <data name="ErrBadLanguageCode" xml:space="preserve">
-    <value>Language code '{0}' not supported.</value>
-    <comment>Error Message.</comment>
-=======
   <data name="ErrInvalidArgumentExpectedType" xml:space="preserve">
     <value>Invalid argument '{0}'. Expected valid type name or type literal.</value>
     <comment>Error Message shown to user when a value other name or type literal is passed into AsType, IsType and ParseJSON functions.</comment>
@@ -4772,6 +4755,4 @@
   <data name="ErrUnsupportedTypeInTypeArgument" xml:space="preserve">
     <value>Unsupported untyped/JSON conversion type '{0}' in argument.</value>
     <comment>Error Message shown to user when a unsupported type is passed in type argument of AsType, IsType and ParseJSON functions.</comment>
->>>>>>> 27cc764b
-  </data>
-</root>+  </data>