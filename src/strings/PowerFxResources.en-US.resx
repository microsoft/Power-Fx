--- conflicted
+++ resolved
@@ -5387,14 +5387,12 @@
   <data name="ErrJSONArg1UnsupportedTypeWithNonBehavioral" xml:space="preserve">
     <value>The JSON function cannot serialize binary data in non-behavioral expression.</value>    
   </data>
-<<<<<<< HEAD
-  <data name="ErrRecordContainsInvalidFields_Arg" xml:space="preserve">
-    <value>The specified column is read-only and can't be modified: {0}.</value>
-    <comment>Error Message</comment>
-=======
   <data name="ErrTraceInvalidCustomRecordType" xml:space="preserve">
     <value>The parameter {0} contains a property of type {1} which is not supported.</value>
     <comment>Error shown to the user when they try to use a custom record with an unsupported type. The first argument is the name of the parameter, the second argument is the type name.</comment>
->>>>>>> 6deed89b
+  </data>
+  <data name="ErrRecordContainsInvalidFields_Arg" xml:space="preserve">
+    <value>The specified column is read-only and can't be modified: {0}.</value>
+    <comment>Error shown to the user when they try to change the value of a read-only field.</comment>
   </data>
 </root>