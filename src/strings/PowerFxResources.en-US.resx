﻿<?xml version="1.0" encoding="UTF-8" standalone="yes"?>
<root>
  <!-- 
    Microsoft ResX Schema 
    
    Version 2.0
    
    The primary goals of this format is to allow a simple XML format 
    that is mostly human readable. The generation and parsing of the 
    various data types are done through the TypeConverter classes 
    associated with the data types.
    
    Example:
    
    ... ado.net/XML headers & schema ...
    <resheader name="resmimetype">text/microsoft-resx</resheader>
    <resheader name="version">2.0</resheader>
    <resheader name="reader">System.Resources.ResXResourceReader, System.Windows.Forms, ...</resheader>
    <resheader name="writer">System.Resources.ResXResourceWriter, System.Windows.Forms, ...</resheader>
    <data name="Name1"><value>this is my long string</value><comment>this is a comment</comment></data>
    <data name="Color1" type="System.Drawing.Color, System.Drawing">Blue</data>
    <data name="Bitmap1" mimetype="application/x-microsoft.net.object.binary.base64">
        <value>[base64 mime encoded serialized .NET Framework object]</value>
    </data>
    <data name="Icon1" type="System.Drawing.Icon, System.Drawing" mimetype="application/x-microsoft.net.object.bytearray.base64">
        <value>[base64 mime encoded string representing a byte array form of the .NET Framework object]</value>
        <comment>This is a comment</comment>
    </data>
                
    There are any number of "resheader" rows that contain simple 
    name/value pairs.
    
    Each data row contains a name, and value. The row also contains a 
    type or mimetype. Type corresponds to a .NET class that support 
    text/value conversion through the TypeConverter architecture. 
    Classes that don't support this are serialized and stored with the 
    mimetype set.
    
    The mimetype is used for serialized objects, and tells the 
    ResXResourceReader how to depersist the object. This is currently not 
    extensible. For a given mimetype the value must be set accordingly:
    
    Note - application/x-microsoft.net.object.binary.base64 is the format 
    that the ResXResourceWriter will generate, however the reader can 
    read any of the formats listed below.
    
    mimetype: application/x-microsoft.net.object.binary.base64
    value   : The object must be serialized with 
            : System.Runtime.Serialization.Formatters.Binary.BinaryFormatter
            : and then encoded with base64 encoding.
    
    mimetype: application/x-microsoft.net.object.soap.base64
    value   : The object must be serialized with 
            : System.Runtime.Serialization.Formatters.Soap.SoapFormatter
            : and then encoded with base64 encoding.

    mimetype: application/x-microsoft.net.object.bytearray.base64
    value   : The object must be serialized into a byte array 
            : using a System.ComponentModel.TypeConverter
            : and then encoded with base64 encoding.
    -->
  <xsd:schema id="root" xmlns="" xmlns:xsd="http://www.w3.org/2001/XMLSchema" xmlns:msdata="urn:schemas-microsoft-com:xml-msdata">
    <xsd:import namespace="http://www.w3.org/XML/1998/namespace" />
    <xsd:element name="root" msdata:IsDataSet="true">
      <xsd:complexType>
        <xsd:choice maxOccurs="unbounded">
          <xsd:element name="metadata">
            <xsd:complexType>
              <xsd:sequence>
                <xsd:element name="value" type="xsd:string" minOccurs="0" />
              </xsd:sequence>
              <xsd:attribute name="name" use="required" type="xsd:string" />
              <xsd:attribute name="type" type="xsd:string" />
              <xsd:attribute name="mimetype" type="xsd:string" />
              <xsd:attribute ref="xml:space" />
            </xsd:complexType>
          </xsd:element>
          <xsd:element name="assembly">
            <xsd:complexType>
              <xsd:attribute name="alias" type="xsd:string" />
              <xsd:attribute name="name" type="xsd:string" />
            </xsd:complexType>
          </xsd:element>
          <xsd:element name="data">
            <xsd:complexType>
              <xsd:sequence>
                <xsd:element name="value" type="xsd:string" minOccurs="0" msdata:Ordinal="1" />
                <xsd:element name="comment" type="xsd:string" minOccurs="0" msdata:Ordinal="2" />
              </xsd:sequence>
              <xsd:attribute name="name" type="xsd:string" use="required" msdata:Ordinal="1" />
              <xsd:attribute name="type" type="xsd:string" msdata:Ordinal="3" />
              <xsd:attribute name="mimetype" type="xsd:string" msdata:Ordinal="4" />
              <xsd:attribute ref="xml:space" />
            </xsd:complexType>
          </xsd:element>
          <xsd:element name="resheader">
            <xsd:complexType>
              <xsd:sequence>
                <xsd:element name="value" type="xsd:string" minOccurs="0" msdata:Ordinal="1" />
              </xsd:sequence>
              <xsd:attribute name="name" type="xsd:string" use="required" />
            </xsd:complexType>
          </xsd:element>
        </xsd:choice>
      </xsd:complexType>
    </xsd:element>
  </xsd:schema>
  <resheader name="resmimetype">
    <value>text/microsoft-resx</value>
  </resheader>
  <resheader name="version">
    <value>2.0</value>
  </resheader>
  <resheader name="reader">
    <value>System.Resources.ResXResourceReader, System.Windows.Forms, Version=4.0.0.0, Culture=neutral, PublicKeyToken=b77a5c561934e089</value>
  </resheader>
  <resheader name="writer">
    <value>System.Resources.ResXResourceWriter, System.Windows.Forms, Version=4.0.0.0, Culture=neutral, PublicKeyToken=b77a5c561934e089</value>
  </resheader>
  <data name="ListItemSingleQuotedFormat" xml:space="preserve">
    <value>'{0}'</value>
    <comment>The format for single quoting a list item.</comment>
  </data>
  <data name="AboutIf" xml:space="preserve">
    <value>Checks if any one of the specified conditions are met and returns the corresponding value. If none of the conditions are met, the function returns the specified default value.</value>
    <comment>Description of 'If' function.</comment>
  </data>
  <data name="IfArgCond" xml:space="preserve">
    <value>logical_test</value>
    <comment>function_parameter - First parameter for the If function, the condition that will be evaluated. Translate this string. Maintain as a single word (do not add spaces).</comment>
  </data>
  <data name="IfArgTrueValue" xml:space="preserve">
    <value>true_value</value>
    <comment>function_parameter - Second parameter for the If function, an expression which will be evaluated if the first parameter is true. Translate this string. Maintain as a single word (do not add spaces).</comment>
  </data>
  <data name="IfArgElseValue" xml:space="preserve">
    <value>else_value</value>
    <comment>function_parameter - Third parameter for the If function, an expression which will be evaluated if the first parameter is false. Translate this string. Maintain as a single word (do not add spaces).</comment>
  </data>
  <data name="AboutIf_logical_test" xml:space="preserve">
    <value>A condition that results in a boolean value.</value>
  </data>
  <data name="AboutIf_true_value" xml:space="preserve">
    <value>An expression that provides the result of If when the condition is true.</value>
    <comment>{Locked=If}</comment>
  </data>
  <data name="AboutIf_else_value" xml:space="preserve">
    <value>An expression that provides the result of If when all specified conditions are false.</value>
    <comment>{Locked=If}</comment>
  </data>
  <data name="AboutSwitch" xml:space="preserve">
    <value>Matches the result of a formula with a series of values. When a match is found, a corresponding formula is evaluated and returned. If no matches are found, the last default formula is evaluated and returned.</value>
    <comment>Description of 'Switch' function.</comment>
  </data>
  <data name="SwitchExpression" xml:space="preserve">
    <value>switch_value</value>
    <comment>function_parameter - First parameter for the Switch function, the value to compare against each 'match_value' parameter passed to the function. Translate this string. Maintain as a single word (do not add spaces).</comment>
  </data>
  <data name="SwitchDefaultReturn" xml:space="preserve">
    <value>default_result</value>
    <comment>function_parameter - Last optional parameter for the Switch function, formula evaluated and returned when there is no match found. Translate this string. Maintain as a single word (do not add spaces).</comment>
  </data>
  <data name="SwitchCaseExpr" xml:space="preserve">
    <value>match_value</value>
    <comment>function_parameter - match_value parameter for the Switch function, the value that will be matched with switch_value. Translate this string. Maintain as a single word (do not add spaces).</comment>
  </data>
  <data name="SwitchCaseArg" xml:space="preserve">
    <value>match_result</value>
    <comment>function_parameter - result statement to return when match is found. Translate this string. Maintain as a single word (do not add spaces).</comment>
  </data>
  <data name="AboutSwitch_switch_value" xml:space="preserve">
    <value>Value to compare against each match_value.</value>
    <comment>The term 'match_value' should be translated the same way as the resource with the key 'SwitchCaseExpr'</comment>
  </data>
  <data name="AboutSwitch_match_value" xml:space="preserve">
    <value>Value to match with switch_value.</value>
    <comment>The term 'switch_value' should be translated the same way as the resource with the key 'SwitchExpression'</comment>
  </data>
  <data name="AboutSwitch_match_result" xml:space="preserve">
    <value>Formula to evaluate and return if match is found.</value>
  </data>
  <data name="AboutSwitch_default_result" xml:space="preserve">
    <value>Formula to evaluate and return if no matches are found.</value>
  </data>
  <data name="AboutAnd" xml:space="preserve">
    <value>Checks whether all arguments are true, and returns true if all arguments are true.</value>
    <comment>Description of 'And' function.</comment>
  </data>
  <data name="AboutOr" xml:space="preserve">
    <value>Checks whether any of the arguments are true, and returns true or false. Returns false only if all arguments are false.</value>
    <comment>Description of 'Or' function.</comment>
  </data>
  <data name="AboutNot" xml:space="preserve">
    <value>Changes false to true and true to false.</value>
    <comment>Description of 'Not' function.</comment>
  </data>
  <data name="LogicalFuncParam" xml:space="preserve">
    <value>logical</value>
    <comment>function_parameter - Parameter for logical functions (And, Or, Not), an expression with a true/false value.</comment>
  </data>
  <data name="AboutAnd_logical" xml:space="preserve">
    <value>A logical expression to factor into the And operation.</value>
  </data>
  <data name="AboutOr_logical" xml:space="preserve">
    <value>A logical expression to factor into the Or operation.</value>
  </data>
  <data name="AboutNot_logical" xml:space="preserve">
    <value>A logical expression to negate.</value>
  </data>
  <data name="AboutCount" xml:space="preserve">
    <value>Counts the numeric values in the specified column.</value>
    <comment>Description of 'Count' function.</comment>
  </data>
  <data name="AboutCountA" xml:space="preserve">
    <value>Counts the number of rows in the column that are not empty.</value>
    <comment>Description of 'CountA' function.</comment>
  </data>
  <data name="AboutCountRows" xml:space="preserve">
    <value>Counts the number of rows in the input table or collection.</value>
    <comment>Description of 'CountRows' function.</comment>
  </data>
  <data name="CountArg1" xml:space="preserve">
    <value>source</value>
    <comment>function_parameter - First argument to the Count function - the source to have its elements counted.</comment>
  </data>
  <data name="AboutCount_source" xml:space="preserve">
    <value>A column of values to count.</value>
  </data>
  <data name="AboutCountA_source" xml:space="preserve">
    <value>A column of values to count.</value>
  </data>
  <data name="AboutCountRows_source" xml:space="preserve">
    <value>A table whose rows will be counted.</value>
  </data>
  <data name="AboutCountIf" xml:space="preserve">
    <value>Counts the number of rows that meet the given condition.</value>
    <comment>Description of 'CountIf' function.</comment>
  </data>
  <data name="CountIfArg1" xml:space="preserve">
    <value>source</value>
    <comment>function_parameter - First argument to the CountIf function - the source to have its elements counted.</comment>
  </data>
  <data name="CountIfArg2" xml:space="preserve">
    <value>condition</value>
    <comment>function_parameter - Second argument to the CountIf function - the condition to be evaluated for which the items will be counted.</comment>
  </data>
  <data name="AboutCountIf_source" xml:space="preserve">
    <value>A table where rows that meet certain criteria will be counted.</value>
  </data>
  <data name="AboutCountIf_condition" xml:space="preserve">
    <value>An expression evaluated for each row, that specifies whether the row should be counted.</value>
  </data>
  <data name="AboutSumT" xml:space="preserve">
    <value>Returns the sum of the numbers the expression evaluates to in the context of the table.</value>
    <comment>Description of 'SumT' function.</comment>
  </data>
  <data name="AboutMaxT" xml:space="preserve">
    <value>Returns the largest value the expression evaluates to in the context of the table.</value>
    <comment>Description of 'MaxT' function.</comment>
  </data>
  <data name="AboutMinT" xml:space="preserve">
    <value>Returns the smallest value the expression evaluates to in the context of the table.</value>
    <comment>Description of 'MinT' function.</comment>
  </data>
  <data name="AboutAverageT" xml:space="preserve">
    <value>Returns the average (arithmetic mean) of the numbers the expression evaluates to in the context of the table.</value>
    <comment>Description of 'AverageT' function.</comment>
  </data>
  <data name="StatisticalTArg1" xml:space="preserve">
    <value>source</value>
    <comment>function_parameter - First argument to statistical aggregation functions (Sum, Average, StdevP, ...) - the source to have its elements aggregated.</comment>
  </data>
  <data name="StatisticalTArg2" xml:space="preserve">
    <value>expression</value>
    <comment>function_parameter - Second argument to statistical aggregation functions (Sum, Average, StdevP, ...) - the expression to be applied to the elements.</comment>
  </data>
  <data name="AboutMin_source" xml:space="preserve">
    <value>A table over which this min operation will be computed.</value>
  </data>
  <data name="AboutMin_expression" xml:space="preserve">
    <value>An expression evaluated over each row in the input table, that provides numeric values for this min operation.</value>
  </data>
  <data name="AboutMax_source" xml:space="preserve">
    <value>A table over which this max operation will be computed.</value>
  </data>
  <data name="AboutMax_expression" xml:space="preserve">
    <value>An expression evaluated over each row in the input table, that provides numeric values for this max operation.</value>
  </data>
  <data name="AboutAverage_source" xml:space="preserve">
    <value>A table over which this average operation will be computed.</value>
  </data>
  <data name="AboutAverage_expression" xml:space="preserve">
    <value>An expression evaluated over each row in the input table, that provides numeric values for this average operation.</value>
  </data>
  <data name="AboutSum_source" xml:space="preserve">
    <value>A table over which this sum operation will be computed.</value>
  </data>
  <data name="AboutSum_expression" xml:space="preserve">
    <value>An expression evaluated over each row in the input table, that provides numeric values for this sum operation.</value>
  </data>
  <data name="AboutSum" xml:space="preserve">
    <value>Returns the sum of its arguments.</value>
    <comment>Description of 'Sum' function.</comment>
  </data>
  <data name="AboutMax" xml:space="preserve">
    <value>Returns the largest value in a set of values. Ignores logical values and text.</value>
    <comment>Description of 'Max' function.</comment>
  </data>
  <data name="AboutMin" xml:space="preserve">
    <value>Returns the smallest value in a set of values. Ignores logical values and text.</value>
    <comment>Description of 'Min' function.</comment>
  </data>
  <data name="AboutAverage" xml:space="preserve">
    <value>Returns the average (arithmetic mean) of its arguments.</value>
    <comment>Description of 'Average' function.</comment>
  </data>
  <data name="StatisticalArg" xml:space="preserve">
    <value>number</value>
    <comment>function_parameter - Argument to statistical functions (Sum, Average, StdevP, ...) - one of the values to be aggregated.</comment>
  </data>
  <data name="AboutSum_number" xml:space="preserve">
    <value>A numeric value for this sum operation.</value>
  </data>
  <data name="AboutMin_number" xml:space="preserve">
    <value>A numeric value for this min operation.</value>
  </data>
  <data name="AboutMax_number" xml:space="preserve">
    <value>A numeric value for this max operation.</value>
  </data>
  <data name="AboutAverage_number" xml:space="preserve">
    <value>A numeric value for this average operation.</value>
  </data>
  <data name="AboutAddColumns" xml:space="preserve">
    <value>Returns a table with new columns computed by evaluating all 'expression' over 'source'.</value>
    <comment>Description of 'AddColumns' function. 'expression' is the third parameter of the function, so it should be translated the same way as 'AddColumnsArg3'; 'source' is the first parameter of the function, so it should be translated as 'AddColumnsArg1'</comment>
  </data>
  <data name="AddColumnsArg1" xml:space="preserve">
    <value>source</value>
    <comment>function_parameter - First argument to the AddColumns function - the source to have columns added to.</comment>
  </data>
  <data name="AddColumnsArg2" xml:space="preserve">
    <value>column</value>
    <comment>function_parameter - Second argument to the AddColumns function - the name of the column to be added.</comment>
  </data>
  <data name="AddColumnsArg3" xml:space="preserve">
    <value>expression</value>
    <comment>function_parameter - Third argument to the AddColumns function - the expression used to create the new column.</comment>
  </data>
  <data name="AboutAddColumns_source" xml:space="preserve">
    <value>A table or record to add columns to.</value>
    <comment>AddColumns Parameter.</comment>
  </data>
  <data name="AboutAddColumns_column" xml:space="preserve">
    <value>A unique column name.</value>
    <comment>AddColumns Parameter.</comment>
  </data>
  <data name="AboutAddColumns_expression" xml:space="preserve">
    <value>An expression that provides values for the new column.</value>
    <comment>AddColumns Parameter.</comment>
  </data>
  <data name="AboutDropColumns" xml:space="preserve">
    <value>Returns a table with one or more specified 'columns' removed from the 'source' table.</value>
    <comment>Description of 'DropColumns' function. 'source' is the first parameter of the function, so it should be translated as 'DropColumnsArg1'</comment>
  </data>
  <data name="DropColumnsArg1" xml:space="preserve">
    <value>source</value>
    <comment>function_parameter - First argument to the DropColumns function - the source to have columns dropped.</comment>
  </data>
  <data name="DropColumnsArg2" xml:space="preserve">
    <value>column_name</value>
    <comment>function_parameter - Second argument to the DropColumns function - the name of the column to be dropped. Translate this string. Maintain as a single word (do not add spaces).</comment>
  </data>
  <data name="AboutDropColumns_source" xml:space="preserve">
    <value>A table or record value to remove columns from.</value>
  </data>
  <data name="AboutDropColumns_column_name" xml:space="preserve">
    <value>The name of a column to remove.</value>
  </data>
  <data name="AboutRenameColumns" xml:space="preserve">
    <value>Returns a copy of the specified 'source' table, with the 'old_column' column renamed to 'new_column'.</value>
    <comment>Description of RenameColumns function.</comment>
  </data>
  <data name="RenameColumnsArg1" xml:space="preserve">
    <value>source</value>
    <comment>function_parameter - First argument of the RenameColumns function - the data source from which columns will be renamed.</comment>
  </data>
  <data name="RenameColumnsArg2" xml:space="preserve">
    <value>old_column</value>
    <comment>function_parameter - Second argument of the RenameColumns function - the new name for the column. Translate this string. Maintain as a single word (do not add spaces).</comment>
  </data>
  <data name="RenameColumnsArg3" xml:space="preserve">
    <value>new_column</value>
    <comment>function_parameter - Third argument of the RenameColumns function - the new name for the column. Translate this string. Maintain as a single word (do not add spaces).</comment>
  </data>
  <data name="AboutRenameColumns_source" xml:space="preserve">
    <value>A table value to process.</value>
  </data>
  <data name="AboutRenameColumns_old_column" xml:space="preserve">
    <value>The name of a column to rename.</value>
  </data>
  <data name="AboutRenameColumns_new_column" xml:space="preserve">
    <value>The new name for the column.</value>
  </data>
  <data name="ErrColRenamedTwice_Name" xml:space="preserve">
    <value>The specified column '{0}' cannot be renamed twice.</value>
    <comment>Error message shown when a user tries to rename the same column twice in a RenameColumns invocation. Ex.: The specified column 'FirstName' cannot be renamed twice.</comment>
  </data>
  <data name="AboutFilter" xml:space="preserve">
    <value>Returns the rows from the table for which all the specified conditions are true.</value>
    <comment>Description of 'Filter' function.</comment>
  </data>
  <data name="FilterArg1" xml:space="preserve">
    <value>source</value>
    <comment>function_parameter - First argument to the Filter function - the source to be filtered.</comment>
  </data>
  <data name="FilterArg2" xml:space="preserve">
    <value>logical_test</value>
    <comment>function_parameter - Second argument to the Filter function - the expression used to filter the source. Translate this string. Maintain as a single word (do not add spaces).</comment>
  </data>
  <data name="AboutFilter_source" xml:space="preserve">
    <value>A table to filter.</value>
  </data>
  <data name="AboutFilter_logical_test" xml:space="preserve">
    <value>A logical test to evaluate for each row. Only the rows that pass this test will be included in the result of Filter.</value>
  </data>
  <data name="AboutFirst" xml:space="preserve">
    <value>Returns the first row of 'source'.</value>
    <comment>Description of 'First' function. 'source' is the first parameter of the function, so it should be translated the same way as 'FirstLastArg1'</comment>
  </data>
  <data name="AboutLast" xml:space="preserve">
    <value>Returns the last row of 'source'.</value>
    <comment>Description of 'Last' function. 'source' is the first parameter of the function, so it should be translated the same way as 'FirstLastArg1'</comment>
  </data>
  <data name="FirstLastArg1" xml:space="preserve">
    <value>source</value>
    <comment>function_parameter - First argument to the First and Last functions - the source to extract the first/last element.</comment>
  </data>
  <data name="AboutFirst_source" xml:space="preserve">
    <value>A table whose first row will be returned.</value>
  </data>
  <data name="AboutLast_source" xml:space="preserve">
    <value>A table whose last row will be returned.</value>
  </data>
  <data name="AboutFirstN" xml:space="preserve">
    <value>Returns the first 'count' rows of 'source'.</value>
    <comment>Description of 'FirstN' function. 'source' should be translated as 'FirstLastNArg1'; 'count' should be translated as 'FirstLastNArg2'</comment>
  </data>
  <data name="AboutLastN" xml:space="preserve">
    <value>Returns the last 'count' rows of 'source'.</value>
    <comment>Description of 'LastN' function. 'source' should be translated as 'FirstLastNArg1'; 'count' should be translated as 'FirstLastNArg2'</comment>
  </data>
  <data name="FirstLastNArg1" xml:space="preserve">
    <value>source</value>
    <comment>function_parameter - First argument to the FirstN and LastN functions - the source to extract the first/last N elements.</comment>
  </data>
  <data name="FirstLastNArg2" xml:space="preserve">
    <value>count</value>
    <comment>function_parameter - Second argument to the FirstN and LastN functions - the number of elements to be extracted.</comment>
  </data>
  <data name="AboutFirstN_source" xml:space="preserve">
    <value>A table from which rows will be returned.</value>
  </data>
  <data name="AboutFirstN_count" xml:space="preserve">
    <value>The number of rows to return.</value>
  </data>
  <data name="AboutLastN_source" xml:space="preserve">
    <value>A table from which rows will be returned.</value>
  </data>
  <data name="AboutLastN_count" xml:space="preserve">
    <value>The number of rows to return.</value>
  </data>
  <data name="AboutText" xml:space="preserve">
    <value>Converts a 'value' to text in a specific number 'format_text'.</value>
    <comment>Description of 'Text' function. 'value' is the name of the first parameter of the function, so it should be translated the same way as 'TextArg1'; 'format_text' is the name of the second parameter of the function, so it should be translated the same way as 'TextArg2'</comment>
  </data>
  <data name="TextArg1" xml:space="preserve">
    <value>value</value>
    <comment>function_parameter - First argument to the Text function - the value to be converted to text.</comment>
  </data>
  <data name="TextArg2" xml:space="preserve">
    <value>format_text</value>
    <comment>function_parameter - Second argument to the Text function - the format used to convert the value to text. Translate this string. Maintain as a single word (do not add spaces).</comment>
  </data>
  <data name="TextArg3" xml:space="preserve">
    <value>language</value>
    <comment>function_parameter - Third argument to the Text function - the language used when converting from the value to text.</comment>
  </data>
  <data name="AboutText_value" xml:space="preserve">
    <value>A value to format into text.</value>
  </data>
  <data name="AboutText_format_text" xml:space="preserve">
    <value>A text value that specifies the way in which 'value' will be formatted.</value>
    <comment>'value' is the name of the first parameter of the function, so it should be translated the same way as 'TextArg1'</comment>
  </data>
  <data name="AboutText_language" xml:space="preserve">
    <value>Language code to use when converting to text.</value>
    <comment>Text Parameter description.</comment>
  </data>
  <data name="AboutValue" xml:space="preserve">
    <value>Converts a 'text' that represents a number to a numeric value.</value>
    <comment>Description of 'Value' function.</comment>
  </data>
  <data name="ValueArg1" xml:space="preserve">
    <value>text</value>
    <comment>function_parameter - First argument to the Value function - the text that will be converted to a number.</comment>
  </data>
  <data name="ValueArg2" xml:space="preserve">
    <value>language</value>
    <comment>function_parameter - Second argument to the Value function - the language whose rules will be used when converting from text to number.</comment>
  </data>
  <data name="AboutValue_text" xml:space="preserve">
    <value>The text value to convert to a numeric value.</value>
  </data>
  <data name="AboutValue_language" xml:space="preserve">
    <value>Language code to use when converting the value.</value>
    <comment>Value Parameter description.</comment>
  </data>
  <data name="AboutBoolean" xml:space="preserve">
    <value>Converts a 'text' that represents a boolean to a boolean value.</value>
    <comment>Description of 'Boolean' function.</comment>
  </data>
  <data name="BooleanArg1" xml:space="preserve">
    <value>text</value>
    <comment>function_parameter - First argument to the Boolean function - the text that will be converted to a boolean.</comment>
  </data>
  <data name="AboutBoolean_text" xml:space="preserve">
    <value>The text value to convert to a boolean value.</value>
  </data>
  <data name="AboutBooleanT" xml:space="preserve">
    <value>Converts a column of text values to a column of boolean values.</value>
    <comment>Description of 'Boolean' function.</comment>
  </data>
  <data name="BooleanTArg1" xml:space="preserve">
    <value>input</value>
    <comment>function_parameter - First argument to the Boolean function - a column of text values.</comment>
  </data>
  <data name="AboutBooleanT_input" xml:space="preserve">
    <value>A column of text values to process.</value>
  </data>
  <data name="AboutBooleanN" xml:space="preserve">
    <value>Converts a 'number' to a boolean value.</value>
    <comment>Description of 'Boolean' function.</comment>
  </data>
  <data name="BooleanNArg1" xml:space="preserve">
    <value>number</value>
    <comment>function_parameter - First argument to the Boolean function - the number that will be converted to a boolean.</comment>
  </data>
  <data name="AboutBooleanN_number" xml:space="preserve">
    <value>The number value to convert to a boolean value.</value>
  </data>
  <data name="AboutBooleanNT" xml:space="preserve">
    <value>Converts a column of numeric values to a column of boolean values.</value>
    <comment>Description of 'Boolean' function.</comment>
  </data>
  <data name="BooleanNTArg1" xml:space="preserve">
    <value>input</value>
    <comment>function_parameter - First argument to the Boolean function - a column of number values.</comment>
  </data>
  <data name="AboutBooleanNT_input" xml:space="preserve">
    <value>A column of number values to process.</value>
  </data>
  <data name="AboutBooleanB" xml:space="preserve">
    <value>Converts a 'boolean' to a boolean value.</value>
    <comment>Description of 'Boolean' function.</comment>
  </data>
  <data name="BooleanBArg1" xml:space="preserve">
    <value>boolean</value>
    <comment>function_parameter - First argument to the Boolean function - the boolean that will be converted to a boolean.</comment>
  </data>
  <data name="AboutBooleanB_boolean" xml:space="preserve">
    <value>The boolean value to convert to a boolean value.</value>
  </data>
  <data name="AboutBooleanBT" xml:space="preserve">
    <value>Converts a column of boolean values to a column of boolean values.</value>
    <comment>Description of 'Boolean' function.</comment>
  </data>
  <data name="BooleanBTArg1" xml:space="preserve">
    <value>input</value>
    <comment>function_parameter - First argument to the Boolean function - a column of boolean values.</comment>
  </data>
  <data name="AboutBooleanBT_input" xml:space="preserve">
    <value>A column of boolean values to process.</value>
  </data>
  <data name="AboutBooleanW" xml:space="preserve">
    <value>Converts a decimal number to a boolean value.</value>
    <comment>Description of 'Boolean' function.</comment>
  </data>
  <data name="BooleanWArg1" xml:space="preserve">
    <value>number</value>
    <comment>function_parameter - First argument to the Boolean function - the decimal number that will be converted to a boolean.</comment>
  </data>
  <data name="AboutBooleanW_number" xml:space="preserve">
    <value>The decimal number value to convert to a boolean value.</value>
  </data>
  <data name="AboutBooleanWT" xml:space="preserve">
    <value>Converts a column of decimal numeric values to a column of boolean values.</value>
    <comment>Description of 'Boolean' function.</comment>
  </data>
  <data name="BooleanWTArg1" xml:space="preserve">
    <value>input</value>
    <comment>function_parameter - First argument to the Boolean function - a column of decimal number values.</comment>
  </data>
  <data name="AboutBooleanWT_input" xml:space="preserve">
    <value>A column of number values to process.</value>
  </data>
  <data name="AboutBooleanL" xml:space="preserve">
    <value>Converts a choice value backed by a boolean to a boolean value.</value>
    <comment>Description of 'Boolean' function.</comment>
  </data>
  <data name="BooleanLArg1" xml:space="preserve">
    <value>choice</value>
    <comment>function_parameter - First argument to the Boolean function - the choice value that will be converted to a boolean.</comment>
  </data>
  <data name="AboutBooleanL_choice" xml:space="preserve">
    <value>The choice to convert to a boolean value.</value>
  </data>
  <data name="AboutBooleanLT" xml:space="preserve">
    <value>Converts a column of choice values backed by booleans to a column of boolean values.</value>
    <comment>Description of 'Boolean' function.</comment>
  </data>
  <data name="BooleanLTArg1" xml:space="preserve">
    <value>input</value>
    <comment>function_parameter - First argument to the Boolean function - a column of choice values.</comment>
  </data>
  <data name="AboutBooleanLT_input" xml:space="preserve">
    <value>A column of choice values to process.</value>
  </data>
  <data name="AboutCoalesce" xml:space="preserve">
    <value>Returns the first non blank argument</value>
    <comment>Description of 'Coalesce' function.</comment>
  </data>
  <data name="CoalesceArg1" xml:space="preserve">
    <value>value</value>
    <comment>function_parameter - Argument to the Coalesce function - a value to be evaluated if non blank.</comment>
  </data>
  <data name="AboutCoalesce_value" xml:space="preserve">
    <value>An argument to be returned if it is the first non blank argument.</value>
  </data>
  <data name="AboutConcatenate" xml:space="preserve">
    <value>Joins several text values into one text value.</value>
    <comment>Description of 'Concatenate' function.</comment>
  </data>
  <data name="AboutDecimal" xml:space="preserve">
    <value>Converts a 'text' that represents a number to a Decimal value.</value>
  </data>
  <data name="AboutDecimal_language" xml:space="preserve">
    <value>Language code to use when converting the value.</value>
  </data>
  <data name="AboutDecimal_text" xml:space="preserve">
    <value>The text value to convert to a Decimal value.</value>
  </data>
  <data name="ErrDecimalNeedsPowerFxV1" xml:space="preserve">
    <value>The 'Decimal' function can only be used if the 'Power Fx 1.0 compatibility' feature is enabled.</value>
    <comment>Error message shown when a user tries to use the 'Decimal' function in a version of Power Fx that does not support it.</comment>
  </data>
  <data name="AboutFloat" xml:space="preserve">
    <value>Converts a 'text' that represents a number to a Float value.</value>
  </data>
  <data name="AboutFloat_language" xml:space="preserve">
    <value>Language code to use when converting the value.</value>
  </data>
  <data name="AboutFloat_text" xml:space="preserve">
    <value>The text value to convert to a Float value.</value>
  </data>
  <data name="ConcatenateArg1" xml:space="preserve">
    <value>text</value>
    <comment>function_parameter - Argument to the Concatenate function - the text to be concatenated.</comment>
  </data>
  <data name="AboutConcatenate_text" xml:space="preserve">
    <value>A text value, to be concatenated with the rest of the arguments.</value>
  </data>
  <data name="AboutConcatenateT" xml:space="preserve">
    <value>Joins several text values or tables into one column of text values.</value>
    <comment>Description of 'Concatenate' function.</comment>
  </data>
  <data name="ConcatenateTArg1" xml:space="preserve">
    <value>value</value>
    <comment>function_parameter - Argument to the Concatenate function - the text or table to be concatenated.</comment>
  </data>
  <data name="AboutConcatenate_value" xml:space="preserve">
    <value>A text value or a column of text values, to be concatenated with the rest of the arguments.</value>
  </data>
  <data name="AboutConcat" xml:space="preserve">
    <value>Joins all text values produced by evaluating the given expression over the given table into one text value.</value>
    <comment>Description of 'Concat' function.</comment>
  </data>
  <data name="ConcatArg1" xml:space="preserve">
    <value>table</value>
    <comment>function_parameter - First argument to the Concat function - the table to have its rows concatenated by a given expression.</comment>
  </data>
  <data name="ConcatArg2" xml:space="preserve">
    <value>expression</value>
    <comment>function_parameter - Second argument to the Concat function - the expression used to convert the table rows into text.</comment>
  </data>
  <data name="ConcatArg3" xml:space="preserve">
    <value>separator</value>
    <comment>function_parameter - Third optional argument to the Concat function - the separator to insert between concatenated rows.</comment>
  </data>
  <data name="AboutConcat_table" xml:space="preserve">
    <value>A table value, over which the expression given by the second parameter is to be evaluated.</value>
  </data>
  <data name="AboutConcat_expression" xml:space="preserve">
    <value>An text-producing expression to evaluate for each row in the given table.</value>
  </data>
  <data name="AboutConcat_separator" xml:space="preserve">
    <value>A text value to be inserted between concatenated rows of the table.</value>
    <comment>Description of optional 'separator' parameter</comment>
  </data>
  <data name="AboutLen" xml:space="preserve">
    <value>Returns the number of characters in a text value.</value>
    <comment>Description of 'Len' function.</comment>
  </data>
  <data name="AboutLen_text" xml:space="preserve">
    <value>A text value whose length in characters will be returned.</value>
  </data>
  <data name="AboutLenT" xml:space="preserve">
    <value>Returns the number of characters in a text value, evaluated per row within the specified table or collection.</value>
    <comment>Description of 'Len' function.</comment>
  </data>
  <data name="AboutLen_text_column" xml:space="preserve">
    <value>A column of text values whose lengths in characters will be returned (as a new column).</value>
  </data>
  <data name="LenArg1" xml:space="preserve">
    <value>text</value>
    <comment>function_parameter - First argument to the Len function - the text to have its length retrieved.</comment>
  </data>
  <data name="LenTArg1" xml:space="preserve">
    <value>text_column</value>
    <comment>function_parameter - First argument to the Len function - the name of the column in a data source the length of its elements retrieved. Translate this string. Maintain as a single word (do not add spaces).</comment>
  </data>
  <data name="AboutUpper" xml:space="preserve">
    <value>Converts a text value to all uppercase letters.</value>
    <comment>Description of 'Upper' function.</comment>
  </data>
  <data name="AboutUpperT" xml:space="preserve">
    <value>Converts all letters in a text value, evaluated per row within the specified table or collection, to uppercase.</value>
    <comment>Description of 'Update' function.</comment>
  </data>
  <data name="AboutUpper_text" xml:space="preserve">
    <value>A text value to convert to uppercase.</value>
  </data>
  <data name="AboutUpper_text_column" xml:space="preserve">
    <value>A column of text values to convert to a column of uppercase text values.</value>
  </data>
  <data name="AboutLower" xml:space="preserve">
    <value>Converts all letters in a text value to lowercase.</value>
    <comment>Description of 'Lower' function.</comment>
  </data>
  <data name="AboutLowerT" xml:space="preserve">
    <value>Converts all letters in a text value, evaluated per row within the specified table or collection, to lowercase.</value>
    <comment>Description of 'Lower' function.</comment>
  </data>
  <data name="AboutLower_text" xml:space="preserve">
    <value>A text value to convert to lowercase.</value>
  </data>
  <data name="AboutLower_text_column" xml:space="preserve">
    <value>A column of text values to convert to a column of lowercase text values.</value>
  </data>
  <data name="AboutProper" xml:space="preserve">
    <value>Converts a text value to proper case; the first letter in each word in uppercase, and all other letters to lowercase.</value>
    <comment>Description of 'Proper' function.</comment>
  </data>
  <data name="AboutProperT" xml:space="preserve">
    <value>Converts a text value, evaluated per row within the specified table or collection, to proper case; the first letter in each word in uppercase, and all other letters to lowercase.</value>
    <comment>Description of 'Proper' function.</comment>
  </data>
  <data name="AboutProper_text" xml:space="preserve">
    <value>A text value to convert to proper case.</value>
  </data>
  <data name="AboutProper_text_column" xml:space="preserve">
    <value>A column of text values to convert to a column of proper case text values.</value>
  </data>
  <data name="AboutTrim" xml:space="preserve">
    <value>Removes all spaces from a text value except for single spaces between words.</value>
    <comment>Description of 'Trim' function.</comment>
  </data>
  <data name="AboutTrim_text" xml:space="preserve">
    <value>A text value to convert to trim.</value>
  </data>
  <data name="AboutTrim_text_column" xml:space="preserve">
    <value>A column of text values to trim.</value>
  </data>
  <data name="AboutTrimEnds" xml:space="preserve">
    <value>Removes all leading and trailing spaces from a text value.</value>
    <comment>Description of 'TrimEnds' function.</comment>
  </data>
  <data name="AboutTrimEnds_text" xml:space="preserve">
    <value>A text value to trim the trailing and leading whitespace.</value>
  </data>
  <data name="AboutTrimEnds_text_column" xml:space="preserve">
    <value>A column of text values to trim the trailing and leading whitespace.</value>
  </data>
  <data name="AboutMid" xml:space="preserve">
    <value>Returns the characters from the middle of a text value, given a starting position and length.</value>
    <comment>Description of 'Mid' function.</comment>
  </data>
  <data name="AboutMidT" xml:space="preserve">
    <value>Returns the characters from the middle of a text value, given a starting position and length, evaluated per row within the specified table or collection.</value>
    <comment>Description of 'Mid' function.</comment>
  </data>
  <data name="AboutMid_text" xml:space="preserve">
    <value>A text value from which characters will be extracted.</value>
  </data>
  <data name="AboutMid_text_column" xml:space="preserve">
    <value>A column of text values from which characters will be extracted into a new column.</value>
  </data>
  <data name="AboutMid_start_num" xml:space="preserve">
    <value>The start position where to extract characters from.</value>
  </data>
  <data name="AboutMid_num_chars" xml:space="preserve">
    <value>The number of characters to extract.</value>
  </data>
  <data name="StringFuncArg1" xml:space="preserve">
    <value>text</value>
    <comment>function_parameter - First argument of string related functions, such as Trim, Lower, Upper - the text to have the function applied to.</comment>
  </data>
  <data name="StringTFuncArg1" xml:space="preserve">
    <value>text_column</value>
    <comment>function_parameter - First argument of string related functions, such as Trim, Lower, Upper - the text column in a data source to have the function applied to. Translate this string. Maintain as a single word (do not add spaces).</comment>
  </data>
  <data name="StringFuncArg2" xml:space="preserve">
    <value>start_num</value>
    <comment>function_parameter - Second argument of string related functions, such as Mid, Replace, indicating the start position of the string to apply the function. Translate this string. Maintain as a single word (do not add spaces).</comment>
  </data>
  <data name="StringFuncArg3" xml:space="preserve">
    <value>num_chars</value>
    <comment>function_parameter - Third argument of string related functions, such as Mid, Replace, indicating the number of characters that the function should be applied to. Translate this string. Maintain as a single word (do not add spaces).</comment>
  </data>
  <data name="AboutReplace" xml:space="preserve">
    <value>Replace part of a text value with a different text value.</value>
    <comment>Description of 'Replace' function.</comment>
  </data>
  <data name="AboutReplaceT" xml:space="preserve">
    <value>Replace part of a text value with a different text value, evaluated per row within the specified table or collection.</value>
    <comment>Description of 'Replace' function.</comment>
  </data>
  <data name="ReplaceFuncArg1" xml:space="preserve">
    <value>old_text</value>
    <comment>function_parameter - First argument to the Replace function - the text to be replaced. Translate this string. Maintain as a single word (do not add spaces).</comment>
  </data>
  <data name="ReplaceFuncArg4" xml:space="preserve">
    <value>new_text</value>
    <comment>function_parameter - Last argument to the Replace function - the text to replace the original text. Translate this string. Maintain as a single word (do not add spaces).</comment>
  </data>
  <data name="AboutReplace_old_text" xml:space="preserve">
    <value>The text value to process.</value>
  </data>
  <data name="AboutReplace_start_num" xml:space="preserve">
    <value>The starting position where the replacement will take place.</value>
  </data>
  <data name="AboutReplace_num_chars" xml:space="preserve">
    <value>The number of characters to replace.</value>
  </data>
  <data name="AboutReplace_new_text" xml:space="preserve">
    <value>A replacement text value.</value>
  </data>
  <data name="AboutReplace_text_column" xml:space="preserve">
    <value>A column of text values to process.</value>
  </data>
  <data name="AboutError" xml:space="preserve">
    <value>Produces an error with custom values.</value>
    <comment>Description of 'Error' function.</comment>
  </data>
  <data name="AboutError_error_information" xml:space="preserve">
    <value>A record containing the custom values for the produced error.</value>
    <comment>Description of the first (and only) parameter to the Error function, which is a record containing certain properties that identify the error that is created.</comment>
  </data>
  <data name="ErrorArg1" xml:space="preserve">
    <value>error_information</value>
    <comment>function_parameter - Argument to the Error function - a record of information for generating a custom error. Translate this string. Maintain as a single word (do not add spaces).</comment>
  </data>
  <data name="ErrErrorIrrelevantField" xml:space="preserve">
    <value>The Error function only uses the fields "Kind", "Message", "Notify", "Control", and "Property".</value>
    <comment>An error message for when the user passes in an unexpected extra field to Error. {Locked=Kind} {Locked=Message} {Locked=Notify} {Locked=Control} {Locked=Property} {Locked=Error}</comment>
  </data>
  <data name="AboutIfError" xml:space="preserve">
    <value>Evaluates and returns the first non-error argument.</value>
    <comment>Description of 'IfError' function.</comment>
  </data>
  <data name="IfErrorArg1" xml:space="preserve">
    <value>value</value>
    <comment>function_parameter - Argument to the IfError function - a value to be returned if non error.</comment>
  </data>
  <data name="AboutIfError_value" xml:space="preserve">
    <value>Value that is returned if it is not an error.</value>
    <comment>Description of the first parameter IfError accepts</comment>
  </data>
  <data name="IfErrorArg2" xml:space="preserve">
    <value>fallback</value>
    <comment>function_parameter - Argument to the IfError function - a value to fallback on if the previous args are errors.</comment>
  </data>
  <data name="AboutIfError_fallback" xml:space="preserve">
    <value>Value that is returned if the previous argument is an error.</value>
    <comment>Description of the repeated parameter: a value to fallback on if the previous args are errors</comment>
  </data>
  <data name="AboutSubstitute" xml:space="preserve">
    <value>Replaces existing text with new text in a text value.</value>
    <comment>Description of 'Substitute' function.</comment>
  </data>
  <data name="AboutSubstituteT" xml:space="preserve">
    <value>Replaces existing text with new text in a text value evaluated per row within the specified table or collection.</value>
    <comment>Description of 'Substitute' function.</comment>
  </data>
  <data name="SubstituteFuncArg1" xml:space="preserve">
    <value>text</value>
    <comment>function_parameter - First argument to the Substitute function - the text to have (part of) it replaced.</comment>
  </data>
  <data name="SubstituteTFuncArg1" xml:space="preserve">
    <value>text_column</value>
    <comment>function_parameter - First argument to the Substitute function - a text column to have (part of) its values replaced. Translate this string. Maintain as a single word (do not add spaces).</comment>
  </data>
  <data name="SubstituteFuncArg2" xml:space="preserve">
    <value>old_text</value>
    <comment>function_parameter - Second argument to the Substitute function - the text to be replaced. Translate this string. Maintain as a single word (do not add spaces).</comment>
  </data>
  <data name="SubstituteFuncArg3" xml:space="preserve">
    <value>new_text</value>
    <comment>function_parameter - Third argument to the Substitute function - the text to replace the old value. Translate this string. Maintain as a single word (do not add spaces).</comment>
  </data>
  <data name="SubstituteFuncArg4" xml:space="preserve">
    <value>instance_num</value>
    <comment>function_parameter - Fourth (optional) argument to the Substitute function - the specific instance to be replaced. Translate this string. Maintain as a single word (do not add spaces).</comment>
  </data>
  <data name="AboutSubstitute_text" xml:space="preserve">
    <value>The text value to process.</value>
  </data>
  <data name="AboutSubstitute_old_text" xml:space="preserve">
    <value>The text to replace.</value>
  </data>
  <data name="AboutSubstitute_new_text" xml:space="preserve">
    <value>A replacement text.</value>
  </data>
  <data name="AboutSubstitute_instance_num" xml:space="preserve">
    <value>Specifies which occurrence of the given text to replace.</value>
  </data>
  <data name="AboutSubstitute_text_column" xml:space="preserve">
    <value>A column of text values to process.</value>
  </data>
  <data name="AboutSort" xml:space="preserve">
    <value>Sorts 'source' based on the results of the 'expression' evaluated for each row, optionally specifying a sort 'order'.</value>
    <comment>Description of 'Sort' function.</comment>
  </data>
  <data name="SortArg1" xml:space="preserve">
    <value>source</value>
    <comment>function_parameter - First argument to the Sort function - the source (table / collection) to be sorted.</comment>
  </data>
  <data name="SortArg2" xml:space="preserve">
    <value>expression</value>
    <comment>function_parameter - Second argument to the Sort function - the expression used to sort the source</comment>
  </data>
  <data name="SortArg3" xml:space="preserve">
    <value>order</value>
    <comment>function_parameter - Third argument to the Sort function - the order (ascending / descending) to apply the sorting.</comment>
  </data>
  <data name="AboutSort_source" xml:space="preserve">
    <value>The table to sort.</value>
  </data>
  <data name="AboutSort_expression" xml:space="preserve">
    <value>An expression that gets evaluated over rows in 'source' and provides values for sorting.</value>
  </data>
  <data name="AboutSort_order" xml:space="preserve">
    <value>SortOrder.Ascending or SortOrder.Descending</value>
    <comment>{Locked=SortOrder.Ascending}{Locked=SortOrder.Descending} Possible values for the third argument of the Sort function</comment>
  </data>
  <data name="AboutSortByColumns" xml:space="preserve">
    <value>Sorts 'source' based on the column, optionally specifying a sort 'order'.</value>
    <comment>Description of 'SortByColumns' function.</comment>
  </data>
  <data name="SortByColumnsArg1" xml:space="preserve">
    <value>source</value>
    <comment>function_parameter - First argument to the SortByColumns function - the source (table / collection) to be sorted.</comment>
  </data>
  <data name="SortByColumnsArg2" xml:space="preserve">
    <value>column</value>
    <comment>function_parameter - Second argument to the SortByColumns function - the column based on which the source will be sorted.</comment>
  </data>
  <data name="SortByColumnsArg3" xml:space="preserve">
    <value>order</value>
    <comment>function_parameter - Third argument to the SortByColumns function - the order (ascending / descending) to apply the sorting.</comment>
  </data>
  <data name="AboutSortByColumns_source" xml:space="preserve">
    <value>The table to sort.</value>
  </data>
  <data name="AboutSortByColumns_column" xml:space="preserve">
    <value>A unique column name.</value>
  </data>
  <data name="AboutSortByColumns_order" xml:space="preserve">
    <value>SortOrder.Ascending or SortOrder.Descending</value>
    <comment>{Locked=SortOrder.Ascending}{Locked=SortOrder.Descending} Possible values for the third argument of the Sort function</comment>
  </data>
  <data name="SortByColumnsWithOrderValuesArg3" xml:space="preserve">
    <value>values</value>
    <comment>function_parameter - Third argument to the SortByColumns function - a list of values specifying the order of items to be sorted.</comment>
  </data>
  <data name="AboutSortByColumns_values" xml:space="preserve">
    <value>A column of values to be used for sorting purposes. Sorting is not done ascendingly/descendingly, but rather based on the index of matching values in the column </value>
  </data>
  <data name="AboutRand" xml:space="preserve">
    <value>Returns a random number greater than or equal to 0 and less than 1, evenly distributed.</value>
    <comment>Description of 'Rand' function.</comment>
  </data>
  <data name="AboutRandBetween" xml:space="preserve">
    <value>Returns a random number between bottom and top, evenly distributed.</value>
    <comment>Description of 'RandBetween' function.</comment>
  </data>
  <data name="AboutRandBetween_bottom" xml:space="preserve">
    <value>The smallest integer that the function can return.</value>
  </data>
  <data name="AboutRandBetween_top" xml:space="preserve">
    <value>The largest integer that the function can return. Must be equal to or greater than bottom.</value>
  </data>
  <data name="RandBetweenArg1" xml:space="preserve">
    <value>bottom</value>
    <comment>function_parameter - First argument to the RandBetween function - the smallest integer that the function can return.</comment>
  </data>
  <data name="RandBetweenArg2" xml:space="preserve">
    <value>top</value>
    <comment>function_parameter - Second argument to the RandBetween function - the largest integer that the function can return.</comment>
  </data>
  <data name="AboutGUID" xml:space="preserve">
    <value>Creates a GUID from a string, or returns a randomly generated GUID if no arguments are supplied.</value>
    <comment>Description of 'GUID' function.</comment>
  </data>
  <data name="GUIDArg" xml:space="preserve">
    <value>GUID_string</value>
    <comment>function_parameter - String to convert into a GUID. Translate this string. Maintain as a single word (do not add spaces).</comment>
  </data>
  <data name="AboutGUID_GUID_string" xml:space="preserve">
    <value>String to convert into a GUID</value>
    <comment>Description of the GUID String param for the GUID function</comment>
  </data>
  <data name="AboutNow" xml:space="preserve">
    <value>Returns the current date and time.</value>
    <comment>Description of 'Now' function.</comment>
  </data>
  <data name="AboutUTCNow" xml:space="preserve">
    <value>Returns the current date and time in UTC time.</value>
    <comment>Description of 'UTCNow' function.</comment>
  </data>
  <data name="AboutTimeZoneOffset" xml:space="preserve">
    <value>Returns the time difference between UTC time and local time, in minutes.For example, If your time zone is UTC+2, -120 will be returned.</value>
    <comment>Description of 'TimeZoneOffset' function.</comment>
  </data>
  <data name="TimeZoneOffsetArg1" xml:space="preserve">
    <value>date</value>
    <comment>function_parameter - Argument of the TimeZoneOffset function - the date for the timezone offset.</comment>
  </data>
  <data name="AboutTimeZoneOffset_date" xml:space="preserve">
    <value>The date on which to calculate the 'TimeZoneOffset'.</value>
    <comment>{Locked=TimeZoneOffset}</comment>
  </data>
  <data name="AboutToday" xml:space="preserve">
    <value>Returns the current date.</value>
    <comment>Description of 'Today' function.</comment>
  </data>
  <data name="AboutUTCToday" xml:space="preserve">
    <value>Returns the current date in UTC time.</value>
    <comment>Description of 'UTCToday' function.</comment>
  </data>
  <data name="AboutWeekNum" xml:space="preserve">
    <value>Returns the week number for a given date.</value>
    <comment>Description of 'WeekNum' function.</comment>
  </data>
  <data name="WeekNumArg1" xml:space="preserve">
    <value>date</value>
    <comment>function_parameter - First parameter for the WeekNum function - a date value for which the week number will be calculated.</comment>
  </data>
  <data name="WeekNumArg2" xml:space="preserve">
    <value>start_of_week</value>
    <comment>function_parameter - Second (optional) parameter for the WeekNum function - the weekday that is used to start the week. Translate this string. Maintain as a single word (do not add spaces).</comment>
  </data>
  <data name="AboutWeekNum_date" xml:space="preserve">
    <value>A date value for which the week number will be calculated.</value>
  </data>
  <data name="AboutWeekNum_start_of_week" xml:space="preserve">
    <value>A value from the StartOfWeek enumeration or a number from the corresponding Excel function to indicate how the days of the week should be numbered.</value>
    <comment>{Locked=StartOfWeek}</comment>
  </data>
  <data name="AboutISOWeekNum" xml:space="preserve">
    <value>Returns the week number according to ISO rules for a given date.</value>
    <comment>Description of 'ISOWeekNum' function.</comment>
  </data>
  <data name="ISOWeekNumArg1" xml:space="preserve">
    <value>date</value>
    <comment>function_parameter - First parameter for the ISOWeekNum function - a date value for which the ISO week number will be calculated.</comment>
  </data>
  <data name="AboutISOWeekNum_date" xml:space="preserve">
    <value>A date value for which the ISO week number will be calculated.</value>
  </data>
  <data name="AboutEDate" xml:space="preserve">
    <value>Returns a date adjusted by a number of months. The day of the month remains the same but is capped by the number of days in the new month.</value>
    <comment>Description of 'EDate' function.</comment>
  </data>
  <data name="EDateArg1" xml:space="preserve">
    <value>date</value>
    <comment>function_parameter - First parameter for the EDate function - a date value to be adjusted by the specified number of months.</comment>
  </data>
  <data name="EDateArg2" xml:space="preserve">
    <value>months</value>
    <comment>function_parameter - Second parameter for the EDate function - number of months by which to change the date.</comment>
  </data>
  <data name="AboutEDate_date" xml:space="preserve">
    <value>A date value to be adjusted by the specified number of months.</value>
    <comment>Description of the first argument to the 'EDate' function.</comment>
  </data>
  <data name="AboutEDate_months" xml:space="preserve">
    <value>Number of months by which to change the date. A positive value yields a future date, a negative value a past date, and zero will not change the month.</value>
    <comment>Description of the second argument to the 'EDate' function.</comment>
  </data>
  <data name="AboutEOMonth" xml:space="preserve">
    <value>Returns the last day of the month for a specified date, adjusted by a number of months.</value>
    <comment>Description of 'EOMonth' function.</comment>
  </data>
  <data name="EOMonthArg1" xml:space="preserve">
    <value>date</value>
    <comment>function_parameter - First parameter for the EOMonth function - a date value to be adjusted by the specified number of months.</comment>
  </data>
  <data name="EOMonthArg2" xml:space="preserve">
    <value>months</value>
    <comment>function_parameter - Second parameter for the EOMonth function - number of months by which to change the date.</comment>
  </data>
  <data name="AboutEOMonth_date" xml:space="preserve">
    <value>A date value to be adjusted by the specified number of months.</value>
    <comment>Description of the first argument to the 'EOMonth' function.</comment>
  </data>
  <data name="AboutEOMonth_months" xml:space="preserve">
    <value>Number of months by which to change the date. A positive value yields a future date, a negative value a past date, and zero will not change the month.</value>
    <comment>Description of the second argument to the 'EOMonth' function.</comment>
  </data>
  <data name="AboutInt" xml:space="preserve">
    <value>Truncates 'number' by rounding toward negative infinity.</value>
    <comment>Description of 'Int' function.</comment>
  </data>
  <data name="AboutIntT" xml:space="preserve">
    <value>Truncates the values in a column of numbers by rounding toward negative infinity.</value>
    <comment>Description of 'Int' function.</comment>
  </data>
  <data name="AboutInt_number" xml:space="preserve">
    <value>A numeric value to process.</value>
  </data>
  <data name="AboutInt_input" xml:space="preserve">
    <value>A column of numeric values to process.</value>
  </data>
  <data name="AboutTrunc" xml:space="preserve">
    <value>Truncates 'number' by rounding toward zero.</value>
    <comment>Description of 'Trunc' function.</comment>
  </data>
  <data name="AboutTrunc_number" xml:space="preserve">
    <value>The number to truncate.</value>
  </data>
  <data name="AboutTrunc_source" xml:space="preserve">
    <value>A column of numbers to truncate.</value>
  </data>
  <data name="AboutTrunc_num_digits" xml:space="preserve">
    <value>The number of fractional digits to use for truncating.</value>
  </data>
  <data name="AboutTruncT" xml:space="preserve">
    <value>Truncates all numbers in 'source' by rounding toward zero.</value>
    <comment>Description of 'TruncT' function.</comment>
  </data>
  <data name="TruncArg1" xml:space="preserve">
    <value>number</value>
    <comment>function_parameter - First argument to the Trunc function - the number to be rounded.</comment>
  </data>
  <data name="TruncArg2" xml:space="preserve">
    <value>num_digits</value>
    <comment>function_parameter - Second argument to the Trunc function - the number of digits to apply the rounding. Translate this string. Maintain as a single word (do not add spaces).</comment>
  </data>
  <data name="TruncTArg1" xml:space="preserve">
    <value>source</value>
    <comment>function_parameter - First argument to the Trunc function - numeric column to be rounded.</comment>
  </data>
  <data name="TruncTArg2" xml:space="preserve">
    <value>num_digits</value>
    <comment>function_parameter - Second argument to the Trunc function - the number of digits to apply the rounding. Translate this string. Maintain as a single word (do not add spaces).</comment>
  </data>
  <data name="AboutRound" xml:space="preserve">
    <value>Rounds 'number' to the specified number of digits.</value>
    <comment>Description of 'Round' function.</comment>
  </data>
  <data name="AboutRoundUp" xml:space="preserve">
    <value>Rounds 'number' up, away from zero.</value>
    <comment>Description of 'RoundUp' function.</comment>
  </data>
  <data name="AboutRoundDown" xml:space="preserve">
    <value>Rounds 'number' down, toward zero.</value>
    <comment>Description of 'RoundDown' function.</comment>
  </data>
  <data name="RoundArg1" xml:space="preserve">
    <value>number</value>
    <comment>function_parameter - First argument to the Round function - the number to be rounded.</comment>
  </data>
  <data name="RoundArg2" xml:space="preserve">
    <value>num_digits</value>
    <comment>function_parameter - Second argument to the Round function - the number of digits to apply the rounding. Translate this string. Maintain as a single word (do not add spaces).</comment>
  </data>
  <data name="AboutRound_number" xml:space="preserve">
    <value>The number to round.</value>
  </data>
  <data name="AboutRound_source" xml:space="preserve">
    <value>A column of numbers to round.</value>
  </data>
  <data name="AboutRound_num_digits" xml:space="preserve">
    <value>The number of fractional digits to use for rounding.</value>
  </data>
  <data name="AboutRoundUp_number" xml:space="preserve">
    <value>The number to round.</value>
  </data>
  <data name="AboutRoundUp_source" xml:space="preserve">
    <value>A column of numbers to round.</value>
  </data>
  <data name="AboutRoundUp_num_digits" xml:space="preserve">
    <value>The number of fractional digits to use for rounding.</value>
  </data>
  <data name="AboutRoundDown_number" xml:space="preserve">
    <value>The number to round.</value>
  </data>
  <data name="AboutRoundDown_source" xml:space="preserve">
    <value>A column of numbers to round.</value>
  </data>
  <data name="AboutRoundDown_num_digits" xml:space="preserve">
    <value>The number of fractional digits to use for rounding.</value>
  </data>
  <data name="AboutRoundT" xml:space="preserve">
    <value>Rounds all numbers in 'source' to the specified number of digits.</value>
    <comment>Description of 'RoundT' function.</comment>
  </data>
  <data name="AboutRoundUpT" xml:space="preserve">
    <value>Rounds all numbers in 'source' up, away from zero.</value>
    <comment>Description of 'RoundUpT' function.</comment>
  </data>
  <data name="AboutRoundDownT" xml:space="preserve">
    <value>Rounds all numbers in 'source' down, toward zero.</value>
    <comment>Description of 'RoundDownT' function.</comment>
  </data>
  <data name="RoundTArg1" xml:space="preserve">
    <value>source</value>
    <comment>function_parameter - First argument to the Round function - numeric column to be rounded.</comment>
  </data>
  <data name="RoundTArg2" xml:space="preserve">
    <value>num_digits</value>
    <comment>function_parameter - Second argument to the Round function - the number of digits to apply the rounding. Translate this string. Maintain as a single word (do not add spaces).</comment>
  </data>
  <data name="AboutRGBA" xml:space="preserve">
    <value>Takes in numeric values for Red, Green, Blue and Alpha components of the color and generates the specific color. R, G, B are numeric between 0 to 255. Alpha is decimal between 0 to 1.</value>
    <comment>Description of 'RGBA' function.</comment>
  </data>
  <data name="RGBAArg1" xml:space="preserve">
    <value>red_value</value>
    <comment>function_parameter - First argument to the RGBA function - the red component of the color. Translate this string. Maintain as a single word (do not add spaces).</comment>
  </data>
  <data name="RGBAArg2" xml:space="preserve">
    <value>green_value</value>
    <comment>function_parameter - Second argument to the RGBA function - the green component of the color. Translate this string. Maintain as a single word (do not add spaces).</comment>
  </data>
  <data name="RGBAArg3" xml:space="preserve">
    <value>blue_value</value>
    <comment>function_parameter - Third argument to the RGBA function - the blue component of the color. Translate this string. Maintain as a single word (do not add spaces).</comment>
  </data>
  <data name="RGBAArg4" xml:space="preserve">
    <value>alpha_value</value>
    <comment>function_parameter - Second argument to the RGBA function - the alpha (transparency) component of the color. Translate this string. Maintain as a single word (do not add spaces).</comment>
  </data>
  <data name="AboutRGBA_red_value" xml:space="preserve">
    <value>The red component, 0 to 255.</value>
  </data>
  <data name="AboutRGBA_green_value" xml:space="preserve">
    <value>The green component, 0 to 255.</value>
  </data>
  <data name="AboutRGBA_blue_value" xml:space="preserve">
    <value>The blue component, 0 to 255.</value>
  </data>
  <data name="AboutRGBA_alpha_value" xml:space="preserve">
    <value>The alpha component, 0 to 1 (or a percentage, such as 49%).</value>
  </data>
  <data name="AboutColorFade" xml:space="preserve">
    <value>Produces a new shade of the specified 'color', based on the specified 'fade' percentage.</value>
    <comment>Description of 'ColorFade' function.</comment>
  </data>
  <data name="ColorFadeArg1" xml:space="preserve">
    <value>color</value>
    <comment>function_parameter - First argument to the ColorFade function - the color on which the function will apply a fade transformation.</comment>
  </data>
  <data name="ColorFadeArg2" xml:space="preserve">
    <value>fade</value>
    <comment>function_parameter - Second argument to the ColorFade function - the amount of fade that will be applied to the color.</comment>
  </data>
  <data name="AboutColorFade_color" xml:space="preserve">
    <value>A color to fade.</value>
  </data>
  <data name="AboutColorFade_fade" xml:space="preserve">
    <value>A percentage by which the color will be faded. A negative percentage produces a darker shade. A positive percentage produces a lighter shade.</value>
  </data>
  <data name="AboutColorFadeT" xml:space="preserve">
    <value>Produces new shades of the specified 'color' values, based on the specified 'fade' percentage values.</value>
  </data>
  <data name="ColorFadeTArg1" xml:space="preserve">
    <value>color_or_column</value>
    <comment>function_parameter - First argument to the ColorFade function - the color on which the function will apply a fade transformation, or a column in a table containing the colors. Translate this string. When translating, maintain as a single word (i.e., do not add spaces)</comment>
  </data>
  <data name="ColorFadeTArg2" xml:space="preserve">
    <value>fade_or_column</value>
    <comment>function_parameter - Second argument to the ColorFade function - the amount of fade that will be applied to the color, or a column in a table containing the amounts. Translate this string. When translating, maintain as a single word (i.e., do not add spaces).</comment>
  </data>
  <data name="AboutColorFade_color_or_column" xml:space="preserve">
    <value>A color (or column of color values) to fade.</value>
  </data>
  <data name="AboutColorFade_fade_or_column" xml:space="preserve">
    <value>A percentage (or column of percentage values) by which the color (or column of color values) will be faded. A negative percentage produces a darker shade. A positive percentage produces a lighter shade.</value>
  </data>
  <data name="AboutFileInfo" xml:space="preserve">
    <value>Returns a record with information about a file.</value>
    <comment>Description of 'FileInfo' function.</comment>
  </data>
  <data name="AboutFileInfo_file" xml:space="preserve">
    <value>The file blob to get information about.</value>
  </data>
  <data name="FileInfoArg1" xml:space="preserve">
    <value>file</value>
    <comment>function_parameter - First argument to the FileInfo function.</comment>
  </data>
  <data name="AboutAbs" xml:space="preserve">
    <value>Returns the absolute value of a number, a number without its sign.</value>
    <comment>Description of 'Abs' function.</comment>
  </data>
  <data name="AboutAbsT" xml:space="preserve">
    <value>Returns the absolute values (numbers without their sign) of a column of numbers.</value>
    <comment>Description of 'Abs' function.</comment>
  </data>
  <data name="AboutAbs_number" xml:space="preserve">
    <value>A numeric value to process.</value>
  </data>
  <data name="AboutAbs_input" xml:space="preserve">
    <value>A column of numeric values to process.</value>
  </data>
  <data name="AboutSin_number" xml:space="preserve">
    <value>A numeric value (in radians) to process.</value>
  </data>
  <data name="AboutSin_input" xml:space="preserve">
    <value>A column of numeric values (in radians) to process.</value>
  </data>
  <data name="AboutSin" xml:space="preserve">
    <value>Returns the sine value of a number.</value>
    <comment>Sin function parameter in radians.</comment>
  </data>
  <data name="AboutSinT" xml:space="preserve">
    <value>Returns the sine values of a column of numbers.</value>
    <comment>Sin function parameter is a column of numbers in radians.</comment>
  </data>
  <data name="AboutAsin_number" xml:space="preserve">
    <value>A numeric value to process.</value>
  </data>
  <data name="AboutAsin_input" xml:space="preserve">
    <value>A column of numeric values to process.</value>
  </data>
  <data name="AboutAsin" xml:space="preserve">
    <value>Returns the arc sine value (in radians) of a number.</value>
    <comment>Asin function parameter.</comment>
  </data>
  <data name="AboutAsinT" xml:space="preserve">
    <value>Returns the arc sine values (in radians) of a column of numbers.</value>
    <comment>Asin function parameter.</comment>
  </data>
  <data name="AboutCos" xml:space="preserve">
    <value>Returns the cosine value of a number.</value>
    <comment>Cos function parameter in radians.</comment>
  </data>
  <data name="AboutCosT" xml:space="preserve">
    <value>Returns the cosine values of a column of numbers.</value>
    <comment>Cos function parameter is a column of numbers in radians.</comment>
  </data>
  <data name="AboutCos_number" xml:space="preserve">
    <value>A numeric value (in radians) to process.</value>
  </data>
  <data name="AboutCos_input" xml:space="preserve">
    <value>A column of numeric values (in radians) to process.</value>
  </data>
  <data name="AboutAcos" xml:space="preserve">
    <value>Returns the arc cosine value (in radians) of a number.</value>
    <comment>Acos function parameter.</comment>
  </data>
  <data name="AboutAcos_number" xml:space="preserve">
    <value>A numeric value to process.</value>
  </data>
  <data name="AboutAcosT" xml:space="preserve">
    <value>Returns the arc cosine values (in radians) of a column of numbers.</value>
    <comment>Acos function parameter.</comment>
  </data>
  <data name="AboutAcos_input" xml:space="preserve">
    <value>A column of numeric values to process.</value>
  </data>
  <data name="AboutAcot_number" xml:space="preserve">
    <value>A numeric value to process.</value>
  </data>
  <data name="AboutAcot_input" xml:space="preserve">
    <value>A column of numeric values to process.</value>
  </data>
  <data name="AboutAcot" xml:space="preserve">
    <value>Returns the arc cotangent value (in radians) of a number.</value>
    <comment>Acot function parameter.</comment>
  </data>
  <data name="AboutAcotT" xml:space="preserve">
    <value>Returns the arc cotangent values (in radians) of a column of numbers.</value>
    <comment>Acot function parameter.</comment>
  </data>
  <data name="AboutTan" xml:space="preserve">
    <value>Returns the tangent value of a number.</value>
    <comment>Tan function parameter in radians.</comment>
  </data>
  <data name="AboutTanT" xml:space="preserve">
    <value>Returns the tangent values of a column of numbers.</value>
    <comment>Tan function parameter in a column of numbers in radians.</comment>
  </data>
  <data name="AboutTan_number" xml:space="preserve">
    <value>A numeric value (in radians) to process.</value>
  </data>
  <data name="AboutTan_input" xml:space="preserve">
    <value>A column of numeric values (in radians) to process.</value>
  </data>
  <data name="AboutAtan" xml:space="preserve">
    <value>Returns the arc tangent value (in radians) of a number.</value>
    <comment>Atan function parameter.</comment>
  </data>
  <data name="AboutAtanT" xml:space="preserve">
    <value>Returns the arc tangent values (in radians) of a column of numbers.</value>
    <comment>Atan function parameter.</comment>
  </data>
  <data name="AboutAtan_number" xml:space="preserve">
    <value>A numeric value to process.</value>
  </data>
  <data name="AboutAtan_input" xml:space="preserve">
    <value>A column of numeric values to process.</value>
  </data>
  <data name="AboutCot" xml:space="preserve">
    <value>Returns the cotangent value of a number.</value>
    <comment>Cot function parameter in radians.</comment>
  </data>
  <data name="AboutCotT" xml:space="preserve">
    <value>Returns the cotangent values of a column of numbers.</value>
    <comment>Cot function parameter in a column of numbers in radians.</comment>
  </data>
  <data name="AboutCot_number" xml:space="preserve">
    <value>A numeric value (in radians) to process.</value>
  </data>
  <data name="AboutCot_input" xml:space="preserve">
    <value>A column of numeric values (in radians) to process.</value>
  </data>
  <data name="AboutLn" xml:space="preserve">
    <value>Returns the natural logarithm (base E) of a number.</value>
    <comment>Ln function parameter.</comment>
  </data>
  <data name="AboutLnT" xml:space="preserve">
    <value>Returns the natural logarithm values (base E) of a column of numbers.</value>
    <comment>Ln function parameter.</comment>
  </data>
  <data name="AboutLn_number" xml:space="preserve">
    <value>A numeric value to process.</value>
  </data>
  <data name="AboutLn_input" xml:space="preserve">
    <value>A column of numeric values to process.</value>
  </data>
  <data name="AboutLog" xml:space="preserve">
    <value>Returns the logarithm of a number for the given base. The default base is 10.</value>
    <comment>Description of Log function.</comment>
  </data>
  <data name="AboutLogT" xml:space="preserve">
    <value>Returns the logarithm values of a number or column of numbers for the given base or column of bases. The default base is 10.</value>
    <comment>Description of Log function.</comment>
  </data>
  <data name="AboutLog_number" xml:space="preserve">
    <value>A numeric value to process.</value>
  </data>
  <data name="AboutLog_input" xml:space="preserve">
    <value>A column of numeric values to process.</value>
  </data>
  <data name="LogBase" xml:space="preserve">
    <value>base</value>
    <comment>function_parameter - First argument to the Logarithm function - the base of the logarithm.</comment>
  </data>
  <data name="AboutLog_base" xml:space="preserve">
    <value>The base for the logarithm.</value>
  </data>
  <data name="AboutExp" xml:space="preserve">
    <value>Returns E raised to the power of a number. To calculate powers of other bases, use the exponentiation operator (^).</value>
    <comment>Exp function parameter.</comment>
  </data>
  <data name="AboutExpT" xml:space="preserve">
    <value>Returns a column containing E raised to the power of each corresponding number in a column of numbers. To calculate powers of other bases, use the exponentiation operator (^).</value>
    <comment>Exp function parameter.</comment>
  </data>
  <data name="AboutExp_number" xml:space="preserve">
    <value>A numeric value to process.</value>
  </data>
  <data name="AboutExp_input" xml:space="preserve">
    <value>A column of numeric values to process.</value>
  </data>
  <data name="AboutPi" xml:space="preserve">
    <value>Returns the value of pi.</value>
  </data>
  <data name="AboutRadians" xml:space="preserve">
    <value>Returns the radians value of a number.</value>
    <comment>Radians function parameter.</comment>
  </data>
  <data name="AboutRadiansT" xml:space="preserve">
    <value>Returns the radians values of a column of numbers.</value>
    <comment>Radians function parameter.</comment>
  </data>
  <data name="AboutRadians_number" xml:space="preserve">
    <value>A numeric value (in degrees) to process.</value>
  </data>
  <data name="AboutRadians_input" xml:space="preserve">
    <value>A column of numeric values (in degrees) to process.</value>
  </data>
  <data name="AboutDegrees" xml:space="preserve">
    <value>Returns the degrees value of a number.</value>
    <comment>Degrees function parameter.</comment>
  </data>
  <data name="AboutDegreesT" xml:space="preserve">
    <value>Returns the degrees values of a column of numbers.</value>
    <comment>Degrees function parameter.</comment>
  </data>
  <data name="AboutDegrees_number" xml:space="preserve">
    <value>A numeric value (in radians) to process.</value>
  </data>
  <data name="AboutDegrees_input" xml:space="preserve">
    <value>A column of numeric values (in radians) to process.</value>
  </data>
  <data name="AboutDistinct" xml:space="preserve">
    <value>Evaluates an expression over one or more columns of the table and returns a one-column table that contains distinct (unique) values for the evaluated expression.</value>
  </data>
  <data name="DistinctArg1" xml:space="preserve">
    <value>source</value>
    <comment>function_parameter - First parameter to the Distinct function - the source (collection / table) to have distinct elements retrieved.</comment>
  </data>
  <data name="DistinctArg2" xml:space="preserve">
    <value>expression</value>
    <comment>function_parameter - Second parameter to the Distinct function - the expression that will generate the distinct values to be returned.</comment>
  </data>
  <data name="AboutDistinct_source" xml:space="preserve">
    <value>A table from which distinct values will be extracted.</value>
  </data>
  <data name="AboutDistinct_expression" xml:space="preserve">
    <value>An expression evaluated over each row in the input table, and which provides values for the Distinct operation.</value>
  </data>
  <data name="AboutAtan2" xml:space="preserve">
    <value>Returns the arctangent (in radians) of the specified x- and y-coordinates.</value>
  </data>
  <data name="AboutAtan2Arg1" xml:space="preserve">
    <value>x_coordinate</value>
    <comment>function_parameter - First parameter to the Atan function - the x coordinate for arctangent to be returned. When translating, maintain as a single word (i.e., do not add spaces)</comment>
  </data>
  <data name="AboutAtan2Arg2" xml:space="preserve">
    <value>y_coordinate</value>
    <comment>function_parameter - Second parameter to the Atan function - the y coordinate for arctangent to be returned. When translating, maintain as a single word (i.e., do not add spaces)</comment>
  </data>
  <data name="AboutAtan2_x_coordinate" xml:space="preserve">
    <value>x-coordinate.</value>
  </data>
  <data name="AboutAtan2_y_coordinate" xml:space="preserve">
    <value>y-coordinate.</value>
  </data>
  <data name="AboutSqrt" xml:space="preserve">
    <value>Returns the square root of a number.</value>
    <comment>Description of 'Sqrt' function.</comment>
  </data>
  <data name="AboutSqrtT" xml:space="preserve">
    <value>Returns the square roots of a column of numbers.</value>
    <comment>Description of 'Sqrt' function.</comment>
  </data>
  <data name="AboutSqrt_number" xml:space="preserve">
    <value>A numeric value to process.</value>
  </data>
  <data name="AboutSqrt_input" xml:space="preserve">
    <value>A column of numeric values to process.</value>
  </data>
  <data name="MathFuncArg1" xml:space="preserve">
    <value>number</value>
    <comment>function_parameter - First parameter to generic math functions - the number on which the function will be applied.</comment>
  </data>
  <data name="MathTFuncArg1" xml:space="preserve">
    <value>input</value>
    <comment>function_parameter - First parameter to generic math functions - the column in a table on which the function will be applied.</comment>
  </data>
  <data name="MathFuncArg2" xml:space="preserve">
    <value>modifier</value>
    <comment>function_parameter - Second parameter to generic math functions - the second number on which the function will be applied.</comment>
  </data>
  <data name="MathTFuncArg2" xml:space="preserve">
    <value>modifier</value>
    <comment>function_parameter - Second parameter to generic math functions - the second column in a table on which the function will be applied.</comment>
  </data>
  <data name="AboutLeft" xml:space="preserve">
    <value>Returns the specified number of characters from the start of a text value.</value>
    <comment>Description of 'Left' function.</comment>
  </data>
  <data name="AboutLeftT" xml:space="preserve">
    <value>Returns a column containing the specified number of characters from the start of the text value evaluated per row within the specified table or collection.</value>
    <comment>Description of 'Left' function.</comment>
  </data>
  <data name="AboutLeft_text" xml:space="preserve">
    <value>A text value to extract characters from.</value>
  </data>
  <data name="AboutLeft_num_chars" xml:space="preserve">
    <value>The number of characters to extract.</value>
  </data>
  <data name="AboutLeft_text_column" xml:space="preserve">
    <value>A column of text values to extract characters from.</value>
  </data>
  <data name="AboutRight" xml:space="preserve">
    <value>Returns the specified number of characters from the end of a text value.</value>
    <comment>Description of 'Right' function.</comment>
  </data>
  <data name="AboutRightT" xml:space="preserve">
    <value>Returns a column containing the specified number of characters from the end of the text value evaluated per row within the specified table or collection.</value>
    <comment>Description of 'Right' function.</comment>
  </data>
  <data name="AboutRight_text" xml:space="preserve">
    <value>A text value to extract characters from.</value>
  </data>
  <data name="AboutRight_num_chars" xml:space="preserve">
    <value>The number of characters to extract.</value>
  </data>
  <data name="AboutRight_text_column" xml:space="preserve">
    <value>A column of text values to extract characters from.</value>
  </data>
  <data name="LeftRightArg1" xml:space="preserve">
    <value>text</value>
    <comment>function_parameter - First parameter of the Left/Right functions - the text to retrieve the first characters to the left/right.</comment>
  </data>
  <data name="LeftRightTArg1" xml:space="preserve">
    <value>text_column</value>
    <comment>function_parameter - First parameter of the Left/Right functions - the text column to retrieve the first characters to the left/right. Translate this string. Maintain as a single word (do not add spaces).</comment>
  </data>
  <data name="LeftRightArg2" xml:space="preserve">
    <value>num_chars</value>
    <comment>function_parameter - Second parameter of the Left/Right functions - the number of characters to retrieve on the left/right of the given text. Translate this string. Maintain as a single word (do not add spaces).</comment>
  </data>
  <data name="AboutIsBlank" xml:space="preserve">
    <value>Checks whether the expression results in blank, and returns true or false.</value>
    <comment>Description of 'IsBlank' function.</comment>
  </data>
  <data name="IsBlankArg1" xml:space="preserve">
    <value>expression</value>
    <comment>function_parameter - First parameter to the IsBlank function - the expression to be evaluated.</comment>
  </data>
  <data name="AboutIsBlank_expression" xml:space="preserve">
    <value>An expression to be tested.</value>
  </data>
  <data name="AboutIsBlankOrError" xml:space="preserve">
    <value>Checks whether the expression results in blank result or an error, and returns true or false.</value>
    <comment>Description of 'IsBlank' function.</comment>
  </data>
  <data name="IsBlankOrErrorArg1" xml:space="preserve">
    <value>expression</value>
    <comment>function_parameter - First parameter to the IsBlankOrError function - the expression to be evaluated.</comment>
  </data>
  <data name="AboutIsBlankOrError_expression" xml:space="preserve">
    <value>An expression to be tested.</value>
    <comment>Function parameter for IsBlankOrError function.</comment>
  </data>
  <data name="AboutIsEmpty" xml:space="preserve">
    <value>Checks if a collection is empty and returns true or false.</value>
    <comment>Description of 'IsEmpty' function.</comment>
  </data>
  <data name="IsEmptyArg1" xml:space="preserve">
    <value>source</value>
    <comment>function_parameter - First parameter to the IsEmpty function - the source expression to be evaluated.</comment>
  </data>
  <data name="AboutIsEmpty_source" xml:space="preserve">
    <value>A table to be tested.</value>
  </data>
  <data name="AboutShuffle" xml:space="preserve">
    <value>Returns a randomly shuffled copy of the input 'source' table.</value>
    <comment>Description of 'Shuffle' function.</comment>
  </data>
  <data name="ShuffleArg1" xml:space="preserve">
    <value>source</value>
    <comment>function_parameter - First parameter to the Shuffle function - the source to be shuffled.</comment>
  </data>
  <data name="AboutShuffle_source" xml:space="preserve">
    <value>A table to be shuffled.</value>
  </data>
  <data name="AboutLookUp" xml:space="preserve">
    <value>Looks up the first row for which the specified condition evaluates to true and returns the result of expression evaluated within the context of that row if provided an expression and the entire row otherwise.</value>
    <comment>Description of 'LookUp' function.</comment>
  </data>
  <data name="LookUpArg1" xml:space="preserve">
    <value>source</value>
    <comment>function_parameter - First argument to the LookUp function - the source to have the lookup operation performed.</comment>
  </data>
  <data name="LookUpArg2" xml:space="preserve">
    <value>condition</value>
    <comment>function_parameter - Second argument to the LookUp function - the condition on which the lookup operation is performed.</comment>
  </data>
  <data name="LookUpArg3" xml:space="preserve">
    <value>result</value>
    <comment>function_parameter - Third argument to the LookUp function - an expression to be applied to the returned row.</comment>
  </data>
  <data name="AboutLookUp_source" xml:space="preserve">
    <value>A table where values will be looked up.</value>
  </data>
  <data name="AboutLookUp_condition" xml:space="preserve">
    <value>A condition to evaluate for rows in the specified input.</value>
  </data>
  <data name="AboutLookUp_result" xml:space="preserve">
    <value>An expression to evaluate over the row that match the specified condition, and that will provide the result.</value>
  </data>
  <data name="AboutStdevP" xml:space="preserve">
    <value>Calculates standard deviation based on the entire population given as arguments (ignores logical values and text).</value>
    <comment>Description of 'StdevP' function.</comment>
  </data>
  <data name="AboutStdevP_number" xml:space="preserve">
    <value>A number to factor into the standard deviation calculation.</value>
  </data>
  <data name="AboutStdevP_source" xml:space="preserve">
    <value>A table that specifies the population for the standard deviation calculation.</value>
  </data>
  <data name="AboutStdevP_expression" xml:space="preserve">
    <value>An expression evaluated over rows in the input, that specifies values for the standard deviation calculation.</value>
  </data>
  <data name="AboutStdevPT" xml:space="preserve">
    <value>Calculates standard deviation based on the entire population given as a column (ignores logical values and text within the column).</value>
    <comment>Description of 'StdevPT' function.</comment>
  </data>
  <data name="AboutVarP" xml:space="preserve">
    <value>Calculates variance based on the entire population (ignores logical values and text in the population).</value>
    <comment>Description of 'VarP' function.</comment>
  </data>
  <data name="AboutVarP_number" xml:space="preserve">
    <value>A number to factor into the variance calculation.</value>
  </data>
  <data name="AboutVarP_source" xml:space="preserve">
    <value>A table that specifies the population for the variance calculation.</value>
  </data>
  <data name="AboutVarP_expression" xml:space="preserve">
    <value>An expression evaluated over rows in the input, that specifies values for the variance calculation.</value>
  </data>
  <data name="AboutVarPT" xml:space="preserve">
    <value>Calculates variance based on the entire population specified as a column (ignores logical values and text in the column).</value>
    <comment>Description of 'VarPT' function.</comment>
  </data>
  <data name="SetArg1" xml:space="preserve">
    <value>variable</value>
    <comment>function_parameter - First argument to the Set function - the name of a global variable, scoped to the app.</comment>
  </data>
  <data name="AboutSplit" xml:space="preserve">
    <value>Splits a string into substrings using a delimiter.</value>
    <comment>Description of 'Split' function.</comment>
  </data>
  <data name="AboutSplit_text" xml:space="preserve">
    <value>Text to be split into substrings.</value>
    <comment>Description of first argument of the 'Split' function</comment>
  </data>
  <data name="AboutSplit_separator" xml:space="preserve">
    <value>Delimiter text used to split the input text into substrings.</value>
    <comment>Description of second argument of the 'Split' function</comment>
  </data>
  <data name="SplitArg1" xml:space="preserve">
    <value>text</value>
    <comment>function_parameter - First argument to the Split function - the input text that will be split into substrings using SplitArg2 as the delimiter.</comment>
  </data>
  <data name="SplitArg2" xml:space="preserve">
    <value>separator</value>
    <comment>function_parameter - Second argument to the Split function - the delimiter text that is used to split SplitArg1 into substrings.</comment>
  </data>
  <data name="AboutColumnNames" xml:space="preserve">
    <value>Enumerate and returns the column names of an untyped record.</value>
    <comment>Description of 'ColumnNames' function. The term 'record' is used in the context of an object / property bag / set of name/value pairs.</comment>
  </data>
  <data name="ColumnNamesArg1" xml:space="preserve">
    <value>record</value>
    <comment>function_parameter - First argument to the ColumnNames function - the record whose inputs will be returned. The term 'record' is used in the context of an object / property bag / set of name/value pairs.</comment>
  </data>
  <data name="AboutColumnNames_record" xml:space="preserve">
    <value>Record to have its columns enumerated.</value>
    <comment>Description of first argument of the 'ColumnNames' function. The term 'record' is used in the context of an object / property bag / set of name/value pairs.</comment>
  </data>
  <data name="AboutColumn" xml:space="preserve">
    <value>Returns the value of a property of an untyped record, given the column name.</value>
    <comment>Description of 'Column' function. The term 'record' is used in the context of an object / property bag / set of name/value pairs.</comment>
  </data>
  <data name="ColumnArg1" xml:space="preserve">
    <value>record</value>
    <comment>function_parameter - First argument to the Column function - the record to retrieve a column value. The term 'record' is used in the context of an object / property bag / set of name/value pairs.</comment>
  </data>
  <data name="ColumnArg2" xml:space="preserve">
    <value>column_name</value>
    <comment>function_parameter - Second argument to the Column function - name of the column to retrieve from the given record. Translate this string. Maintain as a single word (do not add spaces).</comment>
  </data>
  <data name="AboutColumn_record" xml:space="preserve">
    <value>Record to retrieve a column value.</value>
    <comment>Description of first argument of the 'Column' function. The term 'record' is used in the context of an object / property bag / set of name/value pairs.</comment>
  </data>
  <data name="AboutColumn_column_name" xml:space="preserve">
    <value>Name of the column of the record to be retrieved.</value>
    <comment>Description of second argument of the 'Column' function. The term 'record' is used in the context of an object / property bag / set of name/value pairs.</comment>
  </data>
  <data name="AboutIsType" xml:space="preserve">
    <value>Returns true if the provided value is of the given type.</value>
    <comment>Description of the 'IsType' function.</comment>
  </data>
  <data name="IsTypeArg1" xml:space="preserve">
    <value>value</value>
    <comment>function_parameter - First argument of the IsType function - The polymorphic value to be inspected.</comment>
  </data>
  <data name="IsTypeArg2" xml:space="preserve">
    <value>typeTable</value>
    <comment>function_parameter - Second argument of the IsType function - The Entity table representing the type that we wish to compare the value to. For example, if the author has a CDS data source named Account, that table could be passed here (eg IsType(myVal, Account)).</comment>
  </data>
  <data name="AboutIsTypeUO" xml:space="preserve">
    <value>Returns true if the provided untyped value is of the given type.</value>
    <comment>Description of the 'IsType' function.</comment>
  </data>
  <data name="IsTypeUOArg1" xml:space="preserve">
    <value>untypedValue</value>
    <comment>function_parameter - First argument of the IsTypeUO function - The untyped value to be inspected.</comment>
  </data>
  <data name="IsTypeUOArg2" xml:space="preserve">
    <value>type</value>
    <comment>function_parameter - Second argument of the IsTypeUO function - Type value - either a typeliteral or global named type.</comment>
  </data>
  <data name="AboutIsType_untypedValue" xml:space="preserve">
    <value>The untyped value to check if it can be casted as specified type.</value>
  </data>
  <data name="AboutIsType_type" xml:space="preserve">
    <value>The type that we wish to check the untypedValue.</value>
  </data>
  <data name="AboutAsType" xml:space="preserve">
    <value>Uses the provided value as the given type.</value>
    <comment>Description of the 'AsType' function.</comment>
  </data>
  <data name="AsTypeArg1" xml:space="preserve">
    <value>value</value>
    <comment>function_parameter - First argument of the AsType function - The polymorphic value to be used as the new type.</comment>
  </data>
  <data name="AsTypeArg2" xml:space="preserve">
    <value>typeTable</value>
    <comment>function_parameter - Second argument of the AsType function - The Entity table representing the type that we wish the value to be used as. For example, if the author has a CDS data source named Account, that table could be passed here (eg AsType(myVal, Account)).</comment>
  </data>
  <data name="AboutAsType_value" xml:space="preserve">
    <value>The polymorphic record to cast as a new type.</value>
  </data>
  <data name="AboutAsType_typeTable" xml:space="preserve">
    <value>The entity table representing the type we wish the value to be used as.</value>
  </data>
  <data name="AboutAsTypeUO" xml:space="preserve">
    <value>Checks and uses the provided Untyped value as the given type.</value>
    <comment>Description of the 'AsType' function.</comment>
  </data>
  <data name="AsTypeUOArg1" xml:space="preserve">
    <value>untypedValue</value>
    <comment>function_parameter - First argument of the AsType function - untyped value to be used as the new type.</comment>
  </data>
  <data name="AsTypeUOArg2" xml:space="preserve">
    <value>type</value>
    <comment>function_parameter - Second argument of the AsType function - The type that we wish the value to be used as.</comment>
  </data>
  <data name="AboutAsType_untypedValue" xml:space="preserve">
    <value>The untyped value to cast as a new type.</value>
  </data>
  <data name="AboutAsType_type" xml:space="preserve">
    <value>The type that we wish the value to be used as.</value>
  </data>
  <data name="AboutWith" xml:space="preserve">
    <value>Executes the formula provided as second parameter using the scope provided by the first.</value>
    <comment>Description of the 'With' function.</comment>
  </data>
  <data name="WithArg1" xml:space="preserve">
    <value>scope</value>
    <comment>function_parameter - First argument of the With function - Record type.</comment>
  </data>
  <data name="WithArg2" xml:space="preserve">
    <value>formula</value>
    <comment>function_parameter - Second argument of the With function - Any Power Apps expression</comment>
  </data>
  <data name="AboutWith_scope" xml:space="preserve">
    <value>The scope with which to call the formula defined by the second parameter.</value>
    <comment>Function argument</comment>
  </data>
  <data name="AboutWith_formula" xml:space="preserve">
    <value>The formula to be called using the scope provided by the first parameter.</value>
    <comment>Function argument</comment>
  </data>
  <data name="AboutSequence" xml:space="preserve">
    <value>Generates a table of sequential numbers</value>
    <comment>Description text for the 'Sequence' function.</comment>
  </data>
  <data name="SequenceArg1" xml:space="preserve">
    <value>records</value>
    <comment>function_parameter - Optional first argument to the Sequence function, number of records in the resulting table</comment>
  </data>
  <data name="AboutSequence_records" xml:space="preserve">
    <value>Number of records in the single column table with name "Value". Maximum 50,000.</value>
    <comment>Description of the first parameter to Sequence</comment>
  </data>
  <data name="SequenceArg2" xml:space="preserve">
    <value>start</value>
    <comment>function_parameter - Second optional argument to the Sequence function, the first number in the resulting table</comment>
  </data>
  <data name="AboutSequence_start" xml:space="preserve">
    <value>Optional. The first number in the sequence. Default 1.</value>
    <comment>Description of the second optional parameter to Sequence</comment>
  </data>
  <data name="SequenceArg3" xml:space="preserve">
    <value>step</value>
    <comment>function_parameter - optional third argument to the Sequence function, the difference between each number in the sequence</comment>
  </data>
  <data name="AboutSequence_step" xml:space="preserve">
    <value>Optional. The amount to increment each subsequent value in the table. Default 1.</value>
    <comment>Description of the third parameter to Sequence</comment>
  </data>
  <data name="ErrInvalidDot" xml:space="preserve">
    <value>The '.' operator cannot be used on {0} values.</value>
    <comment>Error Message. Error that occurs when you use the `.` operator on a type that doesn't support it. {0} is populated by a type name (e.g. Number, Text, Boolean). The operator (.) is not translated, should be the same character ('full stop', \u002E, decimal code 46) in all languages.</comment>
  </data>
  <data name="ErrUnknownFunction" xml:space="preserve">
    <value>'{0}' is an unknown or unsupported function.</value>
    <comment>Error Message.</comment>
  </data>
<<<<<<< HEAD
  <data name="ErrknownTypeHelperFunction" xml:space="preserve">
    <value>'{0}' is recognized as type helper function and it can only be used within a type literal.</value>
    <comment>Error message shown when a type helper is used outside of type literal expression. Example of valid usage: "Type(RecordOf(Accounts))"</comment>
=======
  <data name="ErrKnownTypeHelperFunction" xml:space="preserve">
    <value>'{0}' is recognized as type helper function and it can only be used within the Type function.</value>
    <comment>{Locked=Type} Error message shown when a type helper is used outside of Type function. Example of valid usage: "Type(RecordOf(Accounts))"</comment>
>>>>>>> 6c0131b1
  </data>
  <data name="ErrUnknownNamespaceFunction" xml:space="preserve">
    <value>'{0}' is an unknown or unsupported function in namespace '{1}'.</value>
    <comment>Error Message.</comment>
  </data>
  <data name="ErrUnSupportedComponentBehaviorInvocation" xml:space="preserve">
    <value>Component behavior can only be invoked from within a component.</value>
    <comment>Error Message.</comment>
  </data>
  <data name="ErrUnSupportedComponentDataPropertyAccess" xml:space="preserve">
    <value>Component function property or parameter can only be accessed from within a component or from component output properties.</value>
    <comment>Error Message.</comment>
  </data>
  <data name="ErrUnSupportedComponentFunctionPropertyReferenceNonFunctionPropertyAccess" xml:space="preserve">
    <value>Component function property or parameter can only reference other function properties.</value>
    <comment>Error Message.</comment>
  </data>
  <data name="ErrBadArity" xml:space="preserve">
    <value>Invalid number of arguments: received {0}, expected {1}.</value>
    <comment>Error Message. {0} Will be a number, and {1} will be a number</comment>
  </data>
  <data name="ErrBadArityEven" xml:space="preserve">
    <value>Invalid number of arguments: received {0}, expected an even number.</value>
    <comment>Error Message. {0} Will be a number</comment>
  </data>
  <data name="ErrBadArityOdd" xml:space="preserve">
    <value>Invalid number of arguments: received {0}, expected an odd number.</value>
    <comment>Error Message. {0} Will be a number</comment>
  </data>
  <data name="ErrBadType" xml:space="preserve">
    <value>Invalid argument type.</value>
    <comment>Error Message.</comment>
  </data>
  <data name="ErrBadType_Type" xml:space="preserve">
    <value>Invalid argument type. Cannot use {0} values in this context.</value>
    <comment>Error Message.</comment>
  </data>
  <data name="ErrBadOperatorTypes" xml:space="preserve">
    <value>This operation isn't valid on these types: {0}, {1}.</value>
    <comment>Error message when the user attempts to use an operator (e.g. + or -) on two values that don't make sense together. {0} and {1} will be canonical type representations like "Number" or "Boolean".</comment>
  </data>
  <data name="ErrGuidStrictComparison" xml:space="preserve">
    <value>GUID values can only be compared to other GUID values.</value>
    <comment>Error message when the user attempts to a GUID value is equal to something that isn't a GUID.</comment>
  </data>
  <data name="ErrBadRecordFieldType_FieldName_ExpectedType" xml:space="preserve">
    <value>Invalid type for field '{0}'. Expected field type of '{1}'.</value>
    <comment>Error message shown to the user when a field in a record has the incorrect type.</comment>
  </data>
  <data name="ErrBadType_ExpectedType" xml:space="preserve">
    <value>Invalid argument type. Expecting a {0} value.</value>
    <comment>Error Message.</comment>
  </data>
  <data name="ErrBadType_ExpectedType_ProvidedType" xml:space="preserve">
    <value>Invalid argument type ({1}). Expecting a {0} value instead.</value>
    <comment>Error Message.</comment>
  </data>
  <data name="ErrBadType_VoidExpression" xml:space="preserve">
    <value>A void expression cannot be used in this context.</value>
    <comment>Error message shown to the user when they try to use a void expression in a function argument that requires a value.</comment>
  </data>
  <data name="ErrBadSchema_ExpectedType" xml:space="preserve">
    <value>Invalid argument type. Expecting a {0} value, but of a different schema.</value>
    <comment>Error Message.</comment>
  </data>
  <data name="ErrBadType_ExpectedTypesCSV" xml:space="preserve">
    <value>Invalid argument type. Expecting one of the following: {0}.</value>
    <comment>Error Message.</comment>
  </data>
  <data name="ErrInvalidArgs_Func" xml:space="preserve">
    <value>The function '{0}' has some invalid arguments.</value>
    <comment>Error Message.</comment>
  </data>
  <data name="ErrNeedTable_Func" xml:space="preserve">
    <value>The first argument of '{0}' should be a table.</value>
    <comment>Error Message.</comment>
  </data>
  <data name="ErrInvalidPropertyAccess" xml:space="preserve">
    <value>Property expects a required parameter. Please use parentheses to pass the required parameter.</value>
    <comment>Error Message.</comment>
  </data>
  <data name="ErrNeedTableCol_Func" xml:space="preserve">
    <value>The first argument of '{0}' should be a one-column table.</value>
    <comment>Error Message.</comment>
  </data>
  <data name="ErrInvalidSchemaNeedTypeCol_Col" xml:space="preserve">
    <value>Invalid schema, expected a column of {0} values for '{1}'.</value>
    <comment>Error Message.</comment>
  </data>
  <data name="ErrInvalidSchemaNeedCol" xml:space="preserve">
    <value>Invalid schema, expected a one-column table.</value>
    <comment>Error Message.</comment>
  </data>
  <data name="ErrNeedRecord" xml:space="preserve">
    <value>Cannot use a non-record value in this context.</value>
    <comment>Error Message.</comment>
  </data>
  <data name="ErrNeedRecord_Arg" xml:space="preserve">
    <value>Cannot use a non-record value in this context: '{0}'.</value>
    <comment>Error Message.</comment>
  </data>
  <data name="ErrNeedRecordOrTable" xml:space="preserve">
    <value>Only record or table values can be used in this context.</value>
    <comment>Error Message. If a record or table is expected.</comment>
  </data>
  <data name="ErrIncompatibleRecord" xml:space="preserve">
    <value>Cannot use this record. It may contain colliding fields of incompatible types.</value>
    <comment>Error Message.</comment>
  </data>
  <data name="ErrNeedRecord_Func" xml:space="preserve">
    <value>The first argument of '{0}' should be a record.</value>
    <comment>Error Message.</comment>
  </data>
  <data name="ErrNotAccessibleInCurrentContext" xml:space="preserve">
    <value>The specified property is not accessible in this context.</value>
    <comment>Error Message.</comment>
  </data>
  <data name="ErrInternalControlInInputProperty" xml:space="preserve">
    <value>Controls inside a component can't be referenced in that same component's input properties.</value>
    <comment>Error Message when a user attempts to use a control inside the formula for a component input property.</comment>
  </data>
  <data name="ErrColumnNotAccessibleInCurrentContext" xml:space="preserve">
    <value>The specified column is not accessible in this context.</value>
    <comment>Error Message.</comment>
  </data>
  <data name="WrnRowScopeOneToNExpandNumberOfCalls" xml:space="preserve">
    <value>A One-to-Many or Many-to-Many relationship is being referenced in this function's record scope.  This may result in a large number of calls to your data source that can impact performance.</value>
    <comment>Warning Message.</comment>
  </data>
  <data name="ErrNumberTooLarge" xml:space="preserve">
    <value>Numeric value is too large.</value>
    <comment>Error Message.</comment>
  </data>
  <data name="ErrReservedKeyword" xml:space="preserve">
    <value>Use of a reserved word that is currently not supported.</value>
    <comment>Error Message.</comment>
  </data>
  <data name="ErrTextTooLarge" xml:space="preserve">
    <value>Expression can't be more than {0} characters. The expression is {1} characters.</value>
    <comment>Error Message when the expression text is too long.</comment>
  </data>
  <data name="ErrTextFormatTooLarge" xml:space="preserve">
    <value>Format string size can't be more than {0} characters.</value>
    <comment>Error Message.</comment>
  </data>
  <data name="ErrTextInvalidFormat" xml:space="preserve">
    <value>Invalid format.</value>
    <comment>Error Message returned by the Text function when the format passed to it is invalid.</comment>
  </data>
  <data name="ErrTextInvalidArgDateTime" xml:space="preserve">
    <value>The argument does not represent a valid date or time value.</value>
    <comment>Error Message returned by the Text function when the number to date format exceeds the max days to add.</comment>
  </data>
  <data name="ErrExpectedDataSourceRestriction" xml:space="preserve">
    <value>Expected a data source identifier to restrict the inline record.</value>
    <comment>Error Message.</comment>
  </data>
  <data name="ErrIncompatibleTypes" xml:space="preserve">
    <value>The given types are incompatible.</value>
    <comment>Error Message.</comment>
  </data>
  <data name="ErrTypeError_Ex1_Ex2_Found" xml:space="preserve">
    <value>The type of this argument '{2}' does not match one of the expected types '{0}' or '{1}'.</value>
    <comment>Error Message.</comment>
  </data>
  <data name="ErrTypeError_Arg_Expected_Found" xml:space="preserve">
    <value>The type of this argument '{0}' does not match the expected type '{1}'. Found type '{2}'.</value>
    <comment>Error Message.</comment>
  </data>
  <data name="ErrTypeError_WrongType" xml:space="preserve">
    <value>The type of this expression does not match the expected type '{0}'. Found type '{1}'.</value>
    <comment>Error Message.</comment>
  </data>
  <data name="ErrTypeErrorRecordIncompatibleWithSource" xml:space="preserve">
    <value>The type of the record is incompatible with the source.</value>
    <comment>Error Message.</comment>
  </data>
  <data name="ErrExpectedStringLiteralArg_Name" xml:space="preserve">
    <value>Argument '{0}' is invalid, expected a text literal.</value>
    <comment>Error Message.</comment>
  </data>
  <data name="ErrArgNotAValidIdentifier_Name" xml:space="preserve">
    <value>Argument '{0}' is not a valid identifier.</value>
    <comment>Error Message.</comment>
  </data>
  <data name="ErrColExists_Name" xml:space="preserve">
    <value>A column named '{0}' already exists.</value>
    <comment>Error Message.</comment>
  </data>
  <data name="ErrColConflict_Name" xml:space="preserve">
    <value>Column name conflict for '{0}'.</value>
    <comment>Error Message.</comment>
  </data>
  <data name="ErrColDNE_Name" xml:space="preserve">
    <value>The specified column '{0}' does not exist.</value>
    <comment>Error Message.</comment>
  </data>
  <data name="ErrColumnDoesNotExist_Name_Similar" xml:space="preserve">
    <value>The specified column '{0}' does not exist. The column with the most similar name is '{1}'.</value>
    <comment>Error message when attempting to put a column that does not exist into a table. {0} has the column display name that doesn't exist, and {1} has the most similar column name in the table.</comment>
  </data>
  <data name="ErrSortIncorrectOrder" xml:space="preserve">
    <value>The sort order is incorrect for the type of the expression.</value>
    <comment>Error Message.</comment>
  </data>
  <data name="ErrSortWrongType" xml:space="preserve">
    <value>Cannot sort on the expression type.</value>
    <comment>Error Message.</comment>
  </data>
  <data name="ErrDistinctWrongType" xml:space="preserve">
    <value>Cannot apply distinct on the expression type.</value>
    <comment>Error Message.</comment>
  </data>
  <data name="ErrFunctionDoesNotAcceptThisType_Function_Expected" xml:space="preserve">
    <value>Type error: {0} expects either {1} or a table column of {1} type.</value>
    <comment>Error Message.</comment>
  </data>
  <data name="ErrIncorrectFormat_Func" xml:space="preserve">
    <value>Incorrect format specifier for '{0}'.</value>
    <comment>Error Message.</comment>
  </data>
  <data name="ErrAsyncLambda" xml:space="preserve">
    <value>Asynchronous invocations cannot be used in conditions and value functions.</value>
    <comment>Error Message.</comment>
  </data>
  <data name="ErrValueMustBeFullyQualified" xml:space="preserve">
    <value>This is a namespace, you can access its members using the '.' operator.</value>
    <comment>Error message shown when a maker tries to use fully qualified value name as a First name node only</comment>
  </data>
  <data name="ErrScopeModificationLambda" xml:space="preserve">
    <value>This function cannot operate on the same data source that is used in {0}.</value>
    <comment>Error Message.</comment>
  </data>
  <data name="ErrFunctionDisallowedWithinNondeterministicOperationOrder" xml:space="preserve">
    <value>This function cannot be invoked within {0}.</value>
    <comment>Error Message.</comment>
  </data>
  <data name="ErrAsTypeAndIsTypeExpectConnectedDataSource" xml:space="preserve">
    <value>Incorrect argument. This formula expects a table from a connected data source. The AsType and IsType functions require connected data sources.</value>
    <comment>{Locked=AsType}{Locked=IsType} Error message provided when the user attempts to use a non-Connected data source table as the second argument to AsType or IsType.</comment>
  </data>
  <data name="InfoMessage" xml:space="preserve">
    <value>Message: </value>
    <comment>Message Label.</comment>
  </data>
  <data name="InfoNode_Node" xml:space="preserve">
    <value>Node: {0}</value>
    <comment>Node Label.</comment>
  </data>
  <data name="InfoTok_Tok" xml:space="preserve">
    <value>Tok: {0}</value>
    <comment>Tok Label.</comment>
  </data>
  <data name="FormatSpan_Min_Lim" xml:space="preserve">
    <value>({0},{1}) </value>
    <comment>Format String.</comment>
  </data>
  <data name="FormatErrorSeparator" xml:space="preserve">
    <value>, </value>
    <comment>Format String.</comment>
  </data>
  <data name="AboutDate" xml:space="preserve">
    <value>Returns the number that represents the date in Power Apps date-time code.</value>
    <comment>Description of 'Date' function.</comment>
  </data>
  <data name="DateArg1" xml:space="preserve">
    <value>year</value>
    <comment>function_parameter - First parameter for the Date function - the year.</comment>
  </data>
  <data name="DateArg2" xml:space="preserve">
    <value>month</value>
    <comment>function_parameter - Second parameter for the Date function - the month.</comment>
  </data>
  <data name="DateArg3" xml:space="preserve">
    <value>day</value>
    <comment>function_parameter - Third parameter for the Date function - the day.</comment>
  </data>
  <data name="AboutDate_year" xml:space="preserve">
    <value>The year.</value>
  </data>
  <data name="AboutDate_month" xml:space="preserve">
    <value>The month.</value>
  </data>
  <data name="AboutDate_day" xml:space="preserve">
    <value>The day.</value>
  </data>
  <data name="AboutTime" xml:space="preserve">
    <value>Converts hours, minutes and seconds into a decimal number.</value>
    <comment>Description of 'Time' function.</comment>
  </data>
  <data name="TimeArg1" xml:space="preserve">
    <value>hour</value>
    <comment>function_parameter - First parameter for the Time function - the hour.</comment>
  </data>
  <data name="TimeArg2" xml:space="preserve">
    <value>minute</value>
    <comment>function_parameter - Second parameter for the Time function - the minute.</comment>
  </data>
  <data name="TimeArg3" xml:space="preserve">
    <value>second</value>
    <comment>function_parameter - Third parameter for the Time function - the second.</comment>
  </data>
  <data name="TimeArg4" xml:space="preserve">
    <value>millisecond</value>
    <comment>function_parameter - Fourth parameter for the Time function - the milliseconds.</comment>
  </data>
  <data name="AboutTime_hour" xml:space="preserve">
    <value>The hour component.</value>
  </data>
  <data name="AboutTime_minute" xml:space="preserve">
    <value>The minute component.</value>
  </data>
  <data name="AboutTime_second" xml:space="preserve">
    <value>The second component.</value>
  </data>
  <data name="AboutTime_millisecond" xml:space="preserve">
    <value>The millisecond component.</value>
  </data>
  <data name="AboutDateTime" xml:space="preserve">
    <value>Creates a value that represents an instant in time, expressed as a date and time of the day.</value>
    <comment>Description of 'DateTime' function.</comment>
  </data>
  <data name="AboutDateTime_year" xml:space="preserve">
    <value>The year.</value>
    <comment>Description of the first parameter to the 'DateTime' function: the year of the date/time value being created.</comment>
  </data>
  <data name="AboutDateTime_month" xml:space="preserve">
    <value>The month.</value>
    <comment>Description of the second parameter to the 'DateTime' function: the month of the date/time value being created.</comment>
  </data>
  <data name="AboutDateTime_day" xml:space="preserve">
    <value>The day.</value>
    <comment>Description of the third parameter to the 'DateTime' function: the day of the date/time value being created.</comment>
  </data>
  <data name="AboutDateTime_hour" xml:space="preserve">
    <value>The hour.</value>
    <comment>Description of the fourth parameter to the 'DateTime' function: the hour of the date/time value being created.</comment>
  </data>
  <data name="AboutDateTime_minute" xml:space="preserve">
    <value>The minute.</value>
    <comment>Description of the fifth parameter to the 'DateTime' function: the minute of the date/time value being created.</comment>
  </data>
  <data name="AboutDateTime_second" xml:space="preserve">
    <value>The second.</value>
    <comment>Description of the sixth parameter to the 'DateTime' function: the second of the date/time value being created.</comment>
  </data>
  <data name="AboutDateTime_millisecond" xml:space="preserve">
    <value>The milliseconds.</value>
    <comment>Description of the seventh parameter to the 'DateTime' function: the milliseconds of the date/time value being created.</comment>
  </data>
  <data name="AboutYear" xml:space="preserve">
    <value>Year returns the year of a given date.</value>
    <comment>Description of 'Year' function.</comment>
  </data>
  <data name="YearArg1" xml:space="preserve">
    <value>date_time</value>
    <comment>function_parameter - First parameter for the Year function - the date to extract the year component. Translate this string. Maintain as a single word (do not add spaces).</comment>
  </data>
  <data name="AboutYear_date_time" xml:space="preserve">
    <value>A date value from which the year component will be extracted.</value>
  </data>
  <data name="AboutMonth" xml:space="preserve">
    <value>Returns the month, a number from 1 (January) to 12 (December).</value>
    <comment>Description of 'Month' function.</comment>
  </data>
  <data name="MonthArg1" xml:space="preserve">
    <value>date_time</value>
    <comment>function_parameter - First parameter for the Month function - the date to extract the month component. Translate this string. Maintain as a single word (do not add spaces).</comment>
  </data>
  <data name="AboutMonth_date_time" xml:space="preserve">
    <value>The date value from which the month component will be extracted.</value>
  </data>
  <data name="AboutDay" xml:space="preserve">
    <value>Day returns the day of the month, a number from 1 to 31.</value>
    <comment>Description of 'Day' function.</comment>
  </data>
  <data name="DayArg1" xml:space="preserve">
    <value>date_time</value>
    <comment>function_parameter - First parameter for the Day function - the date to extract the day component. Translate this string. Maintain as a single word (do not add spaces).</comment>
  </data>
  <data name="AboutDay_date_time" xml:space="preserve">
    <value>The date value from which the day component will be extracted.</value>
  </data>
  <data name="AboutHour" xml:space="preserve">
    <value>Hour returns the hour as a number between 0 (12:00:00 AM) and 23 (11:00:00 PM).</value>
    <comment>Description of 'Hour' function.</comment>
  </data>
  <data name="HourArg1" xml:space="preserve">
    <value>date_time</value>
    <comment>function_parameter - First parameter for the Hour function - the date to extract the hour component. Translate this string. Maintain as a single word (do not add spaces).</comment>
  </data>
  <data name="AboutHour_date_time" xml:space="preserve">
    <value>The date or time value from which the component will be extracted.</value>
  </data>
  <data name="AboutMinute" xml:space="preserve">
    <value>Returns the minute, a number from 0 to 59.</value>
    <comment>Description of 'Minute' function.</comment>
  </data>
  <data name="MinuteArg1" xml:space="preserve">
    <value>date_time</value>
    <comment>function_parameter - First parameter for the Minute function - the date to extract the minute component. Translate this string. Maintain as a single word (do not add spaces).</comment>
  </data>
  <data name="AboutMinute_date_time" xml:space="preserve">
    <value>The date or time value from which the minute component will be extracted.</value>
  </data>
  <data name="AboutSecond" xml:space="preserve">
    <value>Returns the second, a number from 0 to 59.</value>
    <comment>Description of 'Second' function.</comment>
  </data>
  <data name="SecondArg1" xml:space="preserve">
    <value>date_time</value>
    <comment>function_parameter - First parameter for the Second function - the date to extract the second component. Translate this string. Maintain as a single word (do not add spaces).</comment>
  </data>
  <data name="AboutSecond_date_time" xml:space="preserve">
    <value>The date or time value from which the second component will be extracted.</value>
  </data>
  <data name="AboutWeekday" xml:space="preserve">
    <value>Returns the weekday of a datetime value. By default, the result ranges from 1 (Sunday) to 7 (Saturday). You can specify a different range with a StartOfWeek enumeration value or a Microsoft Excel Weekday function code.</value>
    <comment>Description of 'Weekday' function.</comment>
  </data>
  <data name="WeekdayArg1" xml:space="preserve">
    <value>date</value>
    <comment>function_parameter - First parameter for the Weekday function - a date value for which the day of the week will be calculated.</comment>
  </data>
  <data name="WeekdayArg2" xml:space="preserve">
    <value>start_of_week</value>
    <comment>function_parameter - Second (optional) parameter for the Weekday function - the weekday that is used to start the week. Translate this string. Maintain as a single word (do not add spaces).</comment>
  </data>
  <data name="AboutWeekday_date" xml:space="preserve">
    <value>A date value for which the day of the week will be calculated.</value>
  </data>
  <data name="AboutWeekday_start_of_week" xml:space="preserve">
    <value>A value from the StartOfWeek enumeration or a number from the corresponding Excel function to indicate how the days of the week should be numbered.</value>
    <comment>{Locked=StartOfWeek}</comment>
  </data>
  <data name="AboutCalendar__MonthsLong" xml:space="preserve">
    <value>Returns a single column table containing the full names of each month.</value>
    <comment>Description of 'WeekdaysLong' function.</comment>
  </data>
  <data name="AboutCalendar__MonthsShort" xml:space="preserve">
    <value>Returns a single column table containing the shorthand names of each month.</value>
    <comment>Description of 'WeekdaysLong' function.</comment>
  </data>
  <data name="AboutCalendar__WeekdaysLong" xml:space="preserve">
    <value>Returns a single column table containing the full names of each day of the week.</value>
    <comment>Description of 'WeekdaysLong' function.</comment>
  </data>
  <data name="AboutCalendar__WeekdaysShort" xml:space="preserve">
    <value>Returns a single column table containing the shorthand names of each day of the week.</value>
    <comment>Description of 'WeekdaysLong' function.</comment>
  </data>
  <data name="AboutClock__AmPm" xml:space="preserve">
    <value>Returns a single column table containing the uppercase designations for before and after noon.</value>
    <comment>Description of 'AmPm' function.</comment>
  </data>
  <data name="AboutClock__AmPmShort" xml:space="preserve">
    <value>Returns a single column table containing the abbreviated uppercase designations for before and after noon.</value>
    <comment>Description of 'AmPmShort' function.</comment>
  </data>
  <data name="AboutClock__IsClock24" xml:space="preserve">
    <value>Returns a boolean value indicating whether or not the clock uses 24 hour time.</value>
    <comment>Description of 'IsClock24' function.</comment>
  </data>
  <data name="AboutDateValue" xml:space="preserve">
    <value>Converts a date in the form of text to a number that represents the date in Power Apps date-time code.</value>
    <comment>Description of 'DateValue' function.</comment>
  </data>
  <data name="DateValueArg1" xml:space="preserve">
    <value>date_text</value>
    <comment>function_parameter - First argument to the DateValue function - the text to be parsed as a date. Translate this string. Maintain as a single word (do not add spaces).</comment>
  </data>
  <data name="DateValueArg2" xml:space="preserve">
    <value>language_code</value>
    <comment>function_parameter - Second argument to the DateValue function - the language code to be used when parsing the text as a date. Translate this string. Maintain as a single word (do not add spaces).</comment>
  </data>
  <data name="AboutDateValue_date_text" xml:space="preserve">
    <value>A text representation of a date/time stamp, in a platform-supported format.</value>
  </data>
  <data name="AboutDateValue_language_code" xml:space="preserve">
    <value>Language code of the supplied text.</value>
  </data>
  <data name="AboutTimeValue" xml:space="preserve">
    <value>Converts a time in the form of text to a number that represents the date in Microsoft Power Apps date-time code, ignoring any date portion.</value>
    <comment>Description of 'TimeValue' function.</comment>
  </data>
  <data name="TimeValueArg1" xml:space="preserve">
    <value>time_text</value>
    <comment>function_parameter - First argument to the TimeValue function - the text to be parsed as a time. Translate this string. Maintain as a single word (do not add spaces).</comment>
  </data>
  <data name="TimeValueArg2" xml:space="preserve">
    <value>language_code</value>
    <comment>function_parameter - Second argument to the TimeValue function - the language code to be used when parsing the text as a date. Translate this string. Maintain as a single word (do not add spaces).</comment>
  </data>
  <data name="AboutTimeValue_time_text" xml:space="preserve">
    <value>A text representation of a date/time stamp, in a platform supported format.</value>
  </data>
  <data name="AboutTimeValue_language_code" xml:space="preserve">
    <value>Language code of the supplied text.</value>
  </data>
  <data name="ErrAutoRefreshNotAllowed" xml:space="preserve">
    <value>Automatically refreshing service functions cannot be used in Action rules.</value>
    <comment>Error message when trying to use auto-refresh functions in Action rules.</comment>
  </data>
  <data name="ErrMultipleValuesForField_Name" xml:space="preserve">
    <value>A field named '{0}' was specified more than once in this record.</value>
    <comment>Parse error on duplicate field definitions.</comment>
  </data>
  <data name="WarnColumnNameSpecifiedMultipleTimes_Name" xml:space="preserve">
    <value>A column named '{0}' was specified more than once.</value>
    <comment>Duplicate columns.</comment>
  </data>
  <data name="WarnLiteralPredicate" xml:space="preserve">
    <value>Warning: This predicate is a literal value and does not reference the input table.</value>
    <comment>Warning given when a literal predicate is given to a function operating over a table.</comment>
  </data>
  <data name="WarnDynamicMetadata" xml:space="preserve">
    <value>Warning: Select "Capture Schema" at the bottom of the expanded formula bar to set and refresh this method's result schema. Otherwise this method will return no result.</value>
    <comment>Warning given when service function returns dynamic metadata.</comment>
  </data>
  <data name="FindArg1" xml:space="preserve">
    <value>find_text</value>
    <comment>function_parameter - First argument of the Find function - the text to search for. Translate this string. Maintain as a single word (do not add spaces).</comment>
  </data>
  <data name="FindArg2" xml:space="preserve">
    <value>within_text</value>
    <comment>function_parameter - Second argument of the Find function - the text to be searched. Translate this string. Maintain as a single word (do not add spaces).</comment>
  </data>
  <data name="FindArg3" xml:space="preserve">
    <value>start_num</value>
    <comment>function_parameter - Third argument of the Find function - the initial position in the text to be searched. Translate this string. Maintain as a single word (do not add spaces).</comment>
  </data>
  <data name="AboutFind_find_text" xml:space="preserve">
    <value>A text value to look for.</value>
  </data>
  <data name="AboutFind_within_text" xml:space="preserve">
    <value>The text value to look in.</value>
  </data>
  <data name="AboutFind_start_num" xml:space="preserve">
    <value>An optional starting position.</value>
  </data>
  <data name="AboutFind" xml:space="preserve">
    <value>Returns the starting position of one text value within another text value. Find is case sensitive.</value>
    <comment>Description of 'Find' function</comment>
  </data>
  <data name="AboutFindT" xml:space="preserve">
    <value>Returns a column of starting positions of one text value (or column of strings) within another text value (or column of strings). Find is case sensitive.</value>
    <comment>Description of 'Find' function</comment>
  </data>
  <data name="FindTArg1" xml:space="preserve">
    <value>find_text_or_column</value>
    <comment>function_parameter - First argument of the Find function - the text to search for. Translate this string. Maintain as a single word (do not add spaces).</comment>
  </data>
  <data name="FindTArg2" xml:space="preserve">
    <value>within_text_or_column</value>
    <comment>function_parameter - Second argument of the Find function - the text to be searched. Translate this string. Maintain as a single word (do not add spaces).</comment>
  </data>
  <data name="FindTArg3" xml:space="preserve">
    <value>start_num</value>
    <comment>function_parameter - Third argument of the Find function - the initial position in the text to be searched. Translate this string. Maintain as a single word (do not add spaces).</comment>
  </data>
  <data name="AboutFind_find_text_or_column" xml:space="preserve">
    <value>A text value (or column of text values) to look for.</value>
  </data>
  <data name="AboutFind_within_text_or_column" xml:space="preserve">
    <value>The text value (or column of text values) to look in.</value>
  </data>
  <data name="AboutColorValue" xml:space="preserve">
    <value>Returns the color corresponding to the given color string.</value>
    <comment>Description of 'ColorValue' function</comment>
  </data>
  <data name="ColorValueArg1" xml:space="preserve">
    <value>color_text</value>
    <comment>function_parameter - First argument of the ColorValue function - the text to be converted to a color value. Translate this string. Maintain as a single word (do not add spaces).</comment>
  </data>
  <data name="AboutColorValue_color_text" xml:space="preserve">
    <value>A color specified by name, such as "Blue", or using the standard 6-digit hex notation #rrggbb.</value>
  </data>
  <data name="ErrInvalidJsonPointer" xml:space="preserve">
    <value>Invalid json pointer.</value>
    <comment>Generic json pointer parsing error.</comment>
  </data>
  <data name="None" xml:space="preserve">
    <value>None</value>
    <comment>Function category name - function without pre-defined categories.</comment>
  </data>
  <data name="Text" xml:space="preserve">
    <value>Text</value>
    <comment>Function category name - function that works on text values.</comment>
  </data>
  <data name="Logical" xml:space="preserve">
    <value>Logical</value>
    <comment>Function category name - function that works on Boolean values.</comment>
  </data>
  <data name="Table" xml:space="preserve">
    <value>Table</value>
    <comment>Function category name - function that works on tabular data.</comment>
  </data>
  <data name="Behavior" xml:space="preserve">
    <value>Behavior</value>
    <comment>Function category name - function that needs to be executed in behavior contexts (i.e., not purely functional, with side effects).</comment>
  </data>
  <data name="DateTime" xml:space="preserve">
    <value>Date and time</value>
    <comment>Function category name - function that works on date/time values.</comment>
  </data>
  <data name="MathAndStat" xml:space="preserve">
    <value>Math and statistical</value>
    <comment>Function category name - functions for mathematical and/or statistical operations.</comment>
  </data>
  <data name="UserDefined" xml:space="preserve">
    <value>Defined by the user</value>
    <comment>Function category name - function that is defined by the user, not a built-in function.</comment>
  </data>
  <data name="Information" xml:space="preserve">
    <value>Information</value>
    <comment>Function category name - function that returns information about the environment where it is running.</comment>
  </data>
  <data name="Color" xml:space="preserve">
    <value>Color</value>
    <comment>Function category name - function that works on or returns color values.</comment>
  </data>
  <data name="REST" xml:space="preserve">
    <value>Services</value>
    <comment>Function category name - function that comes from a web service, typically using REST (REpresentational State Transfer) communication.</comment>
  </data>
  <data name="Component" xml:space="preserve">
    <value>Component</value>
    <comment>Function category name - function defined in components within the environment where it is running.</comment>
  </data>
  <data name="InvalidXml_ElementMissingAttribute_ElemName_AttrName" xml:space="preserve">
    <value>The element '{0}' is missing attribute '{1}'.</value>
    <comment>Invalid xml error message.</comment>
  </data>
  <data name="InvalidXml_AttributeCannotBeEmpty_AttrName" xml:space="preserve">
    <value>The attribute '{0}' cannot be an empty string.</value>
    <comment>Invalid xml error message.</comment>
  </data>
  <data name="InvalidXml_AttributeValueInvalidGuid_AttrName_Value" xml:space="preserve">
    <value>The attribute '{0}' has an invalid GUID value '{1}'.</value>
    <comment>Invalid xml error message.</comment>
  </data>
  <data name="InvalidJson_MissingRequiredNamedValue_PropName" xml:space="preserve">
    <value>The property '{0}' is missing.</value>
    <comment>Invalid Json value error message.</comment>
  </data>
  <data name="InvalidJson_NamedValueTypeNotCorrect_PropName_ExpectedType_ActualType" xml:space="preserve">
    <value>The property '{0}' has an invalid type value: {2}. Expected type value: {1}.</value>
    <comment>Invalid Json value error message.</comment>
  </data>
  <data name="InvalidJson_NamedValueCannotBeEmpty_PropName" xml:space="preserve">
    <value>The property '{0}' cannot be empty.</value>
    <comment>Invalid Json value error message.</comment>
  </data>
  <data name="InvalidJson_NamedEnumStringInvalid_PropName_ActualValue" xml:space="preserve">
    <value>The enum '{0}' is expected to have a valid value but its value {1} is out of range for the enum.</value>
    <comment>Invalid Json enum value error message indicating property does not support value. (ex: property 'dayOfWeek' with invalid value 'Mondayday')</comment>
  </data>
  <data name="InvalidJson_NamedIntegerOverflow_PropName_ActualValue" xml:space="preserve">
    <value>The property '{0}' is expected to have an integer value but its value {1} is out of range.</value>
    <comment>Invalid Json integer value error message.</comment>
  </data>
  <data name="InvalidJson_IndexedValueTypeNotCorrect_Index_ExpectedType_ActualType" xml:space="preserve">
    <value>The item at index {0} has an invalid type value: {2}. Expected type value: {1}.</value>
  </data>
  <data name="InvalidJson_IndexedValueMustBeNonEmpty_Index" xml:space="preserve">
    <value>The item at index {0} must be a non-empty string.</value>
  </data>
  <data name="AboutDateAdd" xml:space="preserve">
    <value>Add the specified number of units to a date.</value>
    <comment>Description of 'DateAdd' function.</comment>
  </data>
  <data name="AboutDateDiff" xml:space="preserve">
    <value>Calculate the difference between two dates.</value>
    <comment>Description of 'DateDiff' function</comment>
  </data>
  <data name="DateAddArg1" xml:space="preserve">
    <value>date</value>
    <comment>function_parameter - First argument of the DateAdd function - the original date.</comment>
  </data>
  <data name="DateAddArg2" xml:space="preserve">
    <value>number_of_units</value>
    <comment>function_parameter - Second argument of the DateAdd function - the number of units (days, months, etc.) to be added. Translate this string. Maintain as a single word (do not add spaces).</comment>
  </data>
  <data name="DateAddArg3" xml:space="preserve">
    <value>unit</value>
    <comment>function_parameter - Third argument of the DateAdd function - the type of unit (days, months, etc.) to be added.</comment>
  </data>
  <data name="AboutDateAdd_date" xml:space="preserve">
    <value>A reference date value.</value>
  </data>
  <data name="AboutDateAdd_number_of_units" xml:space="preserve">
    <value>A number of units to add. The number can be negative.</value>
  </data>
  <data name="AboutDateAdd_unit" xml:space="preserve">
    <value>The unit to use, which can be one of TimeUnit.Years, TimeUnit.Quarters, TimeUnit.Months, TimeUnit.Days, TimeUnit.Hours, TimeUnit.Minutes, TimeUnit.Seconds, TimeUnit.Milliseconds.</value>
    <comment>{Locked=TimeUnit.Years}{Locked=TimeUnit.Quarters}{Locked=TimeUnit.Months}{Locked=TimeUnit.Days}{Locked=TimeUnit.Hours}{Locked=TimeUnit.Minutes}{Locked=TimeUnit.Seconds}{Locked=TimeUnit.Milliseconds}</comment>
  </data>
  <data name="DateDiffArg1" xml:space="preserve">
    <value>start_date</value>
    <comment>function_parameter - First argument of the DateDiff function - the start date. Translate this string. Maintain as a single word (do not add spaces).</comment>
  </data>
  <data name="DateDiffArg2" xml:space="preserve">
    <value>end_date</value>
    <comment>function_parameter - Second argument of the DateDiff function - the end date. Translate this string. Maintain as a single word (do not add spaces).</comment>
  </data>
  <data name="DateDiffArg3" xml:space="preserve">
    <value>unit</value>
    <comment>function_parameter - Third argument of the DateDiff function - the type of unit (days, months, etc.) to return the date difference.</comment>
  </data>
  <data name="AboutDateDiff_start_date" xml:space="preserve">
    <value>A start date for the difference operation.</value>
  </data>
  <data name="AboutDateDiff_end_date" xml:space="preserve">
    <value>An end date for the different operation.</value>
  </data>
  <data name="AboutDateDiff_unit" xml:space="preserve">
    <value>The unit to express the result in, which can be one of TimeUnit.Years, TimeUnit.Quarters, TimeUnit.Months, TimeUnit.Days, TimeUnit.Hours, TimeUnit.Minutes, TimeUnit.Seconds, TimeUnit.Milliseconds.</value>
    <comment>{Locked=TimeUnit.Years}{Locked=TimeUnit.Quarters}{Locked=TimeUnit.Months}{Locked=TimeUnit.Days}{Locked=TimeUnit.Hours}{Locked=TimeUnit.Minutes}{Locked=TimeUnit.Seconds}{Locked=TimeUnit.Milliseconds}</comment>
  </data>
  <data name="AboutDateAddT" xml:space="preserve">
    <value>Add the specified number of units to a column of dates.</value>
    <comment>Description of 'DateAdd' table function.</comment>
  </data>
  <data name="AboutDateDiffT" xml:space="preserve">
    <value>Calculate the difference between two columns of dates.</value>
    <comment>Description of 'DateDiff' table function</comment>
  </data>
  <data name="DateAddTArg1" xml:space="preserve">
    <value>date_column</value>
    <comment>function_parameter - First argument of the DateAdd function - the table column that contains date values. Translate this string. Maintain as a single word (do not add spaces).</comment>
  </data>
  <data name="DateAddTArg2" xml:space="preserve">
    <value>number_of_units</value>
    <comment>function_parameter - Second argument of the DateAdd function - the number of units (days, months, etc.) to be added. Translate this string. Maintain as a single word (do not add spaces).</comment>
  </data>
  <data name="DateAddTArg3" xml:space="preserve">
    <value>unit</value>
    <comment>function_parameter - Third argument of the DateAdd function - the type of unit (days, months, etc.) to be added.</comment>
  </data>
  <data name="AboutDateAdd_date_column" xml:space="preserve">
    <value>A column of date values.</value>
  </data>
  <data name="DateDiffTArg1" xml:space="preserve">
    <value>start_date_column</value>
    <comment>function_parameter - First argument of the DateDiff function - the table column that contains the start dates. Translate this string. Maintain as a single word (do not add spaces).</comment>
  </data>
  <data name="DateDiffTArg2" xml:space="preserve">
    <value>end_date_column</value>
    <comment>function_parameter - Second argument of the DateDiff function - the table column that contains the end dates. Translate this string. Maintain as a single word (do not add spaces).</comment>
  </data>
  <data name="DateDiffTArg3" xml:space="preserve">
    <value>unit</value>
    <comment>function_parameter - Third argument of the DateDiff function - the type of unit (days, months, etc.) to return the date difference.</comment>
  </data>
  <data name="AboutDateDiff_start_date_column" xml:space="preserve">
    <value>A column of start dates for the difference operation.</value>
  </data>
  <data name="AboutDateDiff_end_date_column" xml:space="preserve">
    <value>A column of end dates for the difference operation..</value>
  </data>
  <data name="AboutChar" xml:space="preserve">
    <value>Returns the character specified by the code number from the character set on your platform.</value>
    <comment>Description of 'Char' function.</comment>
  </data>
  <data name="CharArg1" xml:space="preserve">
    <value>number</value>
    <comment>function_parameter - First argument of the Char function - the number from the character set in your platform to be converted to a character.</comment>
  </data>
  <data name="AboutChar_number" xml:space="preserve">
    <value>A code number from the character set on your platform.</value>
  </data>
  <data name="AboutCharT" xml:space="preserve">
    <value>Returns a table of characters specified by the code numbers from the character set on your platform.</value>
    <comment>Description of 'Char' function (table overload).</comment>
  </data>
  <data name="CharTArg1" xml:space="preserve">
    <value>column_of_numbers</value>
    <comment>function_parameter - First argument of the Char function - a table column of code numbers from the character set in your platform to be converted to characters. Translate this string. Maintain as a single word (do not add spaces).</comment>
  </data>
  <data name="AboutChar_column_of_numbers" xml:space="preserve">
    <value>A column of code numbers from the character set on your platform.</value>
  </data>
  <data name="AboutParseJSON" xml:space="preserve">
    <value>Converts a JSON string into an object.</value>
    <comment>Description of 'ParseJSON' function.</comment>
  </data>
  <data name="ParseJSONArg1" xml:space="preserve">
    <value>input</value>
    <comment>function_parameter - First argument of the ParseJSON function - String type.</comment>
  </data>
  <data name="AboutParseJSON_input" xml:space="preserve">
    <value>A JSON string to process.</value>
  </data>
  <data name="AboutTypedParseJSON" xml:space="preserve">
    <value>Converts a JSON string into a typed object.</value>
    <comment>Description of 'ParseJSON' function overload that converts a string input to typed object.</comment>
  </data>
  <data name="TypedParseJSONArg1" xml:space="preserve">
    <value>string</value>
    <comment>function_parameter - First argument of the ParseJSON function - String type.</comment>
  </data>
  <data name="AboutParseJSON_string" xml:space="preserve">
    <value>A JSON string to convert into typed object.</value>
  </data>
  <data name="TypedParseJSONArg2" xml:space="preserve">
    <value>type</value>
    <comment>function_parameter - Second argument of the typed ParseJSON function overload - Inlined type definition or NamedType.</comment>
  </data>
  <data name="AboutParseJSON_type" xml:space="preserve">
    <value>An inlined type definiton or a globally defined named type.</value>
  </data>
  <data name="AboutIndex" xml:space="preserve">
    <value>Returns the record in a table at a given index.</value>
    <comment>Description of 'Index' function.</comment>
  </data>
  <data name="IndexArg1" xml:space="preserve">
    <value>table</value>
    <comment>function_parameter - First argument of the Index function - Table type.</comment>
  </data>
  <data name="IndexArg2" xml:space="preserve">
    <value>index</value>
    <comment>function_parameter - Second argument of the Index function - Number type.</comment>
  </data>
  <data name="AboutIndex_table" xml:space="preserve">
    <value>A table.</value>
  </data>
  <data name="AboutIndex_index" xml:space="preserve">
    <value>The index of the record to be retrieved.</value>
    <comment>function_parameter - Second argument of the Index function - Number type.</comment>
  </data>
  <data name="ListItemTemplate_Single_Name" xml:space="preserve">
    <value>Single</value>
    <comment>{Locked} List item single line template enum name.</comment>
  </data>
  <data name="ListItemTemplate_Double_Name" xml:space="preserve">
    <value>Double</value>
    <comment>{Locked} List item double line template enum name.</comment>
  </data>
  <data name="ListItemTemplate_Person_Name" xml:space="preserve">
    <value>Person</value>
    <comment>{Locked} List item person (image with details) template enum name.</comment>
  </data>
  <data name="Screen_Name_DisplayName" xml:space="preserve">
    <value>Name</value>
    <comment>Display text for the Name property of the screen</comment>
  </data>
  <data name="Screen_Printing_DisplayName" xml:space="preserve">
    <value>Printing</value>
    <comment>Display text for the Printing property of the screen</comment>
  </data>
  <data name="Screen_ImagePosition_DisplayName" xml:space="preserve">
    <value>Image position</value>
    <comment>Display text for position of background image on the screen.</comment>
  </data>
  <data name="Screen_Size_DisplayName" xml:space="preserve">
    <value>Size</value>
    <comment>Display text for the property to fetch the current size of the screen.</comment>
  </data>
  <data name="barcode_Type_DisplayName" xml:space="preserve">
    <value>Barcode type</value>
    <comment>Display text for Barcode Type</comment>
  </data>
  <data name="BarcodeType_Auto_Name" xml:space="preserve">
    <value>Auto</value>
    <comment>{Locked} Locale-specific name for this enum value.</comment>
  </data>
  <data name="BarcodeType_Aztec_Name" xml:space="preserve">
    <value>Aztec</value>
    <comment>{Locked} Locale-specific name for this enum value.</comment>
  </data>
  <data name="BarcodeType_Codabar_Name" xml:space="preserve">
    <value>Codabar</value>
    <comment>{Locked} Locale-specific name for this enum value.</comment>
  </data>
  <data name="BarcodeType_DataMatrix_Name" xml:space="preserve">
    <value>DataMatrix</value>
    <comment>{Locked} Locale-specific name for this enum value.</comment>
  </data>
  <data name="BarcodeType_Ean_Name" xml:space="preserve">
    <value>Ean</value>
    <comment>{Locked} Locale-specific name for this enum value.</comment>
  </data>
  <data name="BarcodeType_QRCode_Name" xml:space="preserve">
    <value>QRCode</value>
    <comment>{Locked} Locale-specific name for this enum value.</comment>
  </data>
  <data name="BarcodeType_RssExpanded_Name" xml:space="preserve">
    <value>RssExpanded</value>
    <comment>{Locked} Locale-specific name for this enum value.</comment>
  </data>
  <data name="BarcodeType_Upc_Name" xml:space="preserve">
    <value>Upc</value>
    <comment>{Locked} Locale-specific name for this enum value.</comment>
  </data>
  <data name="camera_Contrast_DisplayName" xml:space="preserve">
    <value>Contrast</value>
    <comment>Display text for Contrast</comment>
  </data>
  <data name="camera_Zoom_DisplayName" xml:space="preserve">
    <value>Zoom</value>
    <comment>Display text for Zoom</comment>
  </data>
  <data name="camera_Camera_DisplayName" xml:space="preserve">
    <value>Camera</value>
    <comment>Display text for Camera</comment>
  </data>
  <data name="export_Data_DisplayName" xml:space="preserve">
    <value>Data</value>
    <comment>Display text for Data</comment>
  </data>
  <data name="Edit" xml:space="preserve">
    <value>Edit</value>
    <comment>Value of label</comment>
  </data>
  <data name="Dust" xml:space="preserve">
    <value>Dust</value>
    <comment>Value of checkbox</comment>
  </data>
  <data name="image_Image_DisplayName" xml:space="preserve">
    <value>Image</value>
    <comment>Display text for Image</comment>
  </data>
  <data name="icon_Icon_DisplayName" xml:space="preserve">
    <value>Icon</value>
    <comment>Display text for Icon</comment>
  </data>
  <data name="icon_Rotation_DisplayName" xml:space="preserve">
    <value>Rotation</value>
    <comment>Display text for Rotation</comment>
  </data>
  <data name="image_ImagePosition_DisplayName" xml:space="preserve">
    <value>Image position</value>
    <comment>Display text for ImagePosition</comment>
  </data>
  <data name="image_ImageRotation_DisplayName" xml:space="preserve">
    <value>Rotate</value>
    <comment>Display text for Image Rotation. An enumeration describing what degree of rotation should be applied to the image of this control.</comment>
  </data>
  <data name="label_Live_DisplayName" xml:space="preserve">
    <value>Live</value>
    <comment>Display text for Live. Live as in live announcement. Equivalent to HTML attribute "aria-live", which determines how text changes should be announced by screen readers.</comment>
  </data>
  <data name="label_Overflow_DisplayName" xml:space="preserve">
    <value>Overflow</value>
    <comment>Display text for Overflow</comment>
  </data>
  <data name="DatePicker_DateTimeZone_DisplayName" xml:space="preserve">
    <value>Date time zone</value>
    <comment>The kind of date (local / UTC) that the picker will use</comment>
  </data>
  <data name="DatePicker_Format_DisplayName" xml:space="preserve">
    <value>Format</value>
    <comment>Display text for the Format property of DatePicker control.</comment>
  </data>
  <data name="DatePicker_Language_DisplayName" xml:space="preserve">
    <value>Language</value>
    <comment>Display text for the Language property of DatePicker control.</comment>
  </data>
  <data name="Calendar_Width_DisplayName" xml:space="preserve">
    <value>Calendar width</value>
    <comment>Display name for the Width of the calendar</comment>
  </data>
  <data name="Hide_Calendar_DisplayName" xml:space="preserve">
    <value>Hide calendar</value>
    <comment>Display name for hiding the calendar</comment>
  </data>
  <data name="Calendar_StartOfWeek_DisplayName" xml:space="preserve">
    <value>Start of week</value>
    <comment>The property that specifies which weekday is the first day of a week</comment>
  </data>
  <data name="microphone_Mic_DisplayName" xml:space="preserve">
    <value>Mic</value>
    <comment>Display text for Mic</comment>
  </data>
  <data name="text_Default_DisplayName" xml:space="preserve">
    <value>Default</value>
    <comment>Display text for Default</comment>
  </data>
  <data name="text_Mode_DisplayName" xml:space="preserve">
    <value>Mode</value>
    <comment>Display text for Mode</comment>
  </data>
  <data name="text_Format_DisplayName" xml:space="preserve">
    <value>Format</value>
    <comment>Display text for Format</comment>
  </data>
  <data name="text_VirtualKeyboardMode_DisplayName" xml:space="preserve">
    <value>Virtual keyboard mode</value>
    <comment>Text input property for which type of virtual keyboard will be used for the text input control</comment>
  </data>
  <data name="text_TeamsTheme_DisplayName" xml:space="preserve">
    <value>Teams theme</value>
    <comment>Text input property for which Teams theme will be used</comment>
  </data>
  <data name="text_Clear_DisplayName" xml:space="preserve">
    <value>Clear button</value>
    <comment>Display text for Clear</comment>
  </data>
  <data name="AboutIsNumeric" xml:space="preserve">
    <value>Checks whether a value is a number, and returns true or false.</value>
    <comment>Description of 'IsNumeric' function.</comment>
  </data>
  <data name="IsNumericArg1" xml:space="preserve">
    <value>value</value>
    <comment>function_parameter - First argument to the IsNumeric function - a value that will be tested</comment>
  </data>
  <data name="AboutIsNumeric_value" xml:space="preserve">
    <value>The value to test.</value>
  </data>
  <data name="SupportedDateTimeLanguageCodes" xml:space="preserve">
    <value>"bg-BG","ca-ES","cs-CZ","da","da-DK","de","de-DE","el-GR","en","en-GB","en-US","es","es-ES","es-MX","et-EE","eu-ES","fi-FI","fr","fr-FR","gl-ES","hi-IN","hr-HR","hu-HU","id-ID","it","it-IT","ja","ja-JP","kk-KZ","ko","ko-KR","lt-LT","lv-LV","ms-MY","nb-NO","nl","nl-NL","pl","pl-PL","pt","pt-BR","pt-PT","ro-RO","ru","ru-RU","sk-SK","sl-SL","sr-cyrl-RS","sr-latn-RS","sv","sv-SE","th-TH","tr-TR","uk-UA","vi-VN","zh-CN","zh-TW"</value>
    <comment>{Locked}Supported DateTime language codes.</comment>
  </data>
  <data name="AboutDateTimeValue" xml:space="preserve">
    <value>Converts a date and time in the form of text to a number that represents the date in Power Apps date-time code.</value>
    <comment>Description of 'DateTimeValue' function.</comment>
  </data>
  <data name="DateTimeValueArg1" xml:space="preserve">
    <value>time_text</value>
    <comment>function_parameter - First argument of the DateTimeValue function - the text to be parsed. Translate this string. Maintain as a single word (do not add spaces).</comment>
  </data>
  <data name="DateTimeValueArg2" xml:space="preserve">
    <value>language_code</value>
    <comment>function_parameter - Second argument of the DateTimeValue function - the language code in which the text to be parsed is defined. Translate this string. Maintain as a single word (do not add spaces).</comment>
  </data>
  <data name="AboutDateTimeValue_time_text" xml:space="preserve">
    <value>A text representation of a date/time stamp, in a platform supported format.</value>
  </data>
  <data name="AboutDateTimeValue_language_code" xml:space="preserve">
    <value>Language code of the supplied text.</value>
  </data>
  <data name="AboutTable" xml:space="preserve">
    <value>Creates a table from the specified records and tables, with as many columns as there are unique record fields. For example: Table({key1: val1, key2: val2, ...}, ...)</value>
    <comment>Description of 'Table' function.</comment>
  </data>
  <data name="TableArg1" xml:space="preserve">
    <value>record_or_table</value>
    <comment>function_parameter - Argument of the Table function - a record or a table that will be part of the the resulting table. Translate this string. Maintain as a single word (do not add spaces).</comment>
  </data>
  <data name="AboutTable_record_or_table" xml:space="preserve">
    <value>A record or a table that will be part of the the resulting table.</value>
    <comment>Description of parameter to table function.</comment>
  </data>
  <data name="AboutShowColumns" xml:space="preserve">
    <value>Returns a table with all columns removed from the 'source' table except the specified columns.</value>
    <comment>Description of ShowColumns function.</comment>
  </data>
  <data name="ShowColumnsArg1" xml:space="preserve">
    <value>source</value>
    <comment>function_parameter - First argument of the ShowColumns function - the data source from which columns will be selected.</comment>
  </data>
  <data name="ShowColumnsArg2" xml:space="preserve">
    <value>column_name</value>
    <comment>function_parameter - Second argument of the ShowColumns function - the name of the column to be selected. Translate this string. Maintain as a single word (do not add spaces).</comment>
  </data>
  <data name="AboutShowColumns_source" xml:space="preserve">
    <value>A table or record value to remove columns from.</value>
  </data>
  <data name="AboutShowColumns_column_name" xml:space="preserve">
    <value>The name of a column to keep.</value>
  </data>
  <data name="AboutIsToday" xml:space="preserve">
    <value>Checks whether the given date is today, and returns true or false.</value>
    <comment>Description of 'IsToday' function</comment>
  </data>
  <data name="AboutIsToday_date" xml:space="preserve">
    <value>The date value to test.</value>
  </data>
  <data name="IsTodayFuncArg1" xml:space="preserve">
    <value>date</value>
    <comment>function_parameter - First argument to the IsToday function - the date to be tested.</comment>
  </data>
  <data name="AboutIsUTCToday" xml:space="preserve">
    <value>Checks whether the given date is today in UTC, and returns true or false.</value>
    <comment>Description of 'IsUTCToday' function</comment>
  </data>
  <data name="AboutIsUTCToday_date" xml:space="preserve">
    <value>The date value to test.</value>
  </data>
  <data name="IsUTCTodayFuncArg1" xml:space="preserve">
    <value>date</value>
    <comment>function_parameter - First argument to the IsUTCToday function - the date to be tested.</comment>
  </data>
  <data name="AboutMod" xml:space="preserve">
    <value>Returns the remainder after a number is divided by a divisor. The result has the same sign as the divisor.</value>
    <comment>Description of 'Mod' function.</comment>
  </data>
  <data name="AboutModT" xml:space="preserve">
    <value>Returns a column containing the remainder after a number (or a column of numbers) is divided by a divisor (or a column of divisors).</value>
    <comment>Description of 'ModT' function.</comment>
  </data>
  <data name="AboutMod_divisor" xml:space="preserve">
    <value>The number to divide by.</value>
  </data>
  <data name="AboutMod_divisor_or_column" xml:space="preserve">
    <value>The number or column of numbers to divide by.</value>
  </data>
  <data name="AboutMod_number" xml:space="preserve">
    <value>The number to find the remainder for.</value>
  </data>
  <data name="AboutMod_number_or_column" xml:space="preserve">
    <value>The number or column of numbers to find the remainder for.</value>
  </data>
  <data name="ModFuncArg1" xml:space="preserve">
    <value>number</value>
    <comment>function_parameter - First argument of the Mod function - the number to find the reminder for.</comment>
  </data>
  <data name="ModFuncArg2" xml:space="preserve">
    <value>divisor</value>
    <comment>function_parameter - Second argument of the Mod function - the number to divide by.</comment>
  </data>
  <data name="ModTFuncArg1" xml:space="preserve">
    <value>number_or_column</value>
    <comment>function_parameter - First argument of the Mod function - the number or column of numbers to find the reminder for. Translate this string. Maintain as a single word (do not add spaces).</comment>
  </data>
  <data name="ModTFuncArg2" xml:space="preserve">
    <value>divisor_or_column</value>
    <comment>function_parameter - Second argument of the Mod function - the number or column of numbers to divide by. Translate this string. Maintain as a single word (do not add spaces).</comment>
  </data>
  <data name="pdfViewer_Document_DisplayName" xml:space="preserve">
    <value>Document</value>
    <comment>Display text for Document</comment>
  </data>
  <data name="pdfViewer_Zoom_DisplayName" xml:space="preserve">
    <value>Zoom</value>
    <comment>Display text for Zoom</comment>
  </data>
  <data name="pdfViewer_Password_DisplayName" xml:space="preserve">
    <value>Password</value>
    <comment>Display text for Password</comment>
  </data>
  <data name="pdfViewer_PasswordState_DisplayName" xml:space="preserve">
    <value>Password state</value>
    <comment>Display text for PasswordState</comment>
  </data>
  <data name="DataDescriptionInvalidFormat_Reason" xml:space="preserve">
    <value>The data description is invalid: {0}</value>
  </data>
  <data name="DataDescriptionParserUnknownException" xml:space="preserve">
    <value>An unknown error occurred trying to parse the data description.</value>
  </data>
  <data name="AboutForAll" xml:space="preserve">
    <value>Applies a given formula on each row in a data source, then returns a new table with results per row.</value>
    <comment>Description of 'ForAll' function.</comment>
  </data>
  <data name="AboutForAll_source" xml:space="preserve">
    <value>The data source or table to operate on.</value>
  </data>
  <data name="AboutForAll_formula" xml:space="preserve">
    <value>The formula to evaluate for all rows of the table.</value>
  </data>
  <data name="ForAllArg1" xml:space="preserve">
    <value>source</value>
    <comment>function_parameter - First argument to the ForAll function - the data source (table / collection) to operate on.</comment>
  </data>
  <data name="ForAllArg2" xml:space="preserve">
    <value>formula</value>
    <comment>function_parameter - Second argument to the ForAll function - the formula to evaluate for all rows in the source.</comment>
  </data>
  <data name="AboutSummarize" xml:space="preserve">
    <value>Returns a grouping of the specified table, combining with aggregation functions.</value>
    <comment>Description of 'Patch' function.</comment>
  </data>
  <data name="SummarizeArg1" xml:space="preserve">
    <value>source</value>
    <comment>function_parameter - First argument to the Summarize function - the data source (table / collection) to operate on.</comment>
  </data>
  <data name="SummarizeArg2" xml:space="preserve">
    <value>grouping_column</value>
    <comment>function_parameter - Second argument to the Summarize function - the name of the column by which the data source will be grouped. Translate this string. Maintain as a single word (do not add spaces).</comment>
  </data>
  <data name="SummarizeArg3" xml:space="preserve">
    <value>aggregation</value>
    <comment>function_parameter - Third argument to the Summarize function - a call to an aggregation function.</comment>
  </data>
  <data name="AboutSummarize_source" xml:space="preserve">
    <value>The table or collection to group.</value>
    <comment>Description for this parameter</comment>
  </data>
  <data name="AboutSummarize_grouping_column" xml:space="preserve">
    <value>The name of a column to group the data by.</value>
    <comment>Description for this parameter</comment>
  </data>
  <data name="AboutSummarize_aggregation" xml:space="preserve">
    <value>A call to an aggregation function.</value>
    <comment>Description for this parameter</comment>
  </data>
  <data name="AboutPower" xml:space="preserve">
    <value>Raises a number x to the power of another number y. Same as x^y.</value>
    <comment>Description of 'Power' function.</comment>
  </data>
  <data name="AboutPower_base" xml:space="preserve">
    <value>The base number to be raised.</value>
  </data>
  <data name="AboutPower_exponent" xml:space="preserve">
    <value>The exponent by which the base will be raised.</value>
  </data>
  <data name="PowerFuncArg1" xml:space="preserve">
    <value>base</value>
    <comment>function_parameter - First argument to the Power function - the base number to be raised.</comment>
  </data>
  <data name="PowerFuncArg2" xml:space="preserve">
    <value>exponent</value>
    <comment>function_parameter - Second argument to the power function - the exponent by which the base will be raised.</comment>
  </data>
  <data name="AboutStartsWith" xml:space="preserve">
    <value>Returns true if the provided text starts with the provided start string.</value>
    <comment>Description of 'StartsWith' function.</comment>
  </data>
  <data name="AboutStartsWith_text" xml:space="preserve">
    <value>The text to be checked.</value>
  </data>
  <data name="AboutStartsWith_start" xml:space="preserve">
    <value>The starting string. The function returns true if the text starts with this string.</value>
  </data>
  <data name="StartsWithArg1" xml:space="preserve">
    <value>text</value>
    <comment>function_parameter - First argument to the StartsWith function - the text to be checked.</comment>
  </data>
  <data name="StartsWithArg2" xml:space="preserve">
    <value>start</value>
    <comment>function_parameter - Second argument to the StartsWith function - the text to be checked whether is on the beginning of the given text.</comment>
  </data>
  <data name="AboutEndsWith" xml:space="preserve">
    <value>Returns true if the provided text ends with the provided end string.</value>
    <comment>Description of 'EndsWith' function.</comment>
  </data>
  <data name="AboutEndsWith_text" xml:space="preserve">
    <value>The text to be checked.</value>
  </data>
  <data name="AboutEndsWith_end" xml:space="preserve">
    <value>The ending string. The function returns true if the text ends with this string.</value>
  </data>
  <data name="EndsWithArg1" xml:space="preserve">
    <value>text</value>
    <comment>function_parameter - First argument to the EndsWith function - the text to be checked.</comment>
  </data>
  <data name="EndsWithArg2" xml:space="preserve">
    <value>end</value>
    <comment>function_parameter - Second argument to the EndsWith function - the text to be checked whether is on the end of the given text.</comment>
  </data>
  <data name="AboutBlank" xml:space="preserve">
    <value>Returns a null (blank) value</value>
  </data>
  <data name="AboutPowerT" xml:space="preserve">
    <value>Raises a number x (or column of numbers) to the power of another number y (or column of numbers). Same as x^y.</value>
    <comment>Description of 'Power' function.</comment>
  </data>
  <data name="AboutPower_base_or_column" xml:space="preserve">
    <value>The base number (or column of base numbers) to be raised.</value>
  </data>
  <data name="AboutPower_exponent_or_column" xml:space="preserve">
    <value>The exponent (or column of exponents) by which the base will be raised.</value>
  </data>
  <data name="PowerTFuncArg1" xml:space="preserve">
    <value>base_or_column</value>
    <comment>function_parameter - First argument to the Power function - the base number (or column of numbers) to be raised. Translate this string. Maintain as a single word (do not add spaces).</comment>
  </data>
  <data name="PowerTFuncArg2" xml:space="preserve">
    <value>exponent_or_column</value>
    <comment>function_parameter - Second argument to the Power function - the exponent (or column of numbers) by which the base will be raised. Translate this string. Maintain as a single word (do not add spaces).</comment>
  </data>
  <data name="SuggestRemoteExecutionHint_OpNotSupportedByClient" xml:space="preserve">
    <value>Part of this formula cannot be evaluated remotely. '{0}' operation is currently not supported in this context.</value>
    <comment>Suggestion emitted when non-delegable parts of the expression found which could be made delegable by rearranging the formula.</comment>
  </data>
  <data name="SuggestRemoteExecutionHint_StringMatchSecondParam" xml:space="preserve">
    <value>Part of this formula cannot be evaluated remotely. The '{0}' function cannot be delegated if a field name appears in the second argument.</value>
    <comment>Suggestion emitted when non-delegable parts of the expression found which could be made delegable by rearranging the formula.</comment>
  </data>
  <data name="entityForm_EntityForm_DisplayName" xml:space="preserve">
    <value>Entity form</value>
    <comment>Display text for internal hidden property</comment>
  </data>
  <data name="TeamsTheme_Default_DisplayName" xml:space="preserve">
    <value>Default theme</value>
    <comment>Display text representing the Default value of TeamsTheme enum (TeamsTheme_Default_Name). The possible values for this enumeration are: Default, Dark, Contrast.</comment>
  </data>
  <data name="TeamsTheme_Dark_DisplayName" xml:space="preserve">
    <value>Dark theme</value>
    <comment>Display text representing the Dark value of TeamsTheme enum (TeamsTheme_Dark_Name). The possible values for this enumeration are: Default, Dark, Contrast.</comment>
  </data>
  <data name="TeamsTheme_Contrast_DisplayName" xml:space="preserve">
    <value>Contrast theme</value>
    <comment>Display text representing the Contrast value of TeamsTheme enum (TeamsTheme_Contrast_Name). The possible values for this enumeration are: Default, Dark, Contrast.</comment>
  </data>
  <data name="AboutCollect" xml:space="preserve">
    <value>Adds one or more items to the specified collection. The items can be from a different table or collection (e.g. Collect(collection, source_collection)), or one or more records Collect(collection, {key1: val1, key2: val2, ...}, ...).</value>
    <comment>{Locked=Collect(collection, source_collection)} {Locked=Collect(collection, {key1: val1, key2: val2, ...}, ...)} Description of 'Collect' function.</comment>
  </data>
  <data name="CollectDataSourceArg" xml:space="preserve">
    <value>data_source</value>
    <comment>function_parameter - First parameter for the Collect function. The data source that you want to add data to. Translate this string. When translating, maintain as a single word (i.e., do not add spaces).</comment>
  </data>
  <data name="CollectArg1" xml:space="preserve">
    <value>collection</value>
    <comment>function_parameter - First parameter for the Collect function - the name of the collection that will be created / appended to.</comment>
  </data>
  <data name="CollectArg2" xml:space="preserve">
    <value>item</value>
    <comment>function_parameter - Second parameter for the Collect function - the item which will be added to the collection.</comment>
  </data>
  <data name="AboutCollect_collection" xml:space="preserve">
    <value>A new or existing collection to augment.</value>
  </data>
  <data name="AboutCollect_item" xml:space="preserve">
    <value>A record or table to collect. A record will be appended to the collection. A table will have its rows appended to the collection.</value>
  </data>
  <data name="AboutClearCollect" xml:space="preserve">
    <value>Clears the collection first and adds one or more items to the specified collection. The items can be from a different table or collection (e.g. ClearCollect(collection, source_collection)), or one or more records ClearCollect(collection, {key1: val1, key2: val2, ...}, ...).</value>
    <comment>{Locked=ClearCollect(collection, source_collection)} {Locked=ClearCollect(collection, {key1: val1, key2: val2, ...}, ...)} Description of 'ClearCollect' function.</comment>
  </data>
  <data name="AboutClearCollect_collection" xml:space="preserve">
    <value>A new or existing collection to augment.</value>
  </data>
  <data name="AboutClearCollect_item" xml:space="preserve">
    <value>A record or table to collect. A record will be appended to the collection. A table will have its rows appended to the collection.</value>
  </data>
  <data name="AboutPatch" xml:space="preserve">
    <value>Applies the updates to the specified row and changes the row in the specified datasource. Returns the updated row.</value>
    <comment>Description of 'Patch' function.</comment>
  </data>
  <data name="AboutPatchSingleRecord" xml:space="preserve">
    <value>Takes a single record with primary keys and updated values and updates the corresponding row in the specified datasource. Returns the updated row.</value>
    <comment>Description of 'Patch' function.</comment>
  </data>
  <data name="AboutPatchAggregate" xml:space="preserve">
    <value>Takes a table of rows and applies the updates specified in a table of updates in a one-to-one fashion. Returns a table of updated rows.</value>
    <comment>Description of 'Patch' function.</comment>
  </data>
  <data name="AboutPatchAggregateSingleTable" xml:space="preserve">
    <value>Takes a table of rows with primary keys and updated fields and applies those updates to the datasource. Returns a table of updated rows.</value>
    <comment>Description of 'Patch' function.</comment>
  </data>
  <data name="AboutPatchRecord" xml:space="preserve">
    <value>Returns row with updates applied.</value>
    <comment>Description of 'Patch' function.</comment>
  </data>
  <data name="AboutPatch_source" xml:space="preserve">
    <value>The data source to be patched.</value>
  </data>
  <data name="AboutPatch_record" xml:space="preserve">
    <value>The record that has to be patched.</value>
  </data>
  <data name="AboutPatch_update" xml:space="preserve">
    <value>The update that needs to be patched to the given record.</value>
  </data>
  <data name="AboutPatch_rows" xml:space="preserve">
    <value>The table of rows to be patched.</value>
  </data>
  <data name="AboutPatch_updates" xml:space="preserve">
    <value>The table of updates that need to be patched to the given rows.</value>
  </data>
  <data name="PatchArg_Source" xml:space="preserve">
    <value>source</value>
    <comment>function_parameter - First argument of the Patch function - the source (collection / table) to be updated.</comment>
  </data>
  <data name="PatchArg_Record" xml:space="preserve">
    <value>record</value>
    <comment>function_parameter - Second argument of the Patch function - the record to be updated.</comment>
  </data>
  <data name="PatchArg_Update" xml:space="preserve">
    <value>update</value>
    <comment>function_parameter - Third argument of the Patch function - the updates to be made to the record.</comment>
  </data>
  <data name="PatchArg_Rows" xml:space="preserve">
    <value>rows</value>
    <comment>function_parameter - First argument to the Patch function - the rows to be updated.</comment>
  </data>
  <data name="PatchArg_Updates" xml:space="preserve">
    <value>updates</value>
    <comment>function_parameter - Second argument to the Patch function - the updates to be applied to the given rows.</comment>
  </data>
  <data name="AboutRemove" xml:space="preserve">
    <value>Removes a specific record or records from a data source</value>
    <comment>Description of 'Remove' function.</comment>
  </data>
  <data name="RemoveDataSourceArg" xml:space="preserve">
    <value>data_source</value>
    <comment>function_parameter - First parameter for the Remove function. The data source that contains the records that you want to remove from. Translate this string. When translating, maintain as a single word (i.e., do not add spaces).</comment>
  </data>
  <data name="RemoveRecordsArg" xml:space="preserve">
    <value>remove_record(s)</value>
    <comment>function_parameter - One or more records to be removed. Translate this string. When translating, maintain as a single word (i.e., do not add spaces).</comment>
  </data>
  <data name="ErrRemoveAllArg" xml:space="preserve">
    <value>If provided, last argument must be 'RemoveFlags.All'. Is there a typo?</value>
    <comment>{Locked=RemoveFlags.All} Error Message, RemoveFlags.All is an enum value that does not get localized.</comment>
  </data>
  <data name="NotificationType_Error_DisplayName" xml:space="preserve">
    <value>Error</value>
    <comment>Display text representing the Error value of NotificationType enum (NotificationType_Error_Name). This describes showing an error notification. The possible values for this enumeration are: Error, Warning, Success, Information.</comment>
  </data>
  <data name="NotificationType_Warning_DisplayName" xml:space="preserve">
    <value>Warning</value>
    <comment>Display text representing the Warning value of NotificationType enum (NotificationType_Warning_Name). This describes showing an warning notification. The possible values for this enumeration are: Error, Warning, Success, Information.</comment>
  </data>
  <data name="NotificationType_Success_DisplayName" xml:space="preserve">
    <value>Success</value>
    <comment>Display text representing the Error value of NotificationType enum (NotificationType_Success_Name). This describes showing an success notification. The possible values for this enumeration are: Error, Warning, Success, Information.</comment>
  </data>
  <data name="NotificationType_Information_DisplayName" xml:space="preserve">
    <value>Information</value>
    <comment>Display text representing the Error value of NotificationType enum (NotificationType_Information_Name). This describes showing an information notification. The possible values for this enumeration are: Error, Warning, Success, Information.</comment>
  </data>
  <data name="AboutIsError" xml:space="preserve">
    <value>Returns whether an error occurred when evaluating the given argument.</value>
    <comment>Description text for the 'IsError' function.</comment>
  </data>
  <data name="IsErrorArg" xml:space="preserve">
    <value>value</value>
    <comment>function_parameter - First argument to the IsError function - any value, to check if there was an error in producing it.</comment>
  </data>
  <data name="AboutIsError_value" xml:space="preserve">
    <value>The value to check for errors.</value>
    <comment>Description of the first parameter to IsError</comment>
  </data>
  <data name="ErrBadArityMinimum" xml:space="preserve">
    <value>Invalid number of arguments: received {0}, expected {1} or more.</value>
    <comment>Error Message. {0} Will be a number, and {1} will be a number, the minimum number of arguments.</comment>
  </data>
  <data name="ErrBadArityRange" xml:space="preserve">
    <value>Invalid number of arguments: received {0}, expected {1}-{2}.</value>
    <comment>Error Message. {0} Will be a number, and {1} will be the minimum arity and {2} will be the maximum arity</comment>
  </data>
  <data name="ErrGeneralError" xml:space="preserve">
    <value>{0}</value>
    <comment>Error message. {0} will be replaced with the contents of the message. In a few specific instances, we pull error messages from a source other than this file, but we need a error key in this file to attach it to, hence why we have an error message that is only a format specifier.</comment>
  </data>
  <data name="ErrorResource_ErrOperandExpected_ShortMessage" xml:space="preserve">
    <value>Expected an operand. The formula or expression expects a valid operand. For example, you can add the operand '2' to the expression ' 1 +_' so that the result is '3'. Or, you can add the operand "there" to the expression '"Hi "&amp; _ ' so that the result is 'Hi there'.</value>
    <comment>Error Message.</comment>
  </data>
  <data name="ErrorResource_ErrOperandExpected_HowToFix_1" xml:space="preserve">
    <value>Supply an operand value that will complete the expression. Ensure that the operand's type (text, number, date, or true/false) fits the expression. Match numbers with numbers, text with text, and so on. For example, '1 + "Hi"' isn't valid, but '1 + 2' is valid.</value>
    <comment>How to fix the error.</comment>
  </data>
  <data name="ErrorResource_ErrBadToken_ShortMessage" xml:space="preserve">
    <value>Unexpected characters. Characters are used in the formula in an unexpected way.</value>
    <comment>Error Message.</comment>
  </data>
  <data name="ErrorResource_ErrBadToken_LongMessage" xml:space="preserve">
    <value>For example, the character '\' isn't expected after a number, like this: '32\'. A space ('32') would be expected so that it's just the number 32, or another number (as in '323') would be expected.</value>
  </data>
  <data name="ErrorResource_ErrBadToken_HowToFix_1" xml:space="preserve">
    <value>Remove or replace the unexpected characters.</value>
    <comment>1 How to fix the error. </comment>
  </data>
  <data name="ErrorResource_ErrBadToken_Link_1" xml:space="preserve">
    <value>Article: Formula reference for Power Apps</value>
    <comment>Article: Formula reference for Power Apps</comment>
  </data>
  <data name="ErrorResource_ErrBadToken_Link_1_URL" xml:space="preserve">
    <value>https://go.microsoft.com/fwlink/?linkid=2132478</value>
    <comment>{Locked}</comment>
  </data>
  <data name="ErrorResource_UnexpectedCharacterToken_ShortMessage" xml:space="preserve">
    <value>Unexpected character '{0}' at position '{1}' in the formula.</value>
    <comment>Error Message.</comment>
  </data>
  <data name="ErrorResource_UnexpectedCharacterToken_LongMessage" xml:space="preserve">
    <value>For example, the character '\' isn't expected after a number, like this: '32\'. A space ('32') would be expected so that it's just the number 32, or another number (as in '323') would be expected.</value>
  </data>
  <data name="ErrorResource_UnexpectedCharacterToken_HowToFix_1" xml:space="preserve">
    <value>Remove or replace the unexpected character.</value>
  </data>
  <data name="ErrorResource_UnexpectedCharacterToken_Link_1" xml:space="preserve">
    <value>Article: Formula reference for Power Apps</value>
    <comment>Article: Formula reference for Power Apps</comment>
  </data>
  <data name="ErrorResource_UnexpectedCharacterToken_Link_1_URL" xml:space="preserve">
    <value>https://go.microsoft.com/fwlink/?linkid=2132478</value>
    <comment>{Locked}</comment>
  </data>
  <data name="ErrorResource_ErrMissingEndOfBlockComment_ShortMessage" xml:space="preserve">
    <value>Missing end-comment identifier. The block comment has no end-comment identifier.</value>
    <comment>Error Message.</comment>
  </data>
  <data name="ErrorResource_ErrMissingEndOfBlockComment_LongMessage" xml:space="preserve">
    <value>Each block comment must start with '/*' and end with '*/'. If you don't end each block comment properly, all code after the comment becomes part of that comment. If a comment comprises only one line, you can start it with '//' and not identify the end of the comment.</value>
  </data>
  <data name="ErrorResource_ErrMissingEndOfBlockComment_HowToFix_1" xml:space="preserve">
    <value>Add '*/' to the end of your block comment, or change it to a set of line comments.</value>
    <comment>1 How to fix the error. </comment>
  </data>
  <data name="ErrorResource_ErrMissingEndOfBlockComment_Link_1" xml:space="preserve">
    <value>Article: Formula reference for Power Apps</value>
    <comment>Article: Formula reference for Power Apps</comment>
  </data>
  <data name="ErrorResource_ErrMissingEndOfBlockComment_Link_1_URL" xml:space="preserve">
    <value>https://go.microsoft.com/fwlink/?linkid=2132478</value>
    <comment>{Locked}</comment>
  </data>
  <data name="ErrorResource_ErrExpectedFound_Ex_Fnd_ShortMessage" xml:space="preserve">
    <value>Unexpected characters. The formula contains '{0}' where '{1}' is expected.</value>
    <comment>Error Message.</comment>
  </data>
  <data name="ErrorResource_ErrExpectedFound_Ex_Fnd_LongMessage" xml:space="preserve">
    <value>This error occurs if, for example, a formula contains '{{Val@ 7}}' instead of '{{Val: 7}}'. When you set a variable, the syntax requires a colon instead of an "at" symbol.</value>
  </data>
  <data name="ErrorResource_ErrExpectedFound_Ex_Fnd_HowToFix_1" xml:space="preserve">
    <value>Remove or replace the unexpected characters with an expected character.</value>
    <comment>1 How to fix the error. </comment>
  </data>
  <data name="ErrorResource_ErrExpectedFound_Ex_Fnd_Link_1" xml:space="preserve">
    <value>Article: Formula reference for Power Apps</value>
    <comment>Article: Formula reference for Power Apps</comment>
  </data>
  <data name="ErrorResource_ErrExpectedFound_Ex_Fnd_Link_1_URL" xml:space="preserve">
    <value>https://go.microsoft.com/fwlink/?linkid=2132478</value>
    <comment>{Locked}</comment>
  </data>
  <data name="ErrorResource_ErrInvalidName_ShortMessage" xml:space="preserve">
    <value>Name isn't valid. '{0}' isn't recognized.</value>
    <comment>Error Message.</comment>
  </data>
  <data name="ErrorResource_ErrInvalidName_LongMessage" xml:space="preserve">
    <value>This error appears most commonly when a formula refers to something that no longer exists (for example, a control that you've deleted).</value>
  </data>
  <data name="ErrorResource_ErrInvalidName_HowToFix_1" xml:space="preserve">
    <value>Remove or correct the reference to the name that isn't valid.</value>
    <comment>1 How to fix the error. </comment>
  </data>
  <data name="ErrorResource_ErrInvalidName_Link_1" xml:space="preserve">
    <value>Article: Formula reference for Power Apps</value>
    <comment>Article: Formula reference for Power Apps</comment>
  </data>
  <data name="ErrorResource_ErrInvalidName_Link_1_URL" xml:space="preserve">
    <value>https://go.microsoft.com/fwlink/?linkid=2132478</value>
    <comment>{Locked}</comment>
  </data>
  <data name="ErrorResource_ErrInvalidIdentifier_ShortMessage" xml:space="preserve">
    <value>Name isn't valid. This identifier isn't recognized.</value>
    <comment>Error Message.</comment>
  </data>
  <data name="ErrorResource_ErrInvalidIdentifier_LongMessage" xml:space="preserve">
    <value>This error appears most commonly when a formula refers to something that no longer exists (for example, a control that you've deleted).</value>
  </data>
  <data name="ErrorResource_ErrInvalidIdentifier_HowToFix_1" xml:space="preserve">
    <value>Remove or correct the reference to the name that isn't valid.</value>
    <comment>1 How to fix the error. </comment>
  </data>
  <data name="ErrorResource_ErrInvalidIdentifier_Link_1" xml:space="preserve">
    <value>Article: Formula reference for Power Apps</value>
    <comment>Article: Formula reference for Power Apps</comment>
  </data>
  <data name="ErrorResource_ErrInvalidIdentifier_Link_1_URL" xml:space="preserve">
    <value>https://go.microsoft.com/fwlink/?linkid=2132478</value>
    <comment>{Locked}</comment>
  </data>
  <data name="ErrorResource_ErrInvalidPropertyReference_ShortMessage" xml:space="preserve">
    <value>Property reference isn't valid.</value>
    <comment>Error Message.</comment>
  </data>
  <data name="ErrorResource_ErrInvalidPropertyReference_LongMessage" xml:space="preserve">
    <value>This error appears when a formula refers to component function properties with invalid syntax. (For example, Component.CustomFunction instead of Component.CustomFunction())</value>
  </data>
  <data name="ErrorResource_ErrInvalidPropertyReference_HowToFix_1" xml:space="preserve">
    <value>Use correct syntax to refer to component function property. For example, Component.CustomFunction()</value>
    <comment>1 How to fix the error. </comment>
  </data>
  <data name="ErrorResource_ErrInvalidPropertyReference_Link_1" xml:space="preserve">
    <value>Article: Formula reference for PowerApps</value>
    <comment>Article: Formula reference for PowerApps</comment>
  </data>
  <data name="ErrorResource_ErrInvalidPropertyReference_Link_1_URL" xml:space="preserve">
    <value>https://go.microsoft.com/fwlink/?linkid=2132478</value>
    <comment>{Locked}</comment>
  </data>
  <data name="ErrorResource_ErrInvalidParentUse_ShortMessage" xml:space="preserve">
    <value>'Parent' reference isn't valid. You can't reference a parent control in this context.</value>
    <comment>Error Message.</comment>
  </data>
  <data name="ErrorResource_ErrInvalidParentUse_LongMessage" xml:space="preserve">
    <value>You can't use the Parent operator with a control that doesn't have a parent control. This operator refers to the control that hosts the given control and makes all of its properties available.</value>
  </data>
  <data name="ErrorResource_ErrInvalidParentUse_HowToFix_1" xml:space="preserve">
    <value>Remove the 'Parent' operator.</value>
    <comment>1 How to fix the error. </comment>
  </data>
  <data name="ErrorResource_ErrInvalidParentUse_Link_1" xml:space="preserve">
    <value>Article: Add and configure a canvas-app control in Power Apps</value>
    <comment>Article on UI design - working with controls </comment>
  </data>
  <data name="ErrorResource_ErrInvalidParentUse_Link_1_URL" xml:space="preserve">
    <value>https://go.microsoft.com/fwlink/?linkid=2119116</value>
    <comment>{Locked}</comment>
  </data>
  <data name="ErrorResource_ErrTooManyUps_ShortMessage" xml:space="preserve">
    <value>Row-scope nesting too deep. Your formula's row scope exceeds 63 nesting levels.</value>
    <comment>Error Message.</comment>
  </data>
  <data name="ErrorResource_ErrTooManyUps_LongMessage" xml:space="preserve">
    <value>Complexity increases with each nesting level, so Power Apps supports row-scope nesting only up to 63 levels.</value>
  </data>
  <data name="ErrorResource_ErrTooManyUps_HowToFix_1" xml:space="preserve">
    <value>Rewrite the formula with fewer nesting levels.</value>
    <comment>1 How to fix the error. </comment>
  </data>
  <data name="ErrorResource_ErrRuleNestedTooDeeply_ShortMessage" xml:space="preserve">
    <value>Expression nesting too deep. An expression in your formula is nested more than 50 levels.</value>
    <comment>Error Message.</comment>
  </data>
  <data name="ErrorResource_ErrRuleNestedTooDeeply_LongMessage" xml:space="preserve">
    <value>Power Apps supports expression nesting up to only 50 levels. An expression this deep is difficult to understand and maintain.</value>
  </data>
  <data name="ErrorResource_ErrRuleNestedTooDeeply_HowToFix_1" xml:space="preserve">
    <value>Rewrite the formula with fewer nesting levels.</value>
    <comment>1 How to fix the error. </comment>
  </data>
  <data name="ErrorResource_ErrOperatorExpected_ShortMessage" xml:space="preserve">
    <value>Expected operator. We expect an operator such as +, *, or &amp; at this point in the formula.</value>
    <comment>Error Message.</comment>
  </data>
  <data name="ErrorResource_ErrOperatorExpected_LongMessage" xml:space="preserve">
    <value>Operators join two operands together. This error occurs if you put two functions (operands) together with no operator between them -- for example, Len("mytext")Len("mytext").</value>
  </data>
  <data name="ErrorResource_ErrOperatorExpected_HowToFix_1" xml:space="preserve">
    <value>Edit your formula so that it includes an operator between the operands.</value>
    <comment>1 How to fix the error. </comment>
  </data>
  <data name="ErrorResource_ErrOperatorExpected_Link_1" xml:space="preserve">
    <value>Module: Use basic formulas</value>
    <comment>3 crown link on basic formulas</comment>
  </data>
  <data name="ErrorResource_ErrOperatorExpected_Link_1_URL" xml:space="preserve">
    <value>https://go.microsoft.com/fwlink/?linkid=2132396</value>
    <comment>{Locked}</comment>
  </data>
  <data name="ErrorResource_ErrNumberExpected_ShortMessage" xml:space="preserve">
    <value>Expected number. We expect a number at this point in the formula.</value>
    <comment>Error Message.</comment>
  </data>
  <data name="ErrorResource_ErrNumberExpected_LongMessage" xml:space="preserve">
    <value>This error will occur if you use a function that requires a number but you supply, for example, an image instead.</value>
  </data>
  <data name="ErrorResource_ErrNumberExpected_HowToFix_1" xml:space="preserve">
    <value>Edit your formula so that it evaluates to a number at this point in the formula.</value>
    <comment>1 How to fix the error. </comment>
  </data>
  <data name="ErrorResource_ErrNumberExpected_Link_1" xml:space="preserve">
    <value>Article: Formula reference for Power Apps</value>
    <comment>Article: Formula reference for Power Apps</comment>
  </data>
  <data name="ErrorResource_ErrNumberExpected_Link_1_URL" xml:space="preserve">
    <value>https://go.microsoft.com/fwlink/?linkid=2132478</value>
    <comment>{Locked}</comment>
  </data>
  <data name="ErrorResource_ErrBooleanExpected_ShortMessage" xml:space="preserve">
    <value>Expected boolean. We expect a boolean (true/false) at this point in the formula.</value>
    <comment>Error Message.</comment>
  </data>
  <data name="ErrorResource_ErrBooleanExpected_LongMessage" xml:space="preserve">
    <value>A boolean is also known as a true/false value in applications such as Microsoft Excel. This error will occur if you use a function that requires a boolean but you supply, for example, a date instead.</value>
  </data>
  <data name="ErrorResource_ErrBooleanExpected_HowToFix_1" xml:space="preserve">
    <value>Edit your formula so that it evaluates to a boolean at this point in the formula.</value>
    <comment>1 How to fix the error. </comment>
  </data>
  <data name="ErrorResource_ErrBooleanExpected_Link_1" xml:space="preserve">
    <value>Article: Formula reference for Power Apps</value>
    <comment>Article: Formula reference for Power Apps</comment>
  </data>
  <data name="ErrorResource_ErrBooleanExpected_Link_1_URL" xml:space="preserve">
    <value>https://go.microsoft.com/fwlink/?linkid=2132478</value>
    <comment>{Locked}</comment>
  </data>
  <data name="ErrorResource_ErrColonExpected_ShortMessage" xml:space="preserve">
    <value>Expected colon. We expect a colon (:) at this point in the formula.</value>
    <comment>Error Message.</comment>
  </data>
  <data name="ErrorResource_ErrColonExpected_LongMessage" xml:space="preserve">
    <value>A colon separates a field name, sometimes called a column name, from a field value in a record (for example, {Month:"1"}, {Month:"2"} …). A colon also separates hours from minutes and seconds (for example, "3:04").</value>
  </data>
  <data name="ErrorResource_ErrColonExpected_HowToFix_1" xml:space="preserve">
    <value>Edit your formula so that it includes a colon.</value>
    <comment>1 How to fix the error. </comment>
  </data>
  <data name="ErrorResource_ErrColonExpected_Link_1" xml:space="preserve">
    <value>Article: Show text, dates, and times in Power Apps</value>
    <comment>Article: Show text, dates, and times </comment>
  </data>
  <data name="ErrorResource_ErrColonExpected_Link_1_URL" xml:space="preserve">
    <value>https://go.microsoft.com/fwlink/?linkid=2132645</value>
    <comment>{Locked}</comment>
  </data>
  <data name="ErrorResource_ErrBehaviorPropertyExpected_ShortMessage" xml:space="preserve">
    <value>Behavior function in a non-behavior property. You can't use this property to change values elsewhere in the app.</value>
    <comment>Error Message.</comment>
  </data>
  <data name="ErrorResource_ErrBehaviorPropertyExpected_LongMessage" xml:space="preserve">
    <value>Behavior functions change the state of the app by changing values elsewhere in the app. 'Navigate', 'Patch', 'UpdateContext', and 'Collect' are common behavior functions. 'OnSelect', 'OnVisible', and other 'On …' properties are common behavior-based properties.</value>
  </data>
  <data name="ErrorResource_ErrBehaviorPropertyExpected_HowToFix_1" xml:space="preserve">
    <value>Move the behavior function to a behavior-based property.</value>
    <comment>1 How to fix the error. </comment>
  </data>
  <data name="ErrorResource_ErrBehaviorPropertyExpected_Link_1" xml:space="preserve">
    <value>Article: Understand behavior formulas for canvas apps in Power Apps</value>
    <comment>Article: Understand behavior formulas</comment>
  </data>
  <data name="ErrorResource_ErrBehaviorPropertyExpected_Link_1_URL" xml:space="preserve">
    <value>https://go.microsoft.com/fwlink/?linkid=2132570</value>
    <comment>{Locked}</comment>
  </data>
  <data name="ErrorResource_ErrBehaviorFunctionInDataUDF_ShortMessage" xml:space="preserve">
    <value>Behavior function in a non-behavior user-defined function (UDF). Please wrap the user-defined function body with curly braces ({...}) to declare a behavior UDF.</value>
    <comment>Error Message.</comment>
  </data>
  <data name="ErrorResource_ErrBehaviorFunctionInDataUDF_LongMessage" xml:space="preserve">
    <value>Behavior functions change the current session state. 'Clear', 'Collect', 'Patch', and 'Refresh' are common behavior functions.</value>
    <comment>{Locked=Clear}{Locked=Collect}{Locked=Patch}{Locked=Refresh}</comment>
  </data>
  <data name="ErrorResource_ErrBehaviorFunctionInDataUDF_HowToFix_1" xml:space="preserve">
    <value>Edit the user-defined function expression so that it is inside curly braces ({...}).</value>
    <comment>1 How to fix the error. </comment>
  </data>
  <data name="ErrorResource_ErrTestPropertyExpected_ShortMessage" xml:space="preserve">
    <value>Test function in a non-test property. You can't use this property to invoke test-only functions.</value>
    <comment>Error Message. The term 'Test' is an adjective ('Test function' = 'function for testing').</comment>
  </data>
  <data name="ErrorResource_ErrTestPropertyExpected_LongMessage" xml:space="preserve">
    <value>Test functions are those that can be used to simulate user input when testing an app. 'SetProperty', 'SelectRow', and 'Assert' are common test functions. They can only be used in the in test cases.</value>
  </data>
  <data name="ErrorResource_ErrTestPropertyExpected_HowToFix_1" xml:space="preserve">
    <value>Use the function in a test case, not in the app itself.</value>
    <comment>How to fix the error. </comment>
  </data>
  <data name="ErrorResource_ErrCannotCoerce_SourceType_TargetType_ShortMessage" xml:space="preserve">
    <value>Can't convert this data type. Power Apps can't convert this {0} to a {1}.</value>
    <comment>Error Message.</comment>
  </data>
  <data name="ErrorResource_ErrCannotCoerce_SourceType_TargetType_LongMessage" xml:space="preserve">
    <value>Power Apps can convert some types of data in your formula to other types for you. For example, it can convert "1" (a string) to a 1 (a number), but it can't all data types to all other data type. For example, it can't convert an image to a number.</value>
  </data>
  <data name="ErrorResource_ErrCannotCoerce_SourceType_TargetType_HowToFix_1" xml:space="preserve">
    <value>Edit your formula so that you convert the data in question to the expected type.</value>
    <comment>1 How to fix the error. </comment>
  </data>
  <data name="ErrorResource_ErrStringExpected_ShortMessage" xml:space="preserve">
    <value>Expected text. We expect text at this point in the formula.</value>
    <comment>Error Message.</comment>
  </data>
  <data name="ErrorResource_ErrStringExpected_LongMessage" xml:space="preserve">
    <value>This error occurs if you use a function that requires a text (or string) argument and you supply, for example, a date instead.</value>
  </data>
  <data name="ErrorResource_ErrStringExpected_HowToFix_1" xml:space="preserve">
    <value>Edit your formula so that it evaluates to text at this point in the formula.</value>
    <comment>1 How to fix the error. </comment>
  </data>
  <data name="ErrorResource_ErrStringExpected_Link_1" xml:space="preserve">
    <value>Article: Formula reference for Power Apps</value>
    <comment>Article: Formula reference for Power Apps</comment>
  </data>
  <data name="ErrorResource_ErrStringExpected_Link_1_URL" xml:space="preserve">
    <value>https://go.microsoft.com/fwlink/?linkid=2132478</value>
    <comment>{Locked}</comment>
  </data>
  <data name="ErrorResource_ErrNumberOrStringExpected_ShortMessage" xml:space="preserve">
    <value>Expected text or number. We expect text or a number at this point in the formula.</value>
    <comment>Error Message.</comment>
  </data>
  <data name="ErrorResource_ErrNumberOrStringExpected_LongMessage" xml:space="preserve">
    <value>This error will occur if you use a function that requires either text or a number but you supply, for example, a boolean (true/false) value.</value>
  </data>
  <data name="ErrorResource_ErrNumberOrStringExpected_HowToFix_1" xml:space="preserve">
    <value>Edit your formula so that it evaluates to text or a number at this point in the formula.</value>
    <comment>1 How to fix the error. </comment>
  </data>
  <data name="ErrorResource_ErrNumberOrStringExpected_Link_1" xml:space="preserve">
    <value>Article: Formula reference for Power Apps</value>
    <comment>Article: Formula reference for Power Apps</comment>
  </data>
  <data name="ErrorResource_ErrNumberOrStringExpected_Link_1_URL" xml:space="preserve">
    <value>https://go.microsoft.com/fwlink/?linkid=2132478</value>
    <comment>{Locked}</comment>
  </data>
  <data name="ErrorResource_ErrClosingBracketExpected_ShortMessage" xml:space="preserve">
    <value>Expected closing bracket. We expect a closing bracket (}) at this point in the formula.</value>
    <comment>Error Message.</comment>
  </data>
  <data name="ErrorResource_ErrClosingBracketExpected_LongMessage" xml:space="preserve">
    <value>A closing bracket indicates the end of a record (for example, {Month:"1"}, {Month:"2"} …).</value>
  </data>
  <data name="ErrorResource_ErrClosingBracketExpected_HowToFix_1" xml:space="preserve">
    <value>Edit your formula so that it includes a bracket.</value>
    <comment>1 How to fix the error. </comment>
  </data>
  <data name="ErrorResource_ErrEmptyInvalidIdentifier_ShortMessage" xml:space="preserve">
    <value>The identifier has no valid text.</value>
    <comment>Error Message.</comment>
  </data>
  <data name="ErrorResource_ErrEmptyInvalidIdentifier_HowToFix_1" xml:space="preserve">
    <value>Ensure you have text for your identifier. This error occurs when the identifier is all blanks or spaces.</value>
    <comment>1 How to fix the error. </comment>
  </data>
  <data name="ErrUnOrderedTypeForComparison_Type" xml:space="preserve">
    <value>Unable to compare values of type {0}.</value>
    <comment>Error message when the user attempts to compare (using Less Than, Greater Than, Less Than or Equal, Greater Than or Equal) values of non-numeric types. {0} will be canonical type representations like "Number" or "Boolean".</comment>
  </data>
  <data name="ErrorResource_ErrIncompatibleTypesForEquality_Left_Right_ShortMessage" xml:space="preserve">
    <value>Incompatible types for comparison. These types can't be compared: {0}, {1}.</value>
    <comment>Error message when the user attempts to check equality between two values that don't make sense together. {0} and {1} will be canonical type representations like "Number" or "Boolean".</comment>
  </data>
  <data name="ErrorResource_ErrIncompatibleTypesForEquality_Left_Right_LongMessage" xml:space="preserve">
    <value>We can't evaluate your formula because the values being compared in the formula aren’t the same type.</value>
  </data>
  <data name="ErrorResource_ErrIncompatibleTypesForEquality_Left_Right_HowToFix_1" xml:space="preserve">
    <value>You might need to convert the value to be the same type, such as converting a date string (e.g., "12/31/2018") to a date value.</value>
    <comment>1 How to fix the error. </comment>
  </data>
  <data name="ErrorResource_ErrIncompatibleTypesForEquality_Left_Right_HowToFix_2" xml:space="preserve">
    <value>If you’re comparing records or tables, the field or column types must match exactly.</value>
    <comment>2 How to fix the error.</comment>
  </data>
  <data name="ErrorResource_ErrIncompatibleTypesForEquality_Left_Right_Link_1" xml:space="preserve">
    <value>Module: Use basic formulas</value>
    <comment>3 crown link on basic formulas</comment>
  </data>
  <data name="ErrorResource_ErrIncompatibleTypesForEquality_Left_Right_Link_1_URL" xml:space="preserve">
    <value>https://go.microsoft.com/fwlink/?linkid=2132396</value>
    <comment>{Locked}</comment>
  </data>
  <data name="ErrorResource_ErrIncompatibleTypesForEquality_Left_Right_Link_2" xml:space="preserve">
    <value>Module: Author basic formulas with tables and records</value>
    <comment>3 crown link on tables and records</comment>
  </data>
  <data name="ErrorResource_ErrIncompatibleTypesForEquality_Left_Right_Link_2_URL" xml:space="preserve">
    <value>https://go.microsoft.com/fwlink/?linkid=2132700</value>
    <comment>{Locked}</comment>
  </data>
  <data name="ErrorResource_ErrServiceFunctionUnknownOptionalParam_Name_ShortMessage" xml:space="preserve">
    <value>No parameter. This function has no optional parameter named '{0}'.</value>
    <comment>Error Message.</comment>
  </data>
  <data name="ErrorResource_ErrServiceFunctionUnknownOptionalParam_Name_HowToFix_1" xml:space="preserve">
    <value>How to fix: Remove or rename the parameter in your formula.</value>
    <comment>1 How to fix the error. </comment>
  </data>
  <data name="ErrorResource_ErrServiceFunctionUnknownOptionalParam_Name_Link_1" xml:space="preserve">
    <value>Article: Formula reference for Power Apps</value>
    <comment>Article: Formula reference for Power Apps</comment>
  </data>
  <data name="ErrorResource_ErrServiceFunctionUnknownOptionalParam_Name_Link_1_URL" xml:space="preserve">
    <value>https://go.microsoft.com/fwlink/?linkid=2132478</value>
    <comment>{Locked}</comment>
  </data>
  <data name="ErrorResource_ErrColumnTypeMismatch_ColName_ExpectedType_ActualType_ShortMessage" xml:space="preserve">
    <value>Incompatible type. The '{0}' column in the data source you’re updating expects a '{1}' type and you’re using a '{2}' type.</value>
    <comment>Error Message.</comment>
  </data>
  <data name="ErrorResource_ErrColumnTypeMismatch_ColName_ExpectedType_ActualType_HowToFix_1" xml:space="preserve">
    <value>You might need to convert the value to the same type, such as converting a date string (e.g., "12/31/2018") to a date value or a string to a number.</value>
    <comment>1 How to fix the error. </comment>
  </data>
  <data name="ErrorResource_ErrColumnTypeMismatch_ColName_ExpectedType_ActualType_Link_1" xml:space="preserve">
    <value>Module: Use basic formulas</value>
    <comment>3 crown link on basic formulas</comment>
  </data>
  <data name="ErrorResource_ErrColumnTypeMismatch_ColName_ExpectedType_ActualType_Link_1_URL" xml:space="preserve">
    <value>https://go.microsoft.com/fwlink/?linkid=2132396</value>
    <comment>{Locked}</comment>
  </data>
  <data name="ErrorResource_ErrColumnTypeMismatch_ColName_ExpectedType_ActualType_Link_2" xml:space="preserve">
    <value>Module: Author basic formulas with tables and records</value>
    <comment>3 crown link on tables and records</comment>
  </data>
  <data name="ErrorResource_ErrColumnTypeMismatch_ColName_ExpectedType_ActualType_Link_2_URL" xml:space="preserve">
    <value>https://go.microsoft.com/fwlink/?linkid=2132700</value>
    <comment>{Locked}</comment>
  </data>
  <data name="ErrorResource_ErrColumnMissing_ColName_ExpectedType_ShortMessage" xml:space="preserve">
    <value>Missing column. Your formula is missing a column '{0}' with a type of '{1}'.</value>
    <comment>Error Message.</comment>
  </data>
  <data name="ErrorResource_ErrColumnMissing_ColName_ExpectedType_HowToFix_1" xml:space="preserve">
    <value>Add a column to your formula.</value>
    <comment>1 How to fix the error. </comment>
  </data>
  <data name="ErrorResource_ErrColumnMissing_ColName_ExpectedType_Link_1" xml:space="preserve">
    <value>Article: Formula reference for Power Apps</value>
    <comment>Article: Formula reference for Power Apps</comment>
  </data>
  <data name="ErrorResource_ErrColumnMissing_ColName_ExpectedType_Link_1_URL" xml:space="preserve">
    <value>https://go.microsoft.com/fwlink/?linkid=2132478</value>
    <comment>{Locked}</comment>
  </data>
  <data name="ErrorResource_ErrRecordDoesNotAcceptThisType_ShortMessage" xml:space="preserve">
    <value>Incompatible type. The item you are trying to put into a record has a type that is not compatible with the record.</value>
    <comment>Error Message.</comment>
  </data>
  <data name="ErrorResource_ErrTableDoesNotAcceptThisType_ShortMessage" xml:space="preserve">
    <value>Incompatible type. The item you are trying to put into a table has a type that is not compatible with the table.</value>
    <comment>Error Message.</comment>
  </data>
  <data name="ErrorResource_ErrTableDoesNotAcceptThisType_HowToFix_1" xml:space="preserve">
    <value>Ensure that the type of the item you want to push into the table is compatible with the table. You may need to convert the type of the item, for instance, to a record.</value>
    <comment>1 How to fix the error. </comment>
  </data>
  <data name="ErrorResource_ErrTableDoesNotAcceptThisType_Link_1" xml:space="preserve">
    <value>Module: Use basic formulas</value>
    <comment>3 crown link on basic formulas</comment>
  </data>
  <data name="ErrorResource_ErrTableDoesNotAcceptThisType_Link_1_URL" xml:space="preserve">
    <value>https://go.microsoft.com/fwlink/?linkid=2132396</value>
    <comment>{Locked}</comment>
  </data>
  <data name="ErrorResource_ErrTableDoesNotAcceptThisType_Link_2" xml:space="preserve">
    <value>Module: Author basic formulas with tables and records</value>
    <comment>3 crown link on tables and records</comment>
  </data>
  <data name="ErrorResource_ErrTableDoesNotAcceptThisType_Link_2_URL" xml:space="preserve">
    <value>https://go.microsoft.com/fwlink/?linkid=2132700</value>
    <comment>{Locked}</comment>
  </data>
  <data name="ErrorResource_ErrTypeError_ShortMessage" xml:space="preserve">
    <value>Incompatible type. We can't evaluate your formula because of a type error.</value>
    <comment>Error Message.</comment>
  </data>
  <data name="ErrorResource_ErrTypeError_LongMessage" xml:space="preserve">
    <value>The data may not match the expected type. (text, number, date, table, record.)</value>
  </data>
  <data name="ErrorResource_ErrTypeError_HowToFix_1" xml:space="preserve">
    <value>Check the types of the values involved in the formula and ensure the types match.</value>
    <comment>1 How to fix the error. </comment>
  </data>
  <data name="ErrorResource_ErrTypeError_Link_1" xml:space="preserve">
    <value>Module: Use basic formulas</value>
    <comment>3 crown link on basic formulas</comment>
  </data>
  <data name="ErrorResource_ErrTypeError_Link_1_URL" xml:space="preserve">
    <value>https://go.microsoft.com/fwlink/?linkid=2132396</value>
    <comment>{Locked}</comment>
  </data>
  <data name="ErrorResource_ErrTypeError_Link_2" xml:space="preserve">
    <value>Module: Author basic formulas with tables and records</value>
    <comment>3 crown link on tables and records</comment>
  </data>
  <data name="ErrorResource_ErrTypeError_Link_2_URL" xml:space="preserve">
    <value>https://go.microsoft.com/fwlink/?linkid=2132700</value>
    <comment>{Locked}</comment>
  </data>
  <data name="ErrorResource_ErrDateExpected_ShortMessage" xml:space="preserve">
    <value>Expected date. We expect a date at this point in the formula.</value>
    <comment>Error Message.</comment>
  </data>
  <data name="ErrorResource_ErrDateExpected_LongMessage" xml:space="preserve">
    <value>This error will occur if you use a function that requires a date but you supply, for example, text instead.</value>
  </data>
  <data name="ErrorResource_ErrDateExpected_HowToFix_1" xml:space="preserve">
    <value>Edit your formula so that it evaluates to a date at this point in the formula.</value>
    <comment>1 How to fix the error. </comment>
  </data>
  <data name="ErrorResource_ErrDateExpected_Link_1" xml:space="preserve">
    <value>Article: Formula reference for Power Apps</value>
    <comment>Article: Formula reference for Power Apps</comment>
  </data>
  <data name="ErrorResource_ErrDateExpected_Link_1_URL" xml:space="preserve">
    <value>https://go.microsoft.com/fwlink/?linkid=2132478</value>
    <comment>{Locked}</comment>
  </data>
  <data name="ErrorResource_SuggestRemoteExecutionHint_ShortMessage" xml:space="preserve">
    <value>Delegation warning. The "{0}" part of this formula might not work correctly on large data sets.</value>
    <comment>Error Message.</comment>
  </data>
  <data name="ErrorResource_SuggestRemoteExecutionHint_LongMessage" xml:space="preserve">
    <value>The data source might not be able to process the formula and might return an incomplete data set. Your application might not return correct results or behave correctly if the data set is incomplete.</value>
  </data>
  <data name="ErrorResource_SuggestRemoteExecutionHint_HowToFix_1" xml:space="preserve">
    <value>If your data set exceeds the 500 record limit but contains less than 2,000 records, try resetting the limit.</value>
    <comment>1 How to fix the error. </comment>
  </data>
  <data name="ErrorResource_SuggestRemoteExecutionHint_HowToFix_2" xml:space="preserve">
    <value>Try simplifying the formula.</value>
    <comment>2 How to fix the error.</comment>
  </data>
  <data name="ErrorResource_SuggestRemoteExecutionHint_HowToFix_3" xml:space="preserve">
    <value>Try moving your data to a different data source.</value>
    <comment>3 How to fix the error.</comment>
  </data>
  <data name="ErrorResource_SuggestRemoteExecutionHint_Link_1" xml:space="preserve">
    <value>Article: Understand delegation in a canvas app</value>
    <comment>Article on delegation</comment>
  </data>
  <data name="ErrorResource_SuggestRemoteExecutionHint_Link_1_URL" xml:space="preserve">
    <value>https://go.microsoft.com/fwlink/?linkid=2132701</value>
    <comment>{Locked}</comment>
  </data>
  <data name="ErrorResource_SuggestRemoteExecutionHint_Link_2" xml:space="preserve">
    <value>Blog: Data row limits for delegation</value>
    <comment>Blog: Data row limits for delegation</comment>
  </data>
  <data name="ErrorResource_SuggestRemoteExecutionHint_Link_2_URL" xml:space="preserve">
    <value>https://go.microsoft.com/fwlink/?linkid=2132702</value>
    <comment>{Locked}</comment>
  </data>
  <data name="ErrorResource_SuggestRemoteExecutionHint_OpNotSupportedByColumn_ShortMessage" xml:space="preserve">
    <value>Delegation warning. The highlighted part of this formula might not work correctly with column "{0}" on large data sets.</value>
    <comment>Error Message.</comment>
  </data>
  <data name="ErrorResource_SuggestRemoteExecutionHint_OpNotSupportedByColumn_LongMessage" xml:space="preserve">
    <value>The data source might not be able to process the formula and might return an incomplete data set. Your application might not return correct results or behave correctly if the data set is incomplete.</value>
  </data>
  <data name="ErrorResource_SuggestRemoteExecutionHint_OpNotSupportedByColumn_HowToFix_1" xml:space="preserve">
    <value>If your data set exceeds the 500 record limit but contains less than 2,000 records, try resetting the limit.</value>
    <comment>1 How to fix the error. </comment>
  </data>
  <data name="ErrorResource_SuggestRemoteExecutionHint_OpNotSupportedByColumn_HowToFix_2" xml:space="preserve">
    <value>Try simplifying the formula.</value>
    <comment>2 How to fix the error.</comment>
  </data>
  <data name="ErrorResource_SuggestRemoteExecutionHint_OpNotSupportedByColumn_HowToFix_3" xml:space="preserve">
    <value>Try moving your data to a different data source.</value>
    <comment>3 How to fix the error.</comment>
  </data>
  <data name="ErrorResource_SuggestRemoteExecutionHint_OpNotSupportedByColumn_Link_1" xml:space="preserve">
    <value>Article: Understand delegation in a canvas app</value>
    <comment>Article on delegation</comment>
  </data>
  <data name="ErrorResource_SuggestRemoteExecutionHint_OpNotSupportedByColumn_Link_1_URL" xml:space="preserve">
    <value>https://go.microsoft.com/fwlink/?linkid=2132701</value>
    <comment>{Locked}</comment>
  </data>
  <data name="ErrorResource_SuggestRemoteExecutionHint_OpNotSupportedByColumn_Link_2" xml:space="preserve">
    <value>Blog: Data row limits for delegation</value>
    <comment>Blog: Data row limits for delegation</comment>
  </data>
  <data name="ErrorResource_SuggestRemoteExecutionHint_OpNotSupportedByColumn_Link_2_URL" xml:space="preserve">
    <value>https://go.microsoft.com/fwlink/?linkid=2132702</value>
    <comment>{Locked}</comment>
  </data>
  <data name="ErrorResource_SuggestRemoteExecutionHint_InOpRhs_ShortMessage" xml:space="preserve">
    <value>Delegation warning. The highlighted part of this formula might not work correctly on large data sets.</value>
    <comment>Error Message.</comment>
  </data>
  <data name="ErrorResource_SuggestRemoteExecutionHint_InOpRhs_LongMessage" xml:space="preserve">
    <value> The right side of the "in" operator should be a column name from the correct data source. The data source might not be able to process the formula and might return an incomplete data set. Your application might not return correct results or behave correctly if the data set is incomplete.</value>
  </data>
  <data name="ErrorResource_SuggestRemoteExecutionHint_InOpRhs_HowToFix_1" xml:space="preserve">
    <value>Change the item to the right of the "in" operator to be a column from the correct data source.</value>
    <comment>1 How to fix the error. </comment>
  </data>
  <data name="ErrorResource_SuggestRemoteExecutionHint_InOpRhs_HowToFix_2" xml:space="preserve">
    <value>If your data set exceeds the 500 record limit but contains less than 2,000 records, try resetting the limit.</value>
    <comment>2 How to fix the error. </comment>
  </data>
  <data name="ErrorResource_SuggestRemoteExecutionHint_InOpRhs_HowToFix_3" xml:space="preserve">
    <value>Try simplifying the formula.</value>
    <comment>3 How to fix the error.</comment>
  </data>
  <data name="ErrorResource_SuggestRemoteExecutionHint_InOpRhs_HowToFix_4" xml:space="preserve">
    <value>Try moving your data to a different data source.</value>
    <comment>4 How to fix the error.</comment>
  </data>
  <data name="ErrorResource_SuggestRemoteExecutionHint_InOpRhs_Link_1" xml:space="preserve">
    <value>Article: Understand delegation in a canvas app</value>
    <comment>Article on delegation</comment>
  </data>
  <data name="ErrorResource_SuggestRemoteExecutionHint_InOpRhs_Link_1_URL" xml:space="preserve">
    <value>https://go.microsoft.com/fwlink/?linkid=2132701</value>
    <comment>{Locked}</comment>
  </data>
  <data name="ErrorResource_SuggestRemoteExecutionHint_InOpRhs_Link_2" xml:space="preserve">
    <value>Blog: Data row limits for delegation</value>
    <comment>Blog: Data row limits for delegation</comment>
  </data>
  <data name="ErrorResource_SuggestRemoteExecutionHint_InOpRhs_Link_2_URL" xml:space="preserve">
    <value>https://go.microsoft.com/fwlink/?linkid=2132702</value>
    <comment>{Locked}</comment>
  </data>
  <data name="ErrorResource_SuggestRemoteExecutionHint_InOpInvalidColumn_ShortMessage" xml:space="preserve">
    <value>The highlighted part of this formula might not work correctly on large data sets. </value>
    <comment>Error Message.</comment>
  </data>
  <data name="ErrorResource_SuggestRemoteExecutionHint_InOpInvalidColumn_LongMessage" xml:space="preserve">
    <value> The right side of the "in" operator is not a column from the correct data source . The data source might not be able to process the formula and might return an incomplete data set. Your application might not return correct results or behave correctly if the data set is incomplete.
      </value>
  </data>
  <data name="ErrorResource_SuggestRemoteExecutionHint_InOpInvalidColumn_HowToFix_1" xml:space="preserve">
    <value>Change the item to the right of the "in" operator to be a column from the correct data source.</value>
    <comment>1 How to fix the error. </comment>
  </data>
  <data name="ErrorResource_SuggestRemoteExecutionHint_InOpInvalidColumn_HowToFix_2" xml:space="preserve">
    <value>If your data set exceeds the 500 record limit but contains less than 2,000 records, try resetting the limit.
      </value>
    <comment>2 How to fix the error. </comment>
  </data>
  <data name="ErrorResource_SuggestRemoteExecutionHint_InOpInvalidColumn_HowToFix_3" xml:space="preserve">
    <value>Try simplifying the formula.</value>
    <comment>3 How to fix the error.</comment>
  </data>
  <data name="ErrorResource_SuggestRemoteExecutionHint_InOpInvalidColumn_HowToFix_4" xml:space="preserve">
    <value>Try moving your data to a different data source.</value>
    <comment>4 How to fix the error.</comment>
  </data>
  <data name="ErrorResource_SuggestRemoteExecutionHint_InOpInvalidColumn_Link_1" xml:space="preserve">
    <value>Article: Understand delegation in a canvas app</value>
    <comment>Article on delegation</comment>
  </data>
  <data name="ErrorResource_SuggestRemoteExecutionHint_InOpInvalidColumn_Link_1_URL" xml:space="preserve">
    <value>https://go.microsoft.com/fwlink/?linkid=2132701</value>
    <comment>{Locked}</comment>
  </data>
  <data name="ErrorResource_SuggestRemoteExecutionHint_InOpInvalidColumn_Link_2" xml:space="preserve">
    <value>Blog: Data row limits for delegation</value>
    <comment>Blog: Data row limits for delegation</comment>
  </data>
  <data name="ErrorResource_SuggestRemoteExecutionHint_InOpInvalidColumn_Link_2_URL" xml:space="preserve">
    <value>https://go.microsoft.com/fwlink/?linkid=2132702</value>
    <comment>{Locked}</comment>
  </data>
    <data name="ErrorResource_SuggestRemoteExecutionHint_NF_ShortMessage" xml:space="preserve">
    <value>Delegation warning. The named formula {0} is not delegable so its usage in this formula might not work correctly on large data sets. </value>
    <comment>Error Message.</comment>
  </data>
  <data name="ErrorResource_SuggestRemoteExecutionHint_NF_LongMessage" xml:space="preserve">
    <value>The data source might not be able to process the formula and might return an incomplete data set. Your application might not return correct results or behave correctly if the data set is incomplete.</value>
  </data>
  <data name="ErrorResource_SuggestRemoteExecutionHint_NF_HowToFix_1" xml:space="preserve">
    <value>Try simplifying the definition for the named formula.</value>
    <comment>1 How to fix the error. </comment>
  </data>
  <data name="ErrorResource_SuggestRemoteExecutionHint_NF_Link_1" xml:space="preserve">
    <value>Article: Understand delegation in a canvas app</value>
    <comment>Article on delegation</comment>
  </data>
  <data name="ErrorResource_SuggestRemoteExecutionHint_NF_Link_1_URL" xml:space="preserve">
    <value>https://go.microsoft.com/fwlink/?linkid=2132701</value>
    <comment>{Locked}</comment>
  </data>
  <data name="ErrorResource_SuggestRemoteExecutionHint_NF_Link_2" xml:space="preserve">
    <value>Blog: Data row limits for delegation</value>
    <comment>Blog: Data row limits for delegation</comment>
  </data>
  <data name="ErrorResource_SuggestRemoteExecutionHint_NF_Link_2_URL" xml:space="preserve">
    <value>https://go.microsoft.com/fwlink/?linkid=2132702</value>
    <comment>{Locked}</comment>
  </data>
  <data name="ErrorResource_SuggestRemoteExecutionHint_UDF_ShortMessage" xml:space="preserve">
    <value>Delegation warning. The user-defined function {0} is not delegable so its usage in this formula might not work correctly on large data sets. </value>
    <comment>Error Message.</comment>
  </data>
  <data name="ErrorResource_SuggestRemoteExecutionHint_UDF_LongMessage" xml:space="preserve">
    <value>The data source might not be able to process the formula and might return an incomplete data set. Your application might not return correct results or behave correctly if the data set is incomplete.</value>
  </data>
  <data name="ErrorResource_SuggestRemoteExecutionHint_UDF_HowToFix_1" xml:space="preserve">
    <value>Try simplifying the definition for the user-defined function.</value>
    <comment>1 How to fix the error. </comment>
  </data>
  <data name="ErrorResource_SuggestRemoteExecutionHint_UDF_Link_1" xml:space="preserve">
    <value>Article: Understand delegation in a canvas app</value>
    <comment>Article on delegation</comment>
  </data>
  <data name="ErrorResource_SuggestRemoteExecutionHint_UDF_Link_1_URL" xml:space="preserve">
    <value>https://go.microsoft.com/fwlink/?linkid=2132701</value>
    <comment>{Locked}</comment>
  </data>
  <data name="ErrorResource_SuggestRemoteExecutionHint_UDF_Link_2" xml:space="preserve">
    <value>Blog: Data row limits for delegation</value>
    <comment>Blog: Data row limits for delegation</comment>
  </data>
  <data name="ErrorResource_SuggestRemoteExecutionHint_UDF_Link_2_URL" xml:space="preserve">
    <value>https://go.microsoft.com/fwlink/?linkid=2132702</value>
    <comment>{Locked}</comment>
  </data>
  <data name="ErrorResource_SuggestRemoteExecutionHint_OpNotSupportedByService_ShortMessage" xml:space="preserve">
    <value>Delegation warning. The highlighted part of this formula might not work correctly on large data sets. The "{0}" operation is not supported by this connector.</value>
    <comment>Error Message.</comment>
  </data>
  <data name="ErrorResource_SuggestRemoteExecutionHint_OpNotSupportedByService_LongMessage" xml:space="preserve">
    <value>The data source might not be able to process the formula and might return an incomplete data set. Your application might not return correct results or behave correctly if the data set is incomplete.</value>
    <comment>Error Message.</comment>
  </data>
  <data name="ErrorResource_SuggestRemoteExecutionHint_OpNotSupportedByService_HowToFix_1" xml:space="preserve">
    <value>If your data set exceeds the 500 record limit but contains less than 2,000 records, try resetting the limit.</value>
    <comment>1 How to fix the error. </comment>
  </data>
  <data name="ErrorResource_SuggestRemoteExecutionHint_OpNotSupportedByService_HowToFix_2" xml:space="preserve">
    <value>Try simplifying the formula.</value>
    <comment>2 How to fix the error.</comment>
  </data>
  <data name="ErrorResource_SuggestRemoteExecutionHint_OpNotSupportedByService_HowToFix_3" xml:space="preserve">
    <value>Try moving your data to a different data source.</value>
    <comment>3 How to fix the error.</comment>
  </data>
  <data name="ErrorResource_SuggestRemoteExecutionHint_OpNotSupportedByService_Link_1" xml:space="preserve">
    <value>Article: Understand delegation in a canvas app</value>
    <comment>Article on delegation</comment>
  </data>
  <data name="ErrorResource_SuggestRemoteExecutionHint_OpNotSupportedByService_Link_1_URL" xml:space="preserve">
    <value>https://go.microsoft.com/fwlink/?linkid=2132701</value>
    <comment>{Locked}</comment>
  </data>
  <data name="ErrorResource_SuggestRemoteExecutionHint_OpNotSupportedByService_Link_2" xml:space="preserve">
    <value>Blog: Data row limits for delegation</value>
    <comment>Blog: Data row limits for delegation</comment>
  </data>
  <data name="ErrorResource_SuggestRemoteExecutionHint_OpNotSupportedByService_Link_2_URL" xml:space="preserve">
    <value>https://go.microsoft.com/fwlink/?linkid=2132702</value>
    <comment>{Locked}</comment>
  </data>
  <data name="ErrorResource_ErrOnlyOneViewExpected_ShortMessage" xml:space="preserve">
    <value>Expected only one view. We expect only one view at this point in the formula.</value>
    <comment>Error Message.</comment>
  </data>
  <data name="ErrorResource_ErrOnlyOneViewExpected_HowToFix_1" xml:space="preserve">
    <value>Edit your formula so that it only has one view at this point in the formula.</value>
    <comment>How to fix the error.</comment>
  </data>
  <data name="ErrorResource_ErrViewFromCurrentTableExpected_ShortMessage" xml:space="preserve">
    <value>Expected a view from data source {0}.</value>
    <comment>Error Message.</comment>
  </data>
  <data name="ErrorResource_ErrViewFromCurrentTableExpected_HowToFix_1" xml:space="preserve">
    <value>Edit your formula so that it has view from data source {0}.</value>
    <comment>How to fix the error.</comment>
  </data>
  <data name="ErrorResource_ErrInvalidControlReference_ShortMessage" xml:space="preserve">
    <value>This control reference cannot be used in this property</value>
    <comment>Error message.</comment>
  </data>
  <data name="ErrorResource_ErrInvalidControlReference_HowToFix_1" xml:space="preserve">
    <value>This property only supports references to global variables, collections, and some control and screen properties. See the link for a list of supported control properties.</value>
    <comment>How to fix message for an error</comment>
  </data>
  <data name="ErrorResource_ErrInvalidControlReference_Link_1" xml:space="preserve">
    <value>Reference: ConfirmExit for Canvas Apps</value>
    <comment>Reference: ConfirmExit for Canvas Apps</comment>
  </data>
  <data name="ErrorResource_ErrInvalidControlReference_Link_1_URL" xml:space="preserve">
    <value>https://go.microsoft.com/fwlink/?linkid=2132703</value>
    <comment>{Locked}</comment>
  </data>
  <data name="ErrorResource_ErrInvalidStringInterpolation_ShortMessage" xml:space="preserve">
    <value>Expressions which appear inside an interpolated string must evaluate to a Text value or to a compatible type.</value>
    <comment>Error message. The term "interpolated string" should be translated using the same terms used in the C# documentation.</comment>
  </data>
  <data name="ErrorResource_ErrInvalidStringInterpolation_HowToFix_1" xml:space="preserve">
    <value>Check the types of the expressions inside the interpolated string.</value>
    <comment>How to fix message for an error. The term "interpolated string" should be translated using the same terms used in the C# documentation.</comment>
  </data>
  <data name="ErrorResource_ErrEmptyIsland_ShortMessage" xml:space="preserve">
    <value>Empty expressions cannot appear inside an interpolated string.</value>
    <comment>Error message. The term "interpolated string" should be translated using the same terms used in the C# documentation.</comment>
  </data>
  <data name="ErrorResource_ErrEmptyIsland_HowToFix_1" xml:space="preserve">
    <value>Check for empty expressions inside the interpolated string.</value>
    <comment>How to fix message for an error. The term "interpolated string" should be translated using the same terms used in the C# documentation.</comment>
  </data>
  <data name="ErrorResource_ErrAsNotInContext_ShortMessage" xml:space="preserve">
    <value>As is not permitted in this context</value>
    <comment>{Locked=As} This is an error message that shows up when the As keyword is used but is not valid</comment>
  </data>
  <data name="ErrorResource_ErrUntypedObjectScope_ShortMessage" xml:space="preserve">
    <value>Untyped objects cannot be used as the first argument to functions which support record scopes.</value>
    <comment>This error message shows up when using untyped objects as the first arugment to functions with lambda overloads</comment>
  </data>
  <data name="ErrNamedFormula_MissingSemicolon" xml:space="preserve">
    <value>Named formula must end with a semicolon.</value>
    <comment>A semicolon must terminate named formulas. For example, a=10;</comment>
  </data>
  <data name="ErrNamedFormula_MissingValue" xml:space="preserve">
    <value>Named formula must be an expression.</value>
    <comment>This error message shows up when Named formula is not an expression. For example, a = ;</comment>
  </data>
  <data name="ErrNamedType_MissingTypeLiteral" xml:space="preserve">
    <value>Named type must be a type literal.</value>
    <comment>
      This error message shows up when Named type is not a type literal. A valid type literal expression is of syntax "Type(Expression)". 
      Some examples for valid named type declarations - "Point := Type({x: Number, y: Number});" , "T1 := Type(Number);" , "T2 := Type([Boolean]);".
      Some examples for invalid named type declarations - "T1 := 5;" , "T2 := ;" , "T3 := [1, 2, 3];".
    </comment>
  </data>
  <data name="ErrUDF_MissingFunctionBody" xml:space="preserve">
    <value>User-defined function must have a body.</value>
    <comment>This error message shows up when user-defined function does not have a body</comment>
  </data>
  <data name="ErrUDF_FunctionAlreadyDefined" xml:space="preserve">
    <value>Function {0} is already defined.</value>
    <comment>This error message shows up when user tries to define a function that already exists</comment>
  </data>
  <data name="WrnUDF_ShadowingBuiltInFunction" xml:space="preserve">
    <value>Warning: User-defined function {0} will shadow the existing built-in function {0}.</value>
    <comment>This error message shows up when user tries to define a function that shares the same unrestricted name as a built-in function. The argument {0} will be replaced with a function name: e.g.: User-defined function Count will shadow the existing built-in function Count.</comment>
  </data>
  <data name="ErrUDF_FunctionNameRestricted" xml:space="preserve">
    <value>Function name {0} is restricted.</value>
    <comment>This error message shows up when user tries to define a function with a restricted name.</comment>
  </data>
  <data name="ErrUDF_DuplicateParameter" xml:space="preserve">
    <value>Parameter {0} is a duplicate.</value>
    <comment>This error message shows up when user-defined function has a duplicate parameter</comment>
  </data>
  <data name="ErrUDF_UnknownType" xml:space="preserve">
    <value>Unknown type {0}.</value>
    <comment>This error message shows up when an invalid type is used</comment>
  </data>
  <data name="ErrUDF_ReturnTypeDoesNotMatch" xml:space="preserve">
    <value>The stated function return type '{0}' does not match the return type of the function body '{1}'.</value>
    <comment>This error message shows up when expected return type does not match with actual return type. The arguments '{0}' and '{1}' will be replaced with data types. For example, "The stated function return type 'Number' does not match the return type of the function body 'Table'"</comment>
  </data>
  <data name="ErrUDF_TooManyParameters" xml:space="preserve">
    <value>Function {0} has too many parameters. User-defined functions support up to {1} parameters.</value>
    <comment>This error message shows up when a user tries to define a function with too many parameters. {0} - the name of the user-defined function, {1} - the max number of parameters allowed.</comment>
  </data>
  <data name="ErrUDF_MissingReturnType" xml:space="preserve">
    <value>Missing function return type, for example the ":Number" in "FindMonth( d:Text ):Number = Month( DateParse( d ));"</value>
    <comment>This error message shows up when return type is not provided for user-defined function, the term FindMonth is a function name, and if translated it should remain a single word {Locked=Number} {Locked=Text} {Locked=Month} {Locked=DateParse}</comment>
  </data>
  <data name="ErrUDF_MissingParamType" xml:space="preserve">
    <value>Missing function argument type, for example the ":Text" in "FindMonth( d:Text ):Number = Month( DateParse( d ))"</value>
    <comment>This error message shows up when argument type is not provided for the parameters in user-defined function, the term FindMonth is a function name, and if translated it should remain a single word {Locked=Number} {Locked=Text} {Locked=Month} {Locked=DateParse}</comment>
  </data>
  <data name="ErrUDF_InvalidReturnType" xml:space="preserve">
    <value>The stated function return type {0} is invalid.</value>
    <comment>This error message shows up when function return type contains restricted primitive types.</comment>
  </data>
  <data name="ErrUDF_InvalidParamType" xml:space="preserve">
    <value>The stated function argument type {0} is invalid.</value>
    <comment>This error message shows up when function argument type contains restricted primitive types.</comment>
  </data>
  <data name="ErrNamedFormula_AlreadyDefined" xml:space="preserve">
    <value>NamedFormula '{0}' already exists.</value>
  </data>
  <data name="ErrorResource_NameConflict" xml:space="preserve">
    <value>Can't create a {0} named '{1}' because that name is already used for a {2}.</value>
    <comment>{0} - Entity that is about to be created/renamed, {1} - Name of the entity, {2} - Type of entity that is already using the name.</comment>
  </data>
  <data name="ErrNeedValidVariableName_Arg" xml:space="preserve">
    <value>'{1}' can't be modified with '{0}' or conflicts with the name of an existing scope variable, data source, or other object.</value>
    <comment>Error Message</comment>
  </data>
  <data name="AboutSet" xml:space="preserve">
    <value>Create and set a global variable.</value>
    <comment>Description of 'Set' function.</comment>
  </data>
  <data name="SetArg2" xml:space="preserve">
    <value>value</value>
    <comment>function_parameter - Second argument to the Set function - any Power Apps value.</comment>
  </data>
  <data name="AboutDec2Hex" xml:space="preserve">
    <value>Converts a decimal number to hexadecimal</value>
    <comment>Description of 'Dec2Hex' function.</comment>
  </data>
  <data name="Dec2HexArg1" xml:space="preserve">
    <value>number</value>
  </data>
  <data name="AboutDec2Hex_number" xml:space="preserve">
    <value>A numeric decimal value to convert to hexadecimal string.</value>
    <comment>Description of 'Dec2HexArg1' function parameter.</comment>
  </data>
  <data name="Dec2HexArg2" xml:space="preserve">
    <value>places</value>
  </data>
  <data name="AboutDec2Hex_places" xml:space="preserve">
    <value>A numeric value to add padding to hexadecimal string.</value>
    <comment>Description of 'Dec2HexArg2' function parameter.</comment>
  </data>
  <data name="AboutDec2HexT" xml:space="preserve">
    <value>Converts a column of decimal numbers to hexadecimals</value>
    <comment>Description of 'Dec2HexT' function.</comment>
  </data>
  <data name="Dec2HexTArg1" xml:space="preserve">
    <value>table</value>
  </data>
  <data name="Dec2HexTArg2" xml:space="preserve">
    <value>places</value>
  </data>
  <data name="AboutDec2HexT_places" xml:space="preserve">
    <value>A numeric value or array of values to add padding to hexadecimal strings.</value>
    <comment>Description of 'Dec2HexArgT2' function parameter.</comment>
  </data>
  <data name="AboutDec2Hex_table" xml:space="preserve">
    <value>A column of numeric decimal values to convert to hexadecimals.</value>
    <comment>Description of 'Dec2HexTArg1' function parameter.</comment>
  </data>
  <data name="AboutHex2Dec" xml:space="preserve">
    <value>Converts a hexadecimal number to decimal</value>
    <comment>Description of 'Hex2Dec' function.</comment>
  </data>
  <data name="Hex2DecArg1" xml:space="preserve">
    <value>number</value>
  </data>
  <data name="AboutHex2Dec_number" xml:space="preserve">
    <value>A hexadecimal string convert to decimal.</value>
    <comment>Description of 'Hex2DecArg1' function parameter.</comment>
  </data>
  <data name="AboutHex2DecT" xml:space="preserve">
    <value>Converts a column of hexadecimal numbers to decimals</value>
    <comment>Description of 'Hex2DecT' function.</comment>
  </data>
  <data name="Hex2DecTArg1" xml:space="preserve">
    <value>table</value>
  </data>
  <data name="AboutHex2Dec_table" xml:space="preserve">
    <value>A column of hexadecimal strings to convert to decimals.</value>
    <comment>Description of 'Hex2DecTArg1' function parameter.</comment>
  </data>
  <data name="ErrDeprecated" xml:space="preserve">
    <value>This feature is deprecated and is no longer supported.</value>
    <comment>An error message for deprecated features.</comment>
  </data>
  <data name="ErrUnsupportedFunction" xml:space="preserve">
    <value>In namespace {1}, function {0} is not supported.</value>
    <comment>An error message when a function is not supported.</comment>
  </data>
  <data name="WarnDeferredType" xml:space="preserve">
    <value>Warning: Deferred type provided.</value>
    <comment>Warning given when the input has deferred Type. Deferred type is unknown type at compile time and correct type will be supplied by user before evaluation.</comment>
  </data>
  <data name="ErrExpectedIdentifierArg_Name" xml:space="preserve">
    <value>Expected identifier name</value>
    <comment>Error Message.</comment>
  </data>
  <data name="ErrInvalidFunction" xml:space="preserve">
    <value>This function is ambiguous, it contains lambda expressions and column identifiers for the same argument.</value>
    <comment>Error Message.</comment>
  </data>
  <data name="OptionSetOptionNotSupported" xml:space="preserve">
    <value>The value of option {0} is not of expected type {1}.</value>
    <comment>Error Message. When BooleanOptionSet option has an invalid value.</comment>
  </data>
  <data name="AboutOptionSetInfo" xml:space="preserve">
    <value>Returns logical name of the given option set value.</value>
    <comment>Description of 'OptionSetInfo' function.</comment>
  </data>
  <data name="AboutOptionSetInfoArg1" xml:space="preserve">
    <value>option</value>
  </data>
  <data name="AboutOptionSetInfo_option" xml:space="preserve">
    <value>An option set value whose logical name will be returned.</value>
  </data>
  <data name="AboutLanguage" xml:space="preserve">
    <value>Get the default locale set at runtime.</value>
    <comment>Description of 'Language' function.</comment>
  </data>
  <data name="AboutEncodeUrl" xml:space="preserve">
    <value>Encodes a URL string, replacing certain non-alphanumeric characters with % and a hexadecimal number.</value>
    <comment>Description of 'EncodeUrl' function.</comment>
  </data>
  <data name="EncodeUrlArg1" xml:space="preserve">
    <value>url</value>
    <comment>Function_parameter - First parameter for the EncodeUrl function - the URL(string) to encode. Translate this string. Maintain as a single word (do not add spaces)</comment>
  </data>
  <data name="AboutEncodeUrl_url" xml:space="preserve">
    <value>A url to be encoded.</value>
  </data>
  <data name="AboutEncodeHTML" xml:space="preserve">
    <value>Converts a text to an HTML-encoded text.</value>
    <comment>Description of 'EncodeHTML' function.</comment>
  </data>
  <data name="EncodeHTMLArg1" xml:space="preserve">
    <value>value</value>
    <comment>Function_parameter - First parameter for the EncodeHTML function - the value (string) to encode.</comment>
  </data>
  <data name="AboutEncodeHTML_value" xml:space="preserve">
    <value>A text to be encoded.</value>
  </data>
  <data name="ErrUnimplementedFunction" xml:space="preserve">
    <value>'{0}' is a recognized but not supported function.</value>
    <comment>Error Message.</comment>
  </data>
  <data name="InvalidCast" xml:space="preserve">
    <value>Type conversion failed because the given value was of type '{0}', expected '{1}' type.</value>
    <comment>Error Message.</comment>
  </data>
  <data name="WrnSortByColumnsNonConstantColumnName" xml:space="preserve">
    <value>The expression '{0}' may represent a column that is not part of the data source or has not been downloaded. Consider using the column name directly instead.</value>
    <comment>Warning message.</comment>
  </data>
  <data name="WrnDelegationTableNotSupported" xml:space="preserve">
    <value>This operation on table '{0}' may not work if it has more than {1} rows.</value>
    <comment>Warning message.</comment>
  </data>
  <data name="WrnDelegationPredicate" xml:space="preserve">
    <value>This predicate will always be true. Did you mean to use ThisRecord or [@ ]?</value>
    <comment>Warning message.</comment>
  </data>
  <data name="WrnDelegationOnlyPrimaryKeyField" xml:space="preserve">
    <value>Can't delegate {0}: only support delegation for lookup on primary key field '{1}'.</value>
    <comment>Warning message.</comment>
  </data>
  <data name="WrnDelegationRefersThisRecord" xml:space="preserve">
    <value>Can't delegate {0}: Expression compares multiple fields.</value>
    <comment>Warning message.</comment>
  </data>
  <data name="WrnDelegationBehaviorFunction" xml:space="preserve">
    <value>Can't delegate {0}: contains a behavior function '{1}'.</value>
    <comment>Warning message.</comment>
  </data>
  <data name="WrnCountRowsMayReturnCachedValue" xml:space="preserve">
    <value>CountRows may return a cached value. Use CountIf(DataSource, true) to get the latest count.</value>
    <comment>{Locked=CountRows}. Warning message when an expression with the CountRows function is used with a data source that caches its size.</comment>
  </data>
  <data name="AboutIsMatch" xml:space="preserve">
    <value>Determines if the supplied text has a match of the supplied text format.</value>
    <comment>Description of 'IsMatch' function.</comment>
  </data>
  <data name="AboutIsMatch_text" xml:space="preserve">
    <value>The text to be compared against the format.</value>
  </data>
  <data name="AboutIsMatch_format" xml:space="preserve">
    <value>The format to check the text against. It may be a value of the TextFormat enum or a regular expression.</value>
  </data>
  <data name="AboutIsMatch_extent" xml:space="preserve">
    <value>This determines what part of the text we want to match. It may be a value of the MatchOptions enum.</value>
    <comment>{Locked=MatchOptions} Tooltip for the third argument of the IsMatch function.</comment>
  </data>
  <data name="IsMatchArg1" xml:space="preserve">
    <value>text</value>
    <comment>function_parameter - First argument to the IsMatch function - the text to be compared against the format.</comment>
  </data>
  <data name="IsMatchArg2" xml:space="preserve">
    <value>format</value>
    <comment>function_parameter - Second argument to the IsMatch function - a regular expression format used to match the input text.</comment>
  </data>
  <data name="IsMatchArg3" xml:space="preserve">
    <value>extent</value>
    <comment>function_parameter - Third argument to the IsMatch function. An optional parameter of flags used to determine the extent with which the format is matched to the text.</comment>
  </data>
  <data name="AboutMatch" xml:space="preserve">
    <value>Searches the supplied text for the specified regular expression, returning the first match from it.</value>
    <comment>Description of 'Match' function.</comment>
  </data>
  <data name="AboutMatchAll" xml:space="preserve">
    <value>Searches the supplied text for the specified regular expression, returning all matches from it.</value>
    <comment>Description of 'MatchAll' function.</comment>
  </data>
  <data name="AboutMatch_text" xml:space="preserve">
    <value>The text to be searched against the regular expression.</value>
    <comment>Tooltip for the first argument of the Match function.</comment>
  </data>
  <data name="AboutMatch_regular_expression" xml:space="preserve">
    <value>The regular expression to check the text against. It can contain captures (values between parenthesis) that will be returned in case of a successful match.</value>
    <comment>Tooltip for the second argument of the Match function.</comment>
  </data>
  <data name="AboutMatch_options" xml:space="preserve">
    <value>This determines what part of the text we want to match. It may be a value of the MatchOptions enum.</value>
    <comment>{Locked=MatchOptions} Tooltip for the third argument of the MatchAll function.</comment>
  </data>
  <data name="AboutMatchAll_text" xml:space="preserve">
    <value>The text to be searched against the regular expression.</value>
    <comment>Tooltip for the first argument of the MatchAll function.</comment>
  </data>
  <data name="AboutMatchAll_regular_expression" xml:space="preserve">
    <value>The regular expression to check the text against. It can contain captures (values between parenthesis) that will be returned in case of a successful match.</value>
    <comment>Tooltip for the second argument of the MatchAll function.</comment>
  </data>
  <data name="AboutMatchAll_options" xml:space="preserve">
    <value>This determines what part of the text we want to match. It may be a value of the MatchOptions enum.</value>
    <comment>{Locked=MatchOptions} Tooltip for the third argument of the MatchAll function.</comment>
  </data>
  <data name="MatchArg1" xml:space="preserve">
    <value>text</value>
    <comment>function_parameter - First argument to the Match function - the text to be compared against the regular expression.</comment>
  </data>
  <data name="MatchArg2" xml:space="preserve">
    <value>regular_expression</value>
    <comment>function_parameter - Second argument to the Match function - a regular expression to match against the input text. Translate this string. Maintain as a single word (do not add spaces)</comment>
  </data>
  <data name="MatchArg3" xml:space="preserve">
    <value>options</value>
    <comment>function_parameter - Third argument to the Match function. An optional parameter of flags used to determine the extent with which the regular expression is matched to the text.</comment>
  </data>
  <data name="AboutRefresh" xml:space="preserve">
    <value>Refreshes the specified data source.</value>
    <comment>Description of 'Refresh' function.</comment>
  </data>
  <data name="RefreshArg1" xml:space="preserve">
    <value>connected_data_source</value>
    <comment>function_parameter - Parameter for the Refresh function, the name of a data source that needs to be refreshed locally. Translate this string. Maintain as a single word (do not add spaces).</comment>
  </data>
  <data name="ErrNeedAgg" xml:space="preserve">
    <value>Expected a record or table value.</value>
    <comment>Error Message.</comment>
  </data>
  <data name="AboutRefresh_connected_data_source" xml:space="preserve">
    <value>A connected data source to refresh.</value>
  </data>
  <data name="ErrDataSourceCannotBeRefreshed" xml:space="preserve">
    <value>Only managed connections can be refreshed.</value>
    <comment>Error message on non-service data sources passed to Refresh.</comment>
  </data>
  <data name="ErrorResource_ErrInvalidRegEx_ShortMessage" xml:space="preserve">
    <value>Invalid regular expression.</value>
    <comment>Error message indicating that the regular expression entered by the user is invalid.</comment>
  </data>
  <data name="ErrorResource_ErrVariableRegEx_ShortMessage" xml:space="preserve">
    <value>Regular expressions must be constant values.</value>
    <comment>Error Message.</comment>
  </data>
  <data name="ErrorResource_MutationFunctionCannotBeUsedWithImmutableValue" xml:space="preserve">
    <value>The value passed to the '{0}' function cannot be changed.</value>
    <comment>Error message shown to the user if they try to use a mutation function (such as Patch / Collect) with a value that cannot be mutated.</comment>
  </data>
  <data name="InfoRegExCaptureNameHidesPredefinedFullMatchField" xml:space="preserve">
    <value>The capture name '{0}' is hiding the predefined property that returns the full match of the regular expression. Consider renaming it if you want to use that named property to extract the full match in the specified text.</value>
    <comment>Information message indicating that the maker used a group name that will hide the property 'FullMatch' in the function result.</comment>
  </data>
  <data name="InfoRegExCaptureNameHidesPredefinedSubMatchesField" xml:space="preserve">
    <value>The capture name '{0}' is hiding the predefined property that returns the group matches in the regular expression. Consider renaming it if you want to use that named property to extract all the sub-matches in the specified text.</value>
    <comment>Information message indicating that the maker used a group name that will hide the property 'SubMatches' in the function result.</comment>
  </data>
  <data name="InfoRegExCaptureNameHidesPredefinedStartMatchField" xml:space="preserve">
    <value>The capture name '{0}' is hiding the predefined property that returns the location of the match of the regular expression. Consider renaming it if you want to use that named property to extract the position of the full match in the specified text.</value>
    <comment>Information message indicating that the maker used a group name that will hide the property 'StartMatch' in the function result.</comment>
  </data>
  <data name="AboutPlainText" xml:space="preserve">
    <value>Removes all formatting and returns a plain text value.</value>
    <comment>Description of 'PlainText' function.</comment>
  </data>
  <data name="PlainTextArg1" xml:space="preserve">
    <value>text</value>
    <comment>Function_parameter - First argument of the PlainText function - the text to have its HTML and XML tags removed.</comment>
  </data>
  <data name="AboutPlainText_text" xml:space="preserve">
    <value>The text to have its HTML and XML tags removed.</value>
  </data>
  <data name="ErrFilterFunctionBahaviorAsPredicate" xml:space="preserve">
    <value>Filter functions don't allow behavior functions as predicates.</value>
    <comment>When a filter function (like LookUp) contains a function as predicate that will trigger a side effect.</comment>
  </data>
  <data name="ErrFilterFunction_OnlyTwoArgs" xml:space="preserve">
    <value>Use the And operator to combine multiple predicates into the second argument.</value>
    <comment>{Locked=And} Limiting the Filter funciton to just two arguments, like the LookUp function, allowing us to add a third argument later also like LookUp.</comment>
  </data>
  <data name="ErrSetVariableWithRelationshipNotAllowTable" xml:space="preserve">
    <value>This table cannot be copied. Instead, create an inline table using the ForAll function and {...} notation to copy the individual columns desired.</value>
  </data>
  <data name="ErrSetVariableWithRelationshipNotAllowRecord" xml:space="preserve">
    <value>This record cannot be copied. Instead, create an inline record using {...} notation to copy the individual fields desired.</value>
  </data>
  <data name="ErrNotSupportedFormat_Func" xml:space="preserve">
    <value>The second argument of the '{0}' function is only supported for numeric and date/time values.</value>
    <comment>Error message when function use the second argument for non numeric or date/time value.</comment>
  </data>
  <data name="WrnSetExpandableType" xml:space="preserve">
    <value>Set a variable with an online datasource value (table or record) can cause multiple requests to the server. Soon this will be blocked.</value>
    <comment>Warning for makers that a certain capability should be avoided.</comment>
  </data>
  <data name="ErrTypeLiteral_InvalidTypeDefinition" xml:space="preserve">
    <value>Type literal declaration is invalid. The expression '{0}' cannot be used in a type definition.</value>
    <comment>Error message when validation of type literal fails.</comment>
  </data>
  <data name="ErrTypeLiteral_UnsupportedUsage" xml:space="preserve">
    <value>Unsupported usage: type literals can only be used in type arguments and type definitions.</value>
    <comment>Error message shown when a type literal is used in an unsupported expression.</comment>
  </data>
  <data name="ErrNamedType_InvalidTypeDefinition" xml:space="preserve">
    <value>Definition of type {0} is invalid.</value>
    <comment>Error message when type binding is invalid.</comment>
  </data>
  <data name="ErrNamedType_InvalidCycles" xml:space="preserve">
    <value>Definition of type {0} is invalid and may contain cycles.</value>
    <comment>Error message when type binding may have cycles.</comment>
  </data>
  <data name="ErrNamedType_InvalidTypeName" xml:space="preserve">
    <value>Restricted type name {0} cannot be used.</value>
    <comment>Error message when using restricted type name.</comment>
  </data>
  <data name="ErrNamedType_TypeAlreadyDefined" xml:space="preserve">
    <value>Type {0} is already defined.</value>
    <comment>This error message shows up when user tries to define a type that already exists.</comment>
  </data>
  <data name="ErrExpectedRVExtraFields" xml:space="preserve">
    <value>Type mismatch between source and target record types. Given type has extra fields: {0}.</value>
    <comment>Error Message.</comment>
  </data>
  <data name="ErrExpectedRVMissingFields" xml:space="preserve">
    <value>Type mismatch between source and target record types. Given type has missing fields: {0}.</value>
    <comment>Error Message.</comment>
  </data>
  <data name="ErrExpectedRVFieldNotFound" xml:space="preserve">
    <value>Type mismatch between source and target record types. Field name: {0} not found.</value>
    <comment>Error Message.</comment>
  </data>
  <data name="ErrExpectedRVFieldTypeMismatch" xml:space="preserve">
    <value>Type mismatch between source and target record types. Field name: {0} Expected {1}; Found {2}.</value>
    <comment>Error Message.</comment>
  </data>
  <data name="ErrExpectedRVCannotCoerceType" xml:space="preserve">
    <value>Given {0} type cannot be coerced to source type {1}.</value>
    <comment>Error Message.</comment>
  </data>
  <data name="ErrExpectedRVTypeMismatch" xml:space="preserve">
    <value>Type mismatch between source and target types. Expected {0}; Found {1}.</value>
    <comment>Error Message.</comment>
  </data>
  <data name="AboutJSON" xml:space="preserve">
    <value>Generates a JSON text string for a table, record, or value.</value>
    <comment>Description of the 'JSON' function.</comment>
  </data>
  <data name="JSONArg1" xml:space="preserve">
    <value>data</value>
    <comment>function_parameter - First argument to the JSON function - the data (table, record or value) to be converted to the JSON format.</comment>
  </data>
  <data name="AboutJSON_data" xml:space="preserve">
    <value>The data structure to be converted to JSON. Tables, records, and primitive values are supported, arbitrarily nested.</value>
    <comment>Tooltip for the first argument of the JSON function.</comment>
  </data>
  <data name="JSONArg2" xml:space="preserve">
    <value>format</value>
    <comment>function_parameter - Second argument to the JSON function - The format for the JSON conversion. Member of the JSONFormat enum value.</comment>
  </data>
  <data name="AboutJSON_format" xml:space="preserve">
    <value>The format to be used in the JSON conversion. The value will be a member of the JSONFormat enumeration.</value>
    <comment>{Locked=JSONFormat} Tooltip for the second argument of the JSON function.</comment>
  </data>
  <data name="AboutTrace" xml:space="preserve">
    <value>Logs information to Application Insights when enabled, and logs in a test studio session that will be available in the test results.</value>
    <comment>Description of 'Trace' function.</comment>
  </data>
  <data name="TraceArg1" xml:space="preserve">
    <value>message</value>
    <comment>function_parameter - First argument to the Trace function - the message that will be logged to the test results and/or Application Insights.</comment>
  </data>
  <data name="TraceArg2" xml:space="preserve">
    <value>severity</value>
    <comment>Trace severity - a value that goes to an Application Insights TrackTrace API SeverityLevel </comment>
  </data>
  <data name="TraceArg3" xml:space="preserve">
    <value>custom_record</value>
    <comment>Custom dimensions - key value pairs that go to Application Insights. 'Record' is used as a noun in this string, not as a verb. Translate this string. Maintain as a single word (do not add spaces).</comment>
  </data>
  <data name="TraceArg4" xml:space="preserve">
    <value>trace_options</value>
    <comment>Trace options - additional options passed to the Trace function. 'Trace' is used as an adjective in this string, not as a verb (options for the trace function). Translate this string. Maintain as a single word (do not add spaces).</comment>
  </data>
  <data name="AboutTrace_message" xml:space="preserve">
    <value>The information to be traced.</value>
    <comment>Description of the first parameter to the 'Trace' function.</comment>
  </data>
  <data name="AboutTrace_severity" xml:space="preserve">
    <value>The severity level to be traced to Application Insights.</value>
    <comment>Description of the second parameter to the 'Trace' function.</comment>
  </data>
  <data name="AboutTrace_custom_record" xml:space="preserve">
    <value>A record containing custom data that will be traced to Application Insights.</value>
    <comment>Description of the third parameter to the 'Trace' function.</comment>
  </data>
  <data name="AboutTrace_trace_options" xml:space="preserve">
    <value>Additional options to the Trace function.</value>
    <comment>{Locked=Trace} Description of the fourth parameter to the 'Trace' function.</comment>
  </data>
  <data name="ErrFunctionArg2ParamMustBeConstant" xml:space="preserve">
    <value>The '{1}' parameter to the {0} function must be a constant value.</value>
    <comment>Error message shown to the user if they use a non-constant value for the a function that requires a constant value. The first parameter is the function name, and the second parameter is the function parameter name.</comment>
  </data>
  <data name="ErrJSONArg2IncompatibleOptions" xml:space="preserve">
    <value>The JSONFormat values '{0}' and '{1}' cannot be used together.</value>
    <comment>{Locked=JSONFormat} Error message shown to the user if they try to use incompatible values from the JSONFormat enumeration. The parameters are string values, members of that enumeration. For example: The JSONFormat values 'IgnoreBinaryData' and 'IncludeBinaryData' cannot be used together.</comment>
  </data>
  <data name="ErrJSONArg2UnsupportedOption" xml:space="preserve">
    <value>The value '{0}' is not supported as an option in the JSON function.</value>
    <comment>{Locked=JSON} Error message shown to the user if they try to pass an option that is not supported to the JSON function. The parameter is a single-character string value. For example: The value '$' is not supported as an option in the JSON function.</comment>
  </data>
  <data name="ErrJSONArg1ContainsUnsupportedMedia" xml:space="preserve">
    <value>The value passed to the JSON function contains media, and it is not supported by default. To allow JSON serialization of media values, make sure to use the IncludeBinaryData option in the 'format' parameter.</value>
    <comment>{Locked=JSON}{Locked=IncludeBinaryData}. Error message shown to the user if they try to serialize an object that contains media values, without specifying the flag that would allow that operation to happen. Media values are any form of media (audio, images, video) that are included as part of a record or a table. The term 'format' should be translated like the term 'JSONArg2' in this same file.</comment>
  </data>
  <data name="ErrJSONArg1UnsupportedType" xml:space="preserve">
    <value>The JSON function cannot serialize objects of type '{0}'.</value>
    <comment>{Locked=JSON}. Error message shown to the user if they try to serialize an object which is not supported in the JSON function.</comment>
  </data>
  <data name="ErrJSONArg1UnsupportedNestedType" xml:space="preserve">
    <value>The JSON function cannot serialize tables / objects with a nested property called '{0}' of type '{1}'.</value>
    <comment>{Locked=JSON}. Error message shown to the user if they try to serialize an object which contain a nested property of a type which is not supported in the JSON function. Both parameters are strings. E.g.: The JSON function cannot serialize tables / objects with a nested property called 'value' of type 'Polymorphic'.</comment>
  </data>
  <data name="ErrJSONArg1UnsupportedTypeWithNonBehavioral" xml:space="preserve">
    <value>The JSON function cannot serialize binary data in non-behavioral expression.</value>
  </data>
  <data name="ErrTraceInvalidCustomRecordType" xml:space="preserve">
    <value>The parameter {0} contains a property of type {1} which is not supported.</value>
    <comment>Error shown to the user when they try to use a custom record with an unsupported type. The first argument is the name of the parameter, the second argument is the type name.</comment>
  </data>
  <data name="ErrRecordContainsInvalidFields_Arg" xml:space="preserve">
    <value>The specified column is read-only and can't be modified: {0}.</value>
    <comment>Error shown to the user when they try to change the value of a read-only field.</comment>
  </data>
  <data name="AboutSearch" xml:space="preserve">
    <value>Searches text in 'source'. Returns rows where text is found. Comparison is done in case-insensitive manner.</value>
    <comment>Description of 'Search' function.</comment>
  </data>
  <data name="AboutSearch_source" xml:space="preserve">
    <value>Table to search.</value>
  </data>
  <data name="AboutSearch_text" xml:space="preserve">
    <value>Search text.</value>
  </data>
  <data name="AboutSearch_column" xml:space="preserve">
    <value>Column to search.</value>
  </data>
  <data name="SearchArg1" xml:space="preserve">
    <value>source</value>
    <comment>function_parameter - First argument to the Search function - the data source (table / collection) to search.</comment>
  </data>
  <data name="SearchArg2" xml:space="preserve">
    <value>text</value>
    <comment>function_parameter - Second argument to the Search function - the text to search.</comment>
  </data>
  <data name="SearchArg3" xml:space="preserve">
    <value>column</value>
    <comment>function_parameter - Third argument to the Search function - the column to search.</comment>
  </data>
  <data name="ErrSearchWrongType" xml:space="preserve">
    <value>Wrong column type. Expects text type.</value>
    <comment>Error Message.</comment>
  </data>
  <data name="ErrSearchWrongTableType" xml:space="preserve">
    <value>Table doesn't contain any column of text type.</value>
    <comment>Error Message.</comment>
  </data>
  <data name="ErrDeprecatedDotUseShowColumns" xml:space="preserve">
    <value>Deprecated use of '.'. Please use the 'ShowColumns' function instead.</value>
    <comment>{Locked='ShowColumns'}</comment>
  </data>
  <data name="IntellisenseAiDisclaimer" xml:space="preserve">
    <value>**Disclaimer:** AI-generated content can have mistakes. Make sure it's accurate and appropriate before using it. [See terms](https://go.microsoft.com/fwlink/?linkid=2225491)</value>
    <comment>The disclaimer we show on AI functions. This is github flavored markdown. So ** marks text in bold. </comment>
  </data>
  <data name="AboutUniChar" xml:space="preserve">
    <value>Returns the Unicode character that is referenced by the given numeric value.</value>
    <comment>Description of 'UniChar' function.</comment>
  </data>
  <data name="AboutUniChar_number" xml:space="preserve">
    <value>Numeric value to be converted into a Unicode character.</value>
  </data>
  <data name="UniCharArg1" xml:space="preserve">
    <value>number</value>
    <comment>function_parameter - First argument to the UniChar function - numberic value to be converted into a Unicode character.</comment>
  </data>
  <data name="AboutUniCharT" xml:space="preserve">
    <value>Converts a table of numeric values to a table of Unicode characters.</value>
    <comment>Description of 'UniChar' function (table overload).</comment>
  </data>
  <data name="UniCharTArg1" xml:space="preserve">
    <value>column_of_numbers</value>
    <comment>function_parameter - First argument to the UniChar function - a table column of numeric values to be converted into Unicode characters. Translate this string. When translating, maintain as a single word (i.e., do not add spaces).</comment>
  </data>
  <data name="AboutUniChar_column_of_numbers" xml:space="preserve">
    <value>A table column of numeric values to be converted into Unicode characters.</value>
  </data>
  <data name="ErrOnlyPartialAttribute" xml:space="preserve">
    <value>Unsupported attribute kind</value>
    <comment>Error message when the user attempted to use the attribute syntax on a named formula definition, but we didn't recognize the attribute name they specified.</comment>
  </data>
  <data name="ErrOperationDoesntMatch" xml:space="preserve">
    <value>All Partial operators on matching named formulas must be the same.</value>
    <comment>{Locked=Partial} Error message when the user attempted to use a partial operator on multiple named formulas, but didn't specify the same operator on each one.
      A partial operator is the 2nd part of a statement `[Partial Op]` and can be one of "And", "Or", "Table" or "Record".
      It's used to determine how to combine multiple expressions with the same name and operator.</comment>
  </data>
  <data name="ErrUnknownPartialOp" xml:space="preserve">
    <value>Unknown Partial operator.</value>
    <comment>{Locked=Partial}. Error message when the user attempted to use a Partial operator that we don't recognize.
      A partial operator is the 2nd part of a statement `[Partial Op]` and can be one of "And", "Or", "Table" or "Record".
      It's used to determine how to combine multiple expressions with the same name and operator.</comment>
  </data>
  <data name="AboutCollect_data_source" xml:space="preserve">
    <value>The datasource to add data to.</value>
  </data>
  <data name="AboutCollect_item" xml:space="preserve">
    <value>A record or table to collect. A record will be appended to the datasource. A table will have its rows appended to the datasource.</value>
  </data>
  <data name="CollectItemArg" xml:space="preserve">
    <value>item</value>
    <comment>function_parameter - Second parameter for the Collect function. The item to be added.</comment>
  </data>
  <data name="ErrTruncatedArgWarning" xml:space="preserve">
    <value>Delegation warning. The result of this argument '{0}' may be truncated for large data sets before being passed to the '{1}' function.</value>
    <comment>Error message when an argument to non-delegable function has possible delegation and resulting rows may be truncated</comment>
  </data>
  <data name="ErrNeedPrimitive" xml:space="preserve">
    <value>Expected a text, numeric, boolean, or date/time value.</value>
    <comment>Error message shown to the user when a function expects an expression that returns a primitive value but it doesn't.</comment>
  </data>
  <data name="ErrSummarizeNoGroupBy" xml:space="preserve">
    <value>Summarize requires at least one grouping column.</value>
    <comment>Summarize is the function name. Error message shown to the user when a function expects an grouping columns but none is present. {Locked=Summarize} </comment>
  </data>
  <data name="ErrSummarizeInvalidArg" xml:space="preserve">
    <value>Summarize arguments must be either existing column names to group by or formulas named with the 'As' keyword.</value>
    <comment>Summarize is the function name. Error message shown to the user when any argument index greater than 0 is not an existing column name nor a formulas named with the As keyword. {Locked=Summarize} {Locked='As'}</comment>
  </data>
  <data name="ErrSummarizeThisGroupColumnName" xml:space="preserve">
    <value>Column 'ThisGroup' conflicts with a reserved name. Use the 'RenameColumns' function to pick a different name.</value>
    <comment>Error message shown to the user when an argument conflicts with 'ThisGroup' reserved word. {Locked='ThisGroup'} {Locked='RenameColumns'}</comment>
  </data>
  <data name="ErrSummarizeDataSourceContainsThisGroupColumn" xml:space="preserve">
    <value>The data source contains a column named 'ThisGroup', which conflicts with a reserved name. Use the 'RenameColumns' function to pick a different name.</value>
    <comment>Error message shown to the user when the provided data source contains a field called 'ThisGroup'. {Locked='ThisGroup'} {Locked='RenameColumns'}</comment>
  </data>
  <data name="ErrSummarizeDataSourceScopeNotSupported" xml:space="preserve">
    <value>Scoping the data source (usage of 'As' keyword) is not supported.</value>
    <comment>Error message shown to the user when the provided data source is followed by 'As' reserved word. {Locked='As'}</comment>
  </data>
  <data name="AboutClear" xml:space="preserve">
    <value>Clears all the items from a collection and returns the empty collection.</value>
    <comment>Description of 'Clear' function.</comment>
  </data>
  <data name="ClearArg1" xml:space="preserve">
    <value>collection</value>
    <comment>function_parameter - First argument to the Clear function - the name of the collection to be cleared.</comment>
  </data>
  <data name="AboutClear_collection" xml:space="preserve">
    <value>The collection to clear.</value>
  </data>
  <data name="AboutClear_source" xml:space="preserve">
    <value>The source to clear.</value>
  </data>
  <data name="AboutJoin" xml:space="preserve">
    <value>Retrieves data that spans across multiple tables with relationships.</value>
    <comment>Description of 'Join' function.</comment>
  </data>
  <data name="JoinArg1" xml:space="preserve">
    <value>source1</value>
    <comment>function_parameter - First argument to the Join function - the data source (table / collection) to operate as the left source.</comment>
  </data>
  <data name="JoinArg2" xml:space="preserve">
    <value>source2</value>
    <comment>function_parameter - Second argument to the Join function - the data source (table / collection) to operate as the right source.</comment>
  </data>
  <data name="JoinArg3" xml:space="preserve">
    <value>denominator</value>
    <comment>function_parameter - Third argument to the Join function - defines the records matching criteria.</comment>
  </data>
  <data name="JoinArg4" xml:space="preserve">
    <value>join_type</value>
    <comment>function_parameter - Fourth argument to the Join function - the join type between the two tables.</comment>
  </data>
  <data name="JoinArg5" xml:space="preserve">
    <value>column_renaming</value>
    <comment>function_parameter - Fifth and on argument to the Join function - the join type between the two tables.</comment>
  </data>
  <data name="AboutJoin_source1" xml:space="preserve">
    <value>The left table or collection.</value>
    <comment>Description for this parameter</comment>
  </data>
  <data name="AboutJoin_source2" xml:space="preserve">
    <value>The right table or collection.</value>
    <comment>Description for this parameter</comment>
  </data>
  <data name="AboutJoin_denominator" xml:space="preserve">
    <value>Join criteria between the two tables or collections.</value>
    <comment>Description for this parameter</comment>
  </data>
  <data name="AboutJoin_join_type" xml:space="preserve">
    <value>The join type between the two tables or collections.</value>
    <comment>Description for this parameter</comment>
  </data>
  <data name="AboutJoin_column_renaming" xml:space="preserve">
    <value>The arguments to rename an existing column in one of the sources.</value>
    <comment>Description for this parameter</comment>
  </data>
  <data name="ErrInvalidDataSourceForFunction" xml:space="preserve">
    <value>The specified data source cannot be used with this function.</value>
    <comment>Error Message.</comment>
  </data>
  <data name="ErrInvalidArgumentExpectedType" xml:space="preserve">
    <value>Invalid argument '{0}'. Expected valid type name or type literal.</value>
    <comment>Error Message shown to user when a value other name or type literal is passed into AsType, IsType and ParseJSON functions.</comment>
  </data>
  <data name="ErrUnsupportedTypeInTypeArgument" xml:space="preserve">
    <value>Unsupported type '{0}' in type argument.</value>
    <comment>Error Message shown to user when a unsupported type is passed in type argument of AsType, IsType and ParseJSON functions.</comment>
  </data>
  <data name="ErrReachedMaxJsonDepth" xml:space="preserve">
    <value>Maximum depth reached while traversing JSON payload.</value>
    <comment>Error message returned by the JSON function when a document that is too deeply nested is passed to it. The term JSON in the error refers to the data format described in www.json.org.</comment>
  </data>
  <data name="ErrReachedMaxJsonLength" xml:space="preserve">
    <value>Maximum length reached in JSON function.</value>
    <comment>Error message returned by the {Locked=JSON} function when the result generated by this function would be too long.</comment>
  </data>
  <data name="ErrUserDefinedTypesDisabled" xml:space="preserve">
    <value>The 'User-defined types' experimental feature is not enabled.</value>
    <comment>Error message returned when user uses User-defined types with the User-defined types feature flag turned off.</comment>
  </data>
  <data name="ErrUserDefinedTypeIncorrectSyntax" xml:space="preserve">
    <value>Incorrect syntax: '=' cannot be used to declare user-defined types. Use ':=' instead.</value>
    <comment>
      Error message returned when user uses '=' syntax to define User-defined type.
      Some examples for valid named type declarations - "Point := Type({x: Number, y: Number});" , "T1 := Type(Number);" , "T2 := Type([Boolean]);".
    </comment>
  </data>
  <data name="ErrJoinCantAddRename" xml:space="preserve">
    <value>'{0}' can not be added/renamed due to colission with another column with same name.</value>
    <comment>Error message returned when user tries to join two data sources with duplicated columns between them.</comment>
  </data>
  <data name="ErrJoinNotPlainJoinTypeEnum" xml:space="preserve">
    <value>Expected plain 'JoinType' enum value. Different enums or passing it throught another function is not supported i.e. Join(..., If(true, JoinType.Inner, JoinType.Full)).</value>
    <comment>Error message returned when user tries to give anything different than a plain 'JoinType' enum value as argument.</comment>
  </data>
  <data name="ErrJoinArgIsNotAsNode" xml:space="preserve">
    <value>Arguments starting from the 5th position are meant to rename columns and are expected to be 'As' node arguments i.e LeftRecord.Name As NewName.</value>
    <comment>{Locked='As'}{Locked='LeftRecord.Name As NewName'}</comment>
  </data>
  <data name="ErrJoinAtLeastOneRigthRecordField" xml:space="preserve">
    <value>At least one '{0}' column must be declared to compose the join result.</value>
    <comment>{Locked='RightRecord'}</comment>
  </data>
  <data name="ErrJoinDottedNameleft" xml:space="preserve">
    <value>The '{0}' value is invalid in this context. It should be a reference to either '{1}' or '{2}' scope name.</value>
    <comment>{Locked='RightRecord'}</comment>
  </data>
</root><|MERGE_RESOLUTION|>--- conflicted
+++ resolved
@@ -1917,15 +1917,9 @@
     <value>'{0}' is an unknown or unsupported function.</value>
     <comment>Error Message.</comment>
   </data>
-<<<<<<< HEAD
-  <data name="ErrknownTypeHelperFunction" xml:space="preserve">
-    <value>'{0}' is recognized as type helper function and it can only be used within a type literal.</value>
-    <comment>Error message shown when a type helper is used outside of type literal expression. Example of valid usage: "Type(RecordOf(Accounts))"</comment>
-=======
   <data name="ErrKnownTypeHelperFunction" xml:space="preserve">
     <value>'{0}' is recognized as type helper function and it can only be used within the Type function.</value>
     <comment>{Locked=Type} Error message shown when a type helper is used outside of Type function. Example of valid usage: "Type(RecordOf(Accounts))"</comment>
->>>>>>> 6c0131b1
   </data>
   <data name="ErrUnknownNamespaceFunction" xml:space="preserve">
     <value>'{0}' is an unknown or unsupported function in namespace '{1}'.</value>
