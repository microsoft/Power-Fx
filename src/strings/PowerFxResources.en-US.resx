--- conflicted
+++ resolved
@@ -1,5 +1,4 @@
-<<<<<<< HEAD
-<?xml version="1.0" encoding="utf-8"?>
+<?xml version="1.0" encoding="utf-8"?>
 <root>
   <!-- 
     Microsoft ResX Schema 
@@ -796,7 +795,7 @@
     <comment>function_parameter - Argument to the IfError function - a value to fallback on if the previous args are errors.</comment>
   </data>
   <data name="AboutIfError_fallback" xml:space="preserve">
-    <value>Value that is returned if it is the first non error argument.</value>
+    <value>Value that is returned if the previous argument is an error.</value>
     <comment>Description of the repeated parameter: a value to fallback on if the previous args are errors</comment>
   </data>
   <data name="AboutSubstitute" xml:space="preserve">
@@ -1850,6 +1849,10 @@
     <value>Invalid format.</value>
     <comment>Error Message returned by the Text function when the format passed to it is invalid.</comment>
   </data>
+  <data name="ErrTextInvalidArgDateTime" xml:space="preserve">
+    <value>The argument does not represent a valid date or time value.</value>
+    <comment>Error Message returned by the Text function when the number to date format exceeds the max days to add.</comment>
+  </data>
   <data name="ErrInvalidDataSource" xml:space="preserve">
     <value>This Data source is invalid. Please fix the error in "Data sources" pane by clicking "Content -&gt; Data sources" or "View -&gt; Options"</value>
     <comment>Error Message.</comment>
@@ -1868,6 +1871,10 @@
   </data>
   <data name="ErrTypeError_Arg_Expected_Found" xml:space="preserve">
     <value>The type of this argument '{0}' does not match the expected type '{1}'. Found type '{2}'.</value>
+    <comment>Error Message.</comment>
+  </data>
+  <data name="ErrTypeError_WrongType" xml:space="preserve">
+    <value>The type of this expression does not match the expected type '{0}'. Found type '{1}'.</value>
     <comment>Error Message.</comment>
   </data>
   <data name="ErrTypeErrorRecordIncompatibleWithSource" xml:space="preserve">
@@ -2493,50 +2500,6 @@
     <value>The index of the record to be retrieved.</value>
     <comment>function_parameter - Second argument of the Index function - Number type.</comment>
   </data>
-  <data name="FormMode_Edit_Name" xml:space="preserve">
-    <value>Edit</value>
-    <comment>{Locked} Enum value</comment>
-  </data>
-  <data name="FormMode_View_Name" xml:space="preserve">
-    <value>View</value>
-    <comment>{Locked} Enum value</comment>
-  </data>
-  <data name="FormMode_New_Name" xml:space="preserve">
-    <value>New</value>
-    <comment>{Locked} Enum value</comment>
-  </data>
-  <data name="SelectedState_Edit_Name" xml:space="preserve">
-    <value>Edit</value>
-    <comment>{Locked} Enum value</comment>
-  </data>
-  <data name="SelectedState_View_Name" xml:space="preserve">
-    <value>View</value>
-    <comment>{Locked} Enum value</comment>
-  </data>
-  <data name="SelectedState_New_Name" xml:space="preserve">
-    <value>New</value>
-    <comment>{Locked} Enum value</comment>
-  </data>
-  <data name="NotificationType_Error_Name" xml:space="preserve">
-    <value>Error</value>
-    <comment>{Locked} Enum value</comment>
-  </data>
-  <data name="NotificationType_Warning_Name" xml:space="preserve">
-    <value>Warning</value>
-    <comment>{Locked} Enum value</comment>
-  </data>
-  <data name="NotificationType_Success_Name" xml:space="preserve">
-    <value>Success</value>
-    <comment>{Locked} Enum value</comment>
-  </data>
-  <data name="NotificationType_Information_Name" xml:space="preserve">
-    <value>Information</value>
-    <comment>{Locked} Enum value</comment>
-  </data>
-  <data name="LocaleSpecificEnum_SortOrder" xml:space="preserve">
-    <value>SortOrder</value>
-    <comment>{Locked} Enum name</comment>
-  </data>
   <data name="ListItemTemplate_Single_Name" xml:space="preserve">
     <value>Single</value>
     <comment>{Locked} List item single line template enum name.</comment>
@@ -2645,10 +2608,6 @@
     <value>Rotate</value>
     <comment>Display text for Image Rotation. An enumeration describing what degree of rotation should be applied to the image of this control.</comment>
   </data>
-  <data name="ImageRotation_None_Name" xml:space="preserve">
-    <value>None</value>
-    <comment>{Locked} Enum value</comment>
-  </data>
   <data name="ImageRotation_None_DisplayName" xml:space="preserve">
     <value>None</value>
     <comment>Display text representing the None (do not rotate) value of ImageRotation enum (ImageRotation_None_Name). The possible values for this enumeration are: None, Rotate90, Rotate180, Rotate270.</comment>
@@ -2713,298 +2672,6 @@
     <value>Clear button</value>
     <comment>Display text for Clear</comment>
   </data>
-  <data name="SortOrder_Ascending_Name" xml:space="preserve">
-    <value>Ascending</value>
-    <comment>{Locked} Enum value</comment>
-  </data>
-  <data name="SortOrder_Descending_Name" xml:space="preserve">
-    <value>Descending</value>
-    <comment>{Locked} Enum value</comment>
-  </data>
-  <data name="BorderStyle_None_Name" xml:space="preserve">
-    <value>None</value>
-    <comment>{Locked} Enum value</comment>
-  </data>
-  <data name="BorderStyle_Dashed_Name" xml:space="preserve">
-    <value>Dashed</value>
-    <comment>{Locked} Enum value</comment>
-  </data>
-  <data name="BorderStyle_Solid_Name" xml:space="preserve">
-    <value>Solid</value>
-    <comment>{Locked} Enum value</comment>
-  </data>
-  <data name="BorderStyle_Dotted_Name" xml:space="preserve">
-    <value>Dotted</value>
-    <comment>{Locked} Enum value</comment>
-  </data>
-  <data name="Direction_Start_Name" xml:space="preserve">
-    <value>Start</value>
-    <comment>{Locked} Enum value</comment>
-  </data>
-  <data name="Direction_End_Name" xml:space="preserve">
-    <value>End</value>
-    <comment>{Locked} Enum value</comment>
-  </data>
-  <data name="DisplayMode_Disabled_Name" xml:space="preserve">
-    <value>Disabled</value>
-    <comment>{Locked} Enum value</comment>
-  </data>
-  <data name="DisplayMode_Edit_Name" xml:space="preserve">
-    <value>Edit</value>
-    <comment>{Locked} Enum value</comment>
-  </data>
-  <data name="DisplayMode_View_Name" xml:space="preserve">
-    <value>View</value>
-    <comment>{Locked} Enum value</comment>
-  </data>
-  <data name="LayoutMode_Manual_Name" xml:space="preserve">
-    <value>Manual</value>
-    <comment>{Locked} Enum value</comment>
-  </data>
-  <data name="LayoutMode_Auto_Name" xml:space="preserve">
-    <value>Auto</value>
-    <comment>{Locked} Enum value</comment>
-  </data>
-  <data name="LayoutDirection_Horizontal_Name" xml:space="preserve">
-    <value>Horizontal</value>
-    <comment>{Locked} Enum value</comment>
-  </data>
-  <data name="LayoutDirection_Vertical_Name" xml:space="preserve">
-    <value>Vertical</value>
-    <comment>{Locked} Enum value</comment>
-  </data>
-  <data name="LayoutAlignItems_Start_Name" xml:space="preserve">
-    <value>Start</value>
-    <comment>{Locked} Enum value</comment>
-  </data>
-  <data name="LayoutAlignItems_Center_Name" xml:space="preserve">
-    <value>Center</value>
-    <comment>{Locked} Enum value</comment>
-  </data>
-  <data name="LayoutAlignItems_End_Name" xml:space="preserve">
-    <value>End</value>
-    <comment>{Locked} Enum value</comment>
-  </data>
-  <data name="LayoutAlignItems_Stretch_Name" xml:space="preserve">
-    <value>Stretch</value>
-    <comment>{Locked} Enum value</comment>
-  </data>
-  <data name="AlignInContainer_Start_Name" xml:space="preserve">
-    <value>Start</value>
-    <comment>{Locked} Enum value</comment>
-  </data>
-  <data name="AlignInContainer_Center_Name" xml:space="preserve">
-    <value>Center</value>
-    <comment>{Locked} Enum value</comment>
-  </data>
-  <data name="AlignInContainer_End_Name" xml:space="preserve">
-    <value>End</value>
-    <comment>{Locked} Enum value</comment>
-  </data>
-  <data name="AlignInContainer_Stretch_Name" xml:space="preserve">
-    <value>Stretch</value>
-    <comment>{Locked} Enum value</comment>
-  </data>
-  <data name="AlignInContainer_SetByContainer_Name" xml:space="preserve">
-    <value>SetByContainer</value>
-    <comment>{Locked} Enum value</comment>
-  </data>
-  <data name="LayoutJustifyContent_Start_Name" xml:space="preserve">
-    <value>Start</value>
-    <comment>{Locked} Enum value</comment>
-  </data>
-  <data name="LayoutJustifyContent_Center_Name" xml:space="preserve">
-    <value>Center</value>
-    <comment>{Locked} Enum value</comment>
-  </data>
-  <data name="LayoutJustifyContent_End_Name" xml:space="preserve">
-    <value>End</value>
-    <comment>{Locked} Enum value</comment>
-  </data>
-  <data name="LayoutJustifyContent_SpaceEvenly_Name" xml:space="preserve">
-    <value>SpaceEvenly</value>
-    <comment>{Locked} Enum value</comment>
-  </data>
-  <data name="LayoutJustifyContent_SpaceAround_Name" xml:space="preserve">
-    <value>SpaceAround</value>
-    <comment>{Locked} Enum value</comment>
-  </data>
-  <data name="LayoutJustifyContent_SpaceBetween_Name" xml:space="preserve">
-    <value>SpaceBetween</value>
-    <comment>{Locked} Enum value</comment>
-  </data>
-  <data name="LayoutOverflow_Hide_Name" xml:space="preserve">
-    <value>Hide</value>
-    <comment>{Locked} Enum value</comment>
-  </data>
-  <data name="LayoutOverflow_Scroll_Name" xml:space="preserve">
-    <value>Scroll</value>
-    <comment>{Locked} Enum value</comment>
-  </data>
-  <data name="Font_Arial_Name" xml:space="preserve">
-    <value>Arial</value>
-    <comment>{Locked} Enum value</comment>
-  </data>
-  <data name="Font_Georgia_Name" xml:space="preserve">
-    <value>Georgia</value>
-    <comment>{Locked} Enum value</comment>
-  </data>
-  <data name="Font_Lato_Name" xml:space="preserve">
-    <value>Lato</value>
-    <comment>{Locked} Enum value</comment>
-  </data>
-  <data name="Font_Verdana_Name" xml:space="preserve">
-    <value>Verdana</value>
-    <comment>{Locked} Enum value</comment>
-  </data>
-  <data name="FontWeight_Normal_Name" xml:space="preserve">
-    <value>Normal</value>
-    <comment>{Locked} Enum value</comment>
-  </data>
-  <data name="FontWeight_Semibold_Name" xml:space="preserve">
-    <value>Semibold</value>
-    <comment>{Locked} Enum value</comment>
-  </data>
-  <data name="FontWeight_Bold_Name" xml:space="preserve">
-    <value>Bold</value>
-    <comment>{Locked} Enum value</comment>
-  </data>
-  <data name="FontWeight_Lighter_Name" xml:space="preserve">
-    <value>Lighter</value>
-    <comment>{Locked} Enum value</comment>
-  </data>
-  <data name="ImagePosition_Fill_Name" xml:space="preserve">
-    <value>Fill</value>
-    <comment>{Locked} Enum value</comment>
-  </data>
-  <data name="ImagePosition_Fit_Name" xml:space="preserve">
-    <value>Fit</value>
-    <comment>{Locked} Enum value</comment>
-  </data>
-  <data name="ImagePosition_Stretch_Name" xml:space="preserve">
-    <value>Stretch</value>
-    <comment>{Locked} Enum value</comment>
-  </data>
-  <data name="ImagePosition_Tile_Name" xml:space="preserve">
-    <value>Tile</value>
-    <comment>{Locked} Enum value</comment>
-  </data>
-  <data name="ImagePosition_Center_Name" xml:space="preserve">
-    <value>Center</value>
-    <comment>{Locked} Enum value</comment>
-  </data>
-  <data name="Layout_Horizontal_Name" xml:space="preserve">
-    <value>Horizontal</value>
-    <comment>{Locked} Enum value</comment>
-  </data>
-  <data name="Layout_Vertical_Name" xml:space="preserve">
-    <value>Vertical</value>
-    <comment>{Locked} Enum value</comment>
-  </data>
-  <data name="TextMode_SingleLine_Name" xml:space="preserve">
-    <value>SingleLine</value>
-    <comment>{Locked} Enum value</comment>
-  </data>
-  <data name="TextMode_Password_Name" xml:space="preserve">
-    <value>Password</value>
-    <comment>{Locked} Enum value</comment>
-  </data>
-  <data name="TextMode_MultiLine_Name" xml:space="preserve">
-    <value>MultiLine</value>
-    <comment>{Locked} Enum value</comment>
-  </data>
-  <data name="TextFormat_Text_Name" xml:space="preserve">
-    <value>Text</value>
-    <comment>{Locked} Enum value</comment>
-  </data>
-  <data name="TextFormat_Number_Name" xml:space="preserve">
-    <value>Number</value>
-    <comment>{Locked} Enum value</comment>
-  </data>
-  <data name="VirtualKeyboardMode_Auto_Name" xml:space="preserve">
-    <value>Auto</value>
-    <comment>{Locked} Enum value</comment>
-  </data>
-  <data name="VirtualKeyboardMode_Numeric_Name" xml:space="preserve">
-    <value>Numeric</value>
-    <comment>{Locked} Enum value</comment>
-  </data>
-  <data name="VirtualKeyboardMode_Text_Name" xml:space="preserve">
-    <value>Text</value>
-    <comment>{Locked} Enum value</comment>
-  </data>
-  <data name="TeamsTheme_Default_Name" xml:space="preserve">
-    <value>Default</value>
-    <comment>{Locked} Enum value</comment>
-  </data>
-  <data name="TeamsTheme_Dark_Name" xml:space="preserve">
-    <value>Dark</value>
-    <comment>{Locked} Enum value</comment>
-  </data>
-  <data name="TeamsTheme_Contrast_Name" xml:space="preserve">
-    <value>Contrast</value>
-    <comment>{Locked} Enum value</comment>
-  </data>
-  <data name="PenMode_Draw_Name" xml:space="preserve">
-    <value>Draw</value>
-    <comment>{Locked} Enum value</comment>
-  </data>
-  <data name="PenMode_Erase_Name" xml:space="preserve">
-    <value>Erase</value>
-    <comment>{Locked} Enum value</comment>
-  </data>
-  <data name="PenMode_Select_Name" xml:space="preserve">
-    <value>Select</value>
-    <comment>{Locked} Enum value</comment>
-  </data>
-  <data name="RemoveFlags_First_Name" xml:space="preserve">
-    <value>First</value>
-    <comment>{Locked} Enum value</comment>
-  </data>
-  <data name="RemoveFlags_All_Name" xml:space="preserve">
-    <value>All</value>
-    <comment>{Locked} Enum value</comment>
-  </data>
-  <data name="ScreenTransition_Fade_Name" xml:space="preserve">
-    <value>Fade</value>
-    <comment>{Locked} Enum value</comment>
-  </data>
-  <data name="ScreenTransition_Cover_Name" xml:space="preserve">
-    <value>Cover</value>
-    <comment>{Locked} Enum value</comment>
-  </data>
-  <data name="ScreenTransition_UnCover_Name" xml:space="preserve">
-    <value>UnCover</value>
-    <comment>{Locked} Enum value</comment>
-  </data>
-  <data name="ScreenTransition_CoverRight_Name" xml:space="preserve">
-    <value>CoverRight</value>
-    <comment>{Locked} Enum value</comment>
-  </data>
-  <data name="ScreenTransition_UnCoverRight_Name" xml:space="preserve">
-    <value>UnCoverRight</value>
-    <comment>{Locked} Enum value</comment>
-  </data>
-  <data name="ScreenTransition_None_Name" xml:space="preserve">
-    <value>None</value>
-    <comment>{Locked} Enum value</comment>
-  </data>
-  <data name="Align_Left_Name" xml:space="preserve">
-    <value>Left</value>
-    <comment>{Locked} Enum value</comment>
-  </data>
-  <data name="Align_Right_Name" xml:space="preserve">
-    <value>Right</value>
-    <comment>{Locked} Enum value</comment>
-  </data>
-  <data name="Align_Center_Name" xml:space="preserve">
-    <value>Center</value>
-    <comment>{Locked} Enum value</comment>
-  </data>
-  <data name="Align_Justify_Name" xml:space="preserve">
-    <value>Justify</value>
-    <comment>{Locked} Enum value</comment>
-  </data>
   <data name="Align_Left_DisplayName" xml:space="preserve">
     <value>Align left</value>
     <comment>Represents a left alignment of text</comment>
@@ -3021,378 +2688,6 @@
     <value>Justify</value>
     <comment>Represents a justified alignment of text</comment>
   </data>
-  <data name="VerticalAlign_Top_Name" xml:space="preserve">
-    <value>Top</value>
-    <comment>{Locked} Enum value</comment>
-  </data>
-  <data name="VerticalAlign_Middle_Name" xml:space="preserve">
-    <value>Middle</value>
-    <comment>{Locked} Enum value</comment>
-  </data>
-  <data name="VerticalAlign_Bottom_Name" xml:space="preserve">
-    <value>Bottom</value>
-    <comment>{Locked} Enum value</comment>
-  </data>
-  <data name="Transition_Push_Name" xml:space="preserve">
-    <value>Push</value>
-    <comment>{Locked} Enum value - when used in a gallery, the items will have a 'pushed down' effect when moused over.</comment>
-  </data>
-  <data name="Transition_Pop_Name" xml:space="preserve">
-    <value>Pop</value>
-    <comment>{Locked} Enum value - when used in a gallery, the items will have a 'popped up' effect when moused over.</comment>
-  </data>
-  <data name="Transition_None_Name" xml:space="preserve">
-    <value>None</value>
-    <comment>{Locked} Enum value - when used in a gallery, the items will have no effect when moused over.</comment>
-  </data>
-  <data name="TimeUnit_Years_Name" xml:space="preserve">
-    <value>Years</value>
-    <comment>{Locked} Enum value</comment>
-  </data>
-  <data name="TimeUnit_Quarters_Name" xml:space="preserve">
-    <value>Quarters</value>
-    <comment>{Locked} Enum value</comment>
-  </data>
-  <data name="TimeUnit_Months_Name" xml:space="preserve">
-    <value>Months</value>
-    <comment>{Locked} Enum value</comment>
-  </data>
-  <data name="TimeUnit_Days_Name" xml:space="preserve">
-    <value>Days</value>
-    <comment>{Locked} Enum value</comment>
-  </data>
-  <data name="TimeUnit_Hours_Name" xml:space="preserve">
-    <value>Hours</value>
-    <comment>{Locked} Enum value</comment>
-  </data>
-  <data name="TimeUnit_Minutes_Name" xml:space="preserve">
-    <value>Minutes</value>
-    <comment>{Locked} Enum value</comment>
-  </data>
-  <data name="TimeUnit_Seconds_Name" xml:space="preserve">
-    <value>Seconds</value>
-    <comment>{Locked} Enum value</comment>
-  </data>
-  <data name="TimeUnit_Milliseconds_Name" xml:space="preserve">
-    <value>Milliseconds</value>
-    <comment>{Locked} Enum value</comment>
-  </data>
-  <data name="Color_Black_Name" xml:space="preserve">
-    <value>Black</value>
-    <comment>{Locked} Enum value</comment>
-  </data>
-  <data name="Color_Red_Name" xml:space="preserve">
-    <value>Red</value>
-    <comment>{Locked} Enum value</comment>
-  </data>
-  <data name="Color_Tan_Name" xml:space="preserve">
-    <value>Tan</value>
-    <comment>{Locked} Enum value</comment>
-  </data>
-  <data name="Themes_Vivid_Name" xml:space="preserve">
-    <value>Vivid</value>
-    <comment>{Locked} Enum value</comment>
-  </data>
-  <data name="Themes_Eco_Name" xml:space="preserve">
-    <value>Eco</value>
-    <comment>{Locked} Enum value</comment>
-  </data>
-  <data name="Themes_Harvest_Name" xml:space="preserve">
-    <value>Harvest</value>
-    <comment>{Locked} Enum value</comment>
-  </data>
-  <data name="Themes_Dust_Name" xml:space="preserve">
-    <value>Dust</value>
-    <comment>{Locked} Enum value</comment>
-  </data>
-  <data name="Themes_Awakening_Name" xml:space="preserve">
-    <value>Awakening</value>
-    <comment>{Locked} Enum value</comment>
-  </data>
-  <data name="Overflow_Hidden_Name" xml:space="preserve">
-    <value>Hidden</value>
-    <comment>{Locked} Enum value</comment>
-  </data>
-  <data name="Overflow_Scroll_Name" xml:space="preserve">
-    <value>Scroll</value>
-    <comment>{Locked} Enum value</comment>
-  </data>
-  <data name="MapStyle_Aerial_Name" xml:space="preserve">
-    <value>Aerial</value>
-    <comment>{Locked} Enum value</comment>
-  </data>
-  <data name="MapStyle_Auto_Name" xml:space="preserve">
-    <value>Auto</value>
-    <comment>{Locked} Enum value</comment>
-  </data>
-  <data name="MapStyle_Road_Name" xml:space="preserve">
-    <value>Road</value>
-    <comment>{Locked} Enum value</comment>
-  </data>
-  <data name="GridStyle_XOnly_Name" xml:space="preserve">
-    <value>XOnly</value>
-    <comment>{Locked} Enum value</comment>
-  </data>
-  <data name="GridStyle_YOnly_Name" xml:space="preserve">
-    <value>YOnly</value>
-    <comment>{Locked} Enum value</comment>
-  </data>
-  <data name="GridStyle_All_Name" xml:space="preserve">
-    <value>All</value>
-    <comment>{Locked} Enum value</comment>
-  </data>
-  <data name="GridStyle_None_Name" xml:space="preserve">
-    <value>None</value>
-    <comment>{Locked} Enum value</comment>
-  </data>
-  <data name="LabelPosition_Inside_Name" xml:space="preserve">
-    <value>Inside</value>
-    <comment>{Locked} Enum value</comment>
-  </data>
-  <data name="LabelPosition_Outside_Name" xml:space="preserve">
-    <value>Outside</value>
-    <comment>{Locked} Enum value</comment>
-  </data>
-  <data name="TextPosition_Left_Name" xml:space="preserve">
-    <value>Left</value>
-    <comment>{Locked} Enum value</comment>
-  </data>
-  <data name="TextPosition_Right_Name" xml:space="preserve">
-    <value>Right</value>
-    <comment>{Locked} Enum value</comment>
-  </data>
-  <data name="DataSourceInfo_DisplayName_Name" xml:space="preserve">
-    <value>DisplayName</value>
-    <comment>{Locked} Enum value</comment>
-  </data>
-  <data name="DataSourceInfo_Required_Name" xml:space="preserve">
-    <value>Required</value>
-    <comment>{Locked} Enum value</comment>
-  </data>
-  <data name="DataSourceInfo_MaxLength_Name" xml:space="preserve">
-    <value>MaxLength</value>
-    <comment>{Locked} Enum value</comment>
-  </data>
-  <data name="DataSourceInfo_MinLength_Name" xml:space="preserve">
-    <value>MinLength</value>
-    <comment>{Locked} Enum value</comment>
-  </data>
-  <data name="DataSourceInfo_MaxValue_Name" xml:space="preserve">
-    <value>MaxValue</value>
-    <comment>{Locked} Enum value</comment>
-  </data>
-  <data name="DataSourceInfo_MinValue_Name" xml:space="preserve">
-    <value>MinValue</value>
-    <comment>{Locked} Enum value</comment>
-  </data>
-  <data name="DataSourceInfo_AllowedValues_Name" xml:space="preserve">
-    <value>AllowedValues</value>
-    <comment>{Locked} Enum value</comment>
-  </data>
-  <data name="DataSourceInfo_EditPermission_Name" xml:space="preserve">
-    <value>EditPermission</value>
-    <comment>{Locked} Enum value</comment>
-  </data>
-  <data name="DataSourceInfo_ReadPermission_Name" xml:space="preserve">
-    <value>ReadPermission</value>
-    <comment>{Locked} Enum value</comment>
-  </data>
-  <data name="DataSourceInfo_CreatePermission_Name" xml:space="preserve">
-    <value>CreatePermission</value>
-    <comment>{Locked} Enum value</comment>
-  </data>
-  <data name="DataSourceInfo_DeletePermission_Name" xml:space="preserve">
-    <value>DeletePermission</value>
-    <comment>{Locked} Enum value</comment>
-  </data>
-  <data name="RecordInfo_EditPermission_Name" xml:space="preserve">
-    <value>EditPermission</value>
-    <comment>{Locked} Enum value</comment>
-  </data>
-  <data name="RecordInfo_ReadPermission_Name" xml:space="preserve">
-    <value>ReadPermission</value>
-    <comment>{Locked} Enum value</comment>
-  </data>
-  <data name="RecordInfo_DeletePermission_Name" xml:space="preserve">
-    <value>DeletePermission</value>
-    <comment>{Locked} Enum value</comment>
-  </data>
-  <data name="State_NoChange_Name" xml:space="preserve">
-    <value>NoChange</value>
-    <comment>{Locked} Enum value</comment>
-  </data>
-  <data name="State_Added_Name" xml:space="preserve">
-    <value>Added</value>
-    <comment>{Locked} Enum value</comment>
-  </data>
-  <data name="State_Updated_Name" xml:space="preserve">
-    <value>Updated</value>
-    <comment>{Locked} Enum value</comment>
-  </data>
-  <data name="State_Deleted_Name" xml:space="preserve">
-    <value>Deleted</value>
-    <comment>{Locked} Enum value</comment>
-  </data>
-  <data name="State_All_Name" xml:space="preserve">
-    <value>All</value>
-    <comment>{Locked} Enum value</comment>
-  </data>
-  <data name="ErrorState_DataSourceError_Name" xml:space="preserve">
-    <value>DataSourceError</value>
-    <comment>{Locked} Enum value</comment>
-  </data>
-  <data name="ErrorState_NoError_Name" xml:space="preserve">
-    <value>NoError</value>
-    <comment>{Locked} Enum value</comment>
-  </data>
-  <data name="ErrorState_All_Name" xml:space="preserve">
-    <value>All</value>
-    <comment>{Locked} Enum value</comment>
-  </data>
-  <data name="ErrorSeverity_NoError_Name" xml:space="preserve">
-    <value>NoError</value>
-    <comment>{Locked} Enum value</comment>
-  </data>
-  <data name="ErrorSeverity_Warning_Name" xml:space="preserve">
-    <value>Warning</value>
-    <comment>{Locked} Enum value</comment>
-  </data>
-  <data name="ErrorSeverity_Moderate_Name" xml:space="preserve">
-    <value>Moderate</value>
-    <comment>{Locked} Enum value</comment>
-  </data>
-  <data name="ErrorSeverity_Severe_Name" xml:space="preserve">
-    <value>Severe</value>
-    <comment>{Locked} Enum value</comment>
-  </data>
-  <data name="Match_Email_Name" xml:space="preserve">
-    <value>Email</value>
-    <comment>{Locked} Enum value</comment>
-  </data>
-  <data name="Match_Any_Name" xml:space="preserve">
-    <value>Any</value>
-    <comment>{Locked} Enum value</comment>
-  </data>
-  <data name="Match_Letter_Name" xml:space="preserve">
-    <value>Letter</value>
-    <comment>{Locked} Enum value</comment>
-  </data>
-  <data name="Match_MultipleLetters_Name" xml:space="preserve">
-    <value>MultipleLetters</value>
-    <comment>{Locked} Enum value</comment>
-  </data>
-  <data name="Match_OptionalLetters_Name" xml:space="preserve">
-    <value>OptionalLetters</value>
-    <comment>{Locked} Enum value</comment>
-  </data>
-  <data name="Match_Digit_Name" xml:space="preserve">
-    <value>Digit</value>
-    <comment>{Locked} Enum value</comment>
-  </data>
-  <data name="Match_MultipleDigits_Name" xml:space="preserve">
-    <value>MultipleDigits</value>
-    <comment>{Locked} Enum value</comment>
-  </data>
-  <data name="Match_OptionalDigits_Name" xml:space="preserve">
-    <value>OptionalDigits</value>
-    <comment>{Locked} Enum value</comment>
-  </data>
-  <data name="Match_Hyphen_Name" xml:space="preserve">
-    <value>Hyphen</value>
-    <comment>{Locked} Enum value</comment>
-  </data>
-  <data name="Match_Period_Name" xml:space="preserve">
-    <value>Period</value>
-    <comment>{Locked} Enum value</comment>
-  </data>
-  <data name="Match_Comma_Name" xml:space="preserve">
-    <value>Comma</value>
-    <comment>{Locked} Enum value</comment>
-  </data>
-  <data name="Match_LeftParen_Name" xml:space="preserve">
-    <value>LeftParen</value>
-    <comment>{Locked} Enum value</comment>
-  </data>
-  <data name="Match_RightParen_Name" xml:space="preserve">
-    <value>RightParen</value>
-    <comment>{Locked} Enum value</comment>
-  </data>
-  <data name="Match_Space_Name" xml:space="preserve">
-    <value>Space</value>
-    <comment>{Locked} Enum value</comment>
-  </data>
-  <data name="Match_MultipleSpaces_Name" xml:space="preserve">
-    <value>MultipleSpaces</value>
-    <comment>{Locked} Enum value</comment>
-  </data>
-  <data name="Match_OptionalSpaces_Name" xml:space="preserve">
-    <value>OptionalSpaces</value>
-    <comment>{Locked} Enum value</comment>
-  </data>
-  <data name="Match_NonSpace_Name" xml:space="preserve">
-    <value>NonSpace</value>
-    <comment>{Locked} Enum value</comment>
-  </data>
-  <data name="Match_MultipleNonSpaces_Name" xml:space="preserve">
-    <value>MultipleNonSpaces</value>
-    <comment>{Locked} Enum value</comment>
-  </data>
-  <data name="Match_OptionalNonSpaces_Name" xml:space="preserve">
-    <value>OptionalNonSpaces</value>
-    <comment>{Locked} Enum value</comment>
-  </data>
-  <data name="MatchOptions_BeginsWith_Name" xml:space="preserve">
-    <value>BeginsWith</value>
-    <comment>{Locked} Enum value</comment>
-  </data>
-  <data name="MatchOptions_EndsWith_Name" xml:space="preserve">
-    <value>EndsWith</value>
-    <comment>{Locked} Enum value</comment>
-  </data>
-  <data name="MatchOptions_Contains_Name" xml:space="preserve">
-    <value>Contains</value>
-    <comment>{Locked} Enum value</comment>
-  </data>
-  <data name="MatchOptions_Complete_Name" xml:space="preserve">
-    <value>Complete</value>
-    <comment>{Locked} Enum value</comment>
-  </data>
-  <data name="MatchOptions_IgnoreCase_Name" xml:space="preserve">
-    <value>IgnoreCase</value>
-    <comment>{Locked} Enum value</comment>
-  </data>
-  <data name="MatchOptions_Multiline_Name" xml:space="preserve">
-    <value>Multiline</value>
-    <comment>{Locked} Enum value</comment>
-  </data>
-  <data name="JSONFormat_Compact_Name" xml:space="preserve">
-    <value>Compact</value>
-    <comment>{Locked} Enum value</comment>
-  </data>
-  <data name="JSONFormat_IndentFour_Name" xml:space="preserve">
-    <value>IndentFour</value>
-    <comment>{Locked} Enum value</comment>
-  </data>
-  <data name="JSONFormat_IncludeBinaryData_Name" xml:space="preserve">
-    <value>IncludeBinaryData</value>
-    <comment>{Locked} Enum value</comment>
-  </data>
-  <data name="JSONFormat_IgnoreBinaryData_Name" xml:space="preserve">
-    <value>IgnoreBinaryData</value>
-    <comment>{Locked} Enum value</comment>
-  </data>
-  <data name="JSONFormat_IgnoreUnsupportedTypes_Name" xml:space="preserve">
-    <value>IgnoreUnsupportedTypes</value>
-    <comment>{Locked} Enum value</comment>
-  </data>
-  <data name="TraceOptions_IgnoreUnsupportedTypes_Name" xml:space="preserve">
-    <value>IgnoreUnsupportedTypes</value>
-    <comment>{Locked} Enum value</comment>
-  </data>
-  <data name="TraceOptions_None_Name" xml:space="preserve">
-    <value>None</value>
-    <comment>{Locked} Enum value</comment>
-  </data>
   <data name="AboutIsNumeric" xml:space="preserve">
     <value>Checks whether a value is a number, and returns true or false.</value>
     <comment>Description of 'IsNumeric' function.</comment>
@@ -3404,178 +2699,6 @@
   <data name="AboutIsNumeric_value" xml:space="preserve">
     <value>The value to test.</value>
   </data>
-  <data name="ErrorKind_None_Name" xml:space="preserve">
-    <value>None</value>
-    <comment>{Locked} Enum value</comment>
-  </data>
-  <data name="ErrorKind_Sync_Name" xml:space="preserve">
-    <value>Sync</value>
-    <comment>{Locked} Enum value</comment>
-  </data>
-  <data name="ErrorKind_MissingRequired_Name" xml:space="preserve">
-    <value>MissingRequired</value>
-    <comment>{Locked} Enum value</comment>
-  </data>
-  <data name="ErrorKind_CreatePermission_Name" xml:space="preserve">
-    <value>CreatePermission</value>
-    <comment>{Locked} Enum value</comment>
-  </data>
-  <data name="ErrorKind_EditPermission_Name" xml:space="preserve">
-    <value>EditPermissions</value>
-    <comment>{Locked} Enum value</comment>
-  </data>
-  <data name="ErrorKind_DeletePermission_Name" xml:space="preserve">
-    <value>DeletePermissions</value>
-    <comment>{Locked} Enum value</comment>
-  </data>
-  <data name="ErrorKind_Conflict_Name" xml:space="preserve">
-    <value>Conflict</value>
-    <comment>{Locked} Enum value</comment>
-  </data>
-  <data name="ErrorKind_NotFound_Name" xml:space="preserve">
-    <value>NotFound</value>
-    <comment>{Locked} Enum value</comment>
-  </data>
-  <data name="ErrorKind_ConstraintViolated_Name" xml:space="preserve">
-    <value>ConstraintViolated</value>
-    <comment>{Locked} Enum value</comment>
-  </data>
-  <data name="ErrorKind_GeneratedValue_Name" xml:space="preserve">
-    <value>GeneratedValue</value>
-    <comment>{Locked} Enum value</comment>
-  </data>
-  <data name="ErrorKind_ReadOnlyValue_Name" xml:space="preserve">
-    <value>ReadOnlyValue</value>
-    <comment>{Locked} Enum value</comment>
-  </data>
-  <data name="ErrorKind_Validation_Name" xml:space="preserve">
-    <value>Validation</value>
-    <comment>{Locked} Enum value</comment>
-  </data>
-  <data name="ErrorKind_Unknown_Name" xml:space="preserve">
-    <value>Unknown</value>
-    <comment>{Locked} Enum value</comment>
-  </data>
-  <data name="ErrorKind_BadLanguageCode_Name" xml:space="preserve">
-    <value>BadLanguageCode</value>
-    <comment>{Locked} Enum value</comment>
-  </data>
-  <data name="ErrorKind_BadRegex_Name" xml:space="preserve">
-    <value>BadRegex</value>
-    <comment>{Locked} Enum value</comment>
-  </data>
-  <data name="ErrorKind_InvalidFunctionUsage_Name" xml:space="preserve">
-    <value>InvalidFunctionUsage</value>
-    <comment>{Locked} Enum value</comment>
-  </data>
-  <data name="ErrorKind_FileNotFound_Name" xml:space="preserve">
-    <value>FileNotFound</value>
-    <comment>{Locked} Enum value</comment>
-  </data>
-  <data name="ErrorKind_AnalysisError_Name" xml:space="preserve">
-    <value>AnalysisError</value>
-    <comment>{Locked} Enum value</comment>
-  </data>
-  <data name="ErrorKind_ReadPermission_Name" xml:space="preserve">
-    <value>ReadPermission</value>
-    <comment>{Locked} Enum value</comment>
-  </data>
-  <data name="ErrorKind_NotSupported_Name" xml:space="preserve">
-    <value>NotSupported</value>
-    <comment>{Locked} Enum value</comment>
-  </data>
-  <data name="ErrorKind_InsufficientMemory_Name" xml:space="preserve">
-    <value>InsufficientMemory</value>
-    <comment>{Locked} Enum value</comment>
-  </data>
-  <data name="ErrorKind_QuotaExceeded_Name" xml:space="preserve">
-    <value>QuotaExceeded</value>
-    <comment>{Locked} Enum value</comment>
-  </data>
-  <data name="ErrorKind_Network_Name" xml:space="preserve">
-    <value>Network</value>
-    <comment>{Locked} Enum value</comment>
-  </data>
-  <data name="ErrorKind_Numeric_Name" xml:space="preserve">
-    <value>Numeric</value>
-    <comment>{Locked} Enum value</comment>
-  </data>
-  <data name="ErrorKind_InvalidArgument_Name" xml:space="preserve">
-    <value>InvalidArgument</value>
-    <comment>{Locked} Enum value</comment>
-  </data>
-  <data name="ErrorKind_Internal_Name" xml:space="preserve">
-    <value>Internal</value>
-    <comment>{Locked} Enum value</comment>
-  </data>
-  <data name="ErrorKind_NotApplicable_Name" xml:space="preserve">
-    <value>NotApplicable</value>
-    <comment>{Locked} Enum value</comment>
-  </data>
-  <data name="Post" xml:space="preserve">
-    <value>Post</value>
-    <comment>Button text to post comment</comment>
-  </data>
-  <data name="DateTimeFormat_LongDateTime_Name" xml:space="preserve">
-    <value>LongDateTime</value>
-    <comment>{Locked} Enum value</comment>
-  </data>
-  <data name="DateTimeFormat_LongDate_Name" xml:space="preserve">
-    <value>LongDate</value>
-    <comment>{Locked} Enum value</comment>
-  </data>
-  <data name="DateTimeFormat_LongTime_Name" xml:space="preserve">
-    <value>LongTime</value>
-    <comment>{Locked} Enum value</comment>
-  </data>
-  <data name="DateTimeFormat_ShortDateTime_Name" xml:space="preserve">
-    <value>ShortDateTime</value>
-    <comment>{Locked} Enum value</comment>
-  </data>
-  <data name="DateTimeFormat_ShortDate_Name" xml:space="preserve">
-    <value>ShortDate</value>
-    <comment>{Locked} Enum value</comment>
-  </data>
-  <data name="DateTimeFormat_ShortTime_Name" xml:space="preserve">
-    <value>ShortTime</value>
-    <comment>{Locked} Enum value</comment>
-  </data>
-  <data name="DateTimeFormat_UTC_Name" xml:space="preserve">
-    <value>UTC</value>
-    <comment>{Locked} Enum value</comment>
-  </data>
-  <data name="StartOfWeek_Sunday_Name" xml:space="preserve">
-    <value>Sunday</value>
-    <comment>{Locked} Enum value</comment>
-  </data>
-  <data name="StartOfWeek_Monday_Name" xml:space="preserve">
-    <value>Monday</value>
-    <comment>{Locked} Enum value</comment>
-  </data>
-  <data name="StartOfWeek_MondayZero_Name" xml:space="preserve">
-    <value>MondayZero</value>
-    <comment>{Locked} Enum value</comment>
-  </data>
-  <data name="StartOfWeek_Tuesday_Name" xml:space="preserve">
-    <value>Tuesday</value>
-    <comment>{Locked} Enum value</comment>
-  </data>
-  <data name="StartOfWeek_Wednesday_Name" xml:space="preserve">
-    <value>Wednesday</value>
-    <comment>{Locked} Enum value</comment>
-  </data>
-  <data name="StartOfWeek_Thursday_Name" xml:space="preserve">
-    <value>Thursday</value>
-    <comment>{Locked} Enum value</comment>
-  </data>
-  <data name="StartOfWeek_Friday_Name" xml:space="preserve">
-    <value>Friday</value>
-    <comment>{Locked} Enum value</comment>
-  </data>
-  <data name="StartOfWeek_Saturday_Name" xml:space="preserve">
-    <value>Saturday</value>
-    <comment>{Locked} Enum value</comment>
-  </data>
   <data name="SupportedDateTimeLanguageCodes" xml:space="preserve">
     <value>"bg-BG","ca-ES","cs-CZ","da","da-DK","de","de-DE","el-GR","en","en-GB","en-US","es","es-ES","es-MX","et-EE","eu-ES","fi-FI","fr","fr-FR","gl-ES","hi-IN","hr-HR","hu-HU","id-ID","it","it-IT","ja","ja-JP","kk-KZ","ko","ko-KR","lt-LT","lv-LV","ms-MY","nb-NO","nl","nl-NL","pl","pl-PL","pt","pt-BR","pt-PT","ro-RO","ru","ru-RU","sk-SK","sl-SL","sr-cyrl-RS","sr-latn-RS","sv","sv-SE","th-TH","tr-TR","uk-UA","vi-VN","zh-CN","zh-TW"</value>
     <comment>{Locked}Supported DateTime language codes.</comment>
@@ -3701,38 +2824,6 @@
     <value>Password state</value>
     <comment>Display text for PasswordState</comment>
   </data>
-  <data name="Zoom_FitWidth_Name" xml:space="preserve">
-    <value>FitWidth</value>
-    <comment>{Locked} Enum value</comment>
-  </data>
-  <data name="Zoom_FitHeight_Name" xml:space="preserve">
-    <value>FitHeight</value>
-    <comment>{Locked} Enum value</comment>
-  </data>
-  <data name="Zoom_FitBoth_Name" xml:space="preserve">
-    <value>FitBoth</value>
-    <comment>{Locked} Enum value</comment>
-  </data>
-  <data name="PDFPasswordState_NoPasswordNeeded_Name" xml:space="preserve">
-    <value>NoPasswordNeeded</value>
-    <comment>{Locked} Enum value</comment>
-  </data>
-  <data name="PDFPasswordState_PasswordNeeded_Name" xml:space="preserve">
-    <value>PasswordNeeded</value>
-    <comment>{Locked} Enum value</comment>
-  </data>
-  <data name="PDFPasswordState_IncorrectPassword_Name" xml:space="preserve">
-    <value>IncorrectPassword</value>
-    <comment>{Locked} Enum value</comment>
-  </data>
-  <data name="DateTimeZone_Local_Name" xml:space="preserve">
-    <value>Local</value>
-    <comment>{Locked} Enum value</comment>
-  </data>
-  <data name="DateTimeZone_UTC_Name" xml:space="preserve">
-    <value>UTC</value>
-    <comment>{Locked} Enum value</comment>
-  </data>
   <data name="DataDescriptionInvalidFormat_Reason" xml:space="preserve">
     <value>The data description is invalid: {0}</value>
   </data>
@@ -3775,22 +2866,6 @@
     <value>exponent</value>
     <comment>function_parameter - Second argument to the power function - the exponent by which the base will be raised.</comment>
   </data>
-  <data name="TraceSeverity_Information_Name" xml:space="preserve">
-    <value>Information</value>
-    <comment>{Locked} Enum value</comment>
-  </data>
-  <data name="TraceSeverity_Warning_Name" xml:space="preserve">
-    <value>Warning</value>
-    <comment>{Locked} Enum value</comment>
-  </data>
-  <data name="TraceSeverity_Error_Name" xml:space="preserve">
-    <value>Error</value>
-    <comment>{Locked} Enum value</comment>
-  </data>
-  <data name="TraceSeverity_Critical_Name" xml:space="preserve">
-    <value>Critical</value>
-    <comment>{Locked} Enum value</comment>
-  </data>
   <data name="AboutStartsWith" xml:space="preserve">
     <value>Returns true if the provided text starts with the provided start string.</value>
     <comment>Description of 'StartsWith' function.</comment>
@@ -3848,1046 +2923,282 @@
     <value>exponent_or_column</value>
     <comment>function_parameter - Second argument to the Power function - the exponent (or column of numbers) by which the base will be raised. Translate this string. Maintain as a single word (do not add spaces).</comment>
   </data>
-  <data name="FormPattern_None_Name" xml:space="preserve">
-    <value>None</value>
-    <comment>{Locked} Enum value</comment>
-  </data>
-  <data name="FormPattern_Details_Name" xml:space="preserve">
-    <value>Details</value>
-    <comment>{Locked} Enum value</comment>
-  </data>
-  <data name="FormPattern_List_Name" xml:space="preserve">
-    <value>List</value>
-    <comment>{Locked} Enum value</comment>
-  </data>
-  <data name="FormPattern_CardList_Name" xml:space="preserve">
-    <value>CardList</value>
-    <comment>{Locked} Enum value</comment>
-  </data>
-  <data name="LoadingSpinner_Data_Name" xml:space="preserve">
-    <value>Data</value>
-    <comment>{Locked} Enum value</comment>
-  </data>
-  <data name="LoadingSpinner_Controls_Name" xml:space="preserve">
-    <value>Controls</value>
-    <comment>{Locked} Enum value</comment>
-  </data>
-  <data name="LoadingSpinner_None_Name" xml:space="preserve">
-    <value>None</value>
-    <comment>{Locked} Enum value</comment>
-  </data>
-  <data name="Live_Off_Name" xml:space="preserve">
-    <value>Off</value>
-    <comment>{Locked} Enum value</comment>
-  </data>
-  <data name="Live_Polite_Name" xml:space="preserve">
-    <value>Polite</value>
-    <comment>{Locked} Enum value</comment>
-  </data>
-  <data name="Live_Assertive_Name" xml:space="preserve">
-    <value>Assertive</value>
-    <comment>{Locked} Enum value</comment>
-  </data>
-  <data name="TextRole_Default_Name" xml:space="preserve">
-    <value>Default</value>
-    <comment>{Locked} Enum value</comment>
-  </data>
-  <data name="ScreenSize_Small_Name" xml:space="preserve">
-    <value>Small</value>
-    <comment>{Locked} Enum value</comment>
-  </data>
-  <data name="ScreenSize_Medium_Name" xml:space="preserve">
-    <value>Medium</value>
-    <comment>{Locked} Enum value</comment>
-  </data>
-  <data name="ScreenSize_Large_Name" xml:space="preserve">
-    <value>Large</value>
-    <comment>{Locked} Enum value</comment>
-  </data>
-  <data name="ScreenSize_ExtraLarge_Name" xml:space="preserve">
-    <value>ExtraLarge</value>
-    <comment>{Locked} Enum name</comment>
-  </data>
-  <data name="Icon_Add_Name" xml:space="preserve">
-    <value>Add</value>
-    <comment>{Locked} Enum value</comment>
-  </data>
-  <data name="Icon_Cancel_Name" xml:space="preserve">
-    <value>Cancel</value>
-    <comment>{Locked} Enum value</comment>
-  </data>
-  <data name="Icon_Edit_Name" xml:space="preserve">
-    <value>Edit</value>
-    <comment>{Locked} Enum value</comment>
-  </data>
-  <data name="Icon_Check_Name" xml:space="preserve">
-    <value>Check</value>
-    <comment>{Locked} Enum value</comment>
-  </data>
-  <data name="Icon_Search_Name" xml:space="preserve">
-    <value>Search</value>
-    <comment>{Locked} Enum value</comment>
-  </data>
-  <data name="Icon_Filter_Name" xml:space="preserve">
-    <value>Filter</value>
-    <comment>{Locked} Enum value</comment>
-  </data>
-  <data name="Icon_Sort_Name" xml:space="preserve">
-    <value>Sort</value>
-    <comment>{Locked} Enum value</comment>
-  </data>
-  <data name="Icon_Reload_Name" xml:space="preserve">
-    <value>Reload</value>
-    <comment>{Locked} Enum value</comment>
-  </data>
-  <data name="Icon_Trash_Name" xml:space="preserve">
-    <value>Trash</value>
-    <comment>{Locked} Enum value</comment>
-  </data>
-  <data name="Icon_Save_Name" xml:space="preserve">
-    <value>Save</value>
-    <comment>{Locked} Enum value</comment>
-  </data>
-  <data name="Icon_Download_Name" xml:space="preserve">
-    <value>Download</value>
-    <comment>{Locked} Enum value</comment>
-  </data>
-  <data name="Icon_Copy_Name" xml:space="preserve">
-    <value>Copy</value>
-    <comment>{Locked} Enum value</comment>
-  </data>
-  <data name="Icon_LikeDislike_Name" xml:space="preserve">
-    <value>LikeDislike</value>
-    <comment>{Locked} Enum value</comment>
-  </data>
-  <data name="Icon_Crop_Name" xml:space="preserve">
-    <value>Crop</value>
-    <comment>{Locked} Enum value</comment>
-  </data>
-  <data name="Icon_Pin_Name" xml:space="preserve">
-    <value>Pin</value>
-    <comment>{Locked} Enum value</comment>
-  </data>
-  <data name="Icon_ClearDrawing_Name" xml:space="preserve">
-    <value>ClearDrawing</value>
-    <comment>{Locked} Enum value</comment>
-  </data>
-  <data name="Icon_ExpandView_Name" xml:space="preserve">
-    <value>ExpandView</value>
-    <comment>{Locked} Enum value</comment>
-  </data>
-  <data name="Icon_CollapseView_Name" xml:space="preserve">
-    <value>CollapseView</value>
-    <comment>{Locked} Enum value</comment>
-  </data>
-  <data name="Icon_Draw_Name" xml:space="preserve">
-    <value>Draw</value>
-    <comment>{Locked} Enum value</comment>
-  </data>
-  <data name="Icon_Compose_Name" xml:space="preserve">
-    <value>Compose</value>
-    <comment>{Locked} Enum value</comment>
-  </data>
-  <data name="Icon_Erase_Name" xml:space="preserve">
-    <value>Erase</value>
-    <comment>{Locked} Enum value</comment>
-  </data>
-  <data name="Icon_Message_Name" xml:space="preserve">
-    <value>Message</value>
-    <comment>{Locked} Enum value</comment>
-  </data>
-  <data name="Icon_Post_Name" xml:space="preserve">
-    <value>Post</value>
-    <comment>{Locked} Enum value</comment>
-  </data>
-  <data name="Icon_AddDocument_Name" xml:space="preserve">
-    <value>AddDocument</value>
-    <comment>{Locked} Enum value</comment>
-  </data>
-  <data name="Icon_AddLibrary_Name" xml:space="preserve">
-    <value>AddLibrary</value>
-    <comment>{Locked} Enum value</comment>
-  </data>
-  <data name="Icon_Home_Name" xml:space="preserve">
-    <value>Home</value>
-    <comment>{Locked} Enum value</comment>
-  </data>
-  <data name="Icon_Hamburger_Name" xml:space="preserve">
-    <value>Hamburger</value>
-    <comment>{Locked} Enum value</comment>
-  </data>
-  <data name="Icon_Settings_Name" xml:space="preserve">
-    <value>Settings</value>
-    <comment>{Locked} Enum value</comment>
-  </data>
-  <data name="Icon_More_Name" xml:space="preserve">
-    <value>More</value>
-    <comment>{Locked} Enum value</comment>
-  </data>
-  <data name="Icon_Waffle_Name" xml:space="preserve">
-    <value>Waffle</value>
-    <comment>{Locked} Enum value</comment>
-  </data>
-  <data name="Icon_ChevronLeft_Name" xml:space="preserve">
-    <value>ChevronLeft</value>
-    <comment>{Locked} Enum value</comment>
-  </data>
-  <data name="Icon_ChevronRight_Name" xml:space="preserve">
-    <value>ChevronRight</value>
-    <comment>{Locked} Enum value</comment>
-  </data>
-  <data name="Icon_ChevronUp_Name" xml:space="preserve">
-    <value>ChevronUp</value>
-    <comment>{Locked} Enum value</comment>
-  </data>
-  <data name="Icon_ChevronDown_Name" xml:space="preserve">
-    <value>ChevronDown</value>
-    <comment>{Locked} Enum value</comment>
-  </data>
-  <data name="Icon_NextArrow_Name" xml:space="preserve">
-    <value>NextArrow</value>
-    <comment>{Locked} Enum value</comment>
-  </data>
-  <data name="Icon_BackArrow_Name" xml:space="preserve">
-    <value>BackArrow</value>
-    <comment>{Locked} Enum value</comment>
-  </data>
-  <data name="Icon_ArrowDown_Name" xml:space="preserve">
-    <value>ArrowDown</value>
-    <comment>{Locked} Enum value</comment>
-  </data>
-  <data name="Icon_ArrowUp_Name" xml:space="preserve">
-    <value>ArrowUp</value>
-    <comment>{Locked} Enum value</comment>
-  </data>
-  <data name="Icon_ArrowLeft_Name" xml:space="preserve">
-    <value>ArrowLeft</value>
-    <comment>{Locked} Enum value</comment>
-  </data>
-  <data name="Icon_ArrowRight_Name" xml:space="preserve">
-    <value>ArrowRight</value>
-    <comment>{Locked} Enum value</comment>
-  </data>
-  <data name="Icon_Camera_Name" xml:space="preserve">
-    <value>Camera</value>
-    <comment>{Locked} Enum value</comment>
-  </data>
-  <data name="Icon_Document_Name" xml:space="preserve">
-    <value>Document</value>
-    <comment>{Locked} Enum value</comment>
-  </data>
-  <data name="Icon_DockCheckProperties_Name" xml:space="preserve">
-    <value>DockCheckProperties</value>
-    <comment>{Locked} Enum value</comment>
-  </data>
-  <data name="Icon_Folder_Name" xml:space="preserve">
-    <value>Folder</value>
-    <comment>{Locked} Enum value</comment>
-  </data>
-  <data name="Icon_Journal_Name" xml:space="preserve">
-    <value>Journal</value>
-    <comment>{Locked} Enum value</comment>
-  </data>
-  <data name="Icon_ForkKnife_Name" xml:space="preserve">
-    <value>ForkKnife</value>
-    <comment>{Locked} Enum value</comment>
-  </data>
-  <data name="Icon_Transportation_Name" xml:space="preserve">
-    <value>Transportation</value>
-    <comment>{Locked} Enum value</comment>
-  </data>
-  <data name="Icon_Airplane_Name" xml:space="preserve">
-    <value>Airplane</value>
-    <comment>{Locked} Enum value</comment>
-  </data>
-  <data name="Icon_Bus_Name" xml:space="preserve">
-    <value>Bus</value>
-    <comment>{Locked} Enum value</comment>
-  </data>
-  <data name="Icon_Cars_Name" xml:space="preserve">
-    <value>Cars</value>
-    <comment>{Locked} Enum value</comment>
-  </data>
-  <data name="Icon_Money_Name" xml:space="preserve">
-    <value>Money</value>
-    <comment>{Locked} Enum value</comment>
-  </data>
-  <data name="Icon_Currency_Name" xml:space="preserve">
-    <value>Currency</value>
-    <comment>{Locked} Enum value</comment>
-  </data>
-  <data name="Icon_AddToCalendar_Name" xml:space="preserve">
-    <value>AddToCalendar</value>
-    <comment>{Locked} Enum value</comment>
-  </data>
-  <data name="Icon_CalendarBlank_Name" xml:space="preserve">
-    <value>CalendarBlank</value>
-    <comment>{Locked} Enum value</comment>
-  </data>
-  <data name="Icon_OfficeBuilding_Name" xml:space="preserve">
-    <value>OfficeBuilding</value>
-    <comment>{Locked} Enum value</comment>
-  </data>
-  <data name="Icon_PaperClip_Name" xml:space="preserve">
-    <value>PaperClip</value>
-    <comment>{Locked} Enum value</comment>
-  </data>
-  <data name="Icon_Newspaper_Name" xml:space="preserve">
-    <value>Newspaper</value>
-    <comment>{Locked} Enum value</comment>
-  </data>
-  <data name="Icon_Lock_Name" xml:space="preserve">
-    <value>Lock</value>
-    <comment>{Locked} Enum value</comment>
-  </data>
-  <data name="Icon_Waypoint_Name" xml:space="preserve">
-    <value>Waypoint</value>
-    <comment>{Locked} Enum value</comment>
-  </data>
-  <data name="Icon_Location_Name" xml:space="preserve">
-    <value>Location</value>
-    <comment>{Locked} Enum value</comment>
-  </data>
-  <data name="Icon_DocumentPDF_Name" xml:space="preserve">
-    <value>DocumentPDF</value>
-    <comment>{Locked} Enum value</comment>
-  </data>
-  <data name="Icon_Bell_Name" xml:space="preserve">
-    <value>Bell</value>
-    <comment>{Locked} Enum value</comment>
-  </data>
-  <data name="Icon_ShoppingCart_Name" xml:space="preserve">
-    <value>ShoppingCart</value>
-    <comment>{Locked} Enum value</comment>
-  </data>
-  <data name="Icon_Phone_Name" xml:space="preserve">
-    <value>Phone</value>
-    <comment>{Locked} Enum value</comment>
-  </data>
-  <data name="Icon_PhoneHangUp_Name" xml:space="preserve">
-    <value>PhoneHangUp</value>
-    <comment>{Locked} Enum value</comment>
-  </data>
-  <data name="Icon_Mobile_Name" xml:space="preserve">
-    <value>Mobile</value>
-    <comment>{Locked} Enum value</comment>
-  </data>
-  <data name="Icon_Laptop_Name" xml:space="preserve">
-    <value>Laptop</value>
-    <comment>{Locked} Enum value</comment>
-  </data>
-  <data name="Icon_ComputerDesktop_Name" xml:space="preserve">
-    <value>ComputerDesktop</value>
-    <comment>{Locked} Enum value</comment>
-  </data>
-  <data name="Icon_Devices_Name" xml:space="preserve">
-    <value>Devices</value>
-    <comment>{Locked} Enum value</comment>
-  </data>
-  <data name="Icon_Controller_Name" xml:space="preserve">
-    <value>Controller</value>
-    <comment>{Locked} Enum value</comment>
-  </data>
-  <data name="Icon_Tools_Name" xml:space="preserve">
-    <value>Tools</value>
-    <comment>{Locked} Enum value</comment>
-  </data>
-  <data name="Icon_ToolsWrench_Name" xml:space="preserve">
-    <value>ToolsWrench</value>
-    <comment>{Locked} Enum value</comment>
-  </data>
-  <data name="Icon_Mail_Name" xml:space="preserve">
-    <value>Mail</value>
-    <comment>{Locked} Enum value</comment>
-  </data>
-  <data name="Icon_Send_Name" xml:space="preserve">
-    <value>Send</value>
-    <comment>{Locked} Enum value</comment>
-  </data>
-  <data name="Icon_Clock_Name" xml:space="preserve">
-    <value>Clock</value>
-    <comment>{Locked} Enum value</comment>
-  </data>
-  <data name="Icon_ListWatchlistRemind_Name" xml:space="preserve">
-    <value>ListWatchlistRemind</value>
-    <comment>{Locked} Enum value</comment>
-  </data>
-  <data name="Icon_LogJournal_Name" xml:space="preserve">
-    <value>LogJournal</value>
-    <comment>{Locked} Enum value</comment>
-  </data>
-  <data name="Icon_Note_Name" xml:space="preserve">
-    <value>Note</value>
-    <comment>{Locked} Enum value</comment>
-  </data>
-  <data name="Icon_PhotosPictures_Name" xml:space="preserve">
-    <value>PhotosPictures</value>
-    <comment>{Locked} Enum value</comment>
-  </data>
-  <data name="Icon_RadarActivityMonitor_Name" xml:space="preserve">
-    <value>RadarActivityMonitor</value>
-    <comment>{Locked} Enum value</comment>
-  </data>
-  <data name="Icon_Tablet_Name" xml:space="preserve">
-    <value>Tablet</value>
-    <comment>{Locked} Enum value</comment>
-  </data>
-  <data name="Icon_Tag_Name" xml:space="preserve">
-    <value>Tag</value>
-    <comment>{Locked} Enum value</comment>
-  </data>
-  <data name="Icon_CameraAperture_Name" xml:space="preserve">
-    <value>CameraAperture</value>
-    <comment>{Locked} Enum value</comment>
-  </data>
-  <data name="Icon_ColorPicker_Name" xml:space="preserve">
-    <value>ColorPicker</value>
-    <comment>{Locked} Enum value</comment>
-  </data>
-  <data name="Icon_DetailList_Name" xml:space="preserve">
-    <value>DetailList</value>
-    <comment>{Locked} Enum value</comment>
-  </data>
-  <data name="Icon_DocumentWithContent_Name" xml:space="preserve">
-    <value>DocumentWithContent</value>
-    <comment>{Locked} Enum value</comment>
-  </data>
-  <data name="Icon_ListScrollEmpty_Name" xml:space="preserve">
-    <value>ListScrollEmpty</value>
-    <comment>{Locked} Enum value</comment>
-  </data>
-  <data name="Icon_ListScrollWatchlist_Name" xml:space="preserve">
-    <value>ListScrollWatchlist</value>
-    <comment>{Locked} Enum value</comment>
-  </data>
-  <data name="Icon_OptionsList_Name" xml:space="preserve">
-    <value>OptionsList</value>
-    <comment>{Locked} Enum value</comment>
-  </data>
-  <data name="Icon_People_Name" xml:space="preserve">
-    <value>People</value>
-    <comment>{Locked} Enum value</comment>
-  </data>
-  <data name="Icon_Person_Name" xml:space="preserve">
-    <value>Person</value>
-    <comment>{Locked} Enum value</comment>
-  </data>
-  <data name="Icon_EmojiFrown_Name" xml:space="preserve">
-    <value>EmojiFrown</value>
-    <comment>{Locked} Enum value</comment>
-  </data>
-  <data name="Icon_EmojiSmile_Name" xml:space="preserve">
-    <value>EmojiSmile</value>
-    <comment>{Locked} Enum value</comment>
-  </data>
-  <data name="Icon_EmojiSad_Name" xml:space="preserve">
-    <value>EmojiSad</value>
-    <comment>{Locked} Enum value</comment>
-  </data>
-  <data name="Icon_EmojiNeutral_Name" xml:space="preserve">
-    <value>EmojiNeutral</value>
-    <comment>{Locked} Enum value</comment>
-  </data>
-  <data name="Icon_Warning_Name" xml:space="preserve">
-    <value>Warning</value>
-    <comment>{Locked} Enum value</comment>
-  </data>
-  <data name="Icon_Information_Name" xml:space="preserve">
-    <value>Information</value>
-    <comment>{Locked} Enum value</comment>
-  </data>
-  <data name="Icon_Database_Name" xml:space="preserve">
-    <value>Database</value>
-    <comment>{Locked} Enum value</comment>
-  </data>
-  <data name="Icon_Weather_Name" xml:space="preserve">
-    <value>Weather</value>
-    <comment>{Locked} Enum value</comment>
-  </data>
-  <data name="Icon_TrendingHashtag_Name" xml:space="preserve">
-    <value>TrendingHashtag</value>
-    <comment>{Locked} Enum value</comment>
-  </data>
-  <data name="Icon_TrendingUpwards_Name" xml:space="preserve">
-    <value>TrendingUpwards</value>
-    <comment>{Locked} Enum value</comment>
-  </data>
-  <data name="Icon_Items_Name" xml:space="preserve">
-    <value>Items</value>
-    <comment>{Locked} Enum value</comment>
-  </data>
-  <data name="Icon_LevelsLayersItems_Name" xml:space="preserve">
-    <value>LevelsLayersItems</value>
-    <comment>{Locked} Enum value</comment>
-  </data>
-  <data name="Icon_Trending_Name" xml:space="preserve">
-    <value>Trending</value>
-    <comment>{Locked} Enum value</comment>
-  </data>
-  <data name="Icon_LineWeight_Name" xml:space="preserve">
-    <value>LineWeight</value>
-    <comment>{Locked} Enum value</comment>
-  </data>
-  <data name="Icon_Import_Name" xml:space="preserve">
-    <value>Import</value>
-    <comment>{Locked} Enum value</comment>
-  </data>
   <data name="Icon_Import_DisplayName" xml:space="preserve">
     <value>Import</value>
     <comment>Icon control name representing an import action. Display text representing the value of Icon enum that will be shown in the icon control. This value represents the Import value.</comment>
   </data>
-  <data name="Icon_AddUser_Name" xml:space="preserve">
-    <value>AddUser</value>
-    <comment>{Locked} Enum value</comment>
-  </data>
   <data name="Icon_AddUser_DisplayName" xml:space="preserve">
     <value>Add user</value>
     <comment>Icon control name representing an add user object. Display text representing the value of Icon enum that will be shown in the icon control. This value represents the AddUser value.</comment>
   </data>
-  <data name="Icon_Alarm_Name" xml:space="preserve">
-    <value>Alarm</value>
-    <comment>{Locked} Enum value</comment>
-  </data>
   <data name="Icon_Alarm_DisplayName" xml:space="preserve">
     <value>Alarm</value>
     <comment>Icon control name representing an alarm object. Display text representing the value of Icon enum that will be shown in the icon control. Should be translated the same as the Alarm icon in fabric https://uifabricicons.azurewebsites.net/.</comment>
   </data>
-  <data name="Icon_Blocked_Name" xml:space="preserve">
-    <value>Blocked</value>
-    <comment>{Locked} Enum value</comment>
-  </data>
   <data name="Icon_Blocked_DisplayName" xml:space="preserve">
     <value>Blocked</value>
     <comment>Icon control name representing an blocked action. Display text representing the value of Icon enum that will be shown in the icon control. Should be translated the same as the Blocked icon in fabric https://uifabricicons.azurewebsites.net/.</comment>
   </data>
-  <data name="Icon_Bookmark_Name" xml:space="preserve">
-    <value>Bookmark</value>
-    <comment>{Locked} Enum value</comment>
-  </data>
   <data name="Icon_Bookmark_DisplayName" xml:space="preserve">
     <value>Bookmark</value>
     <comment>Icon control name representing an bookmark action. Display text representing the value of Icon enum that will be shown in the icon control. This value represents the Bookmark value.</comment>
   </data>
-  <data name="Icon_Bug_Name" xml:space="preserve">
-    <value>Bug</value>
-    <comment>{Locked} Enum value</comment>
-  </data>
   <data name="Icon_Bug_DisplayName" xml:space="preserve">
     <value>Bug</value>
     <comment>Icon control name representing an bug object. Display text representing the value of Icon enum that will be shown in the icon control. Should be translated the same as the Bug icon in fabric https://uifabricicons.azurewebsites.net/.</comment>
   </data>
-  <data name="Icon_Calculator_Name" xml:space="preserve">
-    <value>Calculator</value>
-    <comment>{Locked} Enum value</comment>
-  </data>
   <data name="Icon_Calculator_DisplayName" xml:space="preserve">
     <value>Calculator</value>
     <comment>Icon control name representing an calculator object. Display text representing the value of Icon enum that will be shown in the icon control. This value represents the Calculator value.</comment>
   </data>
-  <data name="Icon_Diamond_Name" xml:space="preserve">
-    <value>Diamond</value>
-    <comment>{Locked} Enum value</comment>
-  </data>
   <data name="Icon_Diamond_DisplayName" xml:space="preserve">
     <value>Diamond</value>
     <comment>Icon control name representing an diamond object. Display text representing the value of Icon enum that will be shown in the icon control. This value represents the Diamond value.</comment>
   </data>
-  <data name="Icon_DockLeft_Name" xml:space="preserve">
-    <value>DockLeft</value>
-    <comment>{Locked} Enum value</comment>
-  </data>
   <data name="Icon_DockLeft_DisplayName" xml:space="preserve">
     <value>Dock left</value>
     <comment>Icon control name representing an dock left action. Display text representing the value of Icon enum that will be shown in the icon control. Should be translated the same as the DockLeft icon in fabric https://uifabricicons.azurewebsites.net/</comment>
   </data>
-  <data name="Icon_DockRight_Name" xml:space="preserve">
-    <value>DockRight</value>
-    <comment>{Locked} Enum value</comment>
-  </data>
   <data name="Icon_DockRight_DisplayName" xml:space="preserve">
     <value>Dock right</value>
     <comment>Icon control name representing an dock right action. Display text representing the value of Icon enum that will be shown in the icon control. Should be translated the same as the DockRight icon in fabric https://uifabricicons.azurewebsites.net/.</comment>
   </data>
-  <data name="Icon_Enhance_Name" xml:space="preserve">
-    <value>Enhance</value>
-    <comment>{Locked} Enum value</comment>
-  </data>
   <data name="Icon_Enhance_DisplayName" xml:space="preserve">
     <value>Enhance</value>
     <comment>Icon control name representing an enhance object. Display text representing the value of Icon enum that will be shown in the icon control. Enhance means the same as it does in the fabric icons AutoEnhanceOn and AutoEnhanceOff https://uifabricicons.azurewebsites.net/.</comment>
   </data>
-  <data name="Icon_Error_Name" xml:space="preserve">
-    <value>Error</value>
-    <comment>{Locked} Enum value</comment>
-  </data>
   <data name="Icon_Error_DisplayName" xml:space="preserve">
     <value>Error</value>
     <comment>Icon control name representing an error object. Display text representing the value of Icon enum that will be shown in the icon control. This value represents the Error value.</comment>
   </data>
-  <data name="Icon_Export_Name" xml:space="preserve">
-    <value>Export</value>
-    <comment>{Locked} Enum value</comment>
-  </data>
   <data name="Icon_Export_DisplayName" xml:space="preserve">
     <value>Export</value>
     <comment>Icon control name representing an export action. Display text representing the value of Icon enum that will be shown in the icon control. This value represents the Export value.</comment>
   </data>
-  <data name="Icon_Flag_Name" xml:space="preserve">
-    <value>Flag</value>
-    <comment>{Locked} Enum value</comment>
-  </data>
   <data name="Icon_Flag_DisplayName" xml:space="preserve">
     <value>Flag</value>
     <comment>Icon control name representing an flag object. Display text representing the value of Icon enum that will be shown in the icon control. This value represents the Flag value.</comment>
   </data>
-  <data name="Icon_Globe_Name" xml:space="preserve">
-    <value>Globe</value>
-    <comment>{Locked} Enum value</comment>
-  </data>
   <data name="Icon_Globe_DisplayName" xml:space="preserve">
     <value>Globe</value>
     <comment>Icon control name representing an globe object. Display text representing the value of Icon enum that will be shown in the icon control. This value represents the Globe value.</comment>
   </data>
-  <data name="Icon_HalfFilledCircle_Name" xml:space="preserve">
-    <value>HalfFilledCircle</value>
-    <comment>{Locked} Enum value</comment>
-  </data>
   <data name="Icon_HalfFilledCircle_DisplayName" xml:space="preserve">
     <value>Half filled circle</value>
     <comment>Icon control name representing an half filled circle object. Display text representing the value of Icon enum that will be shown in the icon control. This value represents the HalfFilledCircle value.</comment>
   </data>
-  <data name="Icon_Health_Name" xml:space="preserve">
-    <value>Health</value>
-    <comment>{Locked} Enum value</comment>
-  </data>
   <data name="Icon_Health_DisplayName" xml:space="preserve">
     <value>Health</value>
     <comment>Icon control name representing an health object. Display text representing the value of Icon enum that will be shown in the icon control. Should be translated the same as the Health icon in fabric https://uifabricicons.azurewebsites.net/.</comment>
   </data>
-  <data name="Icon_Heart_Name" xml:space="preserve">
-    <value>Heart</value>
-    <comment>{Locked} Enum value</comment>
-  </data>
   <data name="Icon_Heart_DisplayName" xml:space="preserve">
     <value>Heart</value>
     <comment>Icon control name representing an heart object. Display text representing the value of Icon enum that will be shown in the icon control. This value represents the Heart value.</comment>
   </data>
-  <data name="Icon_Help_Name" xml:space="preserve">
-    <value>Help</value>
-    <comment>{Locked} Enum value</comment>
-  </data>
   <data name="Icon_Help_DisplayName" xml:space="preserve">
     <value>Help</value>
     <comment>Icon control name representing an help action. Display text representing the value of Icon enum that will be shown in the icon control. This value represents the Help value.</comment>
   </data>
-  <data name="Icon_Hide_Name" xml:space="preserve">
-    <value>Hide</value>
-    <comment>{Locked} Enum value</comment>
-  </data>
   <data name="Icon_Hide_DisplayName" xml:space="preserve">
     <value>Hide</value>
     <comment>Icon control name representing an hide action. Display text representing the value of Icon enum that will be shown in the icon control. Should be translated the same as the Hide icon in fabric https://uifabricicons.azurewebsites.net/.</comment>
   </data>
-  <data name="Icon_History_Name" xml:space="preserve">
-    <value>History</value>
-    <comment>{Locked} Enum value</comment>
-  </data>
   <data name="Icon_History_DisplayName" xml:space="preserve">
     <value>History</value>
     <comment>Icon control name representing an history object. Display text representing the value of Icon enum that will be shown in the icon control. Should be translated the same as the History icon in fabric https://uifabricicons.azurewebsites.net/.</comment>
   </data>
-  <data name="Icon_HorizontalLine_Name" xml:space="preserve">
-    <value>HorizontalLine</value>
-    <comment>{Locked} Enum value</comment>
-  </data>
   <data name="Icon_HorizontalLine_DisplayName" xml:space="preserve">
     <value>Horizontal line</value>
     <comment>Icon control name representing an horizontal line object. Display text representing the value of Icon enum that will be shown in the icon control. This value represents the HorizontalLine value.</comment>
   </data>
-  <data name="Icon_Hospital_Name" xml:space="preserve">
-    <value>Hospital</value>
-    <comment>{Locked} Enum value</comment>
-  </data>
   <data name="Icon_Hospital_DisplayName" xml:space="preserve">
     <value>Hospital</value>
     <comment>Icon control name representing an hospital object. Display text representing the value of Icon enum that will be shown in the icon control. This value represents the Hospital value.</comment>
   </data>
-  <data name="Icon_Key_Name" xml:space="preserve">
-    <value>Key</value>
-    <comment>{Locked} Enum value</comment>
-  </data>
   <data name="Icon_Key_DisplayName" xml:space="preserve">
     <value>Key</value>
     <comment>Icon control name representing an key object. Display text representing the value of Icon enum that will be shown in the icon control. This value represents the Key value.</comment>
   </data>
-  <data name="Icon_Lightbulb_Name" xml:space="preserve">
-    <value>Lightbulb</value>
-    <comment>{Locked} Enum value</comment>
-  </data>
   <data name="Icon_Lightbulb_DisplayName" xml:space="preserve">
     <value>Lightbulb</value>
     <comment>Icon control name representing an lightbulb object. Display text representing the value of Icon enum that will be shown in the icon control. This value represents the Lightbulb value.</comment>
   </data>
-  <data name="Icon_LightningBolt_Name" xml:space="preserve">
-    <value>LightningBolt</value>
-    <comment>{Locked} Enum value</comment>
-  </data>
   <data name="Icon_LightningBolt_DisplayName" xml:space="preserve">
     <value>Lightning bolt</value>
     <comment>Icon control name representing an lightning bolt object. Display text representing the value of Icon enum that will be shown in the icon control. This value represents the LightningBolt value.</comment>
   </data>
-  <data name="Icon_Link_Name" xml:space="preserve">
-    <value>Link</value>
-    <comment>{Locked} Enum value</comment>
-  </data>
   <data name="Icon_Link_DisplayName" xml:space="preserve">
     <value>Link</value>
     <comment>Icon control name representing an hyperlink. Display text representing the value of Icon enum that will be shown in the icon control. Should be translated the same as the Link icon in fabric https://uifabricicons.azurewebsites.net/.</comment>
   </data>
-  <data name="Icon_Manufacture_Name" xml:space="preserve">
-    <value>Manufacture</value>
-    <comment>{Locked} Enum value</comment>
-  </data>
   <data name="Icon_Manufacture_DisplayName" xml:space="preserve">
     <value>Manufacture</value>
     <comment>Icon control name representing an manufacture object. Display text representing the value of Icon enum that will be shown in the icon control. Should be translated the similar to the Manufacturing icon in fabric https://uifabricicons.azurewebsites.net/</comment>
   </data>
-  <data name="Icon_Medical_Name" xml:space="preserve">
-    <value>Medical</value>
-    <comment>{Locked} Enum value</comment>
-  </data>
   <data name="Icon_Medical_DisplayName" xml:space="preserve">
     <value>Medical</value>
     <comment>Icon control name representing an medical object. Display text representing the value of Icon enum that will be shown in the icon control. Should be translated the same as the Medical icon in fabric https://uifabricicons.azurewebsites.net/</comment>
   </data>
-  <data name="Icon_Microphone_Name" xml:space="preserve">
-    <value>Microphone</value>
-    <comment>{Locked} Enum value</comment>
-  </data>
   <data name="Icon_Microphone_DisplayName" xml:space="preserve">
     <value>Microphone</value>
     <comment>Icon control name representing an microphone object. Display text representing the value of Icon enum that will be shown in the icon control. This value represents the Microphone value.</comment>
   </data>
-  <data name="Icon_Notebook_Name" xml:space="preserve">
-    <value>Notebook</value>
-    <comment>{Locked} Enum value</comment>
-  </data>
   <data name="Icon_Notebook_DisplayName" xml:space="preserve">
     <value>Notebook</value>
     <comment>Icon control name representing an notebook object. Display text representing the value of Icon enum that will be shown in the icon control. This value represents the Notebook value.</comment>
   </data>
-  <data name="Icon_OpenInNewWindow_Name" xml:space="preserve">
-    <value>OpenInNewWindow</value>
-    <comment>{Locked} Enum value</comment>
-  </data>
   <data name="Icon_OpenInNewWindow_DisplayName" xml:space="preserve">
     <value>Open in new window</value>
     <comment>Icon control name representing an open in new window action. Display text representing the value of Icon enum that will be shown in the icon control. This value represents the OpenInNewWindow value.</comment>
   </data>
-  <data name="Icon_Phonebook_Name" xml:space="preserve">
-    <value>Phonebook</value>
-    <comment>{Locked} Enum value</comment>
-  </data>
   <data name="Icon_Phonebook_DisplayName" xml:space="preserve">
     <value>Phonebook</value>
     <comment>Icon control name representing an phonebook object. Display text representing the value of Icon enum that will be shown in the icon control. This value represents the Phonebook value.</comment>
   </data>
-  <data name="Icon_Print_Name" xml:space="preserve">
-    <value>Print</value>
-    <comment>{Locked} Enum value</comment>
-  </data>
   <data name="Icon_Print_DisplayName" xml:space="preserve">
     <value>Print</value>
     <comment>Icon control name representing an print object. Display text representing the value of Icon enum that will be shown in the icon control. Should be translated the same as the Print icon in fabric https://uifabricicons.azurewebsites.net/</comment>
   </data>
-  <data name="Icon_Publish_Name" xml:space="preserve">
-    <value>Publish</value>
-    <comment>{Locked} Enum value</comment>
-  </data>
   <data name="Icon_Publish_DisplayName" xml:space="preserve">
     <value>Publish</value>
     <comment>Icon control name representing an publish action. Display text representing the value of Icon enum that will be shown in the icon control. This value represents the Publish value.</comment>
   </data>
-  <data name="Icon_QuestionMark_Name" xml:space="preserve">
-    <value>QuestionMark</value>
-    <comment>{Locked} Enum value</comment>
-  </data>
   <data name="Icon_QuestionMark_DisplayName" xml:space="preserve">
     <value>Question mark</value>
     <comment>Icon control name representing an question mark action. Display text representing the value of Icon enum that will be shown in the icon control. This value represents the QuestionMark value.</comment>
   </data>
-  <data name="Icon_Redo_Name" xml:space="preserve">
-    <value>Redo</value>
-    <comment>{Locked} Enum value</comment>
-  </data>
   <data name="Icon_Redo_DisplayName" xml:space="preserve">
     <value>Redo</value>
     <comment>Icon control name representing an redo action. Display text representing the value of Icon enum that will be shown in the icon control. This value represents the Redo value.</comment>
   </data>
-  <data name="Icon_Reset_Name" xml:space="preserve">
-    <value>Reset</value>
-    <comment>{Locked} Enum value</comment>
-  </data>
   <data name="Icon_Reset_DisplayName" xml:space="preserve">
     <value>Reset</value>
     <comment>Icon control name representing an reset action. Display text representing the value of Icon enum that will be shown in the icon control. This value represents the Reset value.</comment>
   </data>
-  <data name="Icon_Ribbon_Name" xml:space="preserve">
-    <value>Ribbon</value>
-    <comment>{Locked} Enum value</comment>
-  </data>
   <data name="Icon_Ribbon_DisplayName" xml:space="preserve">
     <value>Ribbon</value>
     <comment>Icon control name representing an ribbon object. Display text representing the value of Icon enum that will be shown in the icon control. This value represents the Ribbon value.</comment>
   </data>
-  <data name="Icon_Scan_Name" xml:space="preserve">
-    <value>Scan</value>
-    <comment>{Locked} Enum value</comment>
-  </data>
   <data name="Icon_Scan_DisplayName" xml:space="preserve">
     <value>Scan</value>
     <comment>Icon control name representing an scan object. Display text representing the value of Icon enum that will be shown in the icon control. This value represents the Scan value.</comment>
   </data>
-  <data name="Icon_Share_Name" xml:space="preserve">
-    <value>Share</value>
-    <comment>{Locked} Enum value</comment>
-  </data>
   <data name="Icon_Share_DisplayName" xml:space="preserve">
     <value>Share</value>
     <comment>Icon control name representing an share action. Display text representing the value of Icon enum that will be shown in the icon control. This value represents the Share value.</comment>
   </data>
-  <data name="Icon_Shirt_Name" xml:space="preserve">
-    <value>Shirt</value>
-    <comment>{Locked} Enum value</comment>
-  </data>
   <data name="Icon_Shirt_DisplayName" xml:space="preserve">
     <value>Shirt</value>
     <comment>Icon control name representing an shirt object. Display text representing the value of Icon enum that will be shown in the icon control. This value represents the Shirt value.</comment>
   </data>
-  <data name="Icon_Shop_Name" xml:space="preserve">
-    <value>Shop</value>
-    <comment>{Locked} Enum value</comment>
-  </data>
   <data name="Icon_Shop_DisplayName" xml:space="preserve">
     <value>Shop</value>
     <comment>Icon control name representing an shop object. Display text representing the value of Icon enum that will be shown in the icon control. This value represents the Shop value.</comment>
   </data>
-  <data name="Icon_Signal_Name" xml:space="preserve">
-    <value>Signal</value>
-    <comment>{Locked} Enum value</comment>
-  </data>
   <data name="Icon_Signal_DisplayName" xml:space="preserve">
     <value>Signal</value>
     <comment>Icon control name representing an signal object. Display text representing the value of Icon enum that will be shown in the icon control. This value represents the Signal value.</comment>
   </data>
-  <data name="Icon_Support_Name" xml:space="preserve">
-    <value>Support</value>
-    <comment>{Locked} Enum value</comment>
-  </data>
   <data name="Icon_Support_DisplayName" xml:space="preserve">
     <value>Support</value>
     <comment>Icon control name representing an support object. Display text representing the value of Icon enum that will be shown in the icon control. This value represents the Support value.</comment>
   </data>
-  <data name="Icon_Sync_Name" xml:space="preserve">
-    <value>Sync</value>
-    <comment>{Locked} Enum value</comment>
-  </data>
   <data name="Icon_Sync_DisplayName" xml:space="preserve">
     <value>Sync</value>
     <comment>Icon control name representing an sync action. Display text representing the value of Icon enum that will be shown in the icon control. This value represents the Sync value.</comment>
   </data>
-  <data name="Icon_Text_Name" xml:space="preserve">
-    <value>Text</value>
-    <comment>{Locked} Enum value</comment>
-  </data>
   <data name="Icon_Text_DisplayName" xml:space="preserve">
     <value>Text</value>
     <comment>Icon control name representing an text object. Display text representing the value of Icon enum that will be shown in the icon control. This value represents the Text value.</comment>
   </data>
-  <data name="Icon_ThumbsDown_Name" xml:space="preserve">
-    <value>ThumbsDown</value>
-    <comment>{Locked} Enum value</comment>
-  </data>
   <data name="Icon_ThumbsDown_DisplayName" xml:space="preserve">
     <value>Thumbs down</value>
     <comment>Icon control name representing an thumbs down action. Display text representing the value of Icon enum that will be shown in the icon control. This value represents the ThumbsDown value.</comment>
   </data>
-  <data name="Icon_ThumbsUp_Name" xml:space="preserve">
-    <value>ThumbsUp</value>
-    <comment>{Locked} Enum value</comment>
-  </data>
   <data name="Icon_ThumbsUp_DisplayName" xml:space="preserve">
     <value>Thumbs up</value>
     <comment>Icon control name representing an thumbs up action. Display text representing the value of Icon enum that will be shown in the icon control. This value represents the ThumbsUp value.</comment>
   </data>
-  <data name="Icon_Train_Name" xml:space="preserve">
-    <value>Train</value>
-    <comment>{Locked} Enum value</comment>
-  </data>
   <data name="Icon_Train_DisplayName" xml:space="preserve">
     <value>Train</value>
     <comment>Icon control name representing an train object. Display text representing the value of Icon enum that will be shown in the icon control. This value represents the Train value.</comment>
   </data>
-  <data name="Icon_Tray_Name" xml:space="preserve">
-    <value>Tray</value>
-    <comment>{Locked} Enum value</comment>
-  </data>
   <data name="Icon_Tray_DisplayName" xml:space="preserve">
     <value>Tray</value>
     <comment>Icon control name representing an tray object. Display text representing the value of Icon enum that will be shown in the icon control. This value represents the Tray value.</comment>
   </data>
-  <data name="Icon_Undo_Name" xml:space="preserve">
-    <value>Undo</value>
-    <comment>{Locked} Enum value</comment>
-  </data>
   <data name="Icon_Undo_DisplayName" xml:space="preserve">
     <value>Undo</value>
     <comment>Icon control name representing an undo action. Display text representing the value of Icon enum that will be shown in the icon control. This value represents the Undo value.</comment>
   </data>
-  <data name="Icon_Unlock_Name" xml:space="preserve">
-    <value>Unlock</value>
-    <comment>{Locked} Enum value</comment>
-  </data>
   <data name="Icon_Unlock_DisplayName" xml:space="preserve">
     <value>Unlock</value>
     <comment>Icon control name representing an unlock object. Display text representing the value of Icon enum that will be shown in the icon control. Should be translated the same as the Unlock icon in fabric https://uifabricicons.azurewebsites.net/</comment>
   </data>
-  <data name="Icon_VerticalLine_Name" xml:space="preserve">
-    <value>VerticalLine</value>
-    <comment>{Locked} Enum value</comment>
-  </data>
   <data name="Icon_VerticalLine_DisplayName" xml:space="preserve">
     <value>Vertical line</value>
     <comment>Icon control name representing an vertical line object. Display text representing the value of Icon enum that will be shown in the icon control. This value represents the VerticalLine value.</comment>
   </data>
-  <data name="Icon_Video_Name" xml:space="preserve">
-    <value>Video</value>
-    <comment>{Locked} Enum value</comment>
-  </data>
   <data name="Icon_Video_DisplayName" xml:space="preserve">
     <value>Video</value>
     <comment>Icon control name representing an video object. Display text representing the value of Icon enum that will be shown in the icon control. This value represents the Video value.</comment>
   </data>
-  <data name="Icon_View_Name" xml:space="preserve">
-    <value>View</value>
-    <comment>{Locked} Enum value</comment>
-  </data>
   <data name="Icon_View_DisplayName" xml:space="preserve">
     <value>View</value>
     <comment>Icon control name representing an view action. Display text representing the value of Icon enum that will be shown in the icon control. This is the opposite as the Hide value</comment>
   </data>
-  <data name="Icon_ZoomIn_Name" xml:space="preserve">
-    <value>ZoomIn</value>
-    <comment>{Locked} Enum value</comment>
-  </data>
   <data name="Icon_ZoomIn_DisplayName" xml:space="preserve">
     <value>Zoom in</value>
     <comment>Icon control name representing an zoom in action. Display text representing the value of Icon enum that will be shown in the icon control. This value represents the ZoomIn value.</comment>
   </data>
-  <data name="Icon_ZoomOut_Name" xml:space="preserve">
-    <value>ZoomOut</value>
-    <comment>{Locked} Enum value</comment>
-  </data>
   <data name="Icon_ZoomOut_DisplayName" xml:space="preserve">
     <value>Zoom out</value>
     <comment>Icon control name representing an zoom out action. Display text representing the value of Icon enum that will be shown in the icon control. This value represents the ZoomOut value.</comment>
   </data>
-  <data name="Icon_BookmarkFilled_Name" xml:space="preserve">
-    <value>BookmarkFilled</value>
-    <comment>{Locked} Enum value</comment>
-  </data>
   <data name="Icon_BookmarkFilled_DisplayName" xml:space="preserve">
     <value>Bookmark (filled)</value>
     <comment>Icon control name representing an bookmark (filled) action. Display text representing the value of Icon enum that will be shown in the icon control. This value represents the BookmarkFilled value.</comment>
   </data>
-  <data name="Icon_CancelBadge_Name" xml:space="preserve">
-    <value>CancelBadge</value>
-    <comment>{Locked} Enum value</comment>
-  </data>
   <data name="Icon_CancelBadge_DisplayName" xml:space="preserve">
     <value>Cancel (badge)</value>
     <comment>Icon control name representing an cancel (badge) action. Display text representing the value of Icon enum that will be shown in the icon control. This value represents the Cancel action inside a circle.</comment>
   </data>
-  <data name="Icon_CheckBadge_Name" xml:space="preserve">
-    <value>CheckBadge</value>
-    <comment>{Locked} Enum value</comment>
-  </data>
   <data name="Icon_CheckBadge_DisplayName" xml:space="preserve">
     <value>Check (badge)</value>
     <comment>Icon control name representing an check (badge) action. Display text representing the value of Icon enum that will be shown in the icon control. This value represents the Check action inside a circle.</comment>
   </data>
-  <data name="Icon_Cut_Name" xml:space="preserve">
-    <value>Cut</value>
-    <comment>{Locked} Enum value</comment>
-  </data>
   <data name="Icon_Cut_DisplayName" xml:space="preserve">
     <value>Cut</value>
     <comment>Icon control name representing an cut action. Display text representing the value of Icon enum that will be shown in the icon control. This value represents the Cut value.</comment>
   </data>
-  <data name="Icon_FilterFlat_Name" xml:space="preserve">
-    <value>FilterFlat</value>
-    <comment>{Locked} Enum value</comment>
-  </data>
   <data name="Icon_FilterFlat_DisplayName" xml:space="preserve">
     <value>Flat filter</value>
     <comment>Icon control name representing an flat filter object. Display text representing the value of Icon enum that will be shown in the icon control. This value represents the FilterFlat value.</comment>
   </data>
-  <data name="Icon_FilterFlatFilled_Name" xml:space="preserve">
-    <value>FilterFlatFilled</value>
-    <comment>{Locked} Enum value</comment>
-  </data>
   <data name="Icon_FilterFlatFilled_DisplayName" xml:space="preserve">
     <value>Flat filter (filled)</value>
     <comment>Icon control name representing an flat filter (filled) object. Display text representing the value of Icon enum that will be shown in the icon control. This value represents the FilterFlatFilled value.</comment>
   </data>
-  <data name="Icon_Leave_Name" xml:space="preserve">
-    <value>Leave</value>
-    <comment>{Locked} Enum value</comment>
-  </data>
   <data name="Icon_Leave_DisplayName" xml:space="preserve">
     <value>Leave</value>
     <comment>Icon control name representing an leave action. Display text representing the value of Icon enum that will be shown in the icon control. This value represents the Leave value.</comment>
   </data>
-  <data name="Icon_Paste_Name" xml:space="preserve">
-    <value>Paste</value>
-    <comment>{Locked} Enum value</comment>
-  </data>
   <data name="Icon_Paste_DisplayName" xml:space="preserve">
     <value>Paste</value>
     <comment>Icon control name representing an paste action. Display text representing the value of Icon enum that will be shown in the icon control. This value represents the Paste value.</comment>
   </data>
-  <data name="Icon_ThumbsDownFilled_Name" xml:space="preserve">
-    <value>ThumbsDownFilled</value>
-    <comment>{Locked} Enum value</comment>
-  </data>
   <data name="Icon_ThumbsDownFilled_DisplayName" xml:space="preserve">
     <value>Thumbs down (filled)</value>
     <comment>Icon control name representing an thumbs down (filled) action. Display text representing the value of Icon enum that will be shown in the icon control. This value represents the ThumbsDownFilled value.</comment>
   </data>
-  <data name="Icon_ThumbsUpFilled_Name" xml:space="preserve">
-    <value>ThumbsUpFilled</value>
-    <comment>{Locked} Enum value</comment>
-  </data>
   <data name="Icon_ThumbsUpFilled_DisplayName" xml:space="preserve">
     <value>Thumbs up (filled)</value>
     <comment>Icon control name representing an thumbs up (filled) action. Display text representing the value of Icon enum that will be shown in the icon control. This value represents the ThumbsUpFilled value.</comment>
   </data>
-  <data name="Icon_EmojiHappy_Name" xml:space="preserve">
-    <value>EmojiHappy</value>
-    <comment>{Locked} Enum value</comment>
-  </data>
   <data name="Icon_EmojiHappy_DisplayName" xml:space="preserve">
     <value>Emoji - Happy</value>
     <comment>Icon control name representing an emoji - happy glyph. Display text representing the value of Icon enum that will be shown in the icon control. This value represents the EmojiHappy value.</comment>
   </data>
-  <data name="LaunchTarget_New_Name" xml:space="preserve">
-    <value>New</value>
-    <comment>{Locked} Enum name</comment>
-  </data>
-  <data name="LaunchTarget_Replace_Name" xml:space="preserve">
-    <value>Replace</value>
-    <comment>{Locked} Enum name</comment>
-  </data>
   <data name="SuggestRemoteExecutionHint_OpNotSupportedByClient" xml:space="preserve">
     <value>Part of this formula cannot be evaluated remotely. '{0}' operation is currently not supported in this context.</value>
     <comment>Suggestion emitted when non-delegable parts of the expression found which could be made delegable by rearranging the formula.</comment>
@@ -5990,10 +4301,10 @@
     <comment>Error Message.</comment>
   </data>
   <data name="ErrorResource_ErrInvalidPropertyReference_LongMessage" xml:space="preserve">
-    <value>This error appears when a formula refers to component behavior properties with invalid syntax. (For example, Component.OnCustomChange instead of Component.OnCustomChange())</value>
+    <value>This error appears when a formula refers to component function properties with invalid syntax. (For example, Component.CustomFunction instead of Component.CustomFunction())</value>
   </data>
   <data name="ErrorResource_ErrInvalidPropertyReference_HowToFix_1" xml:space="preserve">
-    <value>Use correct syntax to refer to component behavior property. For example, Component.OnCustomChange()</value>
+    <value>Use correct syntax to refer to component function property. For example, Component.CustomFunction()</value>
     <comment>1 How to fix the error. </comment>
   </data>
   <data name="ErrorResource_ErrInvalidPropertyReference_Link_1" xml:space="preserve">
@@ -6494,4815 +4805,6 @@
     <comment>Error Message.</comment>
   </data>
   <data name="ErrorResource_SuggestRemoteExecutionHint_InOpInvalidColumn_LongMessage" xml:space="preserve">
-=======
-<?xml version="1.0" encoding="UTF-8" standalone="yes"?>
-<root>
-  <!-- 
-    Microsoft ResX Schema 
-    
-    Version 2.0
-    
-    The primary goals of this format is to allow a simple XML format 
-    that is mostly human readable. The generation and parsing of the 
-    various data types are done through the TypeConverter classes 
-    associated with the data types.
-    
-    Example:
-    
-    ... ado.net/XML headers & schema ...
-    <resheader name="resmimetype">text/microsoft-resx</resheader>
-    <resheader name="version">2.0</resheader>
-    <resheader name="reader">System.Resources.ResXResourceReader, System.Windows.Forms, ...</resheader>
-    <resheader name="writer">System.Resources.ResXResourceWriter, System.Windows.Forms, ...</resheader>
-    <data name="Name1"><value>this is my long string</value><comment>this is a comment</comment></data>
-    <data name="Color1" type="System.Drawing.Color, System.Drawing">Blue</data>
-    <data name="Bitmap1" mimetype="application/x-microsoft.net.object.binary.base64">
-        <value>[base64 mime encoded serialized .NET Framework object]</value>
-    </data>
-    <data name="Icon1" type="System.Drawing.Icon, System.Drawing" mimetype="application/x-microsoft.net.object.bytearray.base64">
-        <value>[base64 mime encoded string representing a byte array form of the .NET Framework object]</value>
-        <comment>This is a comment</comment>
-    </data>
-                
-    There are any number of "resheader" rows that contain simple 
-    name/value pairs.
-    
-    Each data row contains a name, and value. The row also contains a 
-    type or mimetype. Type corresponds to a .NET class that support 
-    text/value conversion through the TypeConverter architecture. 
-    Classes that don't support this are serialized and stored with the 
-    mimetype set.
-    
-    The mimetype is used for serialized objects, and tells the 
-    ResXResourceReader how to depersist the object. This is currently not 
-    extensible. For a given mimetype the value must be set accordingly:
-    
-    Note - application/x-microsoft.net.object.binary.base64 is the format 
-    that the ResXResourceWriter will generate, however the reader can 
-    read any of the formats listed below.
-    
-    mimetype: application/x-microsoft.net.object.binary.base64
-    value   : The object must be serialized with 
-            : System.Runtime.Serialization.Formatters.Binary.BinaryFormatter
-            : and then encoded with base64 encoding.
-    
-    mimetype: application/x-microsoft.net.object.soap.base64
-    value   : The object must be serialized with 
-            : System.Runtime.Serialization.Formatters.Soap.SoapFormatter
-            : and then encoded with base64 encoding.
-
-    mimetype: application/x-microsoft.net.object.bytearray.base64
-    value   : The object must be serialized into a byte array 
-            : using a System.ComponentModel.TypeConverter
-            : and then encoded with base64 encoding.
-    -->
-  <xsd:schema id="root" xmlns="" xmlns:xsd="http://www.w3.org/2001/XMLSchema" xmlns:msdata="urn:schemas-microsoft-com:xml-msdata">
-    <xsd:import namespace="http://www.w3.org/XML/1998/namespace" />
-    <xsd:element name="root" msdata:IsDataSet="true">
-      <xsd:complexType>
-        <xsd:choice maxOccurs="unbounded">
-          <xsd:element name="metadata">
-            <xsd:complexType>
-              <xsd:sequence>
-                <xsd:element name="value" type="xsd:string" minOccurs="0" />
-              </xsd:sequence>
-              <xsd:attribute name="name" use="required" type="xsd:string" />
-              <xsd:attribute name="type" type="xsd:string" />
-              <xsd:attribute name="mimetype" type="xsd:string" />
-              <xsd:attribute ref="xml:space" />
-            </xsd:complexType>
-          </xsd:element>
-          <xsd:element name="assembly">
-            <xsd:complexType>
-              <xsd:attribute name="alias" type="xsd:string" />
-              <xsd:attribute name="name" type="xsd:string" />
-            </xsd:complexType>
-          </xsd:element>
-          <xsd:element name="data">
-            <xsd:complexType>
-              <xsd:sequence>
-                <xsd:element name="value" type="xsd:string" minOccurs="0" msdata:Ordinal="1" />
-                <xsd:element name="comment" type="xsd:string" minOccurs="0" msdata:Ordinal="2" />
-              </xsd:sequence>
-              <xsd:attribute name="name" type="xsd:string" use="required" msdata:Ordinal="1" />
-              <xsd:attribute name="type" type="xsd:string" msdata:Ordinal="3" />
-              <xsd:attribute name="mimetype" type="xsd:string" msdata:Ordinal="4" />
-              <xsd:attribute ref="xml:space" />
-            </xsd:complexType>
-          </xsd:element>
-          <xsd:element name="resheader">
-            <xsd:complexType>
-              <xsd:sequence>
-                <xsd:element name="value" type="xsd:string" minOccurs="0" msdata:Ordinal="1" />
-              </xsd:sequence>
-              <xsd:attribute name="name" type="xsd:string" use="required" />
-            </xsd:complexType>
-          </xsd:element>
-        </xsd:choice>
-      </xsd:complexType>
-    </xsd:element>
-  </xsd:schema>
-  <resheader name="resmimetype">
-    <value>text/microsoft-resx</value>
-  </resheader>
-  <resheader name="version">
-    <value>2.0</value>
-  </resheader>
-  <resheader name="reader">
-    <value>System.Resources.ResXResourceReader, System.Windows.Forms, Version=4.0.0.0, Culture=neutral, PublicKeyToken=b77a5c561934e089</value>
-  </resheader>
-  <resheader name="writer">
-    <value>System.Resources.ResXResourceWriter, System.Windows.Forms, Version=4.0.0.0, Culture=neutral, PublicKeyToken=b77a5c561934e089</value>
-  </resheader>
-  <data name="ListItemSingleQuotedFormat" xml:space="preserve">
-    <value>'{0}'</value>
-    <comment>The format for single quoting a list item.</comment>
-  </data>
-  <data name="AboutIf" xml:space="preserve">
-    <value>Checks if any one of the specified conditions are met and returns the corresponding value. If none of the conditions are met, the function returns the specified default value.</value>
-    <comment>Description of 'If' function.</comment>
-  </data>
-  <data name="IfArgCond" xml:space="preserve">
-    <value>logical_test</value>
-    <comment>function_parameter - First parameter for the If function, the condition that will be evaluated. Translate this string. Maintain as a single word (do not add spaces).</comment>
-  </data>
-  <data name="IfArgTrueValue" xml:space="preserve">
-    <value>true_value</value>
-    <comment>function_parameter - Second parameter for the If function, an expression which will be evaluated if the first parameter is true. Translate this string. Maintain as a single word (do not add spaces).</comment>
-  </data>
-  <data name="IfArgElseValue" xml:space="preserve">
-    <value>else_value</value>
-    <comment>function_parameter - Third parameter for the If function, an expression which will be evaluated if the first parameter is false. Translate this string. Maintain as a single word (do not add spaces).</comment>
-  </data>
-  <data name="AboutIf_logical_test" xml:space="preserve">
-    <value>A condition that results in a boolean value.</value>
-  </data>
-  <data name="AboutIf_true_value" xml:space="preserve">
-    <value>An expression that provides the result of If when the condition is true.</value>
-    <comment>{Locked=If}</comment>
-  </data>
-  <data name="AboutIf_else_value" xml:space="preserve">
-    <value>An expression that provides the result of If when all specified conditions are false.</value>
-    <comment>{Locked=If}</comment>
-  </data>
-  <data name="AboutSwitch" xml:space="preserve">
-    <value>Matches the result of a formula with a series of values. When a match is found, a corresponding formula is evaluated and returned. If no matches are found, the last default formula is evaluated and returned.</value>
-    <comment>Description of 'Switch' function.</comment>
-  </data>
-  <data name="SwitchExpression" xml:space="preserve">
-    <value>switch_value</value>
-    <comment>function_parameter - First parameter for the Switch function, the value to compare against each 'match_value' parameter passed to the function. Translate this string. Maintain as a single word (do not add spaces).</comment>
-  </data>
-  <data name="SwitchDefaultReturn" xml:space="preserve">
-    <value>default_result</value>
-    <comment>function_parameter - Last optional parameter for the Switch function, formula evaluated and returned when there is no match found. Translate this string. Maintain as a single word (do not add spaces).</comment>
-  </data>
-  <data name="SwitchCaseExpr" xml:space="preserve">
-    <value>match_value</value>
-    <comment>function_parameter - match_value parameter for the Switch function, the value that will be matched with switch_value. Translate this string. Maintain as a single word (do not add spaces).</comment>
-  </data>
-  <data name="SwitchCaseArg" xml:space="preserve">
-    <value>match_result</value>
-    <comment>function_parameter - result statement to return when match is found. Translate this string. Maintain as a single word (do not add spaces).</comment>
-  </data>
-  <data name="AboutSwitch_switch_value" xml:space="preserve">
-    <value>Value to compare against each match_value.</value>
-    <comment>The term 'match_value' should be translated the same way as the resource with the key 'SwitchCaseExpr'</comment>
-  </data>
-  <data name="AboutSwitch_match_value" xml:space="preserve">
-    <value>Value to match with switch_value.</value>
-    <comment>The term 'switch_value' should be translated the same way as the resource with the key 'SwitchExpression'</comment>
-  </data>
-  <data name="AboutSwitch_match_result" xml:space="preserve">
-    <value>Formula to evaluate and return if match is found.</value>
-  </data>
-  <data name="AboutSwitch_default_result" xml:space="preserve">
-    <value>Formula to evaluate and return if no matches are found.</value>
-  </data>
-  <data name="AboutAnd" xml:space="preserve">
-    <value>Checks whether all arguments are true, and returns true if all arguments are true.</value>
-    <comment>Description of 'And' function.</comment>
-  </data>
-  <data name="AboutOr" xml:space="preserve">
-    <value>Checks whether any of the arguments are true, and returns true or false. Returns false only if all arguments are false.</value>
-    <comment>Description of 'Or' function.</comment>
-  </data>
-  <data name="AboutNot" xml:space="preserve">
-    <value>Changes false to true and true to false.</value>
-    <comment>Description of 'Not' function.</comment>
-  </data>
-  <data name="LogicalFuncParam" xml:space="preserve">
-    <value>logical</value>
-    <comment>function_parameter - Parameter for logical functions (And, Or, Not), an expression with a true/false value.</comment>
-  </data>
-  <data name="AboutAnd_logical" xml:space="preserve">
-    <value>A logical expression to factor into the And operation.</value>
-  </data>
-  <data name="AboutOr_logical" xml:space="preserve">
-    <value>A logical expression to factor into the Or operation.</value>
-  </data>
-  <data name="AboutNot_logical" xml:space="preserve">
-    <value>A logical expression to negate.</value>
-  </data>
-  <data name="AboutCount" xml:space="preserve">
-    <value>Counts the numeric values in the specified column.</value>
-    <comment>Description of 'Count' function.</comment>
-  </data>
-  <data name="AboutCountA" xml:space="preserve">
-    <value>Counts the number of rows in the column that are not empty.</value>
-    <comment>Description of 'CountA' function.</comment>
-  </data>
-  <data name="AboutCountRows" xml:space="preserve">
-    <value>Counts the number of rows in the input table or collection.</value>
-    <comment>Description of 'CountRows' function.</comment>
-  </data>
-  <data name="CountArg1" xml:space="preserve">
-    <value>source</value>
-    <comment>function_parameter - First argument to the Count function - the source to have its elements counted.</comment>
-  </data>
-  <data name="AboutCount_source" xml:space="preserve">
-    <value>A column of values to count.</value>
-  </data>
-  <data name="AboutCountA_source" xml:space="preserve">
-    <value>A column of values to count.</value>
-  </data>
-  <data name="AboutCountRows_source" xml:space="preserve">
-    <value>A table whose rows will be counted.</value>
-  </data>
-  <data name="AboutCountIf" xml:space="preserve">
-    <value>Counts the number of rows that meet the given condition.</value>
-    <comment>Description of 'CountIf' function.</comment>
-  </data>
-  <data name="CountIfArg1" xml:space="preserve">
-    <value>source</value>
-    <comment>function_parameter - First argument to the CountIf function - the source to have its elements counted.</comment>
-  </data>
-  <data name="CountIfArg2" xml:space="preserve">
-    <value>condition</value>
-    <comment>function_parameter - Second argument to the CountIf function - the condition to be evaluated for which the items will be counted.</comment>
-  </data>
-  <data name="AboutCountIf_source" xml:space="preserve">
-    <value>A table where rows that meet certain criteria will be counted.</value>
-  </data>
-  <data name="AboutCountIf_condition" xml:space="preserve">
-    <value>An expression evaluated for each row, that specifies whether the row should be counted.</value>
-  </data>
-  <data name="AboutSumT" xml:space="preserve">
-    <value>Returns the sum of the numbers the expression evaluates to in the context of the table.</value>
-    <comment>Description of 'SumT' function.</comment>
-  </data>
-  <data name="AboutMaxT" xml:space="preserve">
-    <value>Returns the largest value the expression evaluates to in the context of the table.</value>
-    <comment>Description of 'MaxT' function.</comment>
-  </data>
-  <data name="AboutMinT" xml:space="preserve">
-    <value>Returns the smallest value the expression evaluates to in the context of the table.</value>
-    <comment>Description of 'MinT' function.</comment>
-  </data>
-  <data name="AboutAverageT" xml:space="preserve">
-    <value>Returns the average (arithmetic mean) of the numbers the expression evaluates to in the context of the table.</value>
-    <comment>Description of 'AverageT' function.</comment>
-  </data>
-  <data name="StatisticalTArg1" xml:space="preserve">
-    <value>source</value>
-    <comment>function_parameter - First argument to statistical aggregation functions (Sum, Average, StdevP, ...) - the source to have its elements aggregated.</comment>
-  </data>
-  <data name="StatisticalTArg2" xml:space="preserve">
-    <value>expression</value>
-    <comment>function_parameter - Second argument to statistical aggregation functions (Sum, Average, StdevP, ...) - the expression to be applied to the elements.</comment>
-  </data>
-  <data name="AboutMin_source" xml:space="preserve">
-    <value>A table over which this min operation will be computed.</value>
-  </data>
-  <data name="AboutMin_expression" xml:space="preserve">
-    <value>An expression evaluated over each row in the input table, that provides numeric values for this min operation.</value>
-  </data>
-  <data name="AboutMax_source" xml:space="preserve">
-    <value>A table over which this max operation will be computed.</value>
-  </data>
-  <data name="AboutMax_expression" xml:space="preserve">
-    <value>An expression evaluated over each row in the input table, that provides numeric values for this max operation.</value>
-  </data>
-  <data name="AboutAverage_source" xml:space="preserve">
-    <value>A table over which this average operation will be computed.</value>
-  </data>
-  <data name="AboutAverage_expression" xml:space="preserve">
-    <value>An expression evaluated over each row in the input table, that provides numeric values for this average operation.</value>
-  </data>
-  <data name="AboutSum_source" xml:space="preserve">
-    <value>A table over which this sum operation will be computed.</value>
-  </data>
-  <data name="AboutSum_expression" xml:space="preserve">
-    <value>An expression evaluated over each row in the input table, that provides numeric values for this sum operation.</value>
-  </data>
-  <data name="AboutSum" xml:space="preserve">
-    <value>Returns the sum of its arguments.</value>
-    <comment>Description of 'Sum' function.</comment>
-  </data>
-  <data name="AboutMax" xml:space="preserve">
-    <value>Returns the largest value in a set of values. Ignores logical values and text.</value>
-    <comment>Description of 'Max' function.</comment>
-  </data>
-  <data name="AboutMin" xml:space="preserve">
-    <value>Returns the smallest value in a set of values. Ignores logical values and text.</value>
-    <comment>Description of 'Min' function.</comment>
-  </data>
-  <data name="AboutAverage" xml:space="preserve">
-    <value>Returns the average (arithmetic mean) of its arguments.</value>
-    <comment>Description of 'Average' function.</comment>
-  </data>
-  <data name="StatisticalArg" xml:space="preserve">
-    <value>number</value>
-    <comment>function_parameter - Argument to statistical functions (Sum, Average, StdevP, ...) - one of the values to be aggregated.</comment>
-  </data>
-  <data name="AboutSum_number" xml:space="preserve">
-    <value>A numeric value for this sum operation.</value>
-  </data>
-  <data name="AboutMin_number" xml:space="preserve">
-    <value>A numeric value for this min operation.</value>
-  </data>
-  <data name="AboutMax_number" xml:space="preserve">
-    <value>A numeric value for this max operation.</value>
-  </data>
-  <data name="AboutAverage_number" xml:space="preserve">
-    <value>A numeric value for this average operation.</value>
-  </data>
-  <data name="AboutAddColumns" xml:space="preserve">
-    <value>Returns a table with new columns computed by evaluating all 'expression' over 'source'.</value>
-    <comment>Description of 'AddColumns' function. 'expression' is the third parameter of the function, so it should be translated the same way as 'AddColumnsArg3'; 'source' is the first parameter of the function, so it should be translated as 'AddColumnsArg1'</comment>
-  </data>
-  <data name="AddColumnsArg1" xml:space="preserve">
-    <value>source</value>
-    <comment>function_parameter - First argument to the AddColumns function - the source to have columns added to.</comment>
-  </data>
-  <data name="AddColumnsArg2" xml:space="preserve">
-    <value>column</value>
-    <comment>function_parameter - Second argument to the AddColumns function - the name of the column to be added.</comment>
-  </data>
-  <data name="AddColumnsArg3" xml:space="preserve">
-    <value>expression</value>
-    <comment>function_parameter - Third argument to the AddColumns function - the expression used to create the new column.</comment>
-  </data>
-  <data name="AboutAddColumns_source" xml:space="preserve">
-    <value>A table to add columns to.</value>
-    <comment>AddColumns Parameter.</comment>
-  </data>
-  <data name="AboutAddColumns_column" xml:space="preserve">
-    <value>A unique column name.</value>
-    <comment>AddColumns Parameter.</comment>
-  </data>
-  <data name="AboutAddColumns_expression" xml:space="preserve">
-    <value>An expression that provides values for the new column.</value>
-    <comment>AddColumns Parameter.</comment>
-  </data>
-  <data name="AboutDropColumns" xml:space="preserve">
-    <value>Returns a table with one or more specified 'columns' removed from the 'source' table.</value>
-    <comment>Description of 'DropColumns' function. 'source' is the first parameter of the function, so it should be translated as 'DropColumnsArg1'</comment>
-  </data>
-  <data name="DropColumnsArg1" xml:space="preserve">
-    <value>source</value>
-    <comment>function_parameter - First argument to the DropColumns function - the source to have columns dropped.</comment>
-  </data>
-  <data name="DropColumnsArg2" xml:space="preserve">
-    <value>column_name</value>
-    <comment>function_parameter - Second argument to the DropColumns function - the name of the column to be dropped. Translate this string. Maintain as a single word (do not add spaces).</comment>
-  </data>
-  <data name="AboutDropColumns_source" xml:space="preserve">
-    <value>A table value to remove columns from.</value>
-  </data>
-  <data name="AboutDropColumns_column_name" xml:space="preserve">
-    <value>The name of a column to remove.</value>
-  </data>
-  <data name="AboutFilter" xml:space="preserve">
-    <value>Returns the rows from the table for which all the specified conditions are true.</value>
-    <comment>Description of 'Filter' function.</comment>
-  </data>
-  <data name="FilterArg1" xml:space="preserve">
-    <value>source</value>
-    <comment>function_parameter - First argument to the Filter function - the source to be filtered.</comment>
-  </data>
-  <data name="FilterArg2" xml:space="preserve">
-    <value>logical_test</value>
-    <comment>function_parameter - Second argument to the Filter function - the expression used to filter the source. Translate this string. Maintain as a single word (do not add spaces).</comment>
-  </data>
-  <data name="AboutFilter_source" xml:space="preserve">
-    <value>A table to filter.</value>
-  </data>
-  <data name="AboutFilter_logical_test" xml:space="preserve">
-    <value>A logical test to evaluate for each row. Only the rows that pass this test will be included in the result of Filter.</value>
-  </data>
-  <data name="AboutFirst" xml:space="preserve">
-    <value>Returns the first row of 'source'.</value>
-    <comment>Description of 'First' function. 'source' is the first parameter of the function, so it should be translated the same way as 'FirstLastArg1'</comment>
-  </data>
-  <data name="AboutLast" xml:space="preserve">
-    <value>Returns the last row of 'source'.</value>
-    <comment>Description of 'Last' function. 'source' is the first parameter of the function, so it should be translated the same way as 'FirstLastArg1'</comment>
-  </data>
-  <data name="FirstLastArg1" xml:space="preserve">
-    <value>source</value>
-    <comment>function_parameter - First argument to the First and Last functions - the source to extract the first/last element.</comment>
-  </data>
-  <data name="AboutFirst_source" xml:space="preserve">
-    <value>A table whose first row will be returned.</value>
-  </data>
-  <data name="AboutLast_source" xml:space="preserve">
-    <value>A table whose last row will be returned.</value>
-  </data>
-  <data name="AboutFirstN" xml:space="preserve">
-    <value>Returns the first 'count' rows of 'source'.</value>
-    <comment>Description of 'FirstN' function. 'source' should be translated as 'FirstLastNArg1'; 'count' should be translated as 'FirstLastNArg2'</comment>
-  </data>
-  <data name="AboutLastN" xml:space="preserve">
-    <value>Returns the last 'count' rows of 'source'.</value>
-    <comment>Description of 'LastN' function. 'source' should be translated as 'FirstLastNArg1'; 'count' should be translated as 'FirstLastNArg2'</comment>
-  </data>
-  <data name="FirstLastNArg1" xml:space="preserve">
-    <value>source</value>
-    <comment>function_parameter - First argument to the FirstN and LastN functions - the source to extract the first/last N elements.</comment>
-  </data>
-  <data name="FirstLastNArg2" xml:space="preserve">
-    <value>count</value>
-    <comment>function_parameter - Second argument to the FirstN and LastN functions - the number of elements to be extracted.</comment>
-  </data>
-  <data name="AboutFirstN_source" xml:space="preserve">
-    <value>A table from which rows will be returned.</value>
-  </data>
-  <data name="AboutFirstN_count" xml:space="preserve">
-    <value>The number of rows to return.</value>
-  </data>
-  <data name="AboutLastN_source" xml:space="preserve">
-    <value>A table from which rows will be returned.</value>
-  </data>
-  <data name="AboutLastN_count" xml:space="preserve">
-    <value>The number of rows to return.</value>
-  </data>
-  <data name="AboutText" xml:space="preserve">
-    <value>Converts a 'value' to text in a specific number 'format_text'.</value>
-    <comment>Description of 'Text' function. 'value' is the name of the first parameter of the function, so it should be translated the same way as 'TextArg1'; 'format_text' is the name of the second parameter of the function, so it should be translated the same way as 'TextArg2'</comment>
-  </data>
-  <data name="TextArg1" xml:space="preserve">
-    <value>value</value>
-    <comment>function_parameter - First argument to the Text function - the value to be converted to text.</comment>
-  </data>
-  <data name="TextArg2" xml:space="preserve">
-    <value>format_text</value>
-    <comment>function_parameter - Second argument to the Text function - the format used to convert the value to text. Translate this string. Maintain as a single word (do not add spaces).</comment>
-  </data>
-  <data name="TextArg3" xml:space="preserve">
-    <value>language</value>
-    <comment>function_parameter - Third argument to the Text function - the language used when converting from the value to text.</comment>
-  </data>
-  <data name="AboutText_value" xml:space="preserve">
-    <value>A value to format into text.</value>
-  </data>
-  <data name="AboutText_format_text" xml:space="preserve">
-    <value>A text value that specifies the way in which 'value' will be formatted.</value>
-    <comment>'value' is the name of the first parameter of the function, so it should be translated the same way as 'TextArg1'</comment>
-  </data>
-  <data name="AboutText_language" xml:space="preserve">
-    <value>Language code to use when converting to text.</value>
-    <comment>Text Parameter description.</comment>
-  </data>
-  <data name="AboutValue" xml:space="preserve">
-    <value>Converts a 'text' that represents a number to a numeric value.</value>
-    <comment>Description of 'Value' function.</comment>
-  </data>
-  <data name="ValueArg1" xml:space="preserve">
-    <value>text</value>
-    <comment>function_parameter - First argument to the Value function - the text that will be converted to a number.</comment>
-  </data>
-  <data name="ValueArg2" xml:space="preserve">
-    <value>language</value>
-    <comment>function_parameter - Second argument to the Value function - the language whose rules will be used when converting from text to number.</comment>
-  </data>
-  <data name="AboutValue_text" xml:space="preserve">
-    <value>The text value to convert to a numeric value.</value>
-  </data>
-  <data name="AboutValue_language" xml:space="preserve">
-    <value>Language code to use when converting the value.</value>
-    <comment>Value Parameter description.</comment>
-  </data>
-  <data name="AboutBoolean" xml:space="preserve">
-    <value>Converts a 'text' that represents a boolean to a boolean value.</value>
-    <comment>Description of 'Boolean' function.</comment>
-  </data>
-  <data name="BooleanArg1" xml:space="preserve">
-    <value>text</value>
-    <comment>function_parameter - First argument to the Boolean function - the text that will be converted to a boolean.</comment>
-  </data>
-  <data name="AboutBoolean_text" xml:space="preserve">
-    <value>The text value to convert to a boolean value.</value>
-  </data>
-  <data name="AboutBooleanT" xml:space="preserve">
-    <value>Converts a column of text values to a column of boolean values.</value>
-    <comment>Description of 'Boolean' function.</comment>
-  </data>
-  <data name="BooleanTArg1" xml:space="preserve">
-    <value>input</value>
-    <comment>function_parameter - First argument to the Boolean function - a column of text values.</comment>
-  </data>
-  <data name="AboutBooleanT_input" xml:space="preserve">
-    <value>A column of text values to process.</value>
-  </data>
-  <data name="AboutBooleanN" xml:space="preserve">
-    <value>Converts a 'number' to a boolean value.</value>
-    <comment>Description of 'Boolean' function.</comment>
-  </data>
-  <data name="BooleanNArg1" xml:space="preserve">
-    <value>number</value>
-    <comment>function_parameter - First argument to the Boolean function - the number that will be converted to a boolean.</comment>
-  </data>
-  <data name="AboutBooleanN_number" xml:space="preserve">
-    <value>The number value to convert to a boolean value.</value>
-  </data>
-  <data name="AboutBooleanNT" xml:space="preserve">
-    <value>Converts a column of numeric values to a column of boolean values.</value>
-    <comment>Description of 'Boolean' function.</comment>
-  </data>
-  <data name="BooleanNTArg1" xml:space="preserve">
-    <value>input</value>
-    <comment>function_parameter - First argument to the Boolean function - a column of number values.</comment>
-  </data>
-  <data name="AboutBooleanNT_input" xml:space="preserve">
-    <value>A column of number values to process.</value>
-  </data>
-  <data name="AboutBooleanB" xml:space="preserve">
-    <value>Converts a 'boolean' to a boolean value.</value>
-    <comment>Description of 'Boolean' function.</comment>
-  </data>
-  <data name="BooleanBArg1" xml:space="preserve">
-    <value>boolean</value>
-    <comment>function_parameter - First argument to the Boolean function - the boolean that will be converted to a boolean.</comment>
-  </data>
-  <data name="AboutBooleanB_boolean" xml:space="preserve">
-    <value>The boolean value to convert to a boolean value.</value>
-  </data>
-  <data name="AboutBooleanBT" xml:space="preserve">
-    <value>Converts a column of boolean values to a column of boolean values.</value>
-    <comment>Description of 'Boolean' function.</comment>
-  </data>
-  <data name="BooleanBTArg1" xml:space="preserve">
-    <value>input</value>
-    <comment>function_parameter - First argument to the Boolean function - a column of boolean values.</comment>
-  </data>
-  <data name="AboutBooleanBT_input" xml:space="preserve">
-    <value>A column of boolean values to process.</value>
-  </data>
-  <data name="AboutCoalesce" xml:space="preserve">
-    <value>Returns the first non blank argument</value>
-    <comment>Description of 'Coalesce' function.</comment>
-  </data>
-  <data name="CoalesceArg1" xml:space="preserve">
-    <value>value</value>
-    <comment>function_parameter - Argument to the Coalesce function - a value to be evaluated if non blank.</comment>
-  </data>
-  <data name="AboutCoalesce_value" xml:space="preserve">
-    <value>An argument to be returned if it is the first non blank argument.</value>
-  </data>
-  <data name="AboutConcatenate" xml:space="preserve">
-    <value>Joins several text values into one text value.</value>
-    <comment>Description of 'Concatenate' function.</comment>
-  </data>
-  <data name="ConcatenateArg1" xml:space="preserve">
-    <value>text</value>
-    <comment>function_parameter - Argument to the Concatenate function - the text to be concatenated.</comment>
-  </data>
-  <data name="AboutConcatenate_text" xml:space="preserve">
-    <value>A text value, to be concatenated with the rest of the arguments.</value>
-  </data>
-  <data name="AboutConcatenateT" xml:space="preserve">
-    <value>Joins several text values or tables into one column of text values.</value>
-    <comment>Description of 'Concatenate' function.</comment>
-  </data>
-  <data name="ConcatenateTArg1" xml:space="preserve">
-    <value>value</value>
-    <comment>function_parameter - Argument to the Concatenate function - the text or table to be concatenated.</comment>
-  </data>
-  <data name="AboutConcatenate_value" xml:space="preserve">
-    <value>A text value or a column of text values, to be concatenated with the rest of the arguments.</value>
-  </data>
-  <data name="AboutConcat" xml:space="preserve">
-    <value>Joins all text values produced by evaluating the given expression over the given table into one text value.</value>
-    <comment>Description of 'Concat' function.</comment>
-  </data>
-  <data name="ConcatArg1" xml:space="preserve">
-    <value>table</value>
-    <comment>function_parameter - First argument to the Concat function - the table to have its rows concatenated by a given expression.</comment>
-  </data>
-  <data name="ConcatArg2" xml:space="preserve">
-    <value>expression</value>
-    <comment>function_parameter - Second argument to the Concat function - the expression used to convert the table rows into text.</comment>
-  </data>
-  <data name="ConcatArg3" xml:space="preserve">
-    <value>separator</value>
-    <comment>function_parameter - Third optional argument to the Concat function - the separator to insert between concatenated rows.</comment>
-  </data>
-  <data name="AboutConcat_table" xml:space="preserve">
-    <value>A table value, over which the expression given by the second parameter is to be evaluated.</value>
-  </data>
-  <data name="AboutConcat_expression" xml:space="preserve">
-    <value>An text-producing expression to evaluate for each row in the given table.</value>
-  </data>
-  <data name="AboutConcat_separator" xml:space="preserve">
-    <value>A text value to be inserted between concatenated rows of the table.</value>
-    <comment>Description of optional 'separator' parameter</comment>
-  </data>
-  <data name="AboutLen" xml:space="preserve">
-    <value>Returns the number of characters in a text value.</value>
-    <comment>Description of 'Len' function.</comment>
-  </data>
-  <data name="AboutLen_text" xml:space="preserve">
-    <value>A text value whose length in characters will be returned.</value>
-  </data>
-  <data name="AboutLenT" xml:space="preserve">
-    <value>Returns the number of characters in a text value, evaluated per row within the specified table or collection.</value>
-    <comment>Description of 'Len' function.</comment>
-  </data>
-  <data name="AboutLen_text_column" xml:space="preserve">
-    <value>A column of text values whose lengths in characters will be returned (as a new column).</value>
-  </data>
-  <data name="LenArg1" xml:space="preserve">
-    <value>text</value>
-    <comment>function_parameter - First argument to the Len function - the text to have its length retrieved.</comment>
-  </data>
-  <data name="LenTArg1" xml:space="preserve">
-    <value>text_column</value>
-    <comment>function_parameter - First argument to the Len function - the name of the column in a data source the length of its elements retrieved. Translate this string. Maintain as a single word (do not add spaces).</comment>
-  </data>
-  <data name="AboutUpper" xml:space="preserve">
-    <value>Converts a text value to all uppercase letters.</value>
-    <comment>Description of 'Upper' function.</comment>
-  </data>
-  <data name="AboutUpperT" xml:space="preserve">
-    <value>Converts all letters in a text value, evaluated per row within the specified table or collection, to uppercase.</value>
-    <comment>Description of 'Update' function.</comment>
-  </data>
-  <data name="AboutUpper_text" xml:space="preserve">
-    <value>A text value to convert to uppercase.</value>
-  </data>
-  <data name="AboutUpper_text_column" xml:space="preserve">
-    <value>A column of text values to convert to a column of uppercase text values.</value>
-  </data>
-  <data name="AboutLower" xml:space="preserve">
-    <value>Converts all letters in a text value to lowercase.</value>
-    <comment>Description of 'Lower' function.</comment>
-  </data>
-  <data name="AboutLowerT" xml:space="preserve">
-    <value>Converts all letters in a text value, evaluated per row within the specified table or collection, to lowercase.</value>
-    <comment>Description of 'Lower' function.</comment>
-  </data>
-  <data name="AboutLower_text" xml:space="preserve">
-    <value>A text value to convert to lowercase.</value>
-  </data>
-  <data name="AboutLower_text_column" xml:space="preserve">
-    <value>A column of text values to convert to a column of lowercase text values.</value>
-  </data>
-  <data name="AboutProper" xml:space="preserve">
-    <value>Converts a text value to proper case; the first letter in each word in uppercase, and all other letters to lowercase.</value>
-    <comment>Description of 'Proper' function.</comment>
-  </data>
-  <data name="AboutProperT" xml:space="preserve">
-    <value>Converts a text value, evaluated per row within the specified table or collection, to proper case; the first letter in each word in uppercase, and all other letters to lowercase.</value>
-    <comment>Description of 'Proper' function.</comment>
-  </data>
-  <data name="AboutProper_text" xml:space="preserve">
-    <value>A text value to convert to proper case.</value>
-  </data>
-  <data name="AboutProper_text_column" xml:space="preserve">
-    <value>A column of text values to convert to a column of proper case text values.</value>
-  </data>
-  <data name="AboutTrim" xml:space="preserve">
-    <value>Removes all spaces from a text value except for single spaces between words.</value>
-    <comment>Description of 'Trim' function.</comment>
-  </data>
-  <data name="AboutTrim_text" xml:space="preserve">
-    <value>A text value to convert to trim.</value>
-  </data>
-  <data name="AboutTrim_text_column" xml:space="preserve">
-    <value>A column of text values to trim.</value>
-  </data>
-  <data name="AboutTrimEnds" xml:space="preserve">
-    <value>Removes all leading and trailing spaces from a text value.</value>
-    <comment>Description of 'TrimEnds' function.</comment>
-  </data>
-  <data name="AboutTrimEnds_text" xml:space="preserve">
-    <value>A text value to trim the trailing and leading whitespace.</value>
-  </data>
-  <data name="AboutTrimEnds_text_column" xml:space="preserve">
-    <value>A column of text values to trim the trailing and leading whitespace.</value>
-  </data>
-  <data name="AboutMid" xml:space="preserve">
-    <value>Returns the characters from the middle of a text value, given a starting position and length.</value>
-    <comment>Description of 'Mid' function.</comment>
-  </data>
-  <data name="AboutMidT" xml:space="preserve">
-    <value>Returns the characters from the middle of a text value, given a starting position and length, evaluated per row within the specified table or collection.</value>
-    <comment>Description of 'Mid' function.</comment>
-  </data>
-  <data name="AboutMid_text" xml:space="preserve">
-    <value>A text value from which characters will be extracted.</value>
-  </data>
-  <data name="AboutMid_text_column" xml:space="preserve">
-    <value>A column of text values from which characters will be extracted into a new column.</value>
-  </data>
-  <data name="AboutMid_start_num" xml:space="preserve">
-    <value>The start position where to extract characters from.</value>
-  </data>
-  <data name="AboutMid_num_chars" xml:space="preserve">
-    <value>The number of characters to extract.</value>
-  </data>
-  <data name="StringFuncArg1" xml:space="preserve">
-    <value>text</value>
-    <comment>function_parameter - First argument of string related functions, such as Trim, Lower, Upper - the text to have the function applied to.</comment>
-  </data>
-  <data name="StringTFuncArg1" xml:space="preserve">
-    <value>text_column</value>
-    <comment>function_parameter - First argument of string related functions, such as Trim, Lower, Upper - the text column in a data source to have the function applied to. Translate this string. Maintain as a single word (do not add spaces).</comment>
-  </data>
-  <data name="StringFuncArg2" xml:space="preserve">
-    <value>start_num</value>
-    <comment>function_parameter - Second argument of string related functions, such as Mid, Replace, indicating the start position of the string to apply the function. Translate this string. Maintain as a single word (do not add spaces).</comment>
-  </data>
-  <data name="StringFuncArg3" xml:space="preserve">
-    <value>num_chars</value>
-    <comment>function_parameter - Third argument of string related functions, such as Mid, Replace, indicating the number of characters that the function should be applied to. Translate this string. Maintain as a single word (do not add spaces).</comment>
-  </data>
-  <data name="AboutReplace" xml:space="preserve">
-    <value>Replace part of a text value with a different text value.</value>
-    <comment>Description of 'Replace' function.</comment>
-  </data>
-  <data name="AboutReplaceT" xml:space="preserve">
-    <value>Replace part of a text value with a different text value, evaluated per row within the specified table or collection.</value>
-    <comment>Description of 'Replace' function.</comment>
-  </data>
-  <data name="ReplaceFuncArg1" xml:space="preserve">
-    <value>old_text</value>
-    <comment>function_parameter - First argument to the Replace function - the text to be replaced. Translate this string. Maintain as a single word (do not add spaces).</comment>
-  </data>
-  <data name="ReplaceFuncArg4" xml:space="preserve">
-    <value>new_text</value>
-    <comment>function_parameter - Last argument to the Replace function - the text to replace the original text. Translate this string. Maintain as a single word (do not add spaces).</comment>
-  </data>
-  <data name="AboutReplace_old_text" xml:space="preserve">
-    <value>The text value to process.</value>
-  </data>
-  <data name="AboutReplace_start_num" xml:space="preserve">
-    <value>The starting position where the replacement will take place.</value>
-  </data>
-  <data name="AboutReplace_num_chars" xml:space="preserve">
-    <value>The number of characters to replace.</value>
-  </data>
-  <data name="AboutReplace_new_text" xml:space="preserve">
-    <value>A replacement text value.</value>
-  </data>
-  <data name="AboutReplace_text_column" xml:space="preserve">
-    <value>A column of text values to process.</value>
-  </data>
-  <data name="AboutError" xml:space="preserve">
-    <value>Produces an error with custom values.</value>
-    <comment>Description of 'Error' function.</comment>
-  </data>
-  <data name="AboutError_error_information" xml:space="preserve">
-    <value>A record containing the custom values for the produced error.</value>
-    <comment>Description of the first (and only) parameter to the Error function, which is a record containing certain properties that identify the error that is created.</comment>
-  </data>
-  <data name="ErrorArg1" xml:space="preserve">
-    <value>error_information</value>
-    <comment>function_parameter - Argument to the Error function - a record of information for generating a custom error. Translate this string. Maintain as a single word (do not add spaces).</comment>
-  </data>
-  <data name="ErrErrorIrrelevantField" xml:space="preserve">
-    <value>The Error function only uses the fields "Kind", "Message", "Notify", "Control", and "Property".</value>
-    <comment>An error message for when the user passes in an unexpected extra field to Error. {Locked=Kind} {Locked=Message} {Locked=Notify} {Locked=Control} {Locked=Property} {Locked=Error}</comment>
-  </data>
-  <data name="AboutIfError" xml:space="preserve">
-    <value>Evaluates and returns the first non-error argument.</value>
-    <comment>Description of 'IfError' function.</comment>
-  </data>
-  <data name="IfErrorArg1" xml:space="preserve">
-    <value>value</value>
-    <comment>function_parameter - Argument to the IfError function - a value to be returned if non error.</comment>
-  </data>
-  <data name="AboutIfError_value" xml:space="preserve">
-    <value>Value that is returned if it is not an error.</value>
-    <comment>Description of the first parameter IfError accepts</comment>
-  </data>
-  <data name="IfErrorArg2" xml:space="preserve">
-    <value>fallback</value>
-    <comment>function_parameter - Argument to the IfError function - a value to fallback on if the previous args are errors.</comment>
-  </data>
-  <data name="AboutIfError_fallback" xml:space="preserve">
-    <value>Value that is returned if the previous argument is an error.</value>
-    <comment>Description of the repeated parameter: a value to fallback on if the previous args are errors</comment>
-  </data>
-  <data name="AboutSubstitute" xml:space="preserve">
-    <value>Replaces existing text with new text in a text value.</value>
-    <comment>Description of 'Substitute' function.</comment>
-  </data>
-  <data name="AboutSubstituteT" xml:space="preserve">
-    <value>Replaces existing text with new text in a text value evaluated per row within the specified table or collection.</value>
-    <comment>Description of 'Substitute' function.</comment>
-  </data>
-  <data name="SubstituteFuncArg1" xml:space="preserve">
-    <value>text</value>
-    <comment>function_parameter - First argument to the Substitute function - the text to have (part of) it replaced.</comment>
-  </data>
-  <data name="SubstituteTFuncArg1" xml:space="preserve">
-    <value>text_column</value>
-    <comment>function_parameter - First argument to the Substitute function - a text column to have (part of) its values replaced. Translate this string. Maintain as a single word (do not add spaces).</comment>
-  </data>
-  <data name="SubstituteFuncArg2" xml:space="preserve">
-    <value>old_text</value>
-    <comment>function_parameter - Second argument to the Substitute function - the text to be replaced. Translate this string. Maintain as a single word (do not add spaces).</comment>
-  </data>
-  <data name="SubstituteFuncArg3" xml:space="preserve">
-    <value>new_text</value>
-    <comment>function_parameter - Third argument to the Substitute function - the text to replace the old value. Translate this string. Maintain as a single word (do not add spaces).</comment>
-  </data>
-  <data name="SubstituteFuncArg4" xml:space="preserve">
-    <value>instance_num</value>
-    <comment>function_parameter - Fourth (optional) argument to the Substitute function - the specific instance to be replaced. Translate this string. Maintain as a single word (do not add spaces).</comment>
-  </data>
-  <data name="AboutSubstitute_text" xml:space="preserve">
-    <value>The text value to process.</value>
-  </data>
-  <data name="AboutSubstitute_old_text" xml:space="preserve">
-    <value>The text to replace.</value>
-  </data>
-  <data name="AboutSubstitute_new_text" xml:space="preserve">
-    <value>A replacement text.</value>
-  </data>
-  <data name="AboutSubstitute_instance_num" xml:space="preserve">
-    <value>Specifies which occurrence of the given text to replace.</value>
-  </data>
-  <data name="AboutSubstitute_text_column" xml:space="preserve">
-    <value>A column of text values to process.</value>
-  </data>
-  <data name="AboutSort" xml:space="preserve">
-    <value>Sorts 'source' based on the results of the 'expression' evaluated for each row, optionally specifying a sort 'order'.</value>
-    <comment>Description of 'Sort' function.</comment>
-  </data>
-  <data name="SortArg1" xml:space="preserve">
-    <value>source</value>
-    <comment>function_parameter - First argument to the Sort function - the source (table / collection) to be sorted.</comment>
-  </data>
-  <data name="SortArg2" xml:space="preserve">
-    <value>expression</value>
-    <comment>function_parameter - Second argument to the Sort function - the expression used to sort the source</comment>
-  </data>
-  <data name="SortArg3" xml:space="preserve">
-    <value>order</value>
-    <comment>function_parameter - Third argument to the Sort function - the order (ascending / descending) to apply the sorting.</comment>
-  </data>
-  <data name="AboutSort_source" xml:space="preserve">
-    <value>The table to sort.</value>
-  </data>
-  <data name="AboutSort_expression" xml:space="preserve">
-    <value>An expression that gets evaluated over rows in 'source' and provides values for sorting.</value>
-  </data>
-  <data name="AboutSort_order" xml:space="preserve">
-    <value>Ascending or Descending</value>
-  </data>
-  <data name="AboutSortByColumns" xml:space="preserve">
-    <value>Sorts 'source' based on the column, optionally specifying a sort 'order'.</value>
-    <comment>Description of 'SortByColumns' function.</comment>
-  </data>
-  <data name="SortByColumnsArg1" xml:space="preserve">
-    <value>source</value>
-    <comment>function_parameter - First argument to the SortByColumns function - the source (table / collection) to be sorted.</comment>
-  </data>
-  <data name="SortByColumnsArg2" xml:space="preserve">
-    <value>column</value>
-    <comment>function_parameter - Second argument to the SortByColumns function - the column based on which the source will be sorted.</comment>
-  </data>
-  <data name="SortByColumnsArg3" xml:space="preserve">
-    <value>order</value>
-    <comment>function_parameter - Third argument to the SortByColumns function - the order (ascending / descending) to apply the sorting.</comment>
-  </data>
-  <data name="AboutSortByColumns_source" xml:space="preserve">
-    <value>The table to sort.</value>
-  </data>
-  <data name="AboutSortByColumns_column" xml:space="preserve">
-    <value>A unique column name.</value>
-  </data>
-  <data name="AboutSortByColumns_order" xml:space="preserve">
-    <value>Ascending or Descending</value>
-  </data>
-  <data name="AboutSortByColumnsWithOrderValues" xml:space="preserve">
-    <value>Sorts 'source' based on the index of matching values in the specified column.</value>
-    <comment>Description of 'SortByColumns' function.</comment>
-  </data>
-  <data name="SortByColumnsWithOrderValuesArg1" xml:space="preserve">
-    <value>source</value>
-    <comment>function_parameter - First argument to the SortByColumns function - the source (table / collection) to be sorted.</comment>
-  </data>
-  <data name="SortByColumnsWithOrderValuesArg2" xml:space="preserve">
-    <value>column</value>
-    <comment>function_parameter - Second argument to the SortByColumns function - the column based on which the source will be sorted.</comment>
-  </data>
-  <data name="SortByColumnsWithOrderValuesArg3" xml:space="preserve">
-    <value>values</value>
-    <comment>function_parameter - Third argument to the SortByColumns function - a list of values specifying the order of items to be sorted.</comment>
-  </data>
-  <data name="AboutSortByColumns_values" xml:space="preserve">
-    <value>A column of values to be used for sorting purposes. Sorting is not done ascendingly/descendingly, but rather based on the index of matching values in the column </value>
-  </data>
-  <data name="AboutRand" xml:space="preserve">
-    <value>Returns a random number greater than or equal to 0 and less than 1, evenly distributed.</value>
-    <comment>Description of 'Rand' function.</comment>
-  </data>
-  <data name="AboutRandBetween" xml:space="preserve">
-    <value>Returns a random number between bottom and top, evenly distributed.</value>
-    <comment>Description of 'RandBetween' function.</comment>
-  </data>
-  <data name="AboutRandBetween_bottom" xml:space="preserve">
-    <value>The smallest integer that the function can return.</value>
-  </data>
-  <data name="AboutRandBetween_top" xml:space="preserve">
-    <value>The largest integer that the function can return. Must be equal to or greater than bottom.</value>
-  </data>
-  <data name="RandBetweenArg1" xml:space="preserve">
-    <value>bottom</value>
-    <comment>function_parameter - First argument to the RandBetween function - the smallest integer that the function can return.</comment>
-  </data>
-  <data name="RandBetweenArg2" xml:space="preserve">
-    <value>top</value>
-    <comment>function_parameter - Second argument to the RandBetween function - the largest integer that the function can return.</comment>
-  </data>
-  <data name="AboutGUID" xml:space="preserve">
-    <value>Creates a GUID from a string, or returns a randomly generated GUID if no arguments are supplied.</value>
-    <comment>Description of 'GUID' function.</comment>
-  </data>
-  <data name="GUIDArg" xml:space="preserve">
-    <value>GUID_string</value>
-    <comment>function_parameter - String to convert into a GUID</comment>
-  </data>
-  <data name="AboutGUID_GUID_string" xml:space="preserve">
-    <value>String to convert into a GUID</value>
-    <comment>Description of the GUID String param for the GUID function</comment>
-  </data>
-  <data name="AboutNow" xml:space="preserve">
-    <value>Returns the current date and time.</value>
-    <comment>Description of 'Now' function.</comment>
-  </data>
-  <data name="AboutUTCNow" xml:space="preserve">
-    <value>Returns the current date and time in UTC time.</value>
-    <comment>Description of 'UTCNow' function.</comment>
-  </data>
-  <data name="AboutTimeZoneOffset" xml:space="preserve">
-    <value>Returns the time difference between UTC time and local time, in minutes.For example, If your time zone is UTC+2, -120 will be returned.</value>
-    <comment>Description of 'TimeZoneOffset' function.</comment>
-  </data>
-  <data name="TimeZoneOffsetArg1" xml:space="preserve">
-    <value>date</value>
-    <comment>function_parameter - Argument of the TimeZoneOffset function - the date for the timezone offset.</comment>
-  </data>
-  <data name="AboutTimeZoneOffset_date" xml:space="preserve">
-    <value>The date on which to calculate the 'TimeZoneOffset'.</value>
-    <comment>{Locked=TimeZoneOffset}</comment>
-  </data>
-  <data name="AboutToday" xml:space="preserve">
-    <value>Returns the current date.</value>
-    <comment>Description of 'Today' function.</comment>
-  </data>
-  <data name="AboutUTCToday" xml:space="preserve">
-    <value>Returns the current date in UTC time.</value>
-    <comment>Description of 'UTCToday' function.</comment>
-  </data>
-  <data name="AboutWeekNum" xml:space="preserve">
-    <value>Returns the week number for a given date.</value>
-    <comment>Description of 'WeekNum' function.</comment>
-  </data>
-  <data name="WeekNumArg1" xml:space="preserve">
-    <value>date</value>
-    <comment>function_parameter - First parameter for the WeekNum function - a date value for which the week number will be calculated.</comment>
-  </data>
-  <data name="WeekNumArg2" xml:space="preserve">
-    <value>start_of_week</value>
-    <comment>function_parameter - Second (optional) parameter for the WeekNum function - the weekday that is used to start the week. Translate this string. Maintain as a single word (do not add spaces).</comment>
-  </data>
-  <data name="AboutWeekNum_date" xml:space="preserve">
-    <value>A date value for which the week number will be calculated.</value>
-  </data>
-  <data name="AboutWeekNum_start_of_week" xml:space="preserve">
-    <value>A value from the StartOfWeek enumeration or a number from the corresponding Excel function to indicate how the days of the week should be numbered.</value>
-    <comment>{Locked=StartOfWeek}</comment>
-  </data>
-  <data name="AboutISOWeekNum" xml:space="preserve">
-    <value>Returns the week number according to ISO rules for a given date.</value>
-    <comment>Description of 'ISOWeekNum' function.</comment>
-  </data>
-  <data name="ISOWeekNumArg1" xml:space="preserve">
-    <value>date</value>
-    <comment>function_parameter - First parameter for the ISOWeekNum function - a date value for which the ISO week number will be calculated.</comment>
-  </data>
-  <data name="AboutISOWeekNum_date" xml:space="preserve">
-    <value>A date value for which the ISO week number will be calculated.</value>
-  </data>
-  <data name="AboutInt" xml:space="preserve">
-    <value>Truncates 'number' by rounding toward negative infinity.</value>
-    <comment>Description of 'Int' function.</comment>
-  </data>
-  <data name="AboutIntT" xml:space="preserve">
-    <value>Truncates the values in a column of numbers by rounding toward negative infinity.</value>
-    <comment>Description of 'Int' function.</comment>
-  </data>
-  <data name="AboutInt_number" xml:space="preserve">
-    <value>A numeric value to process.</value>
-  </data>
-  <data name="AboutInt_input" xml:space="preserve">
-    <value>A column of numeric values to process.</value>
-  </data>
-  <data name="AboutTrunc" xml:space="preserve">
-    <value>Truncates 'number' by rounding toward zero.</value>
-    <comment>Description of 'Trunc' function.</comment>
-  </data>
-  <data name="AboutTrunc_number" xml:space="preserve">
-    <value>The number to truncate.</value>
-  </data>
-  <data name="AboutTrunc_source" xml:space="preserve">
-    <value>A column of numbers to truncate.</value>
-  </data>
-  <data name="AboutTrunc_num_digits" xml:space="preserve">
-    <value>The number of fractional digits to use for truncating.</value>
-  </data>
-  <data name="AboutTruncT" xml:space="preserve">
-    <value>Truncates all numbers in 'source' by rounding toward zero.</value>
-    <comment>Description of 'TruncT' function.</comment>
-  </data>
-  <data name="TruncArg1" xml:space="preserve">
-    <value>number</value>
-    <comment>function_parameter - First argument to the Trunc function - the number to be rounded.</comment>
-  </data>
-  <data name="TruncArg2" xml:space="preserve">
-    <value>num_digits</value>
-    <comment>function_parameter - Second argument to the Trunc function - the number of digits to apply the rounding. Translate this string. Maintain as a single word (do not add spaces).</comment>
-  </data>
-  <data name="TruncTArg1" xml:space="preserve">
-    <value>source</value>
-    <comment>function_parameter - First argument to the Trunc function - numeric column to be rounded.</comment>
-  </data>
-  <data name="TruncTArg2" xml:space="preserve">
-    <value>num_digits</value>
-    <comment>function_parameter - Second argument to the Trunc function - the number of digits to apply the rounding. Translate this string. Maintain as a single word (do not add spaces).</comment>
-  </data>
-  <data name="AboutRound" xml:space="preserve">
-    <value>Rounds 'number' to the specified number of digits.</value>
-    <comment>Description of 'Round' function.</comment>
-  </data>
-  <data name="AboutRoundUp" xml:space="preserve">
-    <value>Rounds 'number' up, away from zero.</value>
-    <comment>Description of 'RoundUp' function.</comment>
-  </data>
-  <data name="AboutRoundDown" xml:space="preserve">
-    <value>Rounds 'number' down, toward zero.</value>
-    <comment>Description of 'RoundDown' function.</comment>
-  </data>
-  <data name="RoundArg1" xml:space="preserve">
-    <value>number</value>
-    <comment>function_parameter - First argument to the Round function - the number to be rounded.</comment>
-  </data>
-  <data name="RoundArg2" xml:space="preserve">
-    <value>num_digits</value>
-    <comment>function_parameter - Second argument to the Round function - the number of digits to apply the rounding. Translate this string. Maintain as a single word (do not add spaces).</comment>
-  </data>
-  <data name="AboutRound_number" xml:space="preserve">
-    <value>The number to round.</value>
-  </data>
-  <data name="AboutRound_source" xml:space="preserve">
-    <value>A column of numbers to round.</value>
-  </data>
-  <data name="AboutRound_num_digits" xml:space="preserve">
-    <value>The number of fractional digits to use for rounding.</value>
-  </data>
-  <data name="AboutRoundUp_number" xml:space="preserve">
-    <value>The number to round.</value>
-  </data>
-  <data name="AboutRoundUp_source" xml:space="preserve">
-    <value>A column of numbers to round.</value>
-  </data>
-  <data name="AboutRoundUp_num_digits" xml:space="preserve">
-    <value>The number of fractional digits to use for rounding.</value>
-  </data>
-  <data name="AboutRoundDown_number" xml:space="preserve">
-    <value>The number to round.</value>
-  </data>
-  <data name="AboutRoundDown_source" xml:space="preserve">
-    <value>A column of numbers to round.</value>
-  </data>
-  <data name="AboutRoundDown_num_digits" xml:space="preserve">
-    <value>The number of fractional digits to use for rounding.</value>
-  </data>
-  <data name="AboutRoundT" xml:space="preserve">
-    <value>Rounds all numbers in 'source' to the specified number of digits.</value>
-    <comment>Description of 'RoundT' function.</comment>
-  </data>
-  <data name="AboutRoundUpT" xml:space="preserve">
-    <value>Rounds all numbers in 'source' up, away from zero.</value>
-    <comment>Description of 'RoundUpT' function.</comment>
-  </data>
-  <data name="AboutRoundDownT" xml:space="preserve">
-    <value>Rounds all numbers in 'source' down, toward zero.</value>
-    <comment>Description of 'RoundDownT' function.</comment>
-  </data>
-  <data name="RoundTArg1" xml:space="preserve">
-    <value>source</value>
-    <comment>function_parameter - First argument to the Round function - numeric column to be rounded.</comment>
-  </data>
-  <data name="RoundTArg2" xml:space="preserve">
-    <value>num_digits</value>
-    <comment>function_parameter - Second argument to the Round function - the number of digits to apply the rounding. Translate this string. Maintain as a single word (do not add spaces).</comment>
-  </data>
-  <data name="AboutRGBA" xml:space="preserve">
-    <value>Takes in numeric values for Red, Green, Blue and Alpha components of the color and generates the specific color. R, G, B are numeric between 0 to 255. Alpha is decimal between 0 to 1.</value>
-    <comment>Description of 'RGBA' function.</comment>
-  </data>
-  <data name="RGBAArg1" xml:space="preserve">
-    <value>red_value</value>
-    <comment>function_parameter - First argument to the RGBA function - the red component of the color. Translate this string. Maintain as a single word (do not add spaces).</comment>
-  </data>
-  <data name="RGBAArg2" xml:space="preserve">
-    <value>green_value</value>
-    <comment>function_parameter - Second argument to the RGBA function - the green component of the color. Translate this string. Maintain as a single word (do not add spaces).</comment>
-  </data>
-  <data name="RGBAArg3" xml:space="preserve">
-    <value>blue_value</value>
-    <comment>function_parameter - Third argument to the RGBA function - the blue component of the color. Translate this string. Maintain as a single word (do not add spaces).</comment>
-  </data>
-  <data name="RGBAArg4" xml:space="preserve">
-    <value>alpha_value</value>
-    <comment>function_parameter - Second argument to the RGBA function - the alpha (transparency) component of the color. Translate this string. Maintain as a single word (do not add spaces).</comment>
-  </data>
-  <data name="AboutRGBA_red_value" xml:space="preserve">
-    <value>The red component, 0 to 255.</value>
-  </data>
-  <data name="AboutRGBA_green_value" xml:space="preserve">
-    <value>The green component, 0 to 255.</value>
-  </data>
-  <data name="AboutRGBA_blue_value" xml:space="preserve">
-    <value>The blue component, 0 to 255.</value>
-  </data>
-  <data name="AboutRGBA_alpha_value" xml:space="preserve">
-    <value>The alpha component, 0 to 1 (or a percentage, such as 49%).</value>
-  </data>
-  <data name="AboutColorFade" xml:space="preserve">
-    <value>Produces a new shade of the specified 'color', based on the specified 'fade' percentage.</value>
-    <comment>Description of 'ColorFade' function.</comment>
-  </data>
-  <data name="ColorFadeArg1" xml:space="preserve">
-    <value>color</value>
-    <comment>function_parameter - First argument to the ColorFade function - the color on which the function will apply a fade transformation.</comment>
-  </data>
-  <data name="ColorFadeArg2" xml:space="preserve">
-    <value>fade</value>
-    <comment>function_parameter - Second argument to the ColorFade function - the amount of fade that will be applied to the color.</comment>
-  </data>
-  <data name="AboutColorFade_color" xml:space="preserve">
-    <value>A color to fade.</value>
-  </data>
-  <data name="AboutColorFade_fade" xml:space="preserve">
-    <value>A percentage by which the color will be faded. A negative percentage produces a darker shade. A positive percentage produces a lighter shade.</value>
-  </data>
-  <data name="AboutColorFadeT" xml:space="preserve">
-    <value>Produces new shades of the specified 'color' values, based on the specified 'fade' percentage values.</value>
-  </data>
-  <data name="ColorFadeTArg1" xml:space="preserve">
-    <value>color_or_column</value>
-    <comment>function_parameter - First argument to the ColorFade function - the color on which the function will apply a fade transformation, or a column in a table containing the colors. When translating, maintain as a single word (i.e., do not add spaces)</comment>
-  </data>
-  <data name="ColorFadeTArg2" xml:space="preserve">
-    <value>fade_or_column</value>
-    <comment>function_parameter - Second argument to the ColorFade function - the amount of fade that will be applied to the color, or a column in a table containing the amounts. When translating, maintain as a single word (i.e., do not add spaces)</comment>
-  </data>
-  <data name="AboutColorFade_color_or_column" xml:space="preserve">
-    <value>A color (or column of color values) to fade.</value>
-  </data>
-  <data name="AboutColorFade_fade_or_column" xml:space="preserve">
-    <value>A percentage (or column of percentage values) by which the color (or column of color values) will be faded. A negative percentage produces a darker shade. A positive percentage produces a lighter shade.</value>
-  </data>
-  <data name="AboutAbs" xml:space="preserve">
-    <value>Returns the absolute value of a number, a number without its sign.</value>
-    <comment>Description of 'Abs' function.</comment>
-  </data>
-  <data name="AboutAbsT" xml:space="preserve">
-    <value>Returns the absolute values (numbers without their sign) of a column of numbers.</value>
-    <comment>Description of 'Abs' function.</comment>
-  </data>
-  <data name="AboutAbs_number" xml:space="preserve">
-    <value>A numeric value to process.</value>
-  </data>
-  <data name="AboutAbs_input" xml:space="preserve">
-    <value>A column of numeric values to process.</value>
-  </data>
-  <data name="AboutSin_number" xml:space="preserve">
-    <value>A numeric value (in radians) to process.</value>
-  </data>
-  <data name="AboutSin_input" xml:space="preserve">
-    <value>A column of numeric values (in radians) to process.</value>
-  </data>
-  <data name="AboutSin" xml:space="preserve">
-    <value>Returns the sine value of a number.</value>
-    <comment>Sin function parameter in radians.</comment>
-  </data>
-  <data name="AboutSinT" xml:space="preserve">
-    <value>Returns the sine values of a column of numbers.</value>
-    <comment>Sin function parameter is a column of numbers in radians.</comment>
-  </data>
-  <data name="AboutAsin_number" xml:space="preserve">
-    <value>A numeric value to process.</value>
-  </data>
-  <data name="AboutAsin_input" xml:space="preserve">
-    <value>A column of numeric values to process.</value>
-  </data>
-  <data name="AboutAsin" xml:space="preserve">
-    <value>Returns the arc sine value (in radians) of a number.</value>
-    <comment>Asin function parameter.</comment>
-  </data>
-  <data name="AboutAsinT" xml:space="preserve">
-    <value>Returns the arc sine values (in radians) of a column of numbers.</value>
-    <comment>Asin function parameter.</comment>
-  </data>
-  <data name="AboutCos" xml:space="preserve">
-    <value>Returns the cosine value of a number.</value>
-    <comment>Cos function parameter in radians.</comment>
-  </data>
-  <data name="AboutCosT" xml:space="preserve">
-    <value>Returns the cosine values of a column of numbers.</value>
-    <comment>Cos function parameter is a column of numbers in radians.</comment>
-  </data>
-  <data name="AboutCos_number" xml:space="preserve">
-    <value>A numeric value (in radians) to process.</value>
-  </data>
-  <data name="AboutCos_input" xml:space="preserve">
-    <value>A column of numeric values (in radians) to process.</value>
-  </data>
-  <data name="AboutAcos" xml:space="preserve">
-    <value>Returns the arc cosine value (in radians) of a number.</value>
-    <comment>Acos function parameter.</comment>
-  </data>
-  <data name="AboutAcos_number" xml:space="preserve">
-    <value>A numeric value to process.</value>
-  </data>
-  <data name="AboutAcosT" xml:space="preserve">
-    <value>Returns the arc cosine values (in radians) of a column of numbers.</value>
-    <comment>Acos function parameter.</comment>
-  </data>
-  <data name="AboutAcos_input" xml:space="preserve">
-    <value>A column of numeric values to process.</value>
-  </data>
-  <data name="AboutAcot_number" xml:space="preserve">
-    <value>A numeric value to process.</value>
-  </data>
-  <data name="AboutAcot_input" xml:space="preserve">
-    <value>A column of numeric values to process.</value>
-  </data>
-  <data name="AboutAcot" xml:space="preserve">
-    <value>Returns the arc cotangent value (in radians) of a number.</value>
-    <comment>Acot function parameter.</comment>
-  </data>
-  <data name="AboutAcotT" xml:space="preserve">
-    <value>Returns the arc cotangent values (in radians) of a column of numbers.</value>
-    <comment>Acot function parameter.</comment>
-  </data>
-  <data name="AboutTan" xml:space="preserve">
-    <value>Returns the tangent value of a number.</value>
-    <comment>Tan function parameter in radians.</comment>
-  </data>
-  <data name="AboutTanT" xml:space="preserve">
-    <value>Returns the tangent values of a column of numbers.</value>
-    <comment>Tan function parameter in a column of numbers in radians.</comment>
-  </data>
-  <data name="AboutTan_number" xml:space="preserve">
-    <value>A numeric value (in radians) to process.</value>
-  </data>
-  <data name="AboutTan_input" xml:space="preserve">
-    <value>A column of numeric values (in radians) to process.</value>
-  </data>
-  <data name="AboutAtan" xml:space="preserve">
-    <value>Returns the arc tangent value (in radians) of a number.</value>
-    <comment>Atan function parameter.</comment>
-  </data>
-  <data name="AboutAtanT" xml:space="preserve">
-    <value>Returns the arc tangent values (in radians) of a column of numbers.</value>
-    <comment>Atan function parameter.</comment>
-  </data>
-  <data name="AboutAtan_number" xml:space="preserve">
-    <value>A numeric value to process.</value>
-  </data>
-  <data name="AboutAtan_input" xml:space="preserve">
-    <value>A column of numeric values to process.</value>
-  </data>
-  <data name="AboutCot" xml:space="preserve">
-    <value>Returns the cotangent value of a number.</value>
-    <comment>Cot function parameter in radians.</comment>
-  </data>
-  <data name="AboutCotT" xml:space="preserve">
-    <value>Returns the cotangent values of a column of numbers.</value>
-    <comment>Cot function parameter in a column of numbers in radians.</comment>
-  </data>
-  <data name="AboutCot_number" xml:space="preserve">
-    <value>A numeric value (in radians) to process.</value>
-  </data>
-  <data name="AboutCot_input" xml:space="preserve">
-    <value>A column of numeric values (in radians) to process.</value>
-  </data>
-  <data name="AboutLn" xml:space="preserve">
-    <value>Returns the natural logarithm (base E) of a number.</value>
-    <comment>Ln function parameter.</comment>
-  </data>
-  <data name="AboutLnT" xml:space="preserve">
-    <value>Returns the natural logarithm values (base E) of a column of numbers.</value>
-    <comment>Ln function parameter.</comment>
-  </data>
-  <data name="AboutLn_number" xml:space="preserve">
-    <value>A numeric value to process.</value>
-  </data>
-  <data name="AboutLn_input" xml:space="preserve">
-    <value>A column of numeric values to process.</value>
-  </data>
-  <data name="AboutLog" xml:space="preserve">
-    <value>Returns the logarithm of a number for the given base. The default base is 10.</value>
-    <comment>Description of Log function.</comment>
-  </data>
-  <data name="AboutLogT" xml:space="preserve">
-    <value>Returns the logarithm values of a number or column of numbers for the given base or column of bases. The default base is 10.</value>
-    <comment>Description of Log function.</comment>
-  </data>
-  <data name="AboutLog_number" xml:space="preserve">
-    <value>A numeric value to process.</value>
-  </data>
-  <data name="AboutLog_input" xml:space="preserve">
-    <value>A column of numeric values to process.</value>
-  </data>
-  <data name="LogBase" xml:space="preserve">
-    <value>base</value>
-    <comment>function_parameter - First argument to the Logarithm function - the base of the logarithm.</comment>
-  </data>
-  <data name="AboutLog_base" xml:space="preserve">
-    <value>The base for the logarithm.</value>
-  </data>
-  <data name="AboutExp" xml:space="preserve">
-    <value>Returns E raised to the power of a number. To calculate powers of other bases, use the exponentiation operator (^).</value>
-    <comment>Exp function parameter.</comment>
-  </data>
-  <data name="AboutExpT" xml:space="preserve">
-    <value>Returns a column containing E raised to the power of each corresponding number in a column of numbers. To calculate powers of other bases, use the exponentiation operator (^).</value>
-    <comment>Exp function parameter.</comment>
-  </data>
-  <data name="AboutExp_number" xml:space="preserve">
-    <value>A numeric value to process.</value>
-  </data>
-  <data name="AboutExp_input" xml:space="preserve">
-    <value>A column of numeric values to process.</value>
-  </data>
-  <data name="AboutPi" xml:space="preserve">
-    <value>Returns the value of pi.</value>
-  </data>
-  <data name="AboutRadians" xml:space="preserve">
-    <value>Returns the radians value of a number.</value>
-    <comment>Radians function parameter.</comment>
-  </data>
-  <data name="AboutRadiansT" xml:space="preserve">
-    <value>Returns the radians values of a column of numbers.</value>
-    <comment>Radians function parameter.</comment>
-  </data>
-  <data name="AboutRadians_number" xml:space="preserve">
-    <value>A numeric value (in degrees) to process.</value>
-  </data>
-  <data name="AboutRadians_input" xml:space="preserve">
-    <value>A column of numeric values (in degrees) to process.</value>
-  </data>
-  <data name="AboutDegrees" xml:space="preserve">
-    <value>Returns the degrees value of a number.</value>
-    <comment>Degrees function parameter.</comment>
-  </data>
-  <data name="AboutDegreesT" xml:space="preserve">
-    <value>Returns the degrees values of a column of numbers.</value>
-    <comment>Degrees function parameter.</comment>
-  </data>
-  <data name="AboutDegrees_number" xml:space="preserve">
-    <value>A numeric value (in radians) to process.</value>
-  </data>
-  <data name="AboutDegrees_input" xml:space="preserve">
-    <value>A column of numeric values (in radians) to process.</value>
-  </data>
-  <data name="AboutDistinct" xml:space="preserve">
-    <value>Evaluates an expression over one or more columns of the table and returns a one-column table that contains distinct (unique) values for the evaluated expression.</value>
-  </data>
-  <data name="DistinctArg1" xml:space="preserve">
-    <value>source</value>
-    <comment>function_parameter - First parameter to the Distinct function - the source (collection / table) to have distinct elements retrieved.</comment>
-  </data>
-  <data name="DistinctArg2" xml:space="preserve">
-    <value>expression</value>
-    <comment>function_parameter - Second parameter to the Distinct function - the expression that will generate the distinct values to be returned.</comment>
-  </data>
-  <data name="AboutDistinct_source" xml:space="preserve">
-    <value>A table from which distinct values will be extracted.</value>
-  </data>
-  <data name="AboutDistinct_expression" xml:space="preserve">
-    <value>An expression evaluated over each row in the input table, and which provides values for the Distinct operation.</value>
-  </data>
-  <data name="AboutAtan2" xml:space="preserve">
-    <value>Returns the arctangent (in radians) of the specified x- and y-coordinates.</value>
-  </data>
-  <data name="AboutAtan2Arg1" xml:space="preserve">
-    <value>x_coordinate</value>
-    <comment>function_parameter - First parameter to the Atan function - the x coordinate for arctangent to be returned. When translating, maintain as a single word (i.e., do not add spaces)</comment>
-  </data>
-  <data name="AboutAtan2Arg2" xml:space="preserve">
-    <value>y_coordinate</value>
-    <comment>function_parameter - Second parameter to the Atan function - the y coordinate for arctangent to be returned. When translating, maintain as a single word (i.e., do not add spaces)</comment>
-  </data>
-  <data name="AboutAtan2_x_coordinate" xml:space="preserve">
-    <value>x-coordinate.</value>
-  </data>
-  <data name="AboutAtan2_y_coordinate" xml:space="preserve">
-    <value>y-coordinate.</value>
-  </data>
-  <data name="AboutSqrt" xml:space="preserve">
-    <value>Returns the square root of a number.</value>
-    <comment>Description of 'Sqrt' function.</comment>
-  </data>
-  <data name="AboutSqrtT" xml:space="preserve">
-    <value>Returns the square roots of a column of numbers.</value>
-    <comment>Description of 'Sqrt' function.</comment>
-  </data>
-  <data name="AboutSqrt_number" xml:space="preserve">
-    <value>A numeric value to process.</value>
-  </data>
-  <data name="AboutSqrt_input" xml:space="preserve">
-    <value>A column of numeric values to process.</value>
-  </data>
-  <data name="MathFuncArg1" xml:space="preserve">
-    <value>number</value>
-    <comment>function_parameter - First parameter to generic math functions - the number on which the function will be applied.</comment>
-  </data>
-  <data name="MathTFuncArg1" xml:space="preserve">
-    <value>input</value>
-    <comment>function_parameter - First parameter to generic math functions - the column in a table on which the function will be applied.</comment>
-  </data>
-  <data name="AboutLeft" xml:space="preserve">
-    <value>Returns the specified number of characters from the start of a text value.</value>
-    <comment>Description of 'Left' function.</comment>
-  </data>
-  <data name="AboutLeftT" xml:space="preserve">
-    <value>Returns a column containing the specified number of characters from the start of the text value evaluated per row within the specified table or collection.</value>
-    <comment>Description of 'Left' function.</comment>
-  </data>
-  <data name="AboutLeft_text" xml:space="preserve">
-    <value>A text value to extract characters from.</value>
-  </data>
-  <data name="AboutLeft_num_chars" xml:space="preserve">
-    <value>The number of characters to extract.</value>
-  </data>
-  <data name="AboutLeft_text_column" xml:space="preserve">
-    <value>A column of text values to extract characters from.</value>
-  </data>
-  <data name="AboutRight" xml:space="preserve">
-    <value>Returns the specified number of characters from the end of a text value.</value>
-    <comment>Description of 'Right' function.</comment>
-  </data>
-  <data name="AboutRightT" xml:space="preserve">
-    <value>Returns a column containing the specified number of characters from the end of the text value evaluated per row within the specified table or collection.</value>
-    <comment>Description of 'Right' function.</comment>
-  </data>
-  <data name="AboutRight_text" xml:space="preserve">
-    <value>A text value to extract characters from.</value>
-  </data>
-  <data name="AboutRight_num_chars" xml:space="preserve">
-    <value>The number of characters to extract.</value>
-  </data>
-  <data name="AboutRight_text_column" xml:space="preserve">
-    <value>A column of text values to extract characters from.</value>
-  </data>
-  <data name="LeftRightArg1" xml:space="preserve">
-    <value>text</value>
-    <comment>function_parameter - First parameter of the Left/Right functions - the text to retrieve the first characters to the left/right.</comment>
-  </data>
-  <data name="LeftRightTArg1" xml:space="preserve">
-    <value>text_column</value>
-    <comment>function_parameter - First parameter of the Left/Right functions - the text column to retrieve the first characters to the left/right. Translate this string. Maintain as a single word (do not add spaces).</comment>
-  </data>
-  <data name="LeftRightArg2" xml:space="preserve">
-    <value>num_chars</value>
-    <comment>function_parameter - Second parameter of the Left/Right functions - the number of characters to retrieve on the left/right of the given text. Translate this string. Maintain as a single word (do not add spaces).</comment>
-  </data>
-  <data name="AboutIsBlank" xml:space="preserve">
-    <value>Checks whether the expression results in blank, and returns true or false.</value>
-    <comment>Description of 'IsBlank' function.</comment>
-  </data>
-  <data name="IsBlankArg1" xml:space="preserve">
-    <value>expression</value>
-    <comment>function_parameter - First parameter to the IsBlank function - the expression to be evaluated.</comment>
-  </data>
-  <data name="AboutIsBlank_expression" xml:space="preserve">
-    <value>An expression to be tested.</value>
-  </data>
-  <data name="AboutIsBlankOrError" xml:space="preserve">
-    <value>Checks whether the expression results in blank result or an error, and returns true or false.</value>
-    <comment>Description of 'IsBlank' function.</comment>
-  </data>
-  <data name="IsBlankOrErrorArg1" xml:space="preserve">
-    <value>expression</value>
-    <comment>function_parameter - First parameter to the IsBlankOrError function - the expression to be evaluated.</comment>
-  </data>
-  <data name="AboutIsBlankOrError_expression" xml:space="preserve">
-    <value>An expression to be tested.</value>
-    <comment>Function parameter for IsBlankOrError function.</comment>
-  </data>
-  <data name="AboutIsEmpty" xml:space="preserve">
-    <value>Checks if a collection is empty and returns true or false.</value>
-    <comment>Description of 'IsEmpty' function.</comment>
-  </data>
-  <data name="IsEmptyArg1" xml:space="preserve">
-    <value>source</value>
-    <comment>function_parameter - First parameter to the IsEmpty function - the source expression to be evaluated.</comment>
-  </data>
-  <data name="AboutIsEmpty_source" xml:space="preserve">
-    <value>A table to be tested.</value>
-  </data>
-  <data name="AboutShuffle" xml:space="preserve">
-    <value>Returns a randomly shuffled copy of the input 'source' table.</value>
-    <comment>Description of 'Shuffle' function.</comment>
-  </data>
-  <data name="ShuffleArg1" xml:space="preserve">
-    <value>source</value>
-    <comment>function_parameter - First parameter to the Shuffle function - the source to be shuffled.</comment>
-  </data>
-  <data name="AboutShuffle_source" xml:space="preserve">
-    <value>A table to be shuffled.</value>
-  </data>
-  <data name="AboutLookUp" xml:space="preserve">
-    <value>Looks up the first row for which the specified condition evaluates to true and returns the result of expression evaluated within the context of that row if provided an expression and the entire row otherwise.</value>
-    <comment>Description of 'LookUp' function.</comment>
-  </data>
-  <data name="LookUpArg1" xml:space="preserve">
-    <value>source</value>
-    <comment>function_parameter - First argument to the LookUp function - the source to have the lookup operation performed.</comment>
-  </data>
-  <data name="LookUpArg2" xml:space="preserve">
-    <value>condition</value>
-    <comment>function_parameter - Second argument to the LookUp function - the condition on which the lookup operation is performed.</comment>
-  </data>
-  <data name="LookUpArg3" xml:space="preserve">
-    <value>result</value>
-    <comment>function_parameter - Third argument to the LookUp function - an expression to be applied to the returned row.</comment>
-  </data>
-  <data name="AboutLookUp_source" xml:space="preserve">
-    <value>A table where values will be looked up.</value>
-  </data>
-  <data name="AboutLookUp_condition" xml:space="preserve">
-    <value>A condition to evaluate for rows in the specified input.</value>
-  </data>
-  <data name="AboutLookUp_result" xml:space="preserve">
-    <value>An expression to evaluate over the row that match the specified condition, and that will provide the result.</value>
-  </data>
-  <data name="AboutStdevP" xml:space="preserve">
-    <value>Calculates standard deviation based on the entire population given as arguments (ignores logical values and text).</value>
-    <comment>Description of 'StdevP' function.</comment>
-  </data>
-  <data name="AboutStdevP_number" xml:space="preserve">
-    <value>A number to factor into the standard deviation calculation.</value>
-  </data>
-  <data name="AboutStdevP_source" xml:space="preserve">
-    <value>A table that specifies the population for the standard deviation calculation.</value>
-  </data>
-  <data name="AboutStdevP_expression" xml:space="preserve">
-    <value>An expression evaluated over rows in the input, that specifies values for the standard deviation calculation.</value>
-  </data>
-  <data name="AboutStdevPT" xml:space="preserve">
-    <value>Calculates standard deviation based on the entire population given as a column (ignores logical values and text within the column).</value>
-    <comment>Description of 'StdevPT' function.</comment>
-  </data>
-  <data name="AboutVarP" xml:space="preserve">
-    <value>Calculates variance based on the entire population (ignores logical values and text in the population).</value>
-    <comment>Description of 'VarP' function.</comment>
-  </data>
-  <data name="AboutVarP_number" xml:space="preserve">
-    <value>A number to factor into the variance calculation.</value>
-  </data>
-  <data name="AboutVarP_source" xml:space="preserve">
-    <value>A table that specifies the population for the variance calculation.</value>
-  </data>
-  <data name="AboutVarP_expression" xml:space="preserve">
-    <value>An expression evaluated over rows in the input, that specifies values for the variance calculation.</value>
-  </data>
-  <data name="AboutVarPT" xml:space="preserve">
-    <value>Calculates variance based on the entire population specified as a column (ignores logical values and text in the column).</value>
-    <comment>Description of 'VarPT' function.</comment>
-  </data>
-  <data name="SetArg1" xml:space="preserve">
-    <value>variable</value>
-    <comment>function_parameter - First argument to the Set function - the name of a global variable, scoped to the app.</comment>
-  </data>
-  <data name="AboutSplit" xml:space="preserve">
-    <value>Splits a string into substrings using a delimiter.</value>
-    <comment>Description of 'Split' function.</comment>
-  </data>
-  <data name="AboutSplit_text" xml:space="preserve">
-    <value>Text to be split into substrings.</value>
-    <comment>Description of first argument of the 'Split' function</comment>
-  </data>
-  <data name="AboutSplit_separator" xml:space="preserve">
-    <value>Delimiter text used to split the input text into substrings.</value>
-    <comment>Description of second argument of the 'Split' function</comment>
-  </data>
-  <data name="SplitArg1" xml:space="preserve">
-    <value>text</value>
-    <comment>function_parameter - First argument to the Split function - the input text that will be split into substrings using SplitArg2 as the delimiter.</comment>
-  </data>
-  <data name="SplitArg2" xml:space="preserve">
-    <value>separator</value>
-    <comment>function_parameter - Second argument to the Split function - the delimiter text that is used to split SplitArg1 into substrings.</comment>
-  </data>
-  <data name="AboutIsType" xml:space="preserve">
-    <value>Returns true if the provided value is of the given type.</value>
-    <comment>Description of the 'IsType' function.</comment>
-  </data>
-  <data name="IsTypeArg1" xml:space="preserve">
-    <value>value</value>
-    <comment>function_parameter - First argument of the IsType function - The polymorphic value to be inspected.</comment>
-  </data>
-  <data name="IsTypeArg2" xml:space="preserve">
-    <value>typeTable</value>
-    <comment>function_parameter - Second argument of the IsType function - The Entity table representing the type that we wish to compare the value to. For example, if the author has a CDS data source named Account, that table could be passed here (eg IsType(myVal, Account)).</comment>
-  </data>
-  <data name="AboutAsType" xml:space="preserve">
-    <value>Uses the provided value as the given type.</value>
-    <comment>Description of the 'AsType' function.</comment>
-  </data>
-  <data name="AsTypeArg1" xml:space="preserve">
-    <value>value</value>
-    <comment>function_parameter - First argument of the IsType function - The polymorphic value to be used as the new type.</comment>
-  </data>
-  <data name="AsTypeArg2" xml:space="preserve">
-    <value>typeTable</value>
-    <comment>function_parameter - Second argument of the AsType function - The Entity table representing the type that we wish the value to be used as. For example, if the author has a CDS data source named Account, that table could be passed here (eg AsType(myVal, Account)).</comment>
-  </data>
-  <data name="AboutAsType_value" xml:space="preserve">
-    <value>The polymorphic record to cast as a new type.</value>
-  </data>
-  <data name="AboutAsType_typeTable" xml:space="preserve">
-    <value>The entity table representing the type we wish the value to be used as.</value>
-  </data>
-  <data name="AboutWith" xml:space="preserve">
-    <value>Executes the formula provided as second parameter using the scope provided by the first.</value>
-    <comment>Description of the 'With' function.</comment>
-  </data>
-  <data name="WithArg1" xml:space="preserve">
-    <value>scope</value>
-    <comment>function_parameter - First argument of the With function - Record type.</comment>
-  </data>
-  <data name="WithArg2" xml:space="preserve">
-    <value>formula</value>
-    <comment>function_parameter - Second argument of the With function - Any Power Apps expression</comment>
-  </data>
-  <data name="AboutWith_scope" xml:space="preserve">
-    <value>The scope with which to call the formula defined by the second parameter.</value>
-    <comment>Function argument</comment>
-  </data>
-  <data name="AboutWith_formula" xml:space="preserve">
-    <value>The formula to be called using the scope provided by the first parameter.</value>
-    <comment>Function argument</comment>
-  </data>
-  <data name="AboutSequence" xml:space="preserve">
-    <value>Generates a table of sequential numbers</value>
-    <comment>Description text for the 'Sequence' function.</comment>
-  </data>
-  <data name="SequenceArg1" xml:space="preserve">
-    <value>records</value>
-    <comment>function_parameter - Optional first argument to the Sequence function, number of records in the resulting table</comment>
-  </data>
-  <data name="AboutSequence_records" xml:space="preserve">
-    <value>Number of records in the single column table with name "Value". Maximum 50,000.</value>
-    <comment>Description of the first parameter to Sequence</comment>
-  </data>
-  <data name="SequenceArg2" xml:space="preserve">
-    <value>start</value>
-    <comment>function_parameter - Second optional argument to the Sequence function, the first number in the resulting table</comment>
-  </data>
-  <data name="AboutSequence_start" xml:space="preserve">
-    <value>Optional. The first number in the sequence. Default 1.</value>
-    <comment>Description of the second optional parameter to Sequence</comment>
-  </data>
-  <data name="SequenceArg3" xml:space="preserve">
-    <value>step</value>
-    <comment>function_parameter - optional third argument to the Sequence function, the difference between each number in the sequence</comment>
-  </data>
-  <data name="AboutSequence_step" xml:space="preserve">
-    <value>Optional. The amount to increment each subsequent value in the table. Default 1.</value>
-    <comment>Description of the third parameter to Sequence</comment>
-  </data>
-  <data name="ErrInvalidDot" xml:space="preserve">
-    <value>Invalid use of '.'</value>
-    <comment>Error Message.</comment>
-  </data>
-  <data name="ErrUnknownFunction" xml:space="preserve">
-    <value>'{0}' is an unknown or unsupported function.</value>
-    <comment>Error Message.</comment>
-  </data>
-  <data name="ErrUnknownNamespaceFunction" xml:space="preserve">
-    <value>'{0}' is an unknown or unsupported function in namespace '{1}'.</value>
-    <comment>Error Message.</comment>
-  </data>
-  <data name="ErrUnSupportedComponentBehaviorInvocation" xml:space="preserve">
-    <value>Component behavior can only be invoked from within a component.</value>
-    <comment>Error Message.</comment>
-  </data>
-  <data name="ErrUnSupportedComponentDataPropertyAccess" xml:space="preserve">
-    <value>Component custom data property with parameters can only be accessed from within a component or from component output properties.</value>
-    <comment>Error Message.</comment>
-  </data>
-  <data name="ErrBadArity" xml:space="preserve">
-    <value>Invalid number of arguments: received {0}, expected {1}.</value>
-    <comment>Error Message. {0} Will be a number, and {1} will be a number</comment>
-  </data>
-  <data name="ErrBadArityEven" xml:space="preserve">
-    <value>Invalid number of arguments: received {0}, expected an even number.</value>
-    <comment>Error Message. {0} Will be a number</comment>
-  </data>
-  <data name="ErrBadArityOdd" xml:space="preserve">
-    <value>Invalid number of arguments: received {0}, expected an odd number.</value>
-    <comment>Error Message. {0} Will be a number</comment>
-  </data>
-  <data name="ErrBadType" xml:space="preserve">
-    <value>Invalid argument type.</value>
-    <comment>Error Message.</comment>
-  </data>
-  <data name="ErrBadType_Type" xml:space="preserve">
-    <value>Invalid argument type. Cannot use {0} values in this context.</value>
-    <comment>Error Message.</comment>
-  </data>
-  <data name="ErrBadOperatorTypes" xml:space="preserve">
-    <value>This operation isn't valid on these types: {0}, {1}.</value>
-    <comment>Error message when the user attempts to use an operator (e.g. + or -) on two values that don't make sense together. {0} and {1} will be canonical type representations like "Number" or "Boolean".</comment>
-  </data>
-  <data name="ErrGuidStrictComparison" xml:space="preserve">
-    <value>GUID values can only be compared to other GUID values.</value>
-    <comment>Error message when the user attempts to a GUID value is equal to something that isn't a GUID.</comment>
-  </data>
-  <data name="ErrBadRecordFieldType_FieldName_ExpectedType" xml:space="preserve">
-    <value>Invalid type for field '{0}'. Expected field type of '{1}'.</value>
-    <comment>Error message shown to the user when a field in a record has the incorrect type.</comment>
-  </data>
-  <data name="ErrBadType_ExpectedType" xml:space="preserve">
-    <value>Invalid argument type. Expecting a {0} value.</value>
-    <comment>Error Message.</comment>
-  </data>
-  <data name="ErrBadType_ExpectedType_ProvidedType" xml:space="preserve">
-    <value>Invalid argument type ({1}). Expecting a {0} value instead.</value>
-    <comment>Error Message.</comment>
-  </data>
-  <data name="ErrBadSchema_ExpectedType" xml:space="preserve">
-    <value>Invalid argument type. Expecting a {0} value, but of a different schema.</value>
-    <comment>Error Message.</comment>
-  </data>
-  <data name="ErrBadType_ExpectedTypesCSV" xml:space="preserve">
-    <value>Invalid argument type. Expecting one of the following: {0}.</value>
-    <comment>Error Message.</comment>
-  </data>
-  <data name="ErrInvalidArgs_Func" xml:space="preserve">
-    <value>The function '{0}' has some invalid arguments.</value>
-    <comment>Error Message.</comment>
-  </data>
-  <data name="ErrNeedTable_Func" xml:space="preserve">
-    <value>The first argument of '{0}' should be a table.</value>
-    <comment>Error Message.</comment>
-  </data>
-  <data name="ErrInvalidPropertyAccess" xml:space="preserve">
-    <value>Property expects a required parameter. Please use parentheses to pass the required parameter.</value>
-    <comment>Error Message.</comment>
-  </data>
-  <data name="ErrNeedTableCol_Func" xml:space="preserve">
-    <value>The first argument of '{0}' should be a one-column table.</value>
-    <comment>Error Message.</comment>
-  </data>
-  <data name="ErrInvalidSchemaNeedStringCol_Col" xml:space="preserve">
-    <value>Invalid schema, expected a column of text values for '{0}'.</value>
-    <comment>Error Message.</comment>
-  </data>
-  <data name="ErrInvalidSchemaNeedDateCol_Col" xml:space="preserve">
-    <value>Invalid schema, expected a column of date values for '{0}'.</value>
-    <comment>Error Message.</comment>
-  </data>
-  <data name="ErrInvalidSchemaNeedNumCol_Col" xml:space="preserve">
-    <value>Invalid schema, expected a column of numeric values for '{0}'.</value>
-    <comment>Error Message.</comment>
-  </data>
-  <data name="ErrInvalidSchemaNeedColorCol_Col" xml:space="preserve">
-    <value>Invalid schema, expected a column of color values for '{0}'.</value>
-    <comment>Error Message.</comment>
-  </data>
-  <data name="ErrInvalidSchemaNeedCol" xml:space="preserve">
-    <value>Invalid schema, expected a one-column table.</value>
-    <comment>Error Message.</comment>
-  </data>
-  <data name="ErrNeedRecord" xml:space="preserve">
-    <value>Cannot use a non-record value in this context.</value>
-    <comment>Error Message.</comment>
-  </data>
-  <data name="ErrIncompatibleRecord" xml:space="preserve">
-    <value>Cannot use this record. It may contain colliding fields of incompatible types.</value>
-    <comment>Error Message.</comment>
-  </data>
-  <data name="ErrNeedRecord_Func" xml:space="preserve">
-    <value>The first argument of '{0}' should be a record.</value>
-    <comment>Error Message.</comment>
-  </data>
-  <data name="ErrNeedEntity_EntityName" xml:space="preserve">
-    <value>Using this option set as an enumeration value or in the Choices function requires that the '{0}' entity be added as a Data Source. To add, use the View menu and then select Data sources.</value>
-    <comment>Error Message. {Locked=Choices} Indicates a given entity must be imported as a first class entity. This is a result of usage of an option set that is exposed via a relationship in a CDS 2 entity.</comment>
-  </data>
-  <data name="ErrNotAccessibleInCurrentContext" xml:space="preserve">
-    <value>The specified property is not accessible in this context.</value>
-    <comment>Error Message.</comment>
-  </data>
-  <data name="ErrInternalControlInInputProperty" xml:space="preserve">
-    <value>Controls inside a component can't be referenced in that same component's input properties.</value>
-    <comment>Error Message when a user attempts to use a control inside the formula for a component input property.</comment>
-  </data>
-  <data name="ErrColumnNotAccessibleInCurrentContext" xml:space="preserve">
-    <value>The specified column is not accessible in this context.</value>
-    <comment>Error Message.</comment>
-  </data>
-  <data name="WrnRowScopeOneToNExpandNumberOfCalls" xml:space="preserve">
-    <value>A One-to-Many or Many-to-Many relationship is being referenced in this function's record scope.  This may result in a large number of calls to your data source that can impact performance.</value>
-    <comment>Warning Message.</comment>
-  </data>
-  <data name="ErrNumberTooLarge" xml:space="preserve">
-    <value>Numeric value is too large.</value>
-    <comment>Error Message.</comment>
-  </data>
-  <data name="ErrTextTooLarge" xml:space="preserve">
-    <value>Expression can't be more than {0} characters. The expression is {1} characters.</value>
-    <comment>Error Message when the expression text is too long.</comment>
-  </data>
-  <data name="ErrTextFormatTooLarge" xml:space="preserve">
-    <value>Format string size can't be more than {0} characters.</value>
-    <comment>Error Message.</comment>
-  </data>
-  <data name="ErrTextInvalidFormat" xml:space="preserve">
-    <value>Invalid format.</value>
-    <comment>Error Message returned by the Text function when the format passed to it is invalid.</comment>
-  </data>
-  <data name="ErrTextInvalidArgDateTime" xml:space="preserve">
-    <value>The argument does not represent a valid date or time value.</value>
-    <comment>Error Message returned by the Text function when the number to date format exceeds the max days to add.</comment>
-  </data>
-  <data name="ErrInvalidDataSource" xml:space="preserve">
-    <value>This Data source is invalid. Please fix the error in "Data sources" pane by clicking "Content -&gt; Data sources" or "View -&gt; Options"</value>
-    <comment>Error Message.</comment>
-  </data>
-  <data name="ErrExpectedDataSourceRestriction" xml:space="preserve">
-    <value>Expected a data source identifier to restrict the inline record.</value>
-    <comment>Error Message.</comment>
-  </data>
-  <data name="ErrIncompatibleTypes" xml:space="preserve">
-    <value>The given types are incompatible.</value>
-    <comment>Error Message.</comment>
-  </data>
-  <data name="ErrTypeError_Ex1_Ex2_Found" xml:space="preserve">
-    <value>The type of this argument '{2}' does not match one of the expected types '{0}' or '{1}'.</value>
-    <comment>Error Message.</comment>
-  </data>
-  <data name="ErrTypeError_Arg_Expected_Found" xml:space="preserve">
-    <value>The type of this argument '{0}' does not match the expected type '{1}'. Found type '{2}'.</value>
-    <comment>Error Message.</comment>
-  </data>
-  <data name="ErrTypeError_WrongType" xml:space="preserve">
-    <value>The type of this expression does not match the expected type '{0}'. Found type '{1}'.</value>
-    <comment>Error Message.</comment>
-  </data>
-  <data name="ErrTypeErrorRecordIncompatibleWithSource" xml:space="preserve">
-    <value>The type of the record is incompatible with the source.</value>
-    <comment>Error Message.</comment>
-  </data>
-  <data name="ErrExpectedStringLiteralArg_Name" xml:space="preserve">
-    <value>Argument '{0}' is invalid, expected a text literal.</value>
-    <comment>Error Message.</comment>
-  </data>
-  <data name="ErrArgNotAValidIdentifier_Name" xml:space="preserve">
-    <value>Argument '{0}' is not a valid identifier.</value>
-    <comment>Error Message.</comment>
-  </data>
-  <data name="ErrColExists_Name" xml:space="preserve">
-    <value>A column named '{0}' already exists.</value>
-    <comment>Error Message.</comment>
-  </data>
-  <data name="ErrColConflict_Name" xml:space="preserve">
-    <value>Column name conflict for '{0}'.</value>
-    <comment>Error Message.</comment>
-  </data>
-  <data name="ErrColDNE_Name" xml:space="preserve">
-    <value>The specified column '{0}' does not exist.</value>
-    <comment>Error Message.</comment>
-  </data>
-  <data name="ErrColumnDoesNotExist_Name_Similar" xml:space="preserve">
-    <value>The specified column '{0}' does not exist. The column with the most similar name is '{1}'.</value>
-    <comment>Error message when attempting to put a column that does not exist into a table. {0} has the column display name that doesn't exist, and {1} has the most similar column name in the table.</comment>
-  </data>
-  <data name="ErrSortIncorrectOrder" xml:space="preserve">
-    <value>The sort order is incorrect for the type of the expression.</value>
-    <comment>Error Message.</comment>
-  </data>
-  <data name="ErrSortWrongType" xml:space="preserve">
-    <value>Cannot sort on the expression type.</value>
-    <comment>Error Message.</comment>
-  </data>
-  <data name="ErrDistinctWrongType" xml:space="preserve">
-    <value>Cannot apply distinct on the expression type.</value>
-    <comment>Error Message.</comment>
-  </data>
-  <data name="ErrFunctionDoesNotAcceptThisType_Function_Expected" xml:space="preserve">
-    <value>Type error: {0} expects either {1} or a table column of {1} type.</value>
-    <comment>Error Message.</comment>
-  </data>
-  <data name="ErrIncorrectFormat_Func" xml:space="preserve">
-    <value>Incorrect format specifier for '{0}'.</value>
-    <comment>Error Message.</comment>
-  </data>
-  <data name="ErrAsyncLambda" xml:space="preserve">
-    <value>Asynchronous invocations cannot be used in conditions and value functions.</value>
-    <comment>Error Message.</comment>
-  </data>
-  <data name="ErrValueMustBeFullyQualified" xml:space="preserve">
-    <value>This is a namespace, you can access its members using the '.' operator.</value>
-    <comment>Error message shown when a maker tries to use fully qualified value name as a First name node only</comment>
-  </data>
-  <data name="ErrScopeModificationLambda" xml:space="preserve">
-    <value>This function cannot operate on the same data source that is used in {0}.</value>
-    <comment>Error Message.</comment>
-  </data>
-  <data name="ErrFunctionDisallowedWithinNondeterministicOperationOrder" xml:space="preserve">
-    <value>This function cannot be invoked within {0}.</value>
-    <comment>Error Message.</comment>
-  </data>
-  <data name="ErrAsTypeAndIsTypeExpectConnectedDataSource" xml:space="preserve">
-    <value>Incorrect argument. This formula expects a table from a connected data source. The AsType and IsType functions require connected data sources.</value>
-    <comment>{Locked=AsType}{Locked=IsType} Error message provided when the user attempts to use a non-Connected data source table as the second argument to AsType or IsType.</comment>
-  </data>
-  <data name="InfoMessage" xml:space="preserve">
-    <value>Message: </value>
-    <comment>Message Label.</comment>
-  </data>
-  <data name="InfoNode_Node" xml:space="preserve">
-    <value>Node: {0}</value>
-    <comment>Node Label.</comment>
-  </data>
-  <data name="InfoTok_Tok" xml:space="preserve">
-    <value>Tok: {0}</value>
-    <comment>Tok Label.</comment>
-  </data>
-  <data name="FormatSpan_Min_Lim" xml:space="preserve">
-    <value>({0},{1}) </value>
-    <comment>Format String.</comment>
-  </data>
-  <data name="FormatErrorSeparator" xml:space="preserve">
-    <value>, </value>
-    <comment>Format String.</comment>
-  </data>
-  <data name="AboutDate" xml:space="preserve">
-    <value>Returns the number that represents the date in Power Apps date-time code.</value>
-    <comment>Description of 'Date' function.</comment>
-  </data>
-  <data name="DateArg1" xml:space="preserve">
-    <value>year</value>
-    <comment>function_parameter - First parameter for the Date function - the year.</comment>
-  </data>
-  <data name="DateArg2" xml:space="preserve">
-    <value>month</value>
-    <comment>function_parameter - Second parameter for the Date function - the month.</comment>
-  </data>
-  <data name="DateArg3" xml:space="preserve">
-    <value>day</value>
-    <comment>function_parameter - Third parameter for the Date function - the day.</comment>
-  </data>
-  <data name="AboutDate_year" xml:space="preserve">
-    <value>The year.</value>
-  </data>
-  <data name="AboutDate_month" xml:space="preserve">
-    <value>The month.</value>
-  </data>
-  <data name="AboutDate_day" xml:space="preserve">
-    <value>The day.</value>
-  </data>
-  <data name="AboutTime" xml:space="preserve">
-    <value>Converts hours, minutes and seconds into a decimal number.</value>
-    <comment>Description of 'Time' function.</comment>
-  </data>
-  <data name="TimeArg1" xml:space="preserve">
-    <value>hour</value>
-    <comment>function_parameter - First parameter for the Time function - the hour.</comment>
-  </data>
-  <data name="TimeArg2" xml:space="preserve">
-    <value>minute</value>
-    <comment>function_parameter - Second parameter for the Time function - the minute.</comment>
-  </data>
-  <data name="TimeArg3" xml:space="preserve">
-    <value>second</value>
-    <comment>function_parameter - Third parameter for the Time function - the second.</comment>
-  </data>
-  <data name="TimeArg4" xml:space="preserve">
-    <value>millisecond</value>
-    <comment>function_parameter - Fourth parameter for the Time function - the milliseconds.</comment>
-  </data>
-  <data name="AboutTime_hour" xml:space="preserve">
-    <value>The hour component.</value>
-  </data>
-  <data name="AboutTime_minute" xml:space="preserve">
-    <value>The minute component.</value>
-  </data>
-  <data name="AboutTime_second" xml:space="preserve">
-    <value>The second component.</value>
-  </data>
-  <data name="AboutTime_millisecond" xml:space="preserve">
-    <value>The millisecond component.</value>
-  </data>
-  <data name="AboutDateTime" xml:space="preserve">
-    <value>Creates a value that represents an instant in time, expressed as a date and time of the day.</value>
-    <comment>Description of 'DateTime' function.</comment>
-  </data>
-  <data name="AboutDateTime_year" xml:space="preserve">
-    <value>The year.</value>
-    <comment>Description of the first parameter to the 'DateTime' function: the year of the date/time value being created.</comment>
-  </data>
-  <data name="AboutDateTime_month" xml:space="preserve">
-    <value>The month.</value>
-    <comment>Description of the second parameter to the 'DateTime' function: the month of the date/time value being created.</comment>
-  </data>
-  <data name="AboutDateTime_day" xml:space="preserve">
-    <value>The day.</value>
-    <comment>Description of the third parameter to the 'DateTime' function: the day of the date/time value being created.</comment>
-  </data>
-  <data name="AboutDateTime_hour" xml:space="preserve">
-    <value>The hour.</value>
-    <comment>Description of the fourth parameter to the 'DateTime' function: the hour of the date/time value being created.</comment>
-  </data>
-  <data name="AboutDateTime_minute" xml:space="preserve">
-    <value>The minute.</value>
-    <comment>Description of the fifth parameter to the 'DateTime' function: the minute of the date/time value being created.</comment>
-  </data>
-  <data name="AboutDateTime_second" xml:space="preserve">
-    <value>The second.</value>
-    <comment>Description of the sixth parameter to the 'DateTime' function: the second of the date/time value being created.</comment>
-  </data>
-  <data name="AboutDateTime_millisecond" xml:space="preserve">
-    <value>The milliseconds.</value>
-    <comment>Description of the seventh parameter to the 'DateTime' function: the milliseconds of the date/time value being created.</comment>
-  </data>
-  <data name="AboutYear" xml:space="preserve">
-    <value>Year returns the year of a given date.</value>
-    <comment>Description of 'Year' function.</comment>
-  </data>
-  <data name="YearArg1" xml:space="preserve">
-    <value>date_time</value>
-    <comment>function_parameter - First parameter for the Year function - the date to extract the year component. Translate this string. Maintain as a single word (do not add spaces).</comment>
-  </data>
-  <data name="AboutYear_date_time" xml:space="preserve">
-    <value>A date value from which the year component will be extracted.</value>
-  </data>
-  <data name="AboutMonth" xml:space="preserve">
-    <value>Returns the month, a number from 1 (January) to 12 (December).</value>
-    <comment>Description of 'Month' function.</comment>
-  </data>
-  <data name="MonthArg1" xml:space="preserve">
-    <value>date_time</value>
-    <comment>function_parameter - First parameter for the Month function - the date to extract the month component. Translate this string. Maintain as a single word (do not add spaces).</comment>
-  </data>
-  <data name="AboutMonth_date_time" xml:space="preserve">
-    <value>The date value from which the month component will be extracted.</value>
-  </data>
-  <data name="AboutDay" xml:space="preserve">
-    <value>Day returns the day of the month, a number from 1 to 31.</value>
-    <comment>Description of 'Day' function.</comment>
-  </data>
-  <data name="DayArg1" xml:space="preserve">
-    <value>date_time</value>
-    <comment>function_parameter - First parameter for the Day function - the date to extract the day component. Translate this string. Maintain as a single word (do not add spaces).</comment>
-  </data>
-  <data name="AboutDay_date_time" xml:space="preserve">
-    <value>The date value from which the day component will be extracted.</value>
-  </data>
-  <data name="AboutHour" xml:space="preserve">
-    <value>Hour returns the hour as a number between 0 (12:00:00 AM) and 23 (11:00:00 PM).</value>
-    <comment>Description of 'Hour' function.</comment>
-  </data>
-  <data name="HourArg1" xml:space="preserve">
-    <value>date_time</value>
-    <comment>function_parameter - First parameter for the Hour function - the date to extract the hour component. Translate this string. Maintain as a single word (do not add spaces).</comment>
-  </data>
-  <data name="AboutHour_date_time" xml:space="preserve">
-    <value>The date or time value from which the component will be extracted.</value>
-  </data>
-  <data name="AboutMinute" xml:space="preserve">
-    <value>Returns the minute, a number from 0 to 59.</value>
-    <comment>Description of 'Minute' function.</comment>
-  </data>
-  <data name="MinuteArg1" xml:space="preserve">
-    <value>date_time</value>
-    <comment>function_parameter - First parameter for the Minute function - the date to extract the minute component. Translate this string. Maintain as a single word (do not add spaces).</comment>
-  </data>
-  <data name="AboutMinute_date_time" xml:space="preserve">
-    <value>The date or time value from which the minute component will be extracted.</value>
-  </data>
-  <data name="AboutSecond" xml:space="preserve">
-    <value>Returns the second, a number from 0 to 59.</value>
-    <comment>Description of 'Second' function.</comment>
-  </data>
-  <data name="SecondArg1" xml:space="preserve">
-    <value>date_time</value>
-    <comment>function_parameter - First parameter for the Second function - the date to extract the second component. Translate this string. Maintain as a single word (do not add spaces).</comment>
-  </data>
-  <data name="AboutSecond_date_time" xml:space="preserve">
-    <value>The date or time value from which the second component will be extracted.</value>
-  </data>
-  <data name="AboutWeekday" xml:space="preserve">
-    <value>Returns the weekday of a datetime value. By default, the result ranges from 1 (Sunday) to 7 (Saturday). You can specify a different range with a StartOfWeek enumeration value or a Microsoft Excel Weekday function code.</value>
-    <comment>Description of 'Weekday' function.</comment>
-  </data>
-  <data name="WeekdayArg1" xml:space="preserve">
-    <value>date</value>
-    <comment>function_parameter - First parameter for the Weekday function - a date value for which the day of the week will be calculated.</comment>
-  </data>
-  <data name="WeekdayArg2" xml:space="preserve">
-    <value>start_of_week</value>
-    <comment>function_parameter - Second (optional) parameter for the Weekday function - the weekday that is used to start the week. Translate this string. Maintain as a single word (do not add spaces).</comment>
-  </data>
-  <data name="AboutWeekday_date" xml:space="preserve">
-    <value>A date value for which the day of the week will be calculated.</value>
-  </data>
-  <data name="AboutWeekday_start_of_week" xml:space="preserve">
-    <value>A value from the StartOfWeek enumeration or a number from the corresponding Excel function to indicate how the days of the week should be numbered.</value>
-    <comment>{Locked=StartOfWeek}</comment>
-  </data>
-  <data name="AboutCalendar__MonthsLong" xml:space="preserve">
-    <value>Returns a single column table containing the full names of each month.</value>
-    <comment>Description of 'WeekdaysLong' function.</comment>
-  </data>
-  <data name="AboutCalendar__MonthsShort" xml:space="preserve">
-    <value>Returns a single column table containing the shorthand names of each month.</value>
-    <comment>Description of 'WeekdaysLong' function.</comment>
-  </data>
-  <data name="AboutCalendar__WeekdaysLong" xml:space="preserve">
-    <value>Returns a single column table containing the full names of each day of the week.</value>
-    <comment>Description of 'WeekdaysLong' function.</comment>
-  </data>
-  <data name="AboutCalendar__WeekdaysShort" xml:space="preserve">
-    <value>Returns a single column table containing the shorthand names of each day of the week.</value>
-    <comment>Description of 'WeekdaysLong' function.</comment>
-  </data>
-  <data name="AboutClock__AmPm" xml:space="preserve">
-    <value>Returns a single column table containing the uppercase designations for before and after noon.</value>
-    <comment>Description of 'AmPm' function.</comment>
-  </data>
-  <data name="AboutClock__AmPmShort" xml:space="preserve">
-    <value>Returns a single column table containing the abbreviated uppercase designations for before and after noon.</value>
-    <comment>Description of 'AmPmShort' function.</comment>
-  </data>
-  <data name="AboutClock__IsClock24" xml:space="preserve">
-    <value>Returns a boolean value indicating whether or not the clock uses 24 hour time.</value>
-    <comment>Description of 'IsClock24' function.</comment>
-  </data>
-  <data name="AboutDateValue" xml:space="preserve">
-    <value>Converts a date in the form of text to a number that represents the date in Power Apps date-time code.</value>
-    <comment>Description of 'DateValue' function.</comment>
-  </data>
-  <data name="DateValueArg1" xml:space="preserve">
-    <value>date_text</value>
-    <comment>function_parameter - First argument to the DateValue function - the text to be parsed as a date. Translate this string. Maintain as a single word (do not add spaces).</comment>
-  </data>
-  <data name="DateValueArg2" xml:space="preserve">
-    <value>language_code</value>
-    <comment>function_parameter - Second argument to the DateValue function - the language code to be used when parsing the text as a date. Translate this string. Maintain as a single word (do not add spaces).</comment>
-  </data>
-  <data name="AboutDateValue_date_text" xml:space="preserve">
-    <value>A text representation of a date/time stamp, in a platform-supported format.</value>
-  </data>
-  <data name="AboutDateValue_language_code" xml:space="preserve">
-    <value>Language code of the supplied text.</value>
-  </data>
-  <data name="AboutTimeValue" xml:space="preserve">
-    <value>Converts a time in the form of text to a number that represents the date in Microsoft Power Apps date-time code, ignoring any date portion.</value>
-    <comment>Description of 'TimeValue' function.</comment>
-  </data>
-  <data name="TimeValueArg1" xml:space="preserve">
-    <value>time_text</value>
-    <comment>function_parameter - First argument to the TimeValue function - the text to be parsed as a time. Translate this string. Maintain as a single word (do not add spaces).</comment>
-  </data>
-  <data name="TimeValueArg2" xml:space="preserve">
-    <value>language_code</value>
-    <comment>function_parameter - Second argument to the TimeValue function - the language code to be used when parsing the text as a date. Translate this string. Maintain as a single word (do not add spaces).</comment>
-  </data>
-  <data name="AboutTimeValue_time_text" xml:space="preserve">
-    <value>A text representation of a date/time stamp, in a platform supported format.</value>
-  </data>
-  <data name="AboutTimeValue_language_code" xml:space="preserve">
-    <value>Language code of the supplied text.</value>
-  </data>
-  <data name="ErrAutoRefreshNotAllowed" xml:space="preserve">
-    <value>Automatically refreshing service functions cannot be used in Action rules.</value>
-    <comment>Error message when trying to use auto-refresh functions in Action rules.</comment>
-  </data>
-  <data name="ErrMultipleValuesForField_Name" xml:space="preserve">
-    <value>A field named '{0}' was specified more than once in this record.</value>
-    <comment>Parse error on duplicate field definitions.</comment>
-  </data>
-  <data name="WarnColumnNameSpecifiedMultipleTimes_Name" xml:space="preserve">
-    <value>A column named '{0}' was specified more than once.</value>
-    <comment>Duplicate columns.</comment>
-  </data>
-  <data name="WarnLiteralPredicate" xml:space="preserve">
-    <value>Warning: This predicate is a literal value and does not reference the input table.</value>
-    <comment>Warning given when a literal predicate is given to a function operating over a table.</comment>
-  </data>
-  <data name="WarnDynamicMetadata" xml:space="preserve">
-    <value>Warning: Select "Capture Schema" at the bottom of the expanded formula bar to set and refresh this method's result schema. Otherwise this method will return no result.</value>
-    <comment>Warning given when service function returns dynamic metadata.</comment>
-  </data>
-  <data name="FindArg1" xml:space="preserve">
-    <value>find_text</value>
-    <comment>function_parameter - First argument of the Find function - the text to search for. Translate this string. Maintain as a single word (do not add spaces).</comment>
-  </data>
-  <data name="FindArg2" xml:space="preserve">
-    <value>within_text</value>
-    <comment>function_parameter - Second argument of the Find function - the text to be searched. Translate this string. Maintain as a single word (do not add spaces).</comment>
-  </data>
-  <data name="FindArg3" xml:space="preserve">
-    <value>start_num</value>
-    <comment>function_parameter - Third argument of the Find function - the initial position in the text to be searched. Translate this string. Maintain as a single word (do not add spaces).</comment>
-  </data>
-  <data name="AboutFind_find_text" xml:space="preserve">
-    <value>A text value to look for.</value>
-  </data>
-  <data name="AboutFind_within_text" xml:space="preserve">
-    <value>The text value to look in.</value>
-  </data>
-  <data name="AboutFind_start_num" xml:space="preserve">
-    <value>An optional starting position.</value>
-  </data>
-  <data name="AboutFind" xml:space="preserve">
-    <value>Returns the starting position of one text value within another text value. Find is case sensitive.</value>
-    <comment>Description of 'Find' function</comment>
-  </data>
-  <data name="AboutFindT" xml:space="preserve">
-    <value>Returns a column of starting positions of one text value (or column of strings) within another text value (or column of strings). Find is case sensitive.</value>
-    <comment>Description of 'Find' function</comment>
-  </data>
-  <data name="FindTArg1" xml:space="preserve">
-    <value>find_text_or_column</value>
-    <comment>function_parameter - First argument of the Find function - the text to search for. Translate this string. Maintain as a single word (do not add spaces).</comment>
-  </data>
-  <data name="FindTArg2" xml:space="preserve">
-    <value>within_text_or_column</value>
-    <comment>function_parameter - Second argument of the Find function - the text to be searched. Translate this string. Maintain as a single word (do not add spaces).</comment>
-  </data>
-  <data name="FindTArg3" xml:space="preserve">
-    <value>start_num</value>
-    <comment>function_parameter - Third argument of the Find function - the initial position in the text to be searched. Translate this string. Maintain as a single word (do not add spaces).</comment>
-  </data>
-  <data name="AboutFind_find_text_or_column" xml:space="preserve">
-    <value>A text value (or column of text values) to look for.</value>
-  </data>
-  <data name="AboutFind_within_text_or_column" xml:space="preserve">
-    <value>The text value (or column of text values) to look in.</value>
-  </data>
-  <data name="AboutColorValue" xml:space="preserve">
-    <value>Returns the color corresponding to the given color string.</value>
-    <comment>Description of 'ColorValue' function</comment>
-  </data>
-  <data name="ColorValueArg1" xml:space="preserve">
-    <value>color_text</value>
-    <comment>function_parameter - First argument of the ColorValue function - the text to be converted to a color value. Translate this string. Maintain as a single word (do not add spaces).</comment>
-  </data>
-  <data name="AboutColorValue_color_text" xml:space="preserve">
-    <value>A color specified by name, such as "Blue", or using the standard 6-digit hex notation #rrggbb.</value>
-  </data>
-  <data name="ErrInvalidJsonPointer" xml:space="preserve">
-    <value>Invalid json pointer.</value>
-    <comment>Generic json pointer parsing error.</comment>
-  </data>
-  <data name="Text" xml:space="preserve">
-    <value>Text</value>
-  </data>
-  <data name="Logical" xml:space="preserve">
-    <value>Logical</value>
-  </data>
-  <data name="Table" xml:space="preserve">
-    <value>Table</value>
-  </data>
-  <data name="Behavior" xml:space="preserve">
-    <value>Behavior</value>
-  </data>
-  <data name="DateTime" xml:space="preserve">
-    <value>Date &amp; Time</value>
-  </data>
-  <data name="MathAndStat" xml:space="preserve">
-    <value>Math &amp; Statistical</value>
-  </data>
-  <data name="Information" xml:space="preserve">
-    <value>Information</value>
-  </data>
-  <data name="Color" xml:space="preserve">
-    <value>Color</value>
-  </data>
-  <data name="REST" xml:space="preserve">
-    <value>Services</value>
-    <comment>REST is an acronym for REpresentational State Transfer, a category of web services.</comment>
-  </data>
-  <data name="FunctionReference_Link" xml:space="preserve">
-    <value>https://go.microsoft.com/fwlink/?LinkId=722347#</value>
-    <comment>{StringContains=LCID}</comment>
-  </data>
-  <data name="InvalidXml_ElementMissingAttribute_ElemName_AttrName" xml:space="preserve">
-    <value>The element '{0}' is missing attribute '{1}'.</value>
-    <comment>Invalid xml error message.</comment>
-  </data>
-  <data name="InvalidXml_AttributeCannotBeEmpty_AttrName" xml:space="preserve">
-    <value>The attribute '{0}' cannot be an empty string.</value>
-    <comment>Invalid xml error message.</comment>
-  </data>
-  <data name="InvalidXml_AttributeValueInvalidGuid_AttrName_Value" xml:space="preserve">
-    <value>The attribute '{0}' has an invalid GUID value '{1}'.</value>
-    <comment>Invalid xml error message.</comment>
-  </data>
-  <data name="InvalidJson_MissingRequiredNamedValue_PropName" xml:space="preserve">
-    <value>The property '{0}' is missing.</value>
-    <comment>Invalid Json value error message.</comment>
-  </data>
-  <data name="InvalidJson_NamedValueTypeNotCorrect_PropName_ExpectedType_ActualType" xml:space="preserve">
-    <value>The property '{0}' has an invalid type value: {2}. Expected type value: {1}.</value>
-    <comment>Invalid Json value error message.</comment>
-  </data>
-  <data name="InvalidJson_NamedValueCannotBeEmpty_PropName" xml:space="preserve">
-    <value>The property '{0}' cannot be empty.</value>
-    <comment>Invalid Json value error message.</comment>
-  </data>
-  <data name="InvalidJson_NamedEnumStringInvalid_PropName_ActualValue" xml:space="preserve">
-    <value>The enum '{0}' is expected to have a valid value but its value {1} is out of range for the enum.</value>
-    <comment>Invalid Json enum value error message indicating property does not support value. (ex: property 'dayOfWeek' with invalid value 'Mondayday')</comment>
-  </data>
-  <data name="InvalidJson_NamedIntegerOverflow_PropName_ActualValue" xml:space="preserve">
-    <value>The property '{0}' is expected to have an integer value but its value {1} is out of range.</value>
-    <comment>Invalid Json integer value error message.</comment>
-  </data>
-  <data name="InvalidJson_IndexedValueTypeNotCorrect_Index_ExpectedType_ActualType" xml:space="preserve">
-    <value>The item at index {0} has an invalid type value: {2}. Expected type value: {1}.</value>
-  </data>
-  <data name="InvalidJson_IndexedValueMustBeNonEmpty_Index" xml:space="preserve">
-    <value>The item at index {0} must be a non-empty string.</value>
-  </data>
-  <data name="AboutDateAdd" xml:space="preserve">
-    <value>Add the specified number of units to a date.</value>
-    <comment>Description of 'DateAdd' function.</comment>
-  </data>
-  <data name="AboutDateDiff" xml:space="preserve">
-    <value>Calculate the difference between two dates.</value>
-    <comment>Description of 'DateDiff' function</comment>
-  </data>
-  <data name="DateAddArg1" xml:space="preserve">
-    <value>date</value>
-    <comment>function_parameter - First argument of the DateAdd function - the original date.</comment>
-  </data>
-  <data name="DateAddArg2" xml:space="preserve">
-    <value>number_of_units</value>
-    <comment>function_parameter - Second argument of the DateAdd function - the number of units (days, months, etc.) to be added. Translate this string. Maintain as a single word (do not add spaces).</comment>
-  </data>
-  <data name="DateAddArg3" xml:space="preserve">
-    <value>unit</value>
-    <comment>function_parameter - Third argument of the DateAdd function - the type of unit (days, months, etc.) to be added.</comment>
-  </data>
-  <data name="AboutDateAdd_date" xml:space="preserve">
-    <value>A reference date value.</value>
-  </data>
-  <data name="AboutDateAdd_number_of_units" xml:space="preserve">
-    <value>A number of units to add. The number can be negative.</value>
-  </data>
-  <data name="AboutDateAdd_unit" xml:space="preserve">
-    <value>The unit to use, which can be one of Years, Quarters, Months, Days, Hours, Minutes, Seconds, Milliseconds.</value>
-    <comment>{Locked=Years}{Locked=Quarters}{Locked=Months}{Locked=Days}{Locked=Hours}{Locked=Minutes}{Locked=Seconds}{Locked=Milliseconds}</comment>
-  </data>
-  <data name="DateDiffArg1" xml:space="preserve">
-    <value>start_date</value>
-    <comment>function_parameter - First argument of the DateDiff function - the start date. Translate this string. Maintain as a single word (do not add spaces).</comment>
-  </data>
-  <data name="DateDiffArg2" xml:space="preserve">
-    <value>end_date</value>
-    <comment>function_parameter - Second argument of the DateDiff function - the end date. Translate this string. Maintain as a single word (do not add spaces).</comment>
-  </data>
-  <data name="DateDiffArg3" xml:space="preserve">
-    <value>unit</value>
-    <comment>function_parameter - Third argument of the DateDiff function - the type of unit (days, months, etc.) to return the date difference.</comment>
-  </data>
-  <data name="AboutDateDiff_start_date" xml:space="preserve">
-    <value>A start date for the difference operation.</value>
-  </data>
-  <data name="AboutDateDiff_end_date" xml:space="preserve">
-    <value>An end date for the different operation.</value>
-  </data>
-  <data name="AboutDateDiff_unit" xml:space="preserve">
-    <value>The unit to express the result in, which can be one of Years, Quarters, Months, Days, Hours, Minutes, Seconds, Milliseconds.</value>
-    <comment>{Locked=Years}{Locked=Quarters}{Locked=Months}{Locked=Days}{Locked=Hours}{Locked=Minutes}{Locked=Seconds}{Locked=Milliseconds}</comment>
-  </data>
-  <data name="AboutDateAddT" xml:space="preserve">
-    <value>Add the specified number of units to a column of dates.</value>
-    <comment>Description of 'DateAdd' table function.</comment>
-  </data>
-  <data name="AboutDateDiffT" xml:space="preserve">
-    <value>Calculate the difference between two columns of dates.</value>
-    <comment>Description of 'DateDiff' table function</comment>
-  </data>
-  <data name="DateAddTArg1" xml:space="preserve">
-    <value>date_column</value>
-    <comment>function_parameter - First argument of the DateAdd function - the table column that contains date values. Translate this string. Maintain as a single word (do not add spaces).</comment>
-  </data>
-  <data name="DateAddTArg2" xml:space="preserve">
-    <value>number_of_units</value>
-    <comment>function_parameter - Second argument of the DateAdd function - the number of units (days, months, etc.) to be added. Translate this string. Maintain as a single word (do not add spaces).</comment>
-  </data>
-  <data name="DateAddTArg3" xml:space="preserve">
-    <value>unit</value>
-    <comment>function_parameter - Third argument of the DateAdd function - the type of unit (days, months, etc.) to be added.</comment>
-  </data>
-  <data name="AboutDateAdd_date_column" xml:space="preserve">
-    <value>A column of date values.</value>
-  </data>
-  <data name="DateDiffTArg1" xml:space="preserve">
-    <value>start_date_column</value>
-    <comment>function_parameter - First argument of the DateDiff function - the table column that contains the start dates. Translate this string. Maintain as a single word (do not add spaces).</comment>
-  </data>
-  <data name="DateDiffTArg2" xml:space="preserve">
-    <value>end_date_column</value>
-    <comment>function_parameter - Second argument of the DateDiff function - the table column that contains the end dates. Translate this string. Maintain as a single word (do not add spaces).</comment>
-  </data>
-  <data name="DateDiffTArg3" xml:space="preserve">
-    <value>unit</value>
-    <comment>function_parameter - Third argument of the DateDiff function - the type of unit (days, months, etc.) to return the date difference.</comment>
-  </data>
-  <data name="AboutDateDiff_start_date_column" xml:space="preserve">
-    <value>A column of start dates for the difference operation.</value>
-  </data>
-  <data name="AboutDateDiff_end_date_column" xml:space="preserve">
-    <value>A column of end dates for the difference operation..</value>
-  </data>
-  <data name="AboutChar" xml:space="preserve">
-    <value>Returns the character specified by the code number from the character set on your platform.</value>
-    <comment>Description of 'Char' function.</comment>
-  </data>
-  <data name="CharArg1" xml:space="preserve">
-    <value>number</value>
-    <comment>function_parameter - First argument of the Char function - the number from the character set in your platform to be converted to a character.</comment>
-  </data>
-  <data name="AboutChar_number" xml:space="preserve">
-    <value>A code number from the character set on your platform.</value>
-  </data>
-  <data name="AboutCharT" xml:space="preserve">
-    <value>Returns a table of characters specified by the code numbers from the character set on your platform.</value>
-    <comment>Description of 'Char' function (table overload).</comment>
-  </data>
-  <data name="CharTArg1" xml:space="preserve">
-    <value>column_of_numbers</value>
-    <comment>function_parameter - First argument of the Char function - a table column of code numbers from the character set in your platform to be converted to characters. Translate this string. Maintain as a single word (do not add spaces).</comment>
-  </data>
-  <data name="AboutChar_column_of_numbers" xml:space="preserve">
-    <value>A column of code numbers from the character set on your platform.</value>
-  </data>
-  <data name="AboutParseJSON" xml:space="preserve">
-    <value>Converts a JSON string into an object.</value>
-    <comment>Description of 'ParseJSON' function.</comment>
-  </data>
-  <data name="ParseJSONArg1" xml:space="preserve">
-    <value>input</value>
-    <comment>function_parameter - First argument of the ParseJSON function - String type.</comment>
-  </data>
-  <data name="AboutParseJSON_input" xml:space="preserve">
-    <value>A JSON string to process.</value>
-  </data>
-  <data name="AboutIndex" xml:space="preserve">
-    <value>Returns the record in a table at a given index.</value>
-    <comment>Description of 'Index' function.</comment>
-  </data>
-  <data name="IndexArg1" xml:space="preserve">
-    <value>table</value>
-    <comment>function_parameter - First argument of the Index function - Table type.</comment>
-  </data>
-  <data name="IndexArg2" xml:space="preserve">
-    <value>index</value>
-    <comment>function_parameter - Second argument of the Index function - Number type.</comment>
-  </data>
-  <data name="AboutIndex_table" xml:space="preserve">
-    <value>A table.</value>
-  </data>
-  <data name="AboutIndex_index" xml:space="preserve">
-    <value>The index of the record to be retrieved.</value>
-    <comment>function_parameter - Second argument of the Index function - Number type.</comment>
-  </data>
-  <data name="ListItemTemplate_Single_Name" xml:space="preserve">
-    <value>Single</value>
-    <comment>{Locked} List item single line template enum name.</comment>
-  </data>
-  <data name="ListItemTemplate_Double_Name" xml:space="preserve">
-    <value>Double</value>
-    <comment>{Locked} List item double line template enum name.</comment>
-  </data>
-  <data name="ListItemTemplate_Person_Name" xml:space="preserve">
-    <value>Person</value>
-    <comment>{Locked} List item person (image with details) template enum name.</comment>
-  </data>
-  <data name="Screen_Name_DisplayName" xml:space="preserve">
-    <value>Name</value>
-    <comment>Display text for the Name property of the screen</comment>
-  </data>
-  <data name="Screen_Printing_DisplayName" xml:space="preserve">
-    <value>Printing</value>
-    <comment>Display text for the Printing property of the screen</comment>
-  </data>
-  <data name="Screen_ImagePosition_DisplayName" xml:space="preserve">
-    <value>Image position</value>
-    <comment>Display text for position of background image on the screen.</comment>
-  </data>
-  <data name="Screen_Size_DisplayName" xml:space="preserve">
-    <value>Size</value>
-    <comment>Display text for the property to fetch the current size of the screen.</comment>
-  </data>
-  <data name="barcode_Type_DisplayName" xml:space="preserve">
-    <value>Barcode type</value>
-    <comment>Display text for Barcode Type</comment>
-  </data>
-  <data name="BarcodeType_Auto_Name" xml:space="preserve">
-    <value>Auto</value>
-    <comment>{Locked} Locale-specific name for this enum value.</comment>
-  </data>
-  <data name="BarcodeType_Aztec_Name" xml:space="preserve">
-    <value>Aztec</value>
-    <comment>{Locked} Locale-specific name for this enum value.</comment>
-  </data>
-  <data name="BarcodeType_Codabar_Name" xml:space="preserve">
-    <value>Codabar</value>
-    <comment>{Locked} Locale-specific name for this enum value.</comment>
-  </data>
-  <data name="BarcodeType_DataMatrix_Name" xml:space="preserve">
-    <value>DataMatrix</value>
-    <comment>{Locked} Locale-specific name for this enum value.</comment>
-  </data>
-  <data name="BarcodeType_Ean_Name" xml:space="preserve">
-    <value>Ean</value>
-    <comment>{Locked} Locale-specific name for this enum value.</comment>
-  </data>
-  <data name="BarcodeType_QRCode_Name" xml:space="preserve">
-    <value>QRCode</value>
-    <comment>{Locked} Locale-specific name for this enum value.</comment>
-  </data>
-  <data name="BarcodeType_RssExpanded_Name" xml:space="preserve">
-    <value>RssExpanded</value>
-    <comment>{Locked} Locale-specific name for this enum value.</comment>
-  </data>
-  <data name="BarcodeType_Upc_Name" xml:space="preserve">
-    <value>Upc</value>
-    <comment>{Locked} Locale-specific name for this enum value.</comment>
-  </data>
-  <data name="camera_Contrast_DisplayName" xml:space="preserve">
-    <value>Contrast</value>
-    <comment>Display text for Contrast</comment>
-  </data>
-  <data name="camera_Zoom_DisplayName" xml:space="preserve">
-    <value>Zoom</value>
-    <comment>Display text for Zoom</comment>
-  </data>
-  <data name="camera_Camera_DisplayName" xml:space="preserve">
-    <value>Camera</value>
-    <comment>Display text for Camera</comment>
-  </data>
-  <data name="export_Data_DisplayName" xml:space="preserve">
-    <value>Data</value>
-    <comment>Display text for Data</comment>
-  </data>
-  <data name="Edit" xml:space="preserve">
-    <value>Edit</value>
-    <comment>Value of label</comment>
-  </data>
-  <data name="Dust" xml:space="preserve">
-    <value>Dust</value>
-    <comment>Value of checkbox</comment>
-  </data>
-  <data name="image_Image_DisplayName" xml:space="preserve">
-    <value>Image</value>
-    <comment>Display text for Image</comment>
-  </data>
-  <data name="icon_Icon_DisplayName" xml:space="preserve">
-    <value>Icon</value>
-    <comment>Display text for Icon</comment>
-  </data>
-  <data name="icon_Rotation_DisplayName" xml:space="preserve">
-    <value>Rotation</value>
-    <comment>Display text for Rotation</comment>
-  </data>
-  <data name="image_ImagePosition_DisplayName" xml:space="preserve">
-    <value>Image position</value>
-    <comment>Display text for ImagePosition</comment>
-  </data>
-  <data name="image_ImageRotation_DisplayName" xml:space="preserve">
-    <value>Rotate</value>
-    <comment>Display text for Image Rotation. An enumeration describing what degree of rotation should be applied to the image of this control.</comment>
-  </data>
-  <data name="ImageRotation_None_DisplayName" xml:space="preserve">
-    <value>None</value>
-    <comment>Display text representing the None (do not rotate) value of ImageRotation enum (ImageRotation_None_Name). The possible values for this enumeration are: None, Rotate90, Rotate180, Rotate270.</comment>
-  </data>
-  <data name="label_Live_DisplayName" xml:space="preserve">
-    <value>Live</value>
-    <comment>Display text for Live. Live as in live announcement. Equivalent to HTML attribute "aria-live", which determines how text changes should be announced by screen readers.</comment>
-  </data>
-  <data name="label_Overflow_DisplayName" xml:space="preserve">
-    <value>Overflow</value>
-    <comment>Display text for Overflow</comment>
-  </data>
-  <data name="DatePicker_DateTimeZone_DisplayName" xml:space="preserve">
-    <value>Date time zone</value>
-    <comment>The kind of date (local / UTC) that the picker will use</comment>
-  </data>
-  <data name="DatePicker_Format_DisplayName" xml:space="preserve">
-    <value>Format</value>
-    <comment>Display text for the Format property of DatePicker control.</comment>
-  </data>
-  <data name="DatePicker_Language_DisplayName" xml:space="preserve">
-    <value>Language</value>
-    <comment>Display text for the Language property of DatePicker control.</comment>
-  </data>
-  <data name="Calendar_Width_DisplayName" xml:space="preserve">
-    <value>Calendar width</value>
-    <comment>Display name for the Width of the calendar</comment>
-  </data>
-  <data name="Hide_Calendar_DisplayName" xml:space="preserve">
-    <value>Hide calendar</value>
-    <comment>Display name for hiding the calendar</comment>
-  </data>
-  <data name="Calendar_StartOfWeek_DisplayName" xml:space="preserve">
-    <value>Start of week</value>
-    <comment>The property that specifies which weekday is the first day of a week</comment>
-  </data>
-  <data name="microphone_Mic_DisplayName" xml:space="preserve">
-    <value>Mic</value>
-    <comment>Display text for Mic</comment>
-  </data>
-  <data name="text_Default_DisplayName" xml:space="preserve">
-    <value>Default</value>
-    <comment>Display text for Default</comment>
-  </data>
-  <data name="text_Mode_DisplayName" xml:space="preserve">
-    <value>Mode</value>
-    <comment>Display text for Mode</comment>
-  </data>
-  <data name="text_Format_DisplayName" xml:space="preserve">
-    <value>Format</value>
-    <comment>Display text for Format</comment>
-  </data>
-  <data name="text_VirtualKeyboardMode_DisplayName" xml:space="preserve">
-    <value>Virtual keyboard mode</value>
-    <comment>Text input property for which type of virtual keyboard will be used for the text input control</comment>
-  </data>
-  <data name="text_TeamsTheme_DisplayName" xml:space="preserve">
-    <value>Teams theme</value>
-    <comment>Text input property for which Teams theme will be used</comment>
-  </data>
-  <data name="text_Clear_DisplayName" xml:space="preserve">
-    <value>Clear button</value>
-    <comment>Display text for Clear</comment>
-  </data>
-  <data name="Align_Left_DisplayName" xml:space="preserve">
-    <value>Align left</value>
-    <comment>Represents a left alignment of text</comment>
-  </data>
-  <data name="Align_Right_DisplayName" xml:space="preserve">
-    <value>Align right</value>
-    <comment>Represents a right alignment of text</comment>
-  </data>
-  <data name="Align_Center_DisplayName" xml:space="preserve">
-    <value>Align center</value>
-    <comment>Represents a centered alignment of text</comment>
-  </data>
-  <data name="Align_Justify_DisplayName" xml:space="preserve">
-    <value>Justify</value>
-    <comment>Represents a justified alignment of text</comment>
-  </data>
-  <data name="AboutIsNumeric" xml:space="preserve">
-    <value>Checks whether a value is a number, and returns true or false.</value>
-    <comment>Description of 'IsNumeric' function.</comment>
-  </data>
-  <data name="IsNumericArg1" xml:space="preserve">
-    <value>value</value>
-    <comment>function_parameter - First argument to the IsNumeric function - a value that will be tested</comment>
-  </data>
-  <data name="AboutIsNumeric_value" xml:space="preserve">
-    <value>The value to test.</value>
-  </data>
-  <data name="SupportedDateTimeLanguageCodes" xml:space="preserve">
-    <value>"bg-BG","ca-ES","cs-CZ","da","da-DK","de","de-DE","el-GR","en","en-GB","en-US","es","es-ES","es-MX","et-EE","eu-ES","fi-FI","fr","fr-FR","gl-ES","hi-IN","hr-HR","hu-HU","id-ID","it","it-IT","ja","ja-JP","kk-KZ","ko","ko-KR","lt-LT","lv-LV","ms-MY","nb-NO","nl","nl-NL","pl","pl-PL","pt","pt-BR","pt-PT","ro-RO","ru","ru-RU","sk-SK","sl-SL","sr-cyrl-RS","sr-latn-RS","sv","sv-SE","th-TH","tr-TR","uk-UA","vi-VN","zh-CN","zh-TW"</value>
-    <comment>{Locked}Supported DateTime language codes.</comment>
-  </data>
-  <data name="AboutDateTimeValue" xml:space="preserve">
-    <value>Converts a date and time in the form of text to a number that represents the date in Power Apps date-time code.</value>
-    <comment>Description of 'DateTimeValue' function.</comment>
-  </data>
-  <data name="DateTimeValueArg1" xml:space="preserve">
-    <value>time_text</value>
-    <comment>function_parameter - First argument of the DateTimeValue function - the text to be parsed. Translate this string. Maintain as a single word (do not add spaces).</comment>
-  </data>
-  <data name="DateTimeValueArg2" xml:space="preserve">
-    <value>language_code</value>
-    <comment>function_parameter - Second argument of the DateTimeValue function - the language code in which the text to be parsed is defined. Translate this string. Maintain as a single word (do not add spaces).</comment>
-  </data>
-  <data name="AboutDateTimeValue_time_text" xml:space="preserve">
-    <value>A text representation of a date/time stamp, in a platform supported format.</value>
-  </data>
-  <data name="AboutDateTimeValue_language_code" xml:space="preserve">
-    <value>Language code of the supplied text.</value>
-  </data>
-  <data name="AboutTable" xml:space="preserve">
-    <value>Creates a table from the specified records, with as many columns as there are unique record fields. For example: Table({key1: val1, key2: val2, ...}, ...)</value>
-    <comment>Description of 'Table' function.</comment>
-  </data>
-  <data name="TableArg1" xml:space="preserve">
-    <value>record</value>
-    <comment>function_parameter - Argument of the Table function - a record that will become a row in the resulting table.</comment>
-  </data>
-  <data name="AboutTable_record" xml:space="preserve">
-    <value>A record that will become a row in the resulting table.</value>
-  </data>
-  <data name="AboutShowColumns" xml:space="preserve">
-    <value>Returns a table with all columns removed from the 'source' table except the specified columns.</value>
-    <comment>Description of ShowColumns function.</comment>
-  </data>
-  <data name="ShowColumnsArg1" xml:space="preserve">
-    <value>source</value>
-    <comment>function_parameter - First argument of the ShowColumns function - the data source from which columns will be selected.</comment>
-  </data>
-  <data name="ShowColumnsArg2" xml:space="preserve">
-    <value>column_name</value>
-    <comment>function_parameter - Second argument of the ShowColumns function - the name of the column to be selected. Translate this string. Maintain as a single word (do not add spaces).</comment>
-  </data>
-  <data name="AboutShowColumns_source" xml:space="preserve">
-    <value>A table value to remove columns from.</value>
-  </data>
-  <data name="AboutShowColumns_column_name" xml:space="preserve">
-    <value>The name of a column to keep.</value>
-  </data>
-  <data name="AboutIsToday" xml:space="preserve">
-    <value>Checks whether the given date is today, and returns true or false.</value>
-    <comment>Description of 'IsToday' function</comment>
-  </data>
-  <data name="AboutIsToday_date" xml:space="preserve">
-    <value>The date value to test.</value>
-  </data>
-  <data name="IsTodayFuncArg1" xml:space="preserve">
-    <value>date</value>
-    <comment>function_parameter - First argument to the IsToday function - the date to be tested.</comment>
-  </data>
-  <data name="AboutIsUTCToday" xml:space="preserve">
-    <value>Checks whether the given date is today in UTC, and returns true or false.</value>
-    <comment>Description of 'IsUTCToday' function</comment>
-  </data>
-  <data name="AboutIsUTCToday_date" xml:space="preserve">
-    <value>The date value to test.</value>
-  </data>
-  <data name="IsUTCTodayFuncArg1" xml:space="preserve">
-    <value>date</value>
-    <comment>function_parameter - First argument to the IsUTCToday function - the date to be tested.</comment>
-  </data>
-  <data name="AboutMod" xml:space="preserve">
-    <value>Returns the remainder after a number is divided by a divisor. The result has the same sign as the divisor.</value>
-    <comment>Description of 'Mod' function.</comment>
-  </data>
-  <data name="AboutModT" xml:space="preserve">
-    <value>Returns a column containing the remainder after a number (or a column of numbers) is divided by a divisor (or a column of divisors).</value>
-    <comment>Description of 'ModT' function.</comment>
-  </data>
-  <data name="AboutMod_divisor" xml:space="preserve">
-    <value>The number to divide by.</value>
-  </data>
-  <data name="AboutMod_divisor_or_column" xml:space="preserve">
-    <value>The number or column of numbers to divide by.</value>
-  </data>
-  <data name="AboutMod_number" xml:space="preserve">
-    <value>The number to find the remainder for.</value>
-  </data>
-  <data name="AboutMod_number_or_column" xml:space="preserve">
-    <value>The number or column of numbers to find the remainder for.</value>
-  </data>
-  <data name="ModFuncArg1" xml:space="preserve">
-    <value>number</value>
-    <comment>function_parameter - First argument of the Mod function - the number to find the reminder for.</comment>
-  </data>
-  <data name="ModFuncArg2" xml:space="preserve">
-    <value>divisor</value>
-    <comment>function_parameter - Second argument of the Mod function - the number to divide by.</comment>
-  </data>
-  <data name="ModTFuncArg1" xml:space="preserve">
-    <value>number_or_column</value>
-    <comment>function_parameter - First argument of the Mod function - the number or column of numbers to find the reminder for. Translate this string. Maintain as a single word (do not add spaces).</comment>
-  </data>
-  <data name="ModTFuncArg2" xml:space="preserve">
-    <value>divisor_or_column</value>
-    <comment>function_parameter - Second argument of the Mod function - the number or column of numbers to divide by. Translate this string. Maintain as a single word (do not add spaces).</comment>
-  </data>
-  <data name="pdfViewer_Document_DisplayName" xml:space="preserve">
-    <value>Document</value>
-    <comment>Display text for Document</comment>
-  </data>
-  <data name="pdfViewer_Zoom_DisplayName" xml:space="preserve">
-    <value>Zoom</value>
-    <comment>Display text for Zoom</comment>
-  </data>
-  <data name="pdfViewer_Password_DisplayName" xml:space="preserve">
-    <value>Password</value>
-    <comment>Display text for Password</comment>
-  </data>
-  <data name="pdfViewer_PasswordState_DisplayName" xml:space="preserve">
-    <value>Password state</value>
-    <comment>Display text for PasswordState</comment>
-  </data>
-  <data name="DataDescriptionInvalidFormat_Reason" xml:space="preserve">
-    <value>The data description is invalid: {0}</value>
-  </data>
-  <data name="DataDescriptionParserUnknownException" xml:space="preserve">
-    <value>An unknown error occurred trying to parse the data description.</value>
-  </data>
-  <data name="AboutForAll" xml:space="preserve">
-    <value>Applies a given formula on each row in a data source, then returns a new table with results per row.</value>
-    <comment>Description of 'ForAll' function.</comment>
-  </data>
-  <data name="AboutForAll_source" xml:space="preserve">
-    <value>The data source or table to operate on.</value>
-  </data>
-  <data name="AboutForAll_formula" xml:space="preserve">
-    <value>The formula to evaluate for all rows of the table.</value>
-  </data>
-  <data name="ForAllArg1" xml:space="preserve">
-    <value>source</value>
-    <comment>function_parameter - First argument to the ForAll function - the data source (table / collection) to operate on.</comment>
-  </data>
-  <data name="ForAllArg2" xml:space="preserve">
-    <value>formula</value>
-    <comment>function_parameter - Second argument to the ForAll function - the formula to evaluate for all rows in the source.</comment>
-  </data>
-  <data name="AboutPower" xml:space="preserve">
-    <value>Raises a number x to the power of another number y. Same as x^y.</value>
-    <comment>Description of 'Power' function.</comment>
-  </data>
-  <data name="AboutPower_base" xml:space="preserve">
-    <value>The base number to be raised.</value>
-  </data>
-  <data name="AboutPower_exponent" xml:space="preserve">
-    <value>The exponent by which the base will be raised.</value>
-  </data>
-  <data name="PowerFuncArg1" xml:space="preserve">
-    <value>base</value>
-    <comment>function_parameter - First argument to the Power function - the base number to be raised.</comment>
-  </data>
-  <data name="PowerFuncArg2" xml:space="preserve">
-    <value>exponent</value>
-    <comment>function_parameter - Second argument to the power function - the exponent by which the base will be raised.</comment>
-  </data>
-  <data name="AboutStartsWith" xml:space="preserve">
-    <value>Returns true if the provided text starts with the provided start string.</value>
-    <comment>Description of 'StartsWith' function.</comment>
-  </data>
-  <data name="AboutStartsWith_text" xml:space="preserve">
-    <value>The text to be checked.</value>
-  </data>
-  <data name="AboutStartsWith_start" xml:space="preserve">
-    <value>The starting string. The function returns true if the text starts with this string.</value>
-  </data>
-  <data name="StartsWithArg1" xml:space="preserve">
-    <value>text</value>
-    <comment>function_parameter - First argument to the StartsWith function - the text to be checked.</comment>
-  </data>
-  <data name="StartsWithArg2" xml:space="preserve">
-    <value>start</value>
-    <comment>function_parameter - Second argument to the StartsWith function - the text to be checked whether is on the beginning of the given text.</comment>
-  </data>
-  <data name="AboutEndsWith" xml:space="preserve">
-    <value>Returns true if the provided text ends with the provided end string.</value>
-    <comment>Description of 'EndsWith' function.</comment>
-  </data>
-  <data name="AboutEndsWith_text" xml:space="preserve">
-    <value>The text to be checked.</value>
-  </data>
-  <data name="AboutEndsWith_end" xml:space="preserve">
-    <value>The ending string. The function returns true if the text ends with this string.</value>
-  </data>
-  <data name="EndsWithArg1" xml:space="preserve">
-    <value>text</value>
-    <comment>function_parameter - First argument to the EndsWith function - the text to be checked.</comment>
-  </data>
-  <data name="EndsWithArg2" xml:space="preserve">
-    <value>end</value>
-    <comment>function_parameter - Second argument to the EndsWith function - the text to be checked whether is on the end of the given text.</comment>
-  </data>
-  <data name="AboutBlank" xml:space="preserve">
-    <value>Returns a null (blank) value</value>
-  </data>
-  <data name="AboutPowerT" xml:space="preserve">
-    <value>Raises a number x (or column of numbers) to the power of another number y (or column of numbers). Same as x^y.</value>
-    <comment>Description of 'Power' function.</comment>
-  </data>
-  <data name="AboutPower_base_or_column" xml:space="preserve">
-    <value>The base number (or column of base numbers) to be raised.</value>
-  </data>
-  <data name="AboutPower_exponent_or_column" xml:space="preserve">
-    <value>The exponent (or column of exponents) by which the base will be raised.</value>
-  </data>
-  <data name="PowerTFuncArg1" xml:space="preserve">
-    <value>base_or_column</value>
-    <comment>function_parameter - First argument to the Power function - the base number (or column of numbers) to be raised. Translate this string. Maintain as a single word (do not add spaces).</comment>
-  </data>
-  <data name="PowerTFuncArg2" xml:space="preserve">
-    <value>exponent_or_column</value>
-    <comment>function_parameter - Second argument to the Power function - the exponent (or column of numbers) by which the base will be raised. Translate this string. Maintain as a single word (do not add spaces).</comment>
-  </data>
-  <data name="Icon_Import_DisplayName" xml:space="preserve">
-    <value>Import</value>
-    <comment>Icon control name representing an import action. Display text representing the value of Icon enum that will be shown in the icon control. This value represents the Import value.</comment>
-  </data>
-  <data name="Icon_AddUser_DisplayName" xml:space="preserve">
-    <value>Add user</value>
-    <comment>Icon control name representing an add user object. Display text representing the value of Icon enum that will be shown in the icon control. This value represents the AddUser value.</comment>
-  </data>
-  <data name="Icon_Alarm_DisplayName" xml:space="preserve">
-    <value>Alarm</value>
-    <comment>Icon control name representing an alarm object. Display text representing the value of Icon enum that will be shown in the icon control. Should be translated the same as the Alarm icon in fabric https://uifabricicons.azurewebsites.net/.</comment>
-  </data>
-  <data name="Icon_Blocked_DisplayName" xml:space="preserve">
-    <value>Blocked</value>
-    <comment>Icon control name representing an blocked action. Display text representing the value of Icon enum that will be shown in the icon control. Should be translated the same as the Blocked icon in fabric https://uifabricicons.azurewebsites.net/.</comment>
-  </data>
-  <data name="Icon_Bookmark_DisplayName" xml:space="preserve">
-    <value>Bookmark</value>
-    <comment>Icon control name representing an bookmark action. Display text representing the value of Icon enum that will be shown in the icon control. This value represents the Bookmark value.</comment>
-  </data>
-  <data name="Icon_Bug_DisplayName" xml:space="preserve">
-    <value>Bug</value>
-    <comment>Icon control name representing an bug object. Display text representing the value of Icon enum that will be shown in the icon control. Should be translated the same as the Bug icon in fabric https://uifabricicons.azurewebsites.net/.</comment>
-  </data>
-  <data name="Icon_Calculator_DisplayName" xml:space="preserve">
-    <value>Calculator</value>
-    <comment>Icon control name representing an calculator object. Display text representing the value of Icon enum that will be shown in the icon control. This value represents the Calculator value.</comment>
-  </data>
-  <data name="Icon_Diamond_DisplayName" xml:space="preserve">
-    <value>Diamond</value>
-    <comment>Icon control name representing an diamond object. Display text representing the value of Icon enum that will be shown in the icon control. This value represents the Diamond value.</comment>
-  </data>
-  <data name="Icon_DockLeft_DisplayName" xml:space="preserve">
-    <value>Dock left</value>
-    <comment>Icon control name representing an dock left action. Display text representing the value of Icon enum that will be shown in the icon control. Should be translated the same as the DockLeft icon in fabric https://uifabricicons.azurewebsites.net/</comment>
-  </data>
-  <data name="Icon_DockRight_DisplayName" xml:space="preserve">
-    <value>Dock right</value>
-    <comment>Icon control name representing an dock right action. Display text representing the value of Icon enum that will be shown in the icon control. Should be translated the same as the DockRight icon in fabric https://uifabricicons.azurewebsites.net/.</comment>
-  </data>
-  <data name="Icon_Enhance_DisplayName" xml:space="preserve">
-    <value>Enhance</value>
-    <comment>Icon control name representing an enhance object. Display text representing the value of Icon enum that will be shown in the icon control. Enhance means the same as it does in the fabric icons AutoEnhanceOn and AutoEnhanceOff https://uifabricicons.azurewebsites.net/.</comment>
-  </data>
-  <data name="Icon_Error_DisplayName" xml:space="preserve">
-    <value>Error</value>
-    <comment>Icon control name representing an error object. Display text representing the value of Icon enum that will be shown in the icon control. This value represents the Error value.</comment>
-  </data>
-  <data name="Icon_Export_DisplayName" xml:space="preserve">
-    <value>Export</value>
-    <comment>Icon control name representing an export action. Display text representing the value of Icon enum that will be shown in the icon control. This value represents the Export value.</comment>
-  </data>
-  <data name="Icon_Flag_DisplayName" xml:space="preserve">
-    <value>Flag</value>
-    <comment>Icon control name representing an flag object. Display text representing the value of Icon enum that will be shown in the icon control. This value represents the Flag value.</comment>
-  </data>
-  <data name="Icon_Globe_DisplayName" xml:space="preserve">
-    <value>Globe</value>
-    <comment>Icon control name representing an globe object. Display text representing the value of Icon enum that will be shown in the icon control. This value represents the Globe value.</comment>
-  </data>
-  <data name="Icon_HalfFilledCircle_DisplayName" xml:space="preserve">
-    <value>Half filled circle</value>
-    <comment>Icon control name representing an half filled circle object. Display text representing the value of Icon enum that will be shown in the icon control. This value represents the HalfFilledCircle value.</comment>
-  </data>
-  <data name="Icon_Health_DisplayName" xml:space="preserve">
-    <value>Health</value>
-    <comment>Icon control name representing an health object. Display text representing the value of Icon enum that will be shown in the icon control. Should be translated the same as the Health icon in fabric https://uifabricicons.azurewebsites.net/.</comment>
-  </data>
-  <data name="Icon_Heart_DisplayName" xml:space="preserve">
-    <value>Heart</value>
-    <comment>Icon control name representing an heart object. Display text representing the value of Icon enum that will be shown in the icon control. This value represents the Heart value.</comment>
-  </data>
-  <data name="Icon_Help_DisplayName" xml:space="preserve">
-    <value>Help</value>
-    <comment>Icon control name representing an help action. Display text representing the value of Icon enum that will be shown in the icon control. This value represents the Help value.</comment>
-  </data>
-  <data name="Icon_Hide_DisplayName" xml:space="preserve">
-    <value>Hide</value>
-    <comment>Icon control name representing an hide action. Display text representing the value of Icon enum that will be shown in the icon control. Should be translated the same as the Hide icon in fabric https://uifabricicons.azurewebsites.net/.</comment>
-  </data>
-  <data name="Icon_History_DisplayName" xml:space="preserve">
-    <value>History</value>
-    <comment>Icon control name representing an history object. Display text representing the value of Icon enum that will be shown in the icon control. Should be translated the same as the History icon in fabric https://uifabricicons.azurewebsites.net/.</comment>
-  </data>
-  <data name="Icon_HorizontalLine_DisplayName" xml:space="preserve">
-    <value>Horizontal line</value>
-    <comment>Icon control name representing an horizontal line object. Display text representing the value of Icon enum that will be shown in the icon control. This value represents the HorizontalLine value.</comment>
-  </data>
-  <data name="Icon_Hospital_DisplayName" xml:space="preserve">
-    <value>Hospital</value>
-    <comment>Icon control name representing an hospital object. Display text representing the value of Icon enum that will be shown in the icon control. This value represents the Hospital value.</comment>
-  </data>
-  <data name="Icon_Key_DisplayName" xml:space="preserve">
-    <value>Key</value>
-    <comment>Icon control name representing an key object. Display text representing the value of Icon enum that will be shown in the icon control. This value represents the Key value.</comment>
-  </data>
-  <data name="Icon_Lightbulb_DisplayName" xml:space="preserve">
-    <value>Lightbulb</value>
-    <comment>Icon control name representing an lightbulb object. Display text representing the value of Icon enum that will be shown in the icon control. This value represents the Lightbulb value.</comment>
-  </data>
-  <data name="Icon_LightningBolt_DisplayName" xml:space="preserve">
-    <value>Lightning bolt</value>
-    <comment>Icon control name representing an lightning bolt object. Display text representing the value of Icon enum that will be shown in the icon control. This value represents the LightningBolt value.</comment>
-  </data>
-  <data name="Icon_Link_DisplayName" xml:space="preserve">
-    <value>Link</value>
-    <comment>Icon control name representing an hyperlink. Display text representing the value of Icon enum that will be shown in the icon control. Should be translated the same as the Link icon in fabric https://uifabricicons.azurewebsites.net/.</comment>
-  </data>
-  <data name="Icon_Manufacture_DisplayName" xml:space="preserve">
-    <value>Manufacture</value>
-    <comment>Icon control name representing an manufacture object. Display text representing the value of Icon enum that will be shown in the icon control. Should be translated the similar to the Manufacturing icon in fabric https://uifabricicons.azurewebsites.net/</comment>
-  </data>
-  <data name="Icon_Medical_DisplayName" xml:space="preserve">
-    <value>Medical</value>
-    <comment>Icon control name representing an medical object. Display text representing the value of Icon enum that will be shown in the icon control. Should be translated the same as the Medical icon in fabric https://uifabricicons.azurewebsites.net/</comment>
-  </data>
-  <data name="Icon_Microphone_DisplayName" xml:space="preserve">
-    <value>Microphone</value>
-    <comment>Icon control name representing an microphone object. Display text representing the value of Icon enum that will be shown in the icon control. This value represents the Microphone value.</comment>
-  </data>
-  <data name="Icon_Notebook_DisplayName" xml:space="preserve">
-    <value>Notebook</value>
-    <comment>Icon control name representing an notebook object. Display text representing the value of Icon enum that will be shown in the icon control. This value represents the Notebook value.</comment>
-  </data>
-  <data name="Icon_OpenInNewWindow_DisplayName" xml:space="preserve">
-    <value>Open in new window</value>
-    <comment>Icon control name representing an open in new window action. Display text representing the value of Icon enum that will be shown in the icon control. This value represents the OpenInNewWindow value.</comment>
-  </data>
-  <data name="Icon_Phonebook_DisplayName" xml:space="preserve">
-    <value>Phonebook</value>
-    <comment>Icon control name representing an phonebook object. Display text representing the value of Icon enum that will be shown in the icon control. This value represents the Phonebook value.</comment>
-  </data>
-  <data name="Icon_Print_DisplayName" xml:space="preserve">
-    <value>Print</value>
-    <comment>Icon control name representing an print object. Display text representing the value of Icon enum that will be shown in the icon control. Should be translated the same as the Print icon in fabric https://uifabricicons.azurewebsites.net/</comment>
-  </data>
-  <data name="Icon_Publish_DisplayName" xml:space="preserve">
-    <value>Publish</value>
-    <comment>Icon control name representing an publish action. Display text representing the value of Icon enum that will be shown in the icon control. This value represents the Publish value.</comment>
-  </data>
-  <data name="Icon_QuestionMark_DisplayName" xml:space="preserve">
-    <value>Question mark</value>
-    <comment>Icon control name representing an question mark action. Display text representing the value of Icon enum that will be shown in the icon control. This value represents the QuestionMark value.</comment>
-  </data>
-  <data name="Icon_Redo_DisplayName" xml:space="preserve">
-    <value>Redo</value>
-    <comment>Icon control name representing an redo action. Display text representing the value of Icon enum that will be shown in the icon control. This value represents the Redo value.</comment>
-  </data>
-  <data name="Icon_Reset_DisplayName" xml:space="preserve">
-    <value>Reset</value>
-    <comment>Icon control name representing an reset action. Display text representing the value of Icon enum that will be shown in the icon control. This value represents the Reset value.</comment>
-  </data>
-  <data name="Icon_Ribbon_DisplayName" xml:space="preserve">
-    <value>Ribbon</value>
-    <comment>Icon control name representing an ribbon object. Display text representing the value of Icon enum that will be shown in the icon control. This value represents the Ribbon value.</comment>
-  </data>
-  <data name="Icon_Scan_DisplayName" xml:space="preserve">
-    <value>Scan</value>
-    <comment>Icon control name representing an scan object. Display text representing the value of Icon enum that will be shown in the icon control. This value represents the Scan value.</comment>
-  </data>
-  <data name="Icon_Share_DisplayName" xml:space="preserve">
-    <value>Share</value>
-    <comment>Icon control name representing an share action. Display text representing the value of Icon enum that will be shown in the icon control. This value represents the Share value.</comment>
-  </data>
-  <data name="Icon_Shirt_DisplayName" xml:space="preserve">
-    <value>Shirt</value>
-    <comment>Icon control name representing an shirt object. Display text representing the value of Icon enum that will be shown in the icon control. This value represents the Shirt value.</comment>
-  </data>
-  <data name="Icon_Shop_DisplayName" xml:space="preserve">
-    <value>Shop</value>
-    <comment>Icon control name representing an shop object. Display text representing the value of Icon enum that will be shown in the icon control. This value represents the Shop value.</comment>
-  </data>
-  <data name="Icon_Signal_DisplayName" xml:space="preserve">
-    <value>Signal</value>
-    <comment>Icon control name representing an signal object. Display text representing the value of Icon enum that will be shown in the icon control. This value represents the Signal value.</comment>
-  </data>
-  <data name="Icon_Support_DisplayName" xml:space="preserve">
-    <value>Support</value>
-    <comment>Icon control name representing an support object. Display text representing the value of Icon enum that will be shown in the icon control. This value represents the Support value.</comment>
-  </data>
-  <data name="Icon_Sync_DisplayName" xml:space="preserve">
-    <value>Sync</value>
-    <comment>Icon control name representing an sync action. Display text representing the value of Icon enum that will be shown in the icon control. This value represents the Sync value.</comment>
-  </data>
-  <data name="Icon_Text_DisplayName" xml:space="preserve">
-    <value>Text</value>
-    <comment>Icon control name representing an text object. Display text representing the value of Icon enum that will be shown in the icon control. This value represents the Text value.</comment>
-  </data>
-  <data name="Icon_ThumbsDown_DisplayName" xml:space="preserve">
-    <value>Thumbs down</value>
-    <comment>Icon control name representing an thumbs down action. Display text representing the value of Icon enum that will be shown in the icon control. This value represents the ThumbsDown value.</comment>
-  </data>
-  <data name="Icon_ThumbsUp_DisplayName" xml:space="preserve">
-    <value>Thumbs up</value>
-    <comment>Icon control name representing an thumbs up action. Display text representing the value of Icon enum that will be shown in the icon control. This value represents the ThumbsUp value.</comment>
-  </data>
-  <data name="Icon_Train_DisplayName" xml:space="preserve">
-    <value>Train</value>
-    <comment>Icon control name representing an train object. Display text representing the value of Icon enum that will be shown in the icon control. This value represents the Train value.</comment>
-  </data>
-  <data name="Icon_Tray_DisplayName" xml:space="preserve">
-    <value>Tray</value>
-    <comment>Icon control name representing an tray object. Display text representing the value of Icon enum that will be shown in the icon control. This value represents the Tray value.</comment>
-  </data>
-  <data name="Icon_Undo_DisplayName" xml:space="preserve">
-    <value>Undo</value>
-    <comment>Icon control name representing an undo action. Display text representing the value of Icon enum that will be shown in the icon control. This value represents the Undo value.</comment>
-  </data>
-  <data name="Icon_Unlock_DisplayName" xml:space="preserve">
-    <value>Unlock</value>
-    <comment>Icon control name representing an unlock object. Display text representing the value of Icon enum that will be shown in the icon control. Should be translated the same as the Unlock icon in fabric https://uifabricicons.azurewebsites.net/</comment>
-  </data>
-  <data name="Icon_VerticalLine_DisplayName" xml:space="preserve">
-    <value>Vertical line</value>
-    <comment>Icon control name representing an vertical line object. Display text representing the value of Icon enum that will be shown in the icon control. This value represents the VerticalLine value.</comment>
-  </data>
-  <data name="Icon_Video_DisplayName" xml:space="preserve">
-    <value>Video</value>
-    <comment>Icon control name representing an video object. Display text representing the value of Icon enum that will be shown in the icon control. This value represents the Video value.</comment>
-  </data>
-  <data name="Icon_View_DisplayName" xml:space="preserve">
-    <value>View</value>
-    <comment>Icon control name representing an view action. Display text representing the value of Icon enum that will be shown in the icon control. This is the opposite as the Hide value</comment>
-  </data>
-  <data name="Icon_ZoomIn_DisplayName" xml:space="preserve">
-    <value>Zoom in</value>
-    <comment>Icon control name representing an zoom in action. Display text representing the value of Icon enum that will be shown in the icon control. This value represents the ZoomIn value.</comment>
-  </data>
-  <data name="Icon_ZoomOut_DisplayName" xml:space="preserve">
-    <value>Zoom out</value>
-    <comment>Icon control name representing an zoom out action. Display text representing the value of Icon enum that will be shown in the icon control. This value represents the ZoomOut value.</comment>
-  </data>
-  <data name="Icon_BookmarkFilled_DisplayName" xml:space="preserve">
-    <value>Bookmark (filled)</value>
-    <comment>Icon control name representing an bookmark (filled) action. Display text representing the value of Icon enum that will be shown in the icon control. This value represents the BookmarkFilled value.</comment>
-  </data>
-  <data name="Icon_CancelBadge_DisplayName" xml:space="preserve">
-    <value>Cancel (badge)</value>
-    <comment>Icon control name representing an cancel (badge) action. Display text representing the value of Icon enum that will be shown in the icon control. This value represents the Cancel action inside a circle.</comment>
-  </data>
-  <data name="Icon_CheckBadge_DisplayName" xml:space="preserve">
-    <value>Check (badge)</value>
-    <comment>Icon control name representing an check (badge) action. Display text representing the value of Icon enum that will be shown in the icon control. This value represents the Check action inside a circle.</comment>
-  </data>
-  <data name="Icon_Cut_DisplayName" xml:space="preserve">
-    <value>Cut</value>
-    <comment>Icon control name representing an cut action. Display text representing the value of Icon enum that will be shown in the icon control. This value represents the Cut value.</comment>
-  </data>
-  <data name="Icon_FilterFlat_DisplayName" xml:space="preserve">
-    <value>Flat filter</value>
-    <comment>Icon control name representing an flat filter object. Display text representing the value of Icon enum that will be shown in the icon control. This value represents the FilterFlat value.</comment>
-  </data>
-  <data name="Icon_FilterFlatFilled_DisplayName" xml:space="preserve">
-    <value>Flat filter (filled)</value>
-    <comment>Icon control name representing an flat filter (filled) object. Display text representing the value of Icon enum that will be shown in the icon control. This value represents the FilterFlatFilled value.</comment>
-  </data>
-  <data name="Icon_Leave_DisplayName" xml:space="preserve">
-    <value>Leave</value>
-    <comment>Icon control name representing an leave action. Display text representing the value of Icon enum that will be shown in the icon control. This value represents the Leave value.</comment>
-  </data>
-  <data name="Icon_Paste_DisplayName" xml:space="preserve">
-    <value>Paste</value>
-    <comment>Icon control name representing an paste action. Display text representing the value of Icon enum that will be shown in the icon control. This value represents the Paste value.</comment>
-  </data>
-  <data name="Icon_ThumbsDownFilled_DisplayName" xml:space="preserve">
-    <value>Thumbs down (filled)</value>
-    <comment>Icon control name representing an thumbs down (filled) action. Display text representing the value of Icon enum that will be shown in the icon control. This value represents the ThumbsDownFilled value.</comment>
-  </data>
-  <data name="Icon_ThumbsUpFilled_DisplayName" xml:space="preserve">
-    <value>Thumbs up (filled)</value>
-    <comment>Icon control name representing an thumbs up (filled) action. Display text representing the value of Icon enum that will be shown in the icon control. This value represents the ThumbsUpFilled value.</comment>
-  </data>
-  <data name="Icon_EmojiHappy_DisplayName" xml:space="preserve">
-    <value>Emoji - Happy</value>
-    <comment>Icon control name representing an emoji - happy glyph. Display text representing the value of Icon enum that will be shown in the icon control. This value represents the EmojiHappy value.</comment>
-  </data>
-  <data name="SuggestRemoteExecutionHint_OpNotSupportedByClient" xml:space="preserve">
-    <value>Part of this formula cannot be evaluated remotely. '{0}' operation is currently not supported in this context.</value>
-    <comment>Suggestion emitted when non-delegable parts of the expression found which could be made delegable by rearranging the formula.</comment>
-  </data>
-  <data name="SuggestRemoteExecutionHint_StringMatchSecondParam" xml:space="preserve">
-    <value>Part of this formula cannot be evaluated remotely. The '{0}' function cannot be delegated if a field name appears in the second argument.</value>
-    <comment>Suggestion emitted when non-delegable parts of the expression found which could be made delegable by rearranging the formula.</comment>
-  </data>
-  <data name="entityForm_EntityForm_DisplayName" xml:space="preserve">
-    <value>Entity form</value>
-    <comment>Display text for internal hidden property</comment>
-  </data>
-  <data name="BorderStyle_None_DisplayName" xml:space="preserve">
-    <value>None</value>
-    <comment>Display text representing the None value of BorderStyle enum (BorderStyle_None_Name). The possible values for this enumeration are: None, Dashed, Solid, Dotted.</comment>
-  </data>
-  <data name="BorderStyle_Dashed_DisplayName" xml:space="preserve">
-    <value>Dashed</value>
-    <comment>Display text representing the Dashed value of BorderStyle enum (BorderStyle_Dashed_Name). The possible values for this enumeration are: None, Dashed, Solid, Dotted.</comment>
-  </data>
-  <data name="BorderStyle_Solid_DisplayName" xml:space="preserve">
-    <value>Solid</value>
-    <comment>Display text representing the Solid value of BorderStyle enum (BorderStyle_Solid_Name). The possible values for this enumeration are: None, Dashed, Solid, Dotted.</comment>
-  </data>
-  <data name="BorderStyle_Dotted_DisplayName" xml:space="preserve">
-    <value>Dotted</value>
-    <comment>Display text representing the Dotted value of BorderStyle enum (BorderStyle_Dotted_Name). The possible values for this enumeration are: None, Dashed, Solid, Dotted.</comment>
-  </data>
-  <data name="DisplayMode_Disabled_DisplayName" xml:space="preserve">
-    <value>Disabled</value>
-    <comment>Display text representing the Disabled value of DisplayMode enum (DisplayMode_Disabled_Name). The possible values for this enumeration are: Disabled, Edit, View.</comment>
-  </data>
-  <data name="DisplayMode_Edit_DisplayName" xml:space="preserve">
-    <value>Edit</value>
-    <comment>Display text representing the Edit value of DisplayMode enum (DisplayMode_Edit_Name). The possible values for this enumeration are: Disabled, Edit, View. Notice that the term ‘Edit’ is used as an adjective (edit display mode), not a verb.</comment>
-  </data>
-  <data name="DisplayMode_View_DisplayName" xml:space="preserve">
-    <value>View</value>
-    <comment>Display text representing the View value of DisplayMode enum (DisplayMode_View_Name). The possible values for this enumeration are: Disabled, Edit, View. Notice that the term ‘View’ is used as an adjective (view display mode), not a verb.</comment>
-  </data>
-  <data name="LayoutMode_Manual_DisplayName" xml:space="preserve">
-    <value>Manual</value>
-    <comment>Display text for Manual ("Fixed") LayoutMode enum option (LayoutMode_Manual_Name), where users can position controls using X/Y coordinates. The possible values for this enumeration are: Manual, Auto.</comment>
-  </data>
-  <data name="LayoutMode_Auto_DisplayName" xml:space="preserve">
-    <value>Auto</value>
-    <comment>Display text for Auto ("Flex") LayoutMode enum option (LayoutMode_Auto_Name), where the container automatically positions controls based on the available space. The possible values for this enumeration are: Manual, Auto.</comment>
-  </data>
-  <data name="LayoutDirection_Horizontal_DisplayName" xml:space="preserve">
-    <value>Horizontal</value>
-    <comment>Display text for Horizontal enum option (LayoutDirection_Horizontal_Name). The possible values for this enumeration are: Horizontal, Vertical.</comment>
-  </data>
-  <data name="LayoutDirection_Vertical_DisplayName" xml:space="preserve">
-    <value>Vertical</value>
-    <comment>Display text for Vertical enum option (LayoutDirection_Vertical_Name). The possible values for this enumeration are: Horizontal, Vertical.</comment>
-  </data>
-  <data name="LayoutAlignItems_Start_DisplayName" xml:space="preserve">
-    <value>Start</value>
-    <comment>Display text for Start enum option (LayoutAlignItems_Start_Name), where the child controls are aligned to the top or left of the container. 'Start' is to be treated as a noun, as it aligns the control to the start of a container. The possible values for this enumeration are: Start, Center, End, Stretch.</comment>
-  </data>
-  <data name="LayoutAlignItems_Center_DisplayName" xml:space="preserve">
-    <value>Center</value>
-    <comment>Display text for Center enum option (LayoutAlignItems_Center_Name), where the child controls are aligned to the center of the container. The possible values for this enumeration are: Start, Center, End, Stretch.</comment>
-  </data>
-  <data name="LayoutAlignItems_End_DisplayName" xml:space="preserve">
-    <value>End</value>
-    <comment>Display text for End enum option (LayoutAlignItems_End_Name), where the child controls are aligned to the bottom or right of the container. 'End' is to be treated as a noun, as it aligns the control to the end of a container. The possible values for this enumeration are: Start, Center, End, Stretch.</comment>
-  </data>
-  <data name="LayoutAlignItems_Stretch_DisplayName" xml:space="preserve">
-    <value>Stretch</value>
-    <comment>Display text for Stretch enum option (LayoutAlignItems_Stretch_Name), where the child controls stretch to take up available space on the cross axis. The possible values for this enumeration are: Start, Center, End, Stretch.</comment>
-  </data>
-  <data name="AlignInContainer_Start_DisplayName" xml:space="preserve">
-    <value>Start</value>
-    <comment>Display text for Start enum option (AlignInContainer_Start_Name), where the control is aligned to the top or left of its container. 'Start' is to be treated as a noun, as it aligns the control to the start of a container. The possible values for this enumeration are: Start, Center, End, Stretch, SetByContainer.</comment>
-  </data>
-  <data name="AlignInContainer_Center_DisplayName" xml:space="preserve">
-    <value>Center</value>
-    <comment>Display text for Center enum option (AlignInContainer_Center_Name), where the control is aligned to the center of its container. The possible values for this enumeration are: Start, Center, End, Stretch, SetByContainer.</comment>
-  </data>
-  <data name="AlignInContainer_End_DisplayName" xml:space="preserve">
-    <value>End</value>
-    <comment>Display text for End enum option (AlignInContainer_End_Name), where the control is aligned to the bottom or right of its container. 'End' is to be treated as a noun, as it aligns the control to the end of a container. The possible values for this enumeration are: Start, Center, End, Stretch, SetByContainer.</comment>
-  </data>
-  <data name="AlignInContainer_Stretch_DisplayName" xml:space="preserve">
-    <value>Stretch</value>
-    <comment>Display text for Stretch enum option (AlignInContainer_Stretch_Name), where the control stretches to take up available space on the cross axis. The possible values for this enumeration are: Start, Center, End, Stretch, SetByContainer.</comment>
-  </data>
-  <data name="AlignInContainer_SetByContainer_DisplayName" xml:space="preserve">
-    <value>Set by container</value>
-    <comment>Display text for SetByContainer enum option (AlignInContainer_SetByContainer_Name), where the control's alignment is automatically determined based on its container. The possible values for this enumeration are: Start, Center, End, Stretch, SetByContainer.</comment>
-  </data>
-  <data name="LayoutJustifyContent_Start_DisplayName" xml:space="preserve">
-    <value>Start</value>
-    <comment>Display text for Start enum option (LayoutJustifyContent_Start_Name), where the controls are justified to the top or left of the container. 'Start' is to be treated as a noun, as it justifies the control along the start of a container. The possible values for this enumeration are: Start, Center, End, SpaceEvenly, SpaceAround, SpaceBetween.</comment>
-  </data>
-  <data name="LayoutJustifyContent_Center_DisplayName" xml:space="preserve">
-    <value>Center</value>
-    <comment>Display text for Center enum option (LayoutJustifyContent_Center_Name), where the controls are justified to the center of the container. The possible values for this enumeration are: Start, Center, End, SpaceEvenly, SpaceAround, SpaceBetween.</comment>
-  </data>
-  <data name="LayoutJustifyContent_End_DisplayName" xml:space="preserve">
-    <value>End</value>
-    <comment>Display text for End enum option (LayoutJustifyContent_End_Name), where the controls are justified to the bottom or right of the container. 'End' is to be treated as a noun, as it justifies the control along the end of a container. The possible values for this enumeration are: Start, Center, End, SpaceEvenly, SpaceAround, SpaceBetween.</comment>
-  </data>
-  <data name="LayoutJustifyContent_SpaceEvenly_DisplayName" xml:space="preserve">
-    <value>Space Evenly</value>
-    <comment>Display text for SpaceEvenly enum option (LayoutJustifyContent_SpaceEvenly_Name), where the controls are spaced evenly through the container. The possible values for this enumeration are: Start, Center, End, SpaceEvenly, SpaceAround, SpaceBetween.</comment>
-  </data>
-  <data name="LayoutJustifyContent_SpaceAround_DisplayName" xml:space="preserve">
-    <value>Space Around</value>
-    <comment>Display text for SpaceAround enum option (LayoutJustifyContent_SpaceAround_Name), where extra space in the container is distributed around each control. The possible values for this enumeration are: Start, Center, End, SpaceEvenly, SpaceAround, SpaceBetween.</comment>
-  </data>
-  <data name="LayoutJustifyContent_SpaceBetween_DisplayName" xml:space="preserve">
-    <value>Space Between</value>
-    <comment>Display text for SpaceBetween enum option (LayoutJustifyContent_SpaceBetween_Name), where extra space is distributed between each control. The possible values for this enumeration are: Start, Center, End, SpaceEvenly, SpaceAround, SpaceBetween.</comment>
-  </data>
-  <data name="LayoutOverflow_Hide_DisplayName" xml:space="preserve">
-    <value>Hide</value>
-    <comment>Display text for LayoutOverflow_Hide enum option (LayoutOverflow_Hide_Name). The possible values for this enumeration are: Hide, Scroll.</comment>
-  </data>
-  <data name="LayoutOverflow_Scroll_DisplayName" xml:space="preserve">
-    <value>Scroll</value>
-    <comment>Display text for LayoutOverflow_Scroll enum option (LayoutOverflow_Scroll_Name). The possible values for this enumeration are: Hide, Scroll.</comment>
-  </data>
-  <data name="Overflow_Hidden_DisplayName" xml:space="preserve">
-    <value>Hidden</value>
-    <comment>Display text representing the Hidden value of Overflow enum (Overflow_Hidden_Name). The possible values for this enumeration are: Hidden, Scroll.</comment>
-  </data>
-  <data name="Overflow_Scroll_DisplayName" xml:space="preserve">
-    <value>Scroll</value>
-    <comment>Display text representing the Scroll value of Overflow enum (Overflow_Scroll_Name). The possible values for this enumeration are: Hidden, Scroll.</comment>
-  </data>
-  <data name="TextMode_SingleLine_DisplayName" xml:space="preserve">
-    <value>Single line</value>
-    <comment>Display text representing the SingleLine value of TextMode enum (TextMode_SingleLine_Name). The possible values for this enumeration are: SingleLine, Password, MultiLine.</comment>
-  </data>
-  <data name="TextMode_Password_DisplayName" xml:space="preserve">
-    <value>Password</value>
-    <comment>Display text representing the Password value of TextMode enum (TextMode_Password_Name). The possible values for this enumeration are: SingleLine, Password, MultiLine.</comment>
-  </data>
-  <data name="TextMode_MultiLine_DisplayName" xml:space="preserve">
-    <value>Multiline</value>
-    <comment>Display text representing the MultiLine value of TextMode enum (TextMode_MultiLine_Name). The possible values for this enumeration are: SingleLine, Password, MultiLine.</comment>
-  </data>
-  <data name="TextFormat_Text_DisplayName" xml:space="preserve">
-    <value>Text</value>
-    <comment>Display text representing the Text value of TextFormat enum (TextFormat_Text_Name). The possible values for this enumeration are: Text, Number.</comment>
-  </data>
-  <data name="TextFormat_Number_DisplayName" xml:space="preserve">
-    <value>Number</value>
-    <comment>Display text representing the Number value of TextFormat enum (TextFormat_Number_Name). The possible values for this enumeration are: Text, Number.</comment>
-  </data>
-  <data name="VirtualKeyboardMode_Auto_DisplayName" xml:space="preserve">
-    <value>Auto keyboard</value>
-    <comment>Display text representing the Auto value of VirtualKeyboardMode enum (VirtualKeyboardMode_Auto_Name). The possible values for this enumeration are: Auto, Numeric, Text.</comment>
-  </data>
-  <data name="VirtualKeyboardMode_Numeric_DisplayName" xml:space="preserve">
-    <value>Numeric keyboard</value>
-    <comment>Display text representing the Numeric value of VirtualKeyboardMode enum (VirtualKeyboardMode_Numeric_Name). The possible values for this enumeration are: Auto, Numeric, Text.</comment>
-  </data>
-  <data name="VirtualKeyboardMode_Text_DisplayName" xml:space="preserve">
-    <value>Text keyboard</value>
-    <comment>Display text representing the Text value of VirtualKeyboardMode enum (VirtualKeyboardMode_Text_Name). The possible values for this enumeration are: Auto, Numeric, Text.</comment>
-  </data>
-  <data name="TeamsTheme_Default_DisplayName" xml:space="preserve">
-    <value>Default theme</value>
-    <comment>Display text representing the Default value of TeamsTheme enum (TeamsTheme_Default_Name). The possible values for this enumeration are: Default, Dark, Contrast.</comment>
-  </data>
-  <data name="TeamsTheme_Dark_DisplayName" xml:space="preserve">
-    <value>Dark theme</value>
-    <comment>Display text representing the Dark value of TeamsTheme enum (TeamsTheme_Dark_Name). The possible values for this enumeration are: Default, Dark, Contrast.</comment>
-  </data>
-  <data name="TeamsTheme_Contrast_DisplayName" xml:space="preserve">
-    <value>Contrast theme</value>
-    <comment>Display text representing the Contrast value of TeamsTheme enum (TeamsTheme_Contrast_Name). The possible values for this enumeration are: Default, Dark, Contrast.</comment>
-  </data>
-  <data name="AboutCollect" xml:space="preserve">
-    <value>Adds records to a data source.</value>
-    <comment>Description of 'Clear' function.</comment>
-  </data>
-  <data name="CollectDataSourceArg" xml:space="preserve">
-    <value>data_source</value>
-    <comment>function_parameter - First parameter for the Collect function. The data source that you want to add data to.</comment>
-  </data>
-  <data name="CollectRecordArg" xml:space="preserve">
-    <value>record</value>
-    <comment>function_parameter - Second parameter for the Collect function. The record to be added.</comment>
-  </data>
-  <data name="AboutClear" xml:space="preserve">
-    <value>Deletes all the records of a collection. The columns of the collection will remain.</value>
-    <comment>Description of 'Clear' function.</comment>
-  </data>
-  <data name="AboutClearCollect" xml:space="preserve">
-    <value>Deletes all the records from a collection. And then adds a different set of records to the same collection.</value>
-    <comment>Description of 'Clear' function.</comment>
-  </data>
-  <data name="ClearCollectionArg" xml:space="preserve">
-    <value>data_source</value>
-    <comment>function_parameter - First parameter for the Clear function. The data source that you want to clear from all elements.</comment>
-  </data>
-  <data name="ClearCollectDataSourceArg" xml:space="preserve">
-    <value>data_source</value>
-    <comment>function_parameter - First parameter for the ClearCollect function. The data source that contains the records that you want to modify or will contain the records that you want to create.</comment>
-  </data>
-  <data name="ClearCollectRecordArg" xml:space="preserve">
-    <value>record</value>
-    <comment>function_parameter - Second parameter for the ClearCollect function. The record to be added.</comment>
-  </data>
-  <data name="AboutPatch" xml:space="preserve">
-    <value>Applies the updates to the specified row and changes the row in the specified datasource. Returns the updated row.</value>
-    <comment>Description of 'Patch' function.</comment>
-  </data>
-  <data name="PatchDataSourceArg" xml:space="preserve">
-    <value>data_source</value>
-    <comment>function_parameter - First parameter for the Patch function. The data source that contains the records that you want to modify or will contain the records that you want to create.</comment>
-  </data>
-  <data name="PatchBaseRecordArg" xml:space="preserve">
-    <value>base_record</value>
-    <comment>function_parameter - Second parameter for the Patch function. The record to modify or create. If the record came from a data source, the record is found and modified. If the result of Defaults is used, a record is created.</comment>
-  </data>
-  <data name="PatchChangeRecordsArg" xml:space="preserve">
-    <value>change_record(s)</value>
-    <comment>function_parameter - Third parameter for the Patch function. One or more records that contain properties to modify in the BaseRecord. Change records are processed in order from the beginning of the argument list to the end, with later property values overriding earlier ones.</comment>
-  </data>
-  <data name="AboutRemove" xml:space="preserve">
-    <value>Removes a specific record or records from a data source</value>
-    <comment>Description of 'Remove' function.</comment>
-  </data>
-  <data name="RemoveDataSourceArg" xml:space="preserve">
-    <value>data_source</value>
-    <comment>function_parameter - First parameter for the Remove function. The data source that contains the records that you want to remove from.</comment>
-  </data>
-  <data name="RemoveRecordsArg" xml:space="preserve">
-    <value>remove_record(s)</value>
-    <comment>function_parameter - One or more records to be removed.</comment>
-  </data>
-  <data name="ErrRemoveAllArg" xml:space="preserve">
-    <value>If provided, last argument must be 'RemoveFlags.All'. Is there a typo?</value>
-    <comment>{Locked=RemoveFlags.All} Error Message, RemoveFlags.All is an enum value that does not get localized.</comment>
-  </data>
-  <data name="PenMode_Draw_DisplayName" xml:space="preserve">
-    <value>Draw</value>
-    <comment>Display text representing the Draw value of PenMode enum (PenMode_Draw_Name). The possible values for this enumeration are: Draw, Erase.</comment>
-  </data>
-  <data name="PenMode_Erase_DisplayName" xml:space="preserve">
-    <value>Erase</value>
-    <comment>Display text representing the Erase value of PenMode enum (PenMode_Erase_Name). The possible values for this enumeration are: Draw, Erase.</comment>
-  </data>
-  <data name="DateTimeZone_Local_DisplayName" xml:space="preserve">
-    <value>Local</value>
-    <comment>Display text representing the Local value of DateTimeZone enum (DateTimeZone_Local_Name). The possible values for this enumeration are: Local, UTC.</comment>
-  </data>
-  <data name="DateTimeZone_UTC_DisplayName" xml:space="preserve">
-    <value>UTC</value>
-    <comment>Display text representing the UTC value of DateTimeZone enum (DateTimeZone_UTC_Name). The possible values for this enumeration are: Local, UTC.</comment>
-  </data>
-  <data name="ImagePosition_Fill_DisplayName" xml:space="preserve">
-    <value>Fill</value>
-    <comment>Display text representing the Fill value of ImagePosition enum (ImagePosition_Fill_Name). The possible values for this enumeration are: Fill, Fit, Stretch, Tile, Center.</comment>
-  </data>
-  <data name="ImagePosition_Fit_DisplayName" xml:space="preserve">
-    <value>Fit</value>
-    <comment>Display text representing the Fit value of ImagePosition enum (ImagePosition_Fit_Name). The possible values for this enumeration are: Fill, Fit, Stretch, Tile, Center.</comment>
-  </data>
-  <data name="ImagePosition_Stretch_DisplayName" xml:space="preserve">
-    <value>Stretch</value>
-    <comment>Display text representing the Stretch value of ImagePosition enum (ImagePosition_Stretch_Name). The possible values for this enumeration are: Fill, Fit, Stretch, Tile, Center.</comment>
-  </data>
-  <data name="ImagePosition_Tile_DisplayName" xml:space="preserve">
-    <value>Tile</value>
-    <comment>Display text representing the Tile value of ImagePosition enum (ImagePosition_Tile_Name). The possible values for this enumeration are: Fill, Fit, Stretch, Tile, Center.</comment>
-  </data>
-  <data name="ImagePosition_Center_DisplayName" xml:space="preserve">
-    <value>Center</value>
-    <comment>Display text representing the Center value of ImagePosition enum (ImagePosition_Center_Name). The possible values for this enumeration are: Fill, Fit, Stretch, Tile, Center.</comment>
-  </data>
-  <data name="VerticalAlign_Top_DisplayName" xml:space="preserve">
-    <value>Top</value>
-    <comment>Display text representing the Top value of VerticalAlign enum (VerticalAlign_Top_Name). The possible values for this enumeration are: Top, Middle, Bottom.</comment>
-  </data>
-  <data name="VerticalAlign_Middle_DisplayName" xml:space="preserve">
-    <value>Middle</value>
-    <comment>Display text representing the Middle value of VerticalAlign enum (VerticalAlign_Middle_Name). The possible values for this enumeration are: Top, Middle, Bottom.</comment>
-  </data>
-  <data name="VerticalAlign_Bottom_DisplayName" xml:space="preserve">
-    <value>Bottom</value>
-    <comment>Display text representing the Bottom value of VerticalAlign enum (VerticalAlign_Bottom_Name). The possible values for this enumeration are: Top, Middle, Bottom.</comment>
-  </data>
-  <data name="Layout_Horizontal_DisplayName" xml:space="preserve">
-    <value>Horizontal</value>
-    <comment>Display text representing the Horizontal value of Layout enum (Layout_Horizontal_Name). The possible values for this enumeration are: Horizontal, Vertical.</comment>
-  </data>
-  <data name="Layout_Vertical_DisplayName" xml:space="preserve">
-    <value>Vertical</value>
-    <comment>Display text representing the Vertical value of Layout enum (Layout_Vertical_Name). The possible values for this enumeration are: Horizontal, Vertical.</comment>
-  </data>
-  <data name="TextPosition_Left_DisplayName" xml:space="preserve">
-    <value>Left</value>
-    <comment>Display text representing the Left value of TextPosition enum (TextPosition_Left_Name). The possible values for this enumeration are: Left, Right.</comment>
-  </data>
-  <data name="TextPosition_Right_DisplayName" xml:space="preserve">
-    <value>Right</value>
-    <comment>Display text representing the Right value of TextPosition enum (TextPosition_Right_Name). The possible values for this enumeration are: Left, Right.</comment>
-  </data>
-  <data name="Transition_Push_DisplayName" xml:space="preserve">
-    <value>Push</value>
-    <comment>Display text representing the Push value of Transition enum (Transition_Push_Name) - when used in a gallery, the items will have a 'pushed down' effect when moused over. The possible values for this enumeration are: Push, Pop, None.</comment>
-  </data>
-  <data name="Transition_Pop_DisplayName" xml:space="preserve">
-    <value>Pop</value>
-    <comment>Display text representing the Pop value of Transition enum (Transition_Pop_Name) - when used in a gallery, the items will have a 'popped up' effect when moused over. The possible values for this enumeration are: Push, Pop, None.</comment>
-  </data>
-  <data name="Transition_None_DisplayName" xml:space="preserve">
-    <value>None</value>
-    <comment>Display text representing the None value of Transition enum (Transition_None_Name) - when used in a gallery, the items will have no effect when moused over. The possible values for this enumeration are: Push, Pop, None.</comment>
-  </data>
-  <data name="FontWeight_Normal_DisplayName" xml:space="preserve">
-    <value>Normal</value>
-    <comment>Display text representing the Normal value of FontWeight enum (FontWeight_Normal_Name). The possible values for this enumeration are: Normal, Semibold, Bold, Lighter.</comment>
-  </data>
-  <data name="FontWeight_Semibold_DisplayName" xml:space="preserve">
-    <value>Semibold</value>
-    <comment>Display text representing the Semibold value of FontWeight enum (FontWeight_Semibold_Name). The possible values for this enumeration are: Normal, Semibold, Bold, Lighter.</comment>
-  </data>
-  <data name="FontWeight_Bold_DisplayName" xml:space="preserve">
-    <value>Bold</value>
-    <comment>Display text representing the Bold value of FontWeight enum (FontWeight_Bold_Name). The possible values for this enumeration are: Normal, Semibold, Bold, Lighter.</comment>
-  </data>
-  <data name="FontWeight_Lighter_DisplayName" xml:space="preserve">
-    <value>Lighter</value>
-    <comment>Display text representing the Lighter value of FontWeight enum (FontWeight_Lighter_Name). The possible values for this enumeration are: Normal, Semibold, Bold, Lighter.</comment>
-  </data>
-  <data name="FormPattern_None_DisplayName" xml:space="preserve">
-    <value>None</value>
-    <comment>Display text representing the None value of FormPattern enum (FormPattern_None_Name). The possible values for this enumeration are: None, Details, List, CardList.</comment>
-  </data>
-  <data name="FormPattern_Details_DisplayName" xml:space="preserve">
-    <value>Details</value>
-    <comment>Display text representing the Details value of FormPattern enum (FormPattern_Details_Name). The possible values for this enumeration are: None, Details, List, CardList.</comment>
-  </data>
-  <data name="FormPattern_List_DisplayName" xml:space="preserve">
-    <value>List</value>
-    <comment>Display text representing the List value of FormPattern enum (FormPattern_List_Name). The possible values for this enumeration are: None, Details, List, CardList.</comment>
-  </data>
-  <data name="FormPattern_CardList_DisplayName" xml:space="preserve">
-    <value>Card list</value>
-    <comment>Display text representing the CardList value of FormPattern enum (FormPattern_CardList_Name). The possible values for this enumeration are: None, Details, List, CardList.</comment>
-  </data>
-  <data name="BarcodeType_Auto_DisplayName" xml:space="preserve">
-    <value>Auto</value>
-    <comment>Display text representing the Auto value of BarcodeType enum (BarcodeType_Auto_Name). This describes a type of barcode used for scanning. The possible values for this enumeration are: Auto, Aztec, Codabar, Code128, Code39, Code93, DataMatrix, Ean, I2of5, Pdf417, QRCode, Rss14, RssExpanded, Upc.</comment>
-  </data>
-  <data name="BarcodeType_Aztec_DisplayName" xml:space="preserve">
-    <value>Aztec</value>
-    <comment>Display text representing the Aztec value of BarcodeType enum (BarcodeType_Aztec_Name). This describes a type of barcode used for scanning. The possible values for this enumeration are: Auto, Aztec, Codabar, Code128, Code39, Code93, DataMatrix, Ean, I2of5, Pdf417, QRCode, Rss14, RssExpanded, Upc.</comment>
-  </data>
-  <data name="BarcodeType_Codabar_DisplayName" xml:space="preserve">
-    <value>Codabar</value>
-    <comment>Display text representing the Codabar value of BarcodeType enum (BarcodeType_Codabar_Name). This describes a type of barcode used for scanning. The possible values for this enumeration are: Auto, Aztec, Codabar, Code128, Code39, Code93, DataMatrix, Ean, I2of5, Pdf417, QRCode, Rss14, RssExpanded, Upc.</comment>
-  </data>
-  <data name="BarcodeType_DataMatrix_DisplayName" xml:space="preserve">
-    <value>Data Matrix</value>
-    <comment>Display text representing the DataMatrix value of BarcodeType enum (BarcodeType_DataMatrix_Name). This describes a type of barcode used for scanning. The possible values for this enumeration are: Auto, Aztec, Codabar, Code128, Code39, Code93, DataMatrix, Ean, I2of5, Pdf417, QRCode, Rss14, RssExpanded, Upc.</comment>
-  </data>
-  <data name="BarcodeType_Ean_DisplayName" xml:space="preserve">
-    <value>EAN</value>
-    <comment>Display text representing the Ean value of BarcodeType enum (BarcodeType_Ean_Name). This describes a type of barcode used for scanning. The possible values for this enumeration are: Auto, Aztec, Codabar, Code128, Code39, Code93, DataMatrix, Ean, I2of5, Pdf417, QRCode, Rss14, RssExpanded, Upc.</comment>
-  </data>
-  <data name="BarcodeType_QRCode_DisplayName" xml:space="preserve">
-    <value>QR Code</value>
-    <comment>Display text representing the QRCode value of BarcodeType enum (BarcodeType_QRCode_Name). This describes a type of barcode used for scanning. The possible values for this enumeration are: Auto, Aztec, Codabar, Code128, Code39, Code93, DataMatrix, Ean, I2of5, Pdf417, QRCode, Rss14, RssExpanded, Upc.</comment>
-  </data>
-  <data name="BarcodeType_RssExpanded_DisplayName" xml:space="preserve">
-    <value>RSS Expanded</value>
-    <comment>Display text representing the RssExpanded value of BarcodeType enum (BarcodeType_RssExpanded_Name). This describes a type of barcode used for scanning. The possible values for this enumeration are: Auto, Aztec, Codabar, Code128, Code39, Code93, DataMatrix, Ean, I2of5, Pdf417, QRCode, Rss14, RssExpanded, Upc.</comment>
-  </data>
-  <data name="BarcodeType_Upc_DisplayName" xml:space="preserve">
-    <value>UPC</value>
-    <comment>Display text representing the Upc value of BarcodeType enum (BarcodeType_Upc_Name). This describes a type of barcode used for scanning. The possible values for this enumeration are: Auto, Aztec, Codabar, Code128, Code39, Code93, DataMatrix, Ean, I2of5, Pdf417, QRCode, Rss14, RssExpanded, Upc.</comment>
-  </data>
-  <data name="GridStyle_XOnly_DisplayName" xml:space="preserve">
-    <value>X only</value>
-    <comment>Display text representing the XOnly value of GridStyle enum (GridStyle_XOnly_Name). This describes an x axis only style grid. The possible values for this enumeration are: XOnly, YOnly, All, None.</comment>
-  </data>
-  <data name="GridStyle_YOnly_DisplayName" xml:space="preserve">
-    <value>Y only</value>
-    <comment>Display text representing the YOnly value of GridStyle enum (GridStyle_YOnly_Name). This describes a y axis only style grid. The possible values for this enumeration are: XOnly, YOnly, All, None.</comment>
-  </data>
-  <data name="GridStyle_All_DisplayName" xml:space="preserve">
-    <value>All</value>
-    <comment>Display text representing the All value of GridStyle enum (GridStyle_All_Name). This describes a grid with both x and y axis style. The possible values for this enumeration are: XOnly, YOnly, All, None.</comment>
-  </data>
-  <data name="GridStyle_None_DisplayName" xml:space="preserve">
-    <value>None</value>
-    <comment>Display text representing the None value of GridStyle enum (GridStyle_None_Name). This describes a grid with neither x nor y axis style. The possible values for this enumeration are: XOnly, YOnly, All, None.</comment>
-  </data>
-  <data name="FormMode_Edit_DisplayName" xml:space="preserve">
-    <value>Edit</value>
-    <comment>Display text representing the Edit value of FormMode enum (FormMode_Edit_Name). This describes a form in edit mode. The possible values for this enumeration are: Edit, New, View.</comment>
-  </data>
-  <data name="FormMode_View_DisplayName" xml:space="preserve">
-    <value>View</value>
-    <comment>Display text representing the View value of FormMode enum (FormMode_View_Name). This describes a form in view mode. The possible values for this enumeration are: Edit, New, View.</comment>
-  </data>
-  <data name="FormMode_New_DisplayName" xml:space="preserve">
-    <value>New</value>
-    <comment>Display text representing the New value of FormMode enum (FormMode_New_Name). This describes a form in new mode. The possible values for this enumeration are: Edit, New, View.</comment>
-  </data>
-  <data name="SelectedState_Edit_DisplayName" xml:space="preserve">
-    <value>Edit</value>
-    <comment>Display text representing the Edit value of SelectedState enum (SelectedState_Edit_Name). This describes a form in edit mode. The possible values for this enumeration are: Edit, New, View.</comment>
-  </data>
-  <data name="SelectedState_View_DisplayName" xml:space="preserve">
-    <value>View</value>
-    <comment>Display text representing the View value of SelectedState enum (SelectedState_View_Name). This describes a form in view mode. The possible values for this enumeration are: Edit, New, View.</comment>
-  </data>
-  <data name="SelectedState_New_DisplayName" xml:space="preserve">
-    <value>New</value>
-    <comment>Display text representing the New value of SelectedState enum (SelectedState_New_Name). This describes a form in new mode. The possible values for this enumeration are: Edit, New, View.</comment>
-  </data>
-  <data name="LoadingSpinner_Controls_DisplayName" xml:space="preserve">
-    <value>Controls</value>
-    <comment>Display text representing the Controls value of LoadingSpinner enum (LoadingSpinner_Controls_Name). This describes showing a loading spinner while a controls children controls load. The possible values for this enumeration are: Controls, Data, None.</comment>
-  </data>
-  <data name="LoadingSpinner_Data_DisplayName" xml:space="preserve">
-    <value>Data</value>
-    <comment>Display text representing the Data value of LoadingSpinner enum (LoadingSpinner_Data_Name). This describes showing a loading spinner while a controls data loads. The possible values for this enumeration are: Controls, Data, None.</comment>
-  </data>
-  <data name="LoadingSpinner_None_DisplayName" xml:space="preserve">
-    <value>None</value>
-    <comment>Display text representing the None value of LoadingSpinner enum (LoadingSpinner_None_Name). This describes not showing a loading spinner at all. The possible values for this enumeration are: Controls, Data, None.</comment>
-  </data>
-  <data name="NotificationType_Error_DisplayName" xml:space="preserve">
-    <value>Error</value>
-    <comment>Display text representing the Error value of NotificationType enum (NotificationType_Error_Name). This describes showing an error notification. The possible values for this enumeration are: Error, Warning, Success, Information.</comment>
-  </data>
-  <data name="NotificationType_Warning_DisplayName" xml:space="preserve">
-    <value>Warning</value>
-    <comment>Display text representing the Warning value of NotificationType enum (NotificationType_Warning_Name). This describes showing an warning notification. The possible values for this enumeration are: Error, Warning, Success, Information.</comment>
-  </data>
-  <data name="NotificationType_Success_DisplayName" xml:space="preserve">
-    <value>Success</value>
-    <comment>Display text representing the Error value of NotificationType enum (NotificationType_Success_Name). This describes showing an success notification. The possible values for this enumeration are: Error, Warning, Success, Information.</comment>
-  </data>
-  <data name="NotificationType_Information_DisplayName" xml:space="preserve">
-    <value>Information</value>
-    <comment>Display text representing the Error value of NotificationType enum (NotificationType_Information_Name). This describes showing an information notification. The possible values for this enumeration are: Error, Warning, Success, Information.</comment>
-  </data>
-  <data name="Icon_Add_DisplayName" xml:space="preserve">
-    <value>Add</value>
-    <comment>Display text representing the value of Icon enum that will be shown in the icon control. This value represents the Add value.</comment>
-  </data>
-  <data name="Icon_Cancel_DisplayName" xml:space="preserve">
-    <value>Cancel</value>
-    <comment>Display text representing the value of Icon enum that will be shown in the icon control. This value represents the Cancel value.</comment>
-  </data>
-  <data name="Icon_Edit_DisplayName" xml:space="preserve">
-    <value>Edit</value>
-    <comment>Display text representing the value of Icon enum that will be shown in the icon control. This value represents the Edit value.</comment>
-  </data>
-  <data name="Icon_Check_DisplayName" xml:space="preserve">
-    <value>Check</value>
-    <comment>This string represents an icon with a checkmark (Unicode U+2713). Display text representing the value of Icon enum that will be shown in the icon control. This value represents the Check value.</comment>
-  </data>
-  <data name="Icon_Search_DisplayName" xml:space="preserve">
-    <value>Search</value>
-    <comment>Display text representing the value of Icon enum that will be shown in the icon control. This value represents the Search value.</comment>
-  </data>
-  <data name="Icon_Filter_DisplayName" xml:space="preserve">
-    <value>Filter</value>
-    <comment>Display text representing the value of Icon enum that will be shown in the icon control. This value represents the Filter value.</comment>
-  </data>
-  <data name="Icon_Sort_DisplayName" xml:space="preserve">
-    <value>Sort</value>
-    <comment>Display text representing the value of Icon enum that will be shown in the icon control. This value represents the Sort value.</comment>
-  </data>
-  <data name="Icon_Reload_DisplayName" xml:space="preserve">
-    <value>Reload</value>
-    <comment>Display text representing the value of Icon enum that will be shown in the icon control. This value represents the Reload value.</comment>
-  </data>
-  <data name="Icon_Trash_DisplayName" xml:space="preserve">
-    <value>Trash</value>
-    <comment>Display text representing the value of Icon enum that will be shown in the icon control. This value represents the Trash value.</comment>
-  </data>
-  <data name="Icon_Save_DisplayName" xml:space="preserve">
-    <value>Save</value>
-    <comment>Icon control name representing the act of saving a file, symbolized with a diskette. Display text representing the value of Icon enum that will be shown in the icon control. This value represents the Save value.</comment>
-  </data>
-  <data name="Icon_Download_DisplayName" xml:space="preserve">
-    <value>Download</value>
-    <comment>Icon control name representing a file download. Display text representing the value of Icon enum that will be shown in the icon control. This value represents the Download value.</comment>
-  </data>
-  <data name="Icon_Copy_DisplayName" xml:space="preserve">
-    <value>Copy</value>
-    <comment>Icon control name representing the act of copying, symbolized with two rectangles, one of top of the other. Display text representing the value of Icon enum that will be shown in the icon control. This value represents the Copy value.</comment>
-  </data>
-  <data name="Icon_LikeDislike_DisplayName" xml:space="preserve">
-    <value>Like / Dislike</value>
-    <comment>Icon control name representing the act of liking or disliking. Display text representing the value of Icon enum that will be shown in the icon control. This value represents the LikeDislike value.</comment>
-  </data>
-  <data name="Icon_Crop_DisplayName" xml:space="preserve">
-    <value>Crop</value>
-    <comment>Crop is used here in the verb context, meaning to cut / trim, usually associated with images. Display text representing the value of Icon enum that will be shown in the icon control. This value represents the Crop value.</comment>
-  </data>
-  <data name="Icon_Pin_DisplayName" xml:space="preserve">
-    <value>Pin</value>
-    <comment>Display text representing the value of Icon enum that will be shown in the icon control. This value represents the Pin value.</comment>
-  </data>
-  <data name="Icon_ClearDrawing_DisplayName" xml:space="preserve">
-    <value>Clear drawing</value>
-    <comment>Display text representing the value of Icon enum that will be shown in the icon control. This value represents the ClearDrawing value.</comment>
-  </data>
-  <data name="Icon_ExpandView_DisplayName" xml:space="preserve">
-    <value>Expand view</value>
-    <comment>Display text representing the value of Icon enum that will be shown in the icon control. This value represents the ExpandView value.</comment>
-  </data>
-  <data name="Icon_CollapseView_DisplayName" xml:space="preserve">
-    <value>Collapse view</value>
-    <comment>Display text representing the value of Icon enum that will be shown in the icon control. This value represents the CollapseView value.</comment>
-  </data>
-  <data name="Icon_Draw_DisplayName" xml:space="preserve">
-    <value>Draw</value>
-    <comment>Draw is used here in the verb context, like in drawing a picture or an image. Display text representing the value of Icon enum that will be shown in the icon control. This value represents the Draw value.</comment>
-  </data>
-  <data name="Icon_Compose_DisplayName" xml:space="preserve">
-    <value>Compose</value>
-    <comment>Display text representing the value of Icon enum that will be shown in the icon control. This value represents the Compose value.</comment>
-  </data>
-  <data name="Icon_Erase_DisplayName" xml:space="preserve">
-    <value>Erase</value>
-    <comment>Display text representing the value of Icon enum that will be shown in the icon control. This value represents the Erase value.</comment>
-  </data>
-  <data name="Icon_Message_DisplayName" xml:space="preserve">
-    <value>Message</value>
-    <comment>Display text representing the value of Icon enum that will be shown in the icon control. This value represents the Message value.</comment>
-  </data>
-  <data name="Icon_Post_DisplayName" xml:space="preserve">
-    <value>Post</value>
-    <comment>Display text representing the value of Icon enum that will be shown in the icon control. This value represents the Post value.</comment>
-  </data>
-  <data name="Icon_AddDocument_DisplayName" xml:space="preserve">
-    <value>Add document</value>
-    <comment>Display text representing the value of Icon enum that will be shown in the icon control. This value represents the AddDocument value.</comment>
-  </data>
-  <data name="Icon_AddLibrary_DisplayName" xml:space="preserve">
-    <value>Add library</value>
-    <comment>Display text representing the value of Icon enum that will be shown in the icon control. This value represents the AddLibrary value.</comment>
-  </data>
-  <data name="Icon_Home_DisplayName" xml:space="preserve">
-    <value>Home</value>
-    <comment>Home here is representing a home navigation button. Display text representing the value of Icon enum that will be shown in the icon control. This value represents the Home value.</comment>
-  </data>
-  <data name="Icon_Hamburger_DisplayName" xml:space="preserve">
-    <value>Hamburger</value>
-    <comment>Icon control name representing a hamburger-style menu button. Display text representing the value of Icon enum that will be shown in the icon control. This value represents the Hamburger value.</comment>
-  </data>
-  <data name="Icon_Settings_DisplayName" xml:space="preserve">
-    <value>Settings</value>
-    <comment>Icon control name representing software settings. Display text representing the value of Icon enum that will be shown in the icon control. This value represents the Settings value.</comment>
-  </data>
-  <data name="Icon_More_DisplayName" xml:space="preserve">
-    <value>More</value>
-    <comment>Icon control name representing an ellipsis, symbolized with a set of dots. Display text representing the value of Icon enum that will be shown in the icon control. This value represents the More value.</comment>
-  </data>
-  <data name="Icon_Waffle_DisplayName" xml:space="preserve">
-    <value>Waffle</value>
-    <comment>Icon control name representing a waffle-style menu button. Display text representing the value of Icon enum that will be shown in the icon control. This value represents the Waffle value.</comment>
-  </data>
-  <data name="Icon_ChevronLeft_DisplayName" xml:space="preserve">
-    <value>Left</value>
-    <comment>Icon control name representing an arrow head shape which is pointing left (it is image which looks like a less than sign). Display text representing the value of Icon enum that will be shown in the icon control. This value represents the ChevronLeft value.</comment>
-  </data>
-  <data name="Icon_ChevronRight_DisplayName" xml:space="preserve">
-    <value>Right</value>
-    <comment>Icon control name representing an arrow head shape which is pointing right (it is image which looks like a greater than sign). Display text representing the value of Icon enum that will be shown in the icon control. This value represents the ChevronRight value.</comment>
-  </data>
-  <data name="Icon_ChevronUp_DisplayName" xml:space="preserve">
-    <value>Up</value>
-    <comment>Icon control name representing an arrow head shape which is pointing up (it is image which looks like this '^'). Display text representing the value of Icon enum that will be shown in the icon control. This value represents the ChevronUp value.</comment>
-  </data>
-  <data name="Icon_ChevronDown_DisplayName" xml:space="preserve">
-    <value>Down</value>
-    <comment>Icon control name representing an arrow head shape which is pointing down (it is image which looks like this 'v'). Display text representing the value of Icon enum that will be shown in the icon control. This value represents the ChevronDown value.</comment>
-  </data>
-  <data name="Icon_NextArrow_DisplayName" xml:space="preserve">
-    <value>Next</value>
-    <comment>Icon with an arrow pointing right, representing a 'next' or 'forward' action in an app. Display text representing the value of Icon enum that will be shown in the icon control. This value represents the NextArrow value.</comment>
-  </data>
-  <data name="Icon_BackArrow_DisplayName" xml:space="preserve">
-    <value>Back</value>
-    <comment>Icon with an arrow pointing left, representing a 'back' action in an app. Display text representing the value of Icon enum that will be shown in the icon control. This value represents the BackArrow value.</comment>
-  </data>
-  <data name="Icon_ArrowDown_DisplayName" xml:space="preserve">
-    <value>Arrow down</value>
-    <comment>Display text representing the value of Icon enum that will be shown in the icon control. This value represents the ArrowDown value.</comment>
-  </data>
-  <data name="Icon_ArrowUp_DisplayName" xml:space="preserve">
-    <value>Arrow up</value>
-    <comment>Display text representing the value of Icon enum that will be shown in the icon control. This value represents the ArrowUp value.</comment>
-  </data>
-  <data name="Icon_ArrowLeft_DisplayName" xml:space="preserve">
-    <value>Arrow left</value>
-    <comment>Display text representing the value of Icon enum that will be shown in the icon control. This value represents the ArrowLeft value.</comment>
-  </data>
-  <data name="Icon_ArrowRight_DisplayName" xml:space="preserve">
-    <value>Arrow right</value>
-    <comment>Display text representing the value of Icon enum that will be shown in the icon control. This value represents the ArrowRight value.</comment>
-  </data>
-  <data name="Icon_Camera_DisplayName" xml:space="preserve">
-    <value>Camera</value>
-    <comment>Display text representing the value of Icon enum that will be shown in the icon control. This value represents the Camera value.</comment>
-  </data>
-  <data name="Icon_Document_DisplayName" xml:space="preserve">
-    <value>Document</value>
-    <comment>Display text representing the value of Icon enum that will be shown in the icon control. This value represents the Document value.</comment>
-  </data>
-  <data name="Icon_DockCheckProperties_DisplayName" xml:space="preserve">
-    <value>Document checkmark</value>
-    <comment>Display text representing the value of Icon enum that will be shown in the icon control. This value represents the DockCheckProperties value.</comment>
-  </data>
-  <data name="Icon_Folder_DisplayName" xml:space="preserve">
-    <value>Folder</value>
-    <comment>Display text representing the value of Icon enum that will be shown in the icon control. This value represents the Folder value.</comment>
-  </data>
-  <data name="Icon_Journal_DisplayName" xml:space="preserve">
-    <value>Journal</value>
-    <comment>Display text representing the value of Icon enum that will be shown in the icon control. This value represents the Journal value.</comment>
-  </data>
-  <data name="Icon_ForkKnife_DisplayName" xml:space="preserve">
-    <value>Food</value>
-    <comment>Icon control name representing food, symbolized with a knife and fork. Display text representing the value of Icon enum that will be shown in the icon control. This value represents the ForkKnife value.</comment>
-  </data>
-  <data name="Icon_Transportation_DisplayName" xml:space="preserve">
-    <value>Transportation</value>
-    <comment>Icon control name representing an assortment of transportation modes. Display text representing the value of Icon enum that will be shown in the icon control. This value represents the Transportation value.</comment>
-  </data>
-  <data name="Icon_Airplane_DisplayName" xml:space="preserve">
-    <value>Airplane</value>
-    <comment>Icon control name representing an airplane. Display text representing the value of Icon enum that will be shown in the icon control. This value represents the Airplane value.</comment>
-  </data>
-  <data name="Icon_Bus_DisplayName" xml:space="preserve">
-    <value>Bus</value>
-    <comment>Icon control name representing a transit bus. Display text representing the value of Icon enum that will be shown in the icon control. This value represents the Bus value.</comment>
-  </data>
-  <data name="Icon_Cars_DisplayName" xml:space="preserve">
-    <value>Cars</value>
-    <comment>Icon control name representing a group of cars. Display text representing the value of Icon enum that will be shown in the icon control. This value represents the Cars value.</comment>
-  </data>
-  <data name="Icon_Money_DisplayName" xml:space="preserve">
-    <value>Money</value>
-    <comment>Icon control name representing money, symbolized with a coin with a dollar sign on it. Display text representing the value of Icon enum that will be shown in the icon control. This value represents the Money value.</comment>
-  </data>
-  <data name="Icon_Currency_DisplayName" xml:space="preserve">
-    <value>Currency</value>
-    <comment>Icon control name representing currency, symbolized by coins with different currency signs. Display text representing the value of Icon enum that will be shown in the icon control. This value represents the Currency value.</comment>
-  </data>
-  <data name="Icon_AddToCalendar_DisplayName" xml:space="preserve">
-    <value>Add to calendar</value>
-    <comment>Display text representing the value of Icon enum that will be shown in the icon control. This value represents the AddToCalendar value.</comment>
-  </data>
-  <data name="Icon_CalendarBlank_DisplayName" xml:space="preserve">
-    <value>Calendar blank</value>
-    <comment>This string represents an icon of an empty calendar. Display text representing the value of Icon enum that will be shown in the icon control. This value represents the CalendarBlank value.</comment>
-  </data>
-  <data name="Icon_OfficeBuilding_DisplayName" xml:space="preserve">
-    <value>Office building</value>
-    <comment>Icon control name representing an office building. Display text representing the value of Icon enum that will be shown in the icon control. This value represents the OfficeBuilding value.</comment>
-  </data>
-  <data name="Icon_PaperClip_DisplayName" xml:space="preserve">
-    <value>Paper clip</value>
-    <comment>Icon control name representing a file attachment, symbolized with a paperclip. Display text representing the value of Icon enum that will be shown in the icon control. This value represents the PaperClip value.</comment>
-  </data>
-  <data name="Icon_Newspaper_DisplayName" xml:space="preserve">
-    <value>Newspaper</value>
-    <comment>Icon control name representing a newspaper. Display text representing the value of Icon enum that will be shown in the icon control. This value represents the Newspaper value.</comment>
-  </data>
-  <data name="Icon_Lock_DisplayName" xml:space="preserve">
-    <value>Lock</value>
-    <comment>Icon control name representing a lock, symbolized with a padlock. Display text representing the value of Icon enum that will be shown in the icon control. This value represents the Lock value.</comment>
-  </data>
-  <data name="Icon_Waypoint_DisplayName" xml:space="preserve">
-    <value>Waypoint</value>
-    <comment>Icon control name representing a mapping destination. Display text representing the value of Icon enum that will be shown in the icon control. This value represents the Waypoint value.</comment>
-  </data>
-  <data name="Icon_Location_DisplayName" xml:space="preserve">
-    <value>Location</value>
-    <comment>Display text representing the value of Icon enum that will be shown in the icon control. This value represents the Location value.</comment>
-  </data>
-  <data name="Icon_DocumentPDF_DisplayName" xml:space="preserve">
-    <value>PDF document</value>
-    <comment>Icon control name representing a PDF document. Display text representing the value of Icon enum that will be shown in the icon control. This value represents the DocumentPDF value.</comment>
-  </data>
-  <data name="Icon_Bell_DisplayName" xml:space="preserve">
-    <value>Bell</value>
-    <comment>Icon control name representing a bell. Display text representing the value of Icon enum that will be shown in the icon control. This value represents the Bell value.</comment>
-  </data>
-  <data name="Icon_ShoppingCart_DisplayName" xml:space="preserve">
-    <value>Shopping cart</value>
-    <comment>Icon control name representing a shopping cart. Display text representing the value of Icon enum that will be shown in the icon control. This value represents the ShoppingCart value.</comment>
-  </data>
-  <data name="Icon_Phone_DisplayName" xml:space="preserve">
-    <value>Phone</value>
-    <comment>Display text representing the value of Icon enum that will be shown in the icon control. This value represents the Phone value.</comment>
-  </data>
-  <data name="Icon_PhoneHangUp_DisplayName" xml:space="preserve">
-    <value>End call</value>
-    <comment>Display text representing the value of Icon enum that will be shown in the icon control. This value represents the PhoneHangUp value.</comment>
-  </data>
-  <data name="Icon_Mobile_DisplayName" xml:space="preserve">
-    <value>Mobile</value>
-    <comment>Display text representing the value of Icon enum that will be shown in the icon control. This value represents the Mobile value.</comment>
-  </data>
-  <data name="Icon_Laptop_DisplayName" xml:space="preserve">
-    <value>Laptop</value>
-    <comment>Display text representing the value of Icon enum that will be shown in the icon control. This value represents the Laptop value.</comment>
-  </data>
-  <data name="Icon_ComputerDesktop_DisplayName" xml:space="preserve">
-    <value>Computer desktop</value>
-    <comment>This string represents an icon of a desktop computer. Display text representing the value of Icon enum that will be shown in the icon control. This value represents the ComputerDesktop value.</comment>
-  </data>
-  <data name="Icon_Devices_DisplayName" xml:space="preserve">
-    <value>Devices</value>
-    <comment>This string represents an icon of multiple electronic devices (computer and phone). Display text representing the value of Icon enum that will be shown in the icon control. This value represents the Laptop value.</comment>
-  </data>
-  <data name="Icon_Controller_DisplayName" xml:space="preserve">
-    <value>Controller</value>
-    <comment>Display text representing the value of Icon enum that will be shown in the icon control. This value represents the Controller value.</comment>
-  </data>
-  <data name="Icon_Tools_DisplayName" xml:space="preserve">
-    <value>Tools</value>
-    <comment>Display text representing the value of Icon enum that will be shown in the icon control. This value represents the Tools value.</comment>
-  </data>
-  <data name="Icon_ToolsWrench_DisplayName" xml:space="preserve">
-    <value>Tools wrench</value>
-    <comment>Display text representing the value of Icon enum that will be shown in the icon control. This value represents the ToolsWrench value.</comment>
-  </data>
-  <data name="Icon_Mail_DisplayName" xml:space="preserve">
-    <value>Mail</value>
-    <comment>This string represents an icon of an envelope. Display text representing the value of Icon enum that will be shown in the icon control. This value represents the Mail value.</comment>
-  </data>
-  <data name="Icon_Send_DisplayName" xml:space="preserve">
-    <value>Send</value>
-    <comment>Display text representing the value of Icon enum that will be shown in the icon control. This value represents the Send value.</comment>
-  </data>
-  <data name="Icon_Clock_DisplayName" xml:space="preserve">
-    <value>Clock</value>
-    <comment>Display text representing the value of Icon enum that will be shown in the icon control. This value represents the Clock value.</comment>
-  </data>
-  <data name="Icon_ListWatchlistRemind_DisplayName" xml:space="preserve">
-    <value>List reminder</value>
-    <comment>This string represents an icon of a paper with a pushpin on it - the term 'List' is a noun. Display text representing the value of Icon enum that will be shown in the icon control. This value represents the ListWatchlistRemind value.</comment>
-  </data>
-  <data name="Icon_LogJournal_DisplayName" xml:space="preserve">
-    <value>Log journal</value>
-    <comment>Display text representing the value of Icon enum that will be shown in the icon control. This value represents the LogJournal value.</comment>
-  </data>
-  <data name="Icon_Note_DisplayName" xml:space="preserve">
-    <value>Note</value>
-    <comment>Display text representing the value of Icon enum that will be shown in the icon control. This value represents the Note value.</comment>
-  </data>
-  <data name="Icon_PhotosPictures_DisplayName" xml:space="preserve">
-    <value>Picture frames</value>
-    <comment>Display text representing the value of Icon enum that will be shown in the icon control. This value represents the PhotosPictures value.</comment>
-  </data>
-  <data name="Icon_RadarActivityMonitor_DisplayName" xml:space="preserve">
-    <value>Radar</value>
-    <comment>Display text representing the value of Icon enum that will be shown in the icon control. This value represents the RadarActivityMonitor value.</comment>
-  </data>
-  <data name="Icon_Tablet_DisplayName" xml:space="preserve">
-    <value>Tablet</value>
-    <comment>Display text representing the value of Icon enum that will be shown in the icon control. This value represents the Tablet value.</comment>
-  </data>
-  <data name="Icon_Tag_DisplayName" xml:space="preserve">
-    <value>Tag</value>
-    <comment>Display text representing the value of Icon enum that will be shown in the icon control. This value represents the Tag value.</comment>
-  </data>
-  <data name="Icon_CameraAperture_DisplayName" xml:space="preserve">
-    <value>Camera aperture</value>
-    <comment>Display text representing the value of Icon enum that will be shown in the icon control. This value represents the CameraAperture value.</comment>
-  </data>
-  <data name="Icon_ColorPicker_DisplayName" xml:space="preserve">
-    <value>Color picker</value>
-    <comment>Display text representing the value of Icon enum that will be shown in the icon control. This value represents the ColorPicker value.</comment>
-  </data>
-  <data name="Icon_DetailList_DisplayName" xml:space="preserve">
-    <value>Detail list</value>
-    <comment>Display text representing the value of Icon enum that will be shown in the icon control. This value represents the DetailList value.</comment>
-  </data>
-  <data name="Icon_DocumentWithContent_DisplayName" xml:space="preserve">
-    <value>Document with content</value>
-    <comment>Display text representing the value of Icon enum that will be shown in the icon control. This value represents the DocumentWithContent value.</comment>
-  </data>
-  <data name="Icon_ListScrollEmpty_DisplayName" xml:space="preserve">
-    <value>List scroll empty</value>
-    <comment>This string represents an icon of a blank scroll (paper) - the term 'List' is a noun. Display text representing the value of Icon enum that will be shown in the icon control. This value represents the ListScrollEmpty value.</comment>
-  </data>
-  <data name="Icon_ListScrollWatchlist_DisplayName" xml:space="preserve">
-    <value>List scroll watchlist</value>
-    <comment>This string represents an icon of a scroll (paper) with lines - the term 'List' is a noun. Display text representing the value of Icon enum that will be shown in the icon control. This value represents the ListScrollWatchlist value.</comment>
-  </data>
-  <data name="Icon_OptionsList_DisplayName" xml:space="preserve">
-    <value>Options list</value>
-    <comment>Display text representing the value of Icon enum that will be shown in the icon control. This value represents the OptionsList value.</comment>
-  </data>
-  <data name="Icon_People_DisplayName" xml:space="preserve">
-    <value>People</value>
-    <comment>Display text representing the value of Icon enum that will be shown in the icon control. This value represents the People value.</comment>
-  </data>
-  <data name="Icon_Person_DisplayName" xml:space="preserve">
-    <value>Person</value>
-    <comment>Display text representing the value of Icon enum that will be shown in the icon control. This value represents the Person value.</comment>
-  </data>
-  <data name="Icon_EmojiFrown_DisplayName" xml:space="preserve">
-    <value>Emoji - Frown</value>
-    <comment>Icon control name representing an emoji of a face with an upset expression. Display text representing the value of Icon enum that will be shown in the icon control. This value represents the EmojiFrown value.</comment>
-  </data>
-  <data name="Icon_EmojiSmile_DisplayName" xml:space="preserve">
-    <value>Emoji - Smile</value>
-    <comment>Icon control name representing an emoji of a face with a happy expression. Display text representing the value of Icon enum that will be shown in the icon control. This value represents the EmojiSmile value.</comment>
-  </data>
-  <data name="Icon_EmojiSad_DisplayName" xml:space="preserve">
-    <value>Emoji - Sad</value>
-    <comment>Icon control name representing an emoji of a face with a sad expression. Display text representing the value of Icon enum that will be shown in the icon control. This value represents the EmojiSad value.</comment>
-  </data>
-  <data name="Icon_EmojiNeutral_DisplayName" xml:space="preserve">
-    <value>Emoji - Neutral</value>
-    <comment>Icon control name representing an emoji of a face with a neutral expression. Display text representing the value of Icon enum that will be shown in the icon control. This value represents the EmojiNeutral value.</comment>
-  </data>
-  <data name="Icon_Warning_DisplayName" xml:space="preserve">
-    <value>Warning</value>
-    <comment>Icon control name representing a cautionary warning. Display text representing the value of Icon enum that will be shown in the icon control. This value represents the Warning value.</comment>
-  </data>
-  <data name="Icon_Information_DisplayName" xml:space="preserve">
-    <value>Information</value>
-    <comment>Icon control name representing helpful information. Display text representing the value of Icon enum that will be shown in the icon control. This value represents the Information value.</comment>
-  </data>
-  <data name="Icon_Database_DisplayName" xml:space="preserve">
-    <value>Database</value>
-    <comment>Icon control name representing data, symbolized by the flowchart shape of stacked cylinders. Display text representing the value of Icon enum that will be shown in the icon control. This value represents the Database value.</comment>
-  </data>
-  <data name="Icon_Weather_DisplayName" xml:space="preserve">
-    <value>Weather</value>
-    <comment>Icon control name representing weather. Display text representing the value of Icon enum that will be shown in the icon control. This value represents the Weather value.</comment>
-  </data>
-  <data name="Icon_TrendingHashtag_DisplayName" xml:space="preserve">
-    <value>Hashtag</value>
-    <comment>Display text representing the value of Icon enum that will be shown in the icon control. This value represents the TrendingHashtag value.</comment>
-  </data>
-  <data name="Icon_TrendingUpwards_DisplayName" xml:space="preserve">
-    <value>Trending upward</value>
-    <comment>Display text representing the value of Icon enum that will be shown in the icon control. This value represents the TrendingUpwards value.</comment>
-  </data>
-  <data name="Icon_Items_DisplayName" xml:space="preserve">
-    <value>Items</value>
-    <comment>Display text representing the value of Icon enum that will be shown in the icon control. This value represents the Items value.</comment>
-  </data>
-  <data name="Icon_LevelsLayersItems_DisplayName" xml:space="preserve">
-    <value>Layers</value>
-    <comment>Display text representing the value of Icon enum that will be shown in the icon control. This value represents the LevelsLayersItems value.</comment>
-  </data>
-  <data name="Icon_Trending_DisplayName" xml:space="preserve">
-    <value>Trending</value>
-    <comment>Display text representing the value of Icon enum that will be shown in the icon control. This value represents the Trending value.</comment>
-  </data>
-  <data name="Icon_LineWeight_DisplayName" xml:space="preserve">
-    <value>Line weight</value>
-    <comment>Display text representing the value of Icon enum that will be shown in the icon control. This value represents the LineWeight value.</comment>
-  </data>
-  <data name="AboutIsError" xml:space="preserve">
-    <value>Returns whether an error occurred when evaluating the given argument.</value>
-    <comment>Description text for the 'IsError' function.</comment>
-  </data>
-  <data name="IsErrorArg" xml:space="preserve">
-    <value>value</value>
-    <comment>function_parameter - First argument to the IsError function - any value, to check if there was an error in producing it.</comment>
-  </data>
-  <data name="AboutIsError_value" xml:space="preserve">
-    <value>The value to check for errors.</value>
-    <comment>Description of the first parameter to IsError</comment>
-  </data>
-  <data name="ErrBadArityMinimum" xml:space="preserve">
-    <value>Invalid number of arguments: received {0}, expected {1} or more.</value>
-    <comment>Error Message. {0} Will be a number, and {1} will be a number, the minimum number of arguments.</comment>
-  </data>
-  <data name="ErrBadArityRange" xml:space="preserve">
-    <value>Invalid number of arguments: received {0}, expected {1}-{2}.</value>
-    <comment>Error Message. {0} Will be a number, and {1} will be the minimum arity and {2} will be the maximum arity</comment>
-  </data>
-  <data name="ErrGeneralError" xml:space="preserve">
-    <value>{0}</value>
-    <comment>Error message. {0} will be replaced with the contents of the message. In a few specific instances, we pull error messages from a source other than this file, but we need a error key in this file to attach it to, hence why we have an error message that is only a format specifier.</comment>
-  </data>
-  <data name="FormulaColumns_NotSupported" xml:space="preserve">
-    <value>Not supported in formula columns.</value>
-    <comment>Error Message. Used in formula columns for scenarios where there the full PowerApps support is not available.</comment>
-  </data>
-  <data name="FormulaColumns_MathFunctionBadArity" xml:space="preserve">
-    <value>Invalid number of arguments for {0} function: received {1}, expected {2}</value>
-    <comment>Error Message. Used in formula columns for scenarios where an invalid number of arguments is supplied to a math function. The {0} will be the name of the function. The {1} will be the incorrect number of arguments received. The {2} will be the correct number of args expected. </comment>
-  </data>
-  <data name="FormulaColumns_ArgNotSupported" xml:space="preserve">
-    <value>The {0} argument is not supported for the {1} function in formula columns.</value>
-    <comment>Error Message. Used in formula columns for arguments that are not supported there.  The {0} will be the name of the argument that is not supported.  The {1} will be the name of the function.</comment>
-  </data>
-  <data name="FormulaColumns_ArgTypeNotSupported" xml:space="preserve">
-    <value>This argument cannot be passed as this type in formula columns.</value>
-    <comment>Error Message. Used in formula columns for an argument where the type is not supported. {0} is the attempted type the argument is being coerced to.</comment>
-  </data>
-  <data name="FormulaColumns_ArgumentTypeNotSupported" xml:space="preserve">
-    <value>This argument cannot be passed as type {0} in formula columns.</value>
-    <comment>Error Message. Used in formula columns for an argument where the type is not supported. {0} is the attempted type the argument is being coerced to.</comment>
-  </data>
-  <data name="FormulaColumns_LiteralArgRequired" xml:space="preserve">
-    <value>Only a literal value is supported for this argument.</value>
-    <comment>Error Message. Used in formula columns for arguments where the value supplied must be a literal value (for example, a number or a string), instead of a calculation.</comment>
-  </data>
-  <data name="FormulaColumns_TimeZoneConversion" xml:space="preserve">
-    <value>{0} cannot be performed on this input without a time zone conversion, which is not supported in formula columns.</value>
-    <comment>Error Message. Used in formula columns for scenarios where time zone conversion is needed to perform the operation. The {0} will be the name of the function.</comment>
-  </data>
-  <data name="FormulaColumns_IncompatibleDateTimes" xml:space="preserve">
-    <value>This operation cannot be performed on values which are of different Date Time Behaviors.</value>
-    <comment>Error Message. Used in formula columns for scenarios where values of different Date Time Behaviors are used together, which is not supported</comment>
-  </data>
-  <data name="FormulaColumns_DateTimeFormatNotSupported" xml:space="preserve">
-    <value>Only the short date and time format strings are supported in formula columns.</value>
-    <comment>Error Message. Used in formula columns for scenarios where the maker supplies an invalid format string</comment>
-  </data>
-  <data name="FormulaColumns_InvalidTimeUnit" xml:space="preserve">
-    <value>The {0} argument is an invalid/unsupported unit of time for the {1} date arithmetic function.</value>
-    <comment>Error Message. Used in formula columns for scenarios where the maker supplies an unsupported unit of time to the DateAdd or DateDiff function. The {0} will be the name of the argument. The {1} will be the name of the function.</comment>
-  </data>
-  <data name="FormulaColumns_NumericFormatNotSupported" xml:space="preserve">
-    <value>Locale-specific formatting tokens such as "." and "," are not supported in formula columns.</value>
-    <comment>Error Message. Used in formula columns for scenarios where the maker supplies an invalid format string</comment>
-  </data>
-  <data name="FormulaColumns_FunctionNotSupported" xml:space="preserve">
-    <value>{0} is not supported in formula columns, use {1} instead.</value>
-    <comment>Error Message. Used in formula columns for scenarios where the maker attempts to use a function that is not supported, providing an alternate function name.  The {0} will be the name of the function that is not supported, and {1} is the name of the suggested alternate.</comment>
-  </data>
-  <data name="FormulaColumns_OperationNotSupported" xml:space="preserve">
-    <value>This operation cannot be performed on type {0} in formula columns.</value>
-    <comment>Error Message. Used in formula columns for scenarios where the maker attempts to perform an unsupported operatiom. The {0} will be the type the operation is not supported for.</comment>
-  </data>
-  <data name="FormulaColumns_ResultTypeNotSupported" xml:space="preserve">
-    <value>The result type {0} is not supported in formula columns.</value>
-    <comment>Error Message. Used in formula columns for a formula that returns a type which is not supported.</comment>
-  </data>
-  <data name="FormulaColumns_RecordAccessNotSupported" xml:space="preserve">
-    <value>Directly referencing an entire record is not supported in formula columns. Please reference a valid field in the record.</value>
-    <comment>Error Message. Used in formula columns for scenarios where the maker attempts to reference an entire record instead of a specific field.</comment>
-  </data>
-  <data name="FormulaColumns_ResultTypeMustMatch" xml:space="preserve">
-    <value>The result type for this formula is expected to be {0}, but the actual result type is {1}. The result type of a formula column cannot be changed.</value>
-    <comment>Error Message. Used in formula columns for a formula that returns an unexpected result type during editing. The {0} will be the name of the required type. The {1} will be the name of the incorrect type.</comment>
-  </data>
-  <data name="FormulaColumns_ColumnTypeNotSupported" xml:space="preserve">
-    <value>Columns of type {0} are not supported in formula columns.</value>
-    <comment>Error Message. Used in formula columns for a formula where the maker attempts to use a column from Dataverse that is not supported, such as floating point.</comment>
-  </data>
-  <data name="FormulaColumns_ColumnFormatNotSupported" xml:space="preserve">
-    <value>Columns of type {0} with format {1} are not supported in formula columns.</value>
-    <comment>Error Message. Used in formula columns for a formula where the maker attempts to use a column from Dataverse that is of a format that not supported, such as whole number formatted as language.</comment>
-  </data>
-  <data name="FormulaColumns_AggregateCoercionNotSupported" xml:space="preserve">
-    <value>Coercing records or tables is not supported in formula columns.</value>
-    <comment>Error Message. Used in formula columns for a formula where the maker attempts record-record or table-table coercion.</comment>
-  </data>
-  <data name="FormulaColumns_SingleColumnTableNotSupported" xml:space="preserve">
-    <value>Single-column tables are not supported in formula columns.</value>
-    <comment>Error Message. Used in formula columns for a formula that references a single-column table.</comment>
-  </data>
-  <data name="FormulaColumns_VirtualTableNotSupported" xml:space="preserve">
-    <value>Cannot reference virtual table {0} in formula columns.</value>
-    <comment>Error Message. Used in formula columns for a formula that references a virtual table.</comment>
-  </data>
-  <data name="ErrorResource_ErrOperandExpected_ShortMessage" xml:space="preserve">
-    <value>Expected an operand. The formula or expression expects a valid operand. For example, you can add the operand '2' to the expression ' 1 +_' so that the result is '3'. Or, you can add the operand "there" to the expression '"Hi "&amp; _ ' so that the result is 'Hi there'.</value>
-    <comment>Error Message.</comment>
-  </data>
-  <data name="ErrorResource_ErrOperandExpected_HowToFix_1" xml:space="preserve">
-    <value>Supply an operand value that will complete the expression. Ensure that the operand's type (text, number, date, or true/false) fits the expression. Match numbers with numbers, text with text, and so on. For example, '1 + "Hi"' isn't valid, but '1 + 2' is valid.</value>
-    <comment>How to fix the error.</comment>
-  </data>
-  <data name="ErrorResource_ErrBadToken_ShortMessage" xml:space="preserve">
-    <value>Unexpected characters. Characters are used in the formula in an unexpected way.</value>
-    <comment>Error Message.</comment>
-  </data>
-  <data name="ErrorResource_ErrBadToken_LongMessage" xml:space="preserve">
-    <value>For example, the character '\' isn't expected after a number, like this: '32\'. A space ('32') would be expected so that it's just the number 32, or another number (as in '323') would be expected.</value>
-  </data>
-  <data name="ErrorResource_ErrBadToken_HowToFix_1" xml:space="preserve">
-    <value>Remove or replace the unexpected characters.</value>
-    <comment>1 How to fix the error. </comment>
-  </data>
-  <data name="ErrorResource_ErrBadToken_Link_1" xml:space="preserve">
-    <value>Article: Formula reference for Power Apps</value>
-    <comment>Article: Formula reference for Power Apps</comment>
-  </data>
-  <data name="ErrorResource_ErrBadToken_Link_1_URL" xml:space="preserve">
-    <value>https://go.microsoft.com/fwlink/?linkid=2132478</value>
-    <comment>{Locked}</comment>
-  </data>
-  <data name="ErrorResource_UnexpectedCharacterToken_ShortMessage" xml:space="preserve">
-    <value>Unexpected character '{0}' at position '{1}' in the formula.</value>
-    <comment>Error Message.</comment>
-  </data>
-  <data name="ErrorResource_UnexpectedCharacterToken_LongMessage" xml:space="preserve">
-    <value>For example, the character '\' isn't expected after a number, like this: '32\'. A space ('32') would be expected so that it's just the number 32, or another number (as in '323') would be expected.</value>
-  </data>
-  <data name="ErrorResource_UnexpectedCharacterToken_HowToFix_1" xml:space="preserve">
-    <value>Remove or replace the unexpected character.</value>
-  </data>
-  <data name="ErrorResource_UnexpectedCharacterToken_Link_1" xml:space="preserve">
-    <value>Article: Formula reference for Power Apps</value>
-    <comment>Article: Formula reference for Power Apps</comment>
-  </data>
-  <data name="ErrorResource_UnexpectedCharacterToken_Link_1_URL" xml:space="preserve">
-    <value>https://go.microsoft.com/fwlink/?linkid=2132478</value>
-    <comment>{Locked}</comment>
-  </data>
-  <data name="ErrorResource_ErrMissingEndOfBlockComment_ShortMessage" xml:space="preserve">
-    <value>Missing end-comment identifier. The block comment has no end-comment identifier.</value>
-    <comment>Error Message.</comment>
-  </data>
-  <data name="ErrorResource_ErrMissingEndOfBlockComment_LongMessage" xml:space="preserve">
-    <value>Each block comment must start with '/*' and end with '*/'. If you don't end each block comment properly, all code after the comment becomes part of that comment. If a comment comprises only one line, you can start it with '//' and not identify the end of the comment.</value>
-  </data>
-  <data name="ErrorResource_ErrMissingEndOfBlockComment_HowToFix_1" xml:space="preserve">
-    <value>Add '*/' to the end of your block comment, or change it to a set of line comments.</value>
-    <comment>1 How to fix the error. </comment>
-  </data>
-  <data name="ErrorResource_ErrMissingEndOfBlockComment_Link_1" xml:space="preserve">
-    <value>Article: Formula reference for Power Apps</value>
-    <comment>Article: Formula reference for Power Apps</comment>
-  </data>
-  <data name="ErrorResource_ErrMissingEndOfBlockComment_Link_1_URL" xml:space="preserve">
-    <value>https://go.microsoft.com/fwlink/?linkid=2132478</value>
-    <comment>{Locked}</comment>
-  </data>
-  <data name="ErrorResource_ErrExpectedFound_Ex_Fnd_ShortMessage" xml:space="preserve">
-    <value>Unexpected characters. The formula contains '{0}' where '{1}' is expected.</value>
-    <comment>Error Message.</comment>
-  </data>
-  <data name="ErrorResource_ErrExpectedFound_Ex_Fnd_LongMessage" xml:space="preserve">
-    <value>This error occurs if, for example, a formula contains '{{Val@ 7}}' instead of '{{Val: 7}}'. When you set a variable, the syntax requires a colon instead of an "at" symbol.</value>
-  </data>
-  <data name="ErrorResource_ErrExpectedFound_Ex_Fnd_HowToFix_1" xml:space="preserve">
-    <value>Remove or replace the unexpected characters with an expected character.</value>
-    <comment>1 How to fix the error. </comment>
-  </data>
-  <data name="ErrorResource_ErrExpectedFound_Ex_Fnd_Link_1" xml:space="preserve">
-    <value>Article: Formula reference for Power Apps</value>
-    <comment>Article: Formula reference for Power Apps</comment>
-  </data>
-  <data name="ErrorResource_ErrExpectedFound_Ex_Fnd_Link_1_URL" xml:space="preserve">
-    <value>https://go.microsoft.com/fwlink/?linkid=2132478</value>
-    <comment>{Locked}</comment>
-  </data>
-  <data name="ErrorResource_ErrInvalidName_ShortMessage" xml:space="preserve">
-    <value>Name isn't valid. '{0}' isn't recognized.</value>
-    <comment>Error Message.</comment>
-  </data>
-  <data name="ErrorResource_ErrInvalidName_LongMessage" xml:space="preserve">
-    <value>This error appears most commonly when a formula refers to something that no longer exists (for example, a control that you've deleted).</value>
-  </data>
-  <data name="ErrorResource_ErrInvalidName_HowToFix_1" xml:space="preserve">
-    <value>Remove or correct the reference to the name that isn't valid.</value>
-    <comment>1 How to fix the error. </comment>
-  </data>
-  <data name="ErrorResource_ErrInvalidName_Link_1" xml:space="preserve">
-    <value>Article: Formula reference for Power Apps</value>
-    <comment>Article: Formula reference for Power Apps</comment>
-  </data>
-  <data name="ErrorResource_ErrInvalidName_Link_1_URL" xml:space="preserve">
-    <value>https://go.microsoft.com/fwlink/?linkid=2132478</value>
-    <comment>{Locked}</comment>
-  </data>
-  <data name="ErrorResource_ErrInvalidIdentifier_ShortMessage" xml:space="preserve">
-    <value>Name isn't valid. This identifier isn't recognized.</value>
-    <comment>Error Message.</comment>
-  </data>
-  <data name="ErrorResource_ErrInvalidIdentifier_LongMessage" xml:space="preserve">
-    <value>This error appears most commonly when a formula refers to something that no longer exists (for example, a control that you've deleted).</value>
-  </data>
-  <data name="ErrorResource_ErrInvalidIdentifier_HowToFix_1" xml:space="preserve">
-    <value>Remove or correct the reference to the name that isn't valid.</value>
-    <comment>1 How to fix the error. </comment>
-  </data>
-  <data name="ErrorResource_ErrInvalidIdentifier_Link_1" xml:space="preserve">
-    <value>Article: Formula reference for Power Apps</value>
-    <comment>Article: Formula reference for Power Apps</comment>
-  </data>
-  <data name="ErrorResource_ErrInvalidIdentifier_Link_1_URL" xml:space="preserve">
-    <value>https://go.microsoft.com/fwlink/?linkid=2132478</value>
-    <comment>{Locked}</comment>
-  </data>
-  <data name="ErrorResource_ErrInvalidPropertyReference_ShortMessage" xml:space="preserve">
-    <value>Property reference isn't valid.</value>
-    <comment>Error Message.</comment>
-  </data>
-  <data name="ErrorResource_ErrInvalidPropertyReference_LongMessage" xml:space="preserve">
-    <value>This error appears when a formula refers to component function properties with invalid syntax. (For example, Component.CustomFunction instead of Component.CustomFunction())</value>
-  </data>
-  <data name="ErrorResource_ErrInvalidPropertyReference_HowToFix_1" xml:space="preserve">
-    <value>Use correct syntax to refer to component function property. For example, Component.CustomFunction()</value>
-    <comment>1 How to fix the error. </comment>
-  </data>
-  <data name="ErrorResource_ErrInvalidPropertyReference_Link_1" xml:space="preserve">
-    <value>Article: Formula reference for PowerApps</value>
-    <comment>Article: Formula reference for PowerApps</comment>
-  </data>
-  <data name="ErrorResource_ErrInvalidPropertyReference_Link_1_URL" xml:space="preserve">
-    <value>https://go.microsoft.com/fwlink/?linkid=2132478</value>
-    <comment>{Locked}</comment>
-  </data>
-  <data name="ErrorResource_ErrInvalidParentUse_ShortMessage" xml:space="preserve">
-    <value>'Parent' reference isn't valid. You can't reference a parent control in this context.</value>
-    <comment>Error Message.</comment>
-  </data>
-  <data name="ErrorResource_ErrInvalidParentUse_LongMessage" xml:space="preserve">
-    <value>You can't use the Parent operator with a control that doesn't have a parent control. This operator refers to the control that hosts the given control and makes all of its properties available.</value>
-  </data>
-  <data name="ErrorResource_ErrInvalidParentUse_HowToFix_1" xml:space="preserve">
-    <value>Remove the 'Parent' operator.</value>
-    <comment>1 How to fix the error. </comment>
-  </data>
-  <data name="ErrorResource_ErrInvalidParentUse_Link_1" xml:space="preserve">
-    <value>Article: Add and configure a canvas-app control in Power Apps</value>
-    <comment>Article on UI design - working with controls </comment>
-  </data>
-  <data name="ErrorResource_ErrInvalidParentUse_Link_1_URL" xml:space="preserve">
-    <value>https://go.microsoft.com/fwlink/?linkid=2119116</value>
-    <comment>{Locked}</comment>
-  </data>
-  <data name="ErrorResource_ErrTooManyUps_ShortMessage" xml:space="preserve">
-    <value>Row-scope nesting too deep. Your formula's row scope exceeds 63 nesting levels.</value>
-    <comment>Error Message.</comment>
-  </data>
-  <data name="ErrorResource_ErrTooManyUps_LongMessage" xml:space="preserve">
-    <value>Complexity increases with each nesting level, so Power Apps supports row-scope nesting only up to 63 levels.</value>
-  </data>
-  <data name="ErrorResource_ErrTooManyUps_HowToFix_1" xml:space="preserve">
-    <value>Rewrite the formula with fewer nesting levels.</value>
-    <comment>1 How to fix the error. </comment>
-  </data>
-  <data name="ErrorResource_ErrRuleNestedTooDeeply_ShortMessage" xml:space="preserve">
-    <value>Expression nesting too deep. An expression in your formula is nested more than 50 levels.</value>
-    <comment>Error Message.</comment>
-  </data>
-  <data name="ErrorResource_ErrRuleNestedTooDeeply_LongMessage" xml:space="preserve">
-    <value>Power Apps supports expression nesting up to only 50 levels. An expression this deep is difficult to understand and maintain.</value>
-  </data>
-  <data name="ErrorResource_ErrRuleNestedTooDeeply_HowToFix_1" xml:space="preserve">
-    <value>Rewrite the formula with fewer nesting levels.</value>
-    <comment>1 How to fix the error. </comment>
-  </data>
-  <data name="ErrorResource_ErrOperatorExpected_ShortMessage" xml:space="preserve">
-    <value>Expected operator. We expect an operator such as +, *, or &amp; at this point in the formula.</value>
-    <comment>Error Message.</comment>
-  </data>
-  <data name="ErrorResource_ErrOperatorExpected_LongMessage" xml:space="preserve">
-    <value>Operators join two operands together. This error occurs if you put two functions (operands) together with no operator between them -- for example, Len("mytext")Len("mytext").</value>
-  </data>
-  <data name="ErrorResource_ErrOperatorExpected_HowToFix_1" xml:space="preserve">
-    <value>Edit your formula so that it includes an operator between the operands.</value>
-    <comment>1 How to fix the error. </comment>
-  </data>
-  <data name="ErrorResource_ErrOperatorExpected_Link_1" xml:space="preserve">
-    <value>Module: Use basic formulas</value>
-    <comment>3 crown link on basic formulas</comment>
-  </data>
-  <data name="ErrorResource_ErrOperatorExpected_Link_1_URL" xml:space="preserve">
-    <value>https://go.microsoft.com/fwlink/?linkid=2132396</value>
-    <comment>{Locked}</comment>
-  </data>
-  <data name="ErrorResource_ErrNumberExpected_ShortMessage" xml:space="preserve">
-    <value>Expected number. We expect a number at this point in the formula.</value>
-    <comment>Error Message.</comment>
-  </data>
-  <data name="ErrorResource_ErrNumberExpected_LongMessage" xml:space="preserve">
-    <value>This error will occur if you use a function that requires a number but you supply, for example, an image instead.</value>
-  </data>
-  <data name="ErrorResource_ErrNumberExpected_HowToFix_1" xml:space="preserve">
-    <value>Edit your formula so that it evaluates to a number at this point in the formula.</value>
-    <comment>1 How to fix the error. </comment>
-  </data>
-  <data name="ErrorResource_ErrNumberExpected_Link_1" xml:space="preserve">
-    <value>Article: Formula reference for Power Apps</value>
-    <comment>Article: Formula reference for Power Apps</comment>
-  </data>
-  <data name="ErrorResource_ErrNumberExpected_Link_1_URL" xml:space="preserve">
-    <value>https://go.microsoft.com/fwlink/?linkid=2132478</value>
-    <comment>{Locked}</comment>
-  </data>
-  <data name="ErrorResource_ErrBooleanExpected_ShortMessage" xml:space="preserve">
-    <value>Expected boolean. We expect a boolean (true/false) at this point in the formula.</value>
-    <comment>Error Message.</comment>
-  </data>
-  <data name="ErrorResource_ErrBooleanExpected_LongMessage" xml:space="preserve">
-    <value>A boolean is also known as a true/false value in applications such as Microsoft Excel. This error will occur if you use a function that requires a boolean but you supply, for example, a date instead.</value>
-  </data>
-  <data name="ErrorResource_ErrBooleanExpected_HowToFix_1" xml:space="preserve">
-    <value>Edit your formula so that it evaluates to a boolean at this point in the formula.</value>
-    <comment>1 How to fix the error. </comment>
-  </data>
-  <data name="ErrorResource_ErrBooleanExpected_Link_1" xml:space="preserve">
-    <value>Article: Formula reference for Power Apps</value>
-    <comment>Article: Formula reference for Power Apps</comment>
-  </data>
-  <data name="ErrorResource_ErrBooleanExpected_Link_1_URL" xml:space="preserve">
-    <value>https://go.microsoft.com/fwlink/?linkid=2132478</value>
-    <comment>{Locked}</comment>
-  </data>
-  <data name="ErrorResource_ErrColonExpected_ShortMessage" xml:space="preserve">
-    <value>Expected colon. We expect a colon (:) at this point in the formula.</value>
-    <comment>Error Message.</comment>
-  </data>
-  <data name="ErrorResource_ErrColonExpected_LongMessage" xml:space="preserve">
-    <value>A colon separates a field name, sometimes called a column name, from a field value in a record (for example, {Month:"1"}, {Month:"2"} …). A colon also separates hours from minutes and seconds (for example, "3:04").</value>
-  </data>
-  <data name="ErrorResource_ErrColonExpected_HowToFix_1" xml:space="preserve">
-    <value>Edit your formula so that it includes a colon.</value>
-    <comment>1 How to fix the error. </comment>
-  </data>
-  <data name="ErrorResource_ErrColonExpected_Link_1" xml:space="preserve">
-    <value>Article: Show text, dates, and times in Power Apps</value>
-    <comment>Article: Show text, dates, and times </comment>
-  </data>
-  <data name="ErrorResource_ErrColonExpected_Link_1_URL" xml:space="preserve">
-    <value>https://go.microsoft.com/fwlink/?linkid=2132645</value>
-    <comment>{Locked}</comment>
-  </data>
-  <data name="ErrorResource_ErrBehaviorPropertyExpected_ShortMessage" xml:space="preserve">
-    <value>Behavior function in a non-behavior property. You can't use this property to change values elsewhere in the app.</value>
-    <comment>Error Message.</comment>
-  </data>
-  <data name="ErrorResource_ErrBehaviorPropertyExpected_LongMessage" xml:space="preserve">
-    <value>Behavior functions change the state of the app by changing values elsewhere in the app. 'Navigate', 'Patch', 'UpdateContext', and 'Collect' are common behavior functions. 'OnSelect', 'OnVisible', and other 'On …' properties are common behavior-based properties.</value>
-  </data>
-  <data name="ErrorResource_ErrBehaviorPropertyExpected_HowToFix_1" xml:space="preserve">
-    <value>Move the behavior function to a behavior-based property.</value>
-    <comment>1 How to fix the error. </comment>
-  </data>
-  <data name="ErrorResource_ErrBehaviorPropertyExpected_Link_1" xml:space="preserve">
-    <value>Article: Understand behavior formulas for canvas apps in Power Apps</value>
-    <comment>Article: Understand behavior formulas</comment>
-  </data>
-  <data name="ErrorResource_ErrBehaviorPropertyExpected_Link_1_URL" xml:space="preserve">
-    <value>https://go.microsoft.com/fwlink/?linkid=2132570</value>
-    <comment>{Locked}</comment>
-  </data>
-  <data name="ErrorResource_ErrTestPropertyExpected_ShortMessage" xml:space="preserve">
-    <value>Test function in a non-test property. You can't use this property to invoke test-only functions.</value>
-    <comment>Error Message. The term 'Test' is an adjective ('Test function' = 'function for testing').</comment>
-  </data>
-  <data name="ErrorResource_ErrTestPropertyExpected_LongMessage" xml:space="preserve">
-    <value>Test functions are those that can be used to simulate user input when testing an app. 'SetProperty', 'SelectRow', and 'Assert' are common test functions. They can only be used in the in test cases.</value>
-  </data>
-  <data name="ErrorResource_ErrTestPropertyExpected_HowToFix_1" xml:space="preserve">
-    <value>Use the function in a test case, not in the app itself.</value>
-    <comment>How to fix the error. </comment>
-  </data>
-  <data name="ErrorResource_ErrCannotCoerce_SourceType_TargetType_ShortMessage" xml:space="preserve">
-    <value>Can't convert this data type. Power Apps can't convert this {0} to a {1}.</value>
-    <comment>Error Message.</comment>
-  </data>
-  <data name="ErrorResource_ErrCannotCoerce_SourceType_TargetType_LongMessage" xml:space="preserve">
-    <value>Power Apps can convert some types of data in your formula to other types for you. For example, it can convert "1" (a string) to a 1 (a number), but it can't all data types to all other data type. For example, it can't convert an image to a number.</value>
-  </data>
-  <data name="ErrorResource_ErrCannotCoerce_SourceType_TargetType_HowToFix_1" xml:space="preserve">
-    <value>Edit your formula so that you convert the data in question to the expected type.</value>
-    <comment>1 How to fix the error. </comment>
-  </data>
-  <data name="ErrorResource_ErrStringExpected_ShortMessage" xml:space="preserve">
-    <value>Expected text. We expect text at this point in the formula.</value>
-    <comment>Error Message.</comment>
-  </data>
-  <data name="ErrorResource_ErrStringExpected_LongMessage" xml:space="preserve">
-    <value>This error occurs if you use a function that requires a text (or string) argument and you supply, for example, a date instead.</value>
-  </data>
-  <data name="ErrorResource_ErrStringExpected_HowToFix_1" xml:space="preserve">
-    <value>Edit your formula so that it evaluates to text at this point in the formula.</value>
-    <comment>1 How to fix the error. </comment>
-  </data>
-  <data name="ErrorResource_ErrStringExpected_Link_1" xml:space="preserve">
-    <value>Article: Formula reference for Power Apps</value>
-    <comment>Article: Formula reference for Power Apps</comment>
-  </data>
-  <data name="ErrorResource_ErrStringExpected_Link_1_URL" xml:space="preserve">
-    <value>https://go.microsoft.com/fwlink/?linkid=2132478</value>
-    <comment>{Locked}</comment>
-  </data>
-  <data name="ErrorResource_ErrNumberOrStringExpected_ShortMessage" xml:space="preserve">
-    <value>Expected text or number. We expect text or a number at this point in the formula.</value>
-    <comment>Error Message.</comment>
-  </data>
-  <data name="ErrorResource_ErrNumberOrStringExpected_LongMessage" xml:space="preserve">
-    <value>This error will occur if you use a function that requires either text or a number but you supply, for example, a boolean (true/false) value.</value>
-  </data>
-  <data name="ErrorResource_ErrNumberOrStringExpected_HowToFix_1" xml:space="preserve">
-    <value>Edit your formula so that it evaluates to text or a number at this point in the formula.</value>
-    <comment>1 How to fix the error. </comment>
-  </data>
-  <data name="ErrorResource_ErrNumberOrStringExpected_Link_1" xml:space="preserve">
-    <value>Article: Formula reference for Power Apps</value>
-    <comment>Article: Formula reference for Power Apps</comment>
-  </data>
-  <data name="ErrorResource_ErrNumberOrStringExpected_Link_1_URL" xml:space="preserve">
-    <value>https://go.microsoft.com/fwlink/?linkid=2132478</value>
-    <comment>{Locked}</comment>
-  </data>
-  <data name="ErrorResource_ErrClosingBracketExpected_ShortMessage" xml:space="preserve">
-    <value>Expected closing bracket. We expect a closing bracket (}) at this point in the formula.</value>
-    <comment>Error Message.</comment>
-  </data>
-  <data name="ErrorResource_ErrClosingBracketExpected_LongMessage" xml:space="preserve">
-    <value>A closing bracket indicates the end of a record (for example, {Month:"1"}, {Month:"2"} …).</value>
-  </data>
-  <data name="ErrorResource_ErrClosingBracketExpected_HowToFix_1" xml:space="preserve">
-    <value>Edit your formula so that it includes a bracket.</value>
-    <comment>1 How to fix the error. </comment>
-  </data>
-  <data name="ErrorResource_ErrEmptyInvalidIdentifier_ShortMessage" xml:space="preserve">
-    <value>The identifier has no valid text.</value>
-    <comment>Error Message.</comment>
-  </data>
-  <data name="ErrorResource_ErrEmptyInvalidIdentifier_HowToFix_1" xml:space="preserve">
-    <value>Ensure you have text for your identifier. This error occurs when the identifier is all blanks or spaces.</value>
-    <comment>1 How to fix the error. </comment>
-  </data>
-  <data name="ErrorResource_ErrIncompatibleTypesForEquality_Left_Right_ShortMessage" xml:space="preserve">
-    <value>Incompatible types for comparison. These types can't be compared: {0}, {1}.</value>
-    <comment>Error message when the user attempts to check equality between two values that don't make sense together. {0} and {1} will be canonical type representations like "Number" or "Boolean".</comment>
-  </data>
-  <data name="ErrorResource_ErrIncompatibleTypesForEquality_Left_Right_LongMessage" xml:space="preserve">
-    <value>We can't evaluate your formula because the values being compared in the formula aren’t the same type.</value>
-  </data>
-  <data name="ErrorResource_ErrIncompatibleTypesForEquality_Left_Right_HowToFix_1" xml:space="preserve">
-    <value>You might need to convert the value to be the same type, such as converting a date string (e.g., "12/31/2018") to a date value.</value>
-    <comment>1 How to fix the error. </comment>
-  </data>
-  <data name="ErrorResource_ErrIncompatibleTypesForEquality_Left_Right_HowToFix_2" xml:space="preserve">
-    <value>If you’re comparing records or tables, the field or column types must match exactly.</value>
-    <comment>2 How to fix the error.</comment>
-  </data>
-  <data name="ErrorResource_ErrIncompatibleTypesForEquality_Left_Right_Link_1" xml:space="preserve">
-    <value>Module: Use basic formulas</value>
-    <comment>3 crown link on basic formulas</comment>
-  </data>
-  <data name="ErrorResource_ErrIncompatibleTypesForEquality_Left_Right_Link_1_URL" xml:space="preserve">
-    <value>https://go.microsoft.com/fwlink/?linkid=2132396</value>
-    <comment>{Locked}</comment>
-  </data>
-  <data name="ErrorResource_ErrIncompatibleTypesForEquality_Left_Right_Link_2" xml:space="preserve">
-    <value>Module: Author basic formulas with tables and records</value>
-    <comment>3 crown link on tables and records</comment>
-  </data>
-  <data name="ErrorResource_ErrIncompatibleTypesForEquality_Left_Right_Link_2_URL" xml:space="preserve">
-    <value>https://go.microsoft.com/fwlink/?linkid=2132700</value>
-    <comment>{Locked}</comment>
-  </data>
-  <data name="ErrorResource_ErrServiceFunctionUnknownOptionalParam_Name_ShortMessage" xml:space="preserve">
-    <value>No parameter. This function has no optional parameter named '{0}'.</value>
-    <comment>Error Message.</comment>
-  </data>
-  <data name="ErrorResource_ErrServiceFunctionUnknownOptionalParam_Name_HowToFix_1" xml:space="preserve">
-    <value>How to fix: Remove or rename the parameter in your formula.</value>
-    <comment>1 How to fix the error. </comment>
-  </data>
-  <data name="ErrorResource_ErrServiceFunctionUnknownOptionalParam_Name_Link_1" xml:space="preserve">
-    <value>Article: Formula reference for Power Apps</value>
-    <comment>Article: Formula reference for Power Apps</comment>
-  </data>
-  <data name="ErrorResource_ErrServiceFunctionUnknownOptionalParam_Name_Link_1_URL" xml:space="preserve">
-    <value>https://go.microsoft.com/fwlink/?linkid=2132478</value>
-    <comment>{Locked}</comment>
-  </data>
-  <data name="ErrorResource_ErrColumnTypeMismatch_ColName_ExpectedType_ActualType_ShortMessage" xml:space="preserve">
-    <value>Incompatible type. The '{0}' column in the data source you’re updating expects a '{1}' type and you’re using a '{2}' type.</value>
-    <comment>Error Message.</comment>
-  </data>
-  <data name="ErrorResource_ErrColumnTypeMismatch_ColName_ExpectedType_ActualType_HowToFix_1" xml:space="preserve">
-    <value>You might need to convert the value to the same type, such as converting a date string (e.g., "12/31/2018") to a date value or a string to a number.</value>
-    <comment>1 How to fix the error. </comment>
-  </data>
-  <data name="ErrorResource_ErrColumnTypeMismatch_ColName_ExpectedType_ActualType_Link_1" xml:space="preserve">
-    <value>Module: Use basic formulas</value>
-    <comment>3 crown link on basic formulas</comment>
-  </data>
-  <data name="ErrorResource_ErrColumnTypeMismatch_ColName_ExpectedType_ActualType_Link_1_URL" xml:space="preserve">
-    <value>https://go.microsoft.com/fwlink/?linkid=2132396</value>
-    <comment>{Locked}</comment>
-  </data>
-  <data name="ErrorResource_ErrColumnTypeMismatch_ColName_ExpectedType_ActualType_Link_2" xml:space="preserve">
-    <value>Module: Author basic formulas with tables and records</value>
-    <comment>3 crown link on tables and records</comment>
-  </data>
-  <data name="ErrorResource_ErrColumnTypeMismatch_ColName_ExpectedType_ActualType_Link_2_URL" xml:space="preserve">
-    <value>https://go.microsoft.com/fwlink/?linkid=2132700</value>
-    <comment>{Locked}</comment>
-  </data>
-  <data name="ErrorResource_ErrColumnMissing_ColName_ExpectedType_ShortMessage" xml:space="preserve">
-    <value>Missing column. Your formula is missing a column '{0}' with a type of '{1}'.</value>
-    <comment>Error Message.</comment>
-  </data>
-  <data name="ErrorResource_ErrColumnMissing_ColName_ExpectedType_HowToFix_1" xml:space="preserve">
-    <value>Add a column to your formula.</value>
-    <comment>1 How to fix the error. </comment>
-  </data>
-  <data name="ErrorResource_ErrColumnMissing_ColName_ExpectedType_Link_1" xml:space="preserve">
-    <value>Article: Formula reference for Power Apps</value>
-    <comment>Article: Formula reference for Power Apps</comment>
-  </data>
-  <data name="ErrorResource_ErrColumnMissing_ColName_ExpectedType_Link_1_URL" xml:space="preserve">
-    <value>https://go.microsoft.com/fwlink/?linkid=2132478</value>
-    <comment>{Locked}</comment>
-  </data>
-  <data name="ErrorResource_ErrRecordDoesNotAcceptThisType_ShortMessage" xml:space="preserve">
-    <value>Incompatible type. The item you are trying to put into a record has a type that is not compatible with the record.</value>
-    <comment>Error Message.</comment>
-  </data>
-  <data name="ErrorResource_ErrTableDoesNotAcceptThisType_ShortMessage" xml:space="preserve">
-    <value>Incompatible type. The item you are trying to put into a table has a type that is not compatible with the table.</value>
-    <comment>Error Message.</comment>
-  </data>
-  <data name="ErrorResource_ErrTableDoesNotAcceptThisType_HowToFix_1" xml:space="preserve">
-    <value>Ensure that the type of the item you want to push into the table is compatible with the table. You may need to convert the type of the item, for instance, to a record.</value>
-    <comment>1 How to fix the error. </comment>
-  </data>
-  <data name="ErrorResource_ErrTableDoesNotAcceptThisType_Link_1" xml:space="preserve">
-    <value>Module: Use basic formulas</value>
-    <comment>3 crown link on basic formulas</comment>
-  </data>
-  <data name="ErrorResource_ErrTableDoesNotAcceptThisType_Link_1_URL" xml:space="preserve">
-    <value>https://go.microsoft.com/fwlink/?linkid=2132396</value>
-    <comment>{Locked}</comment>
-  </data>
-  <data name="ErrorResource_ErrTableDoesNotAcceptThisType_Link_2" xml:space="preserve">
-    <value>Module: Author basic formulas with tables and records</value>
-    <comment>3 crown link on tables and records</comment>
-  </data>
-  <data name="ErrorResource_ErrTableDoesNotAcceptThisType_Link_2_URL" xml:space="preserve">
-    <value>https://go.microsoft.com/fwlink/?linkid=2132700</value>
-    <comment>{Locked}</comment>
-  </data>
-  <data name="ErrorResource_ErrTypeError_ShortMessage" xml:space="preserve">
-    <value>Incompatible type. We can't evaluate your formula because of a type error.</value>
-    <comment>Error Message.</comment>
-  </data>
-  <data name="ErrorResource_ErrTypeError_LongMessage" xml:space="preserve">
-    <value>The data may not match the expected type. (text, number, date, table, record.)</value>
-  </data>
-  <data name="ErrorResource_ErrTypeError_HowToFix_1" xml:space="preserve">
-    <value>Check the types of the values involved in the formula and ensure the types match.</value>
-    <comment>1 How to fix the error. </comment>
-  </data>
-  <data name="ErrorResource_ErrTypeError_Link_1" xml:space="preserve">
-    <value>Module: Use basic formulas</value>
-    <comment>3 crown link on basic formulas</comment>
-  </data>
-  <data name="ErrorResource_ErrTypeError_Link_1_URL" xml:space="preserve">
-    <value>https://go.microsoft.com/fwlink/?linkid=2132396</value>
-    <comment>{Locked}</comment>
-  </data>
-  <data name="ErrorResource_ErrTypeError_Link_2" xml:space="preserve">
-    <value>Module: Author basic formulas with tables and records</value>
-    <comment>3 crown link on tables and records</comment>
-  </data>
-  <data name="ErrorResource_ErrTypeError_Link_2_URL" xml:space="preserve">
-    <value>https://go.microsoft.com/fwlink/?linkid=2132700</value>
-    <comment>{Locked}</comment>
-  </data>
-  <data name="ErrorResource_ErrDateExpected_ShortMessage" xml:space="preserve">
-    <value>Expected date. We expect a date at this point in the formula.</value>
-    <comment>Error Message.</comment>
-  </data>
-  <data name="ErrorResource_ErrDateExpected_LongMessage" xml:space="preserve">
-    <value>This error will occur if you use a function that requires a date but you supply, for example, text instead.</value>
-  </data>
-  <data name="ErrorResource_ErrDateExpected_HowToFix_1" xml:space="preserve">
-    <value>Edit your formula so that it evaluates to a date at this point in the formula.</value>
-    <comment>1 How to fix the error. </comment>
-  </data>
-  <data name="ErrorResource_ErrDateExpected_Link_1" xml:space="preserve">
-    <value>Article: Formula reference for Power Apps</value>
-    <comment>Article: Formula reference for Power Apps</comment>
-  </data>
-  <data name="ErrorResource_ErrDateExpected_Link_1_URL" xml:space="preserve">
-    <value>https://go.microsoft.com/fwlink/?linkid=2132478</value>
-    <comment>{Locked}</comment>
-  </data>
-  <data name="ErrorResource_SuggestRemoteExecutionHint_ShortMessage" xml:space="preserve">
-    <value>Delegation warning. The "{0}" part of this formula might not work correctly on large data sets.</value>
-    <comment>Error Message.</comment>
-  </data>
-  <data name="ErrorResource_SuggestRemoteExecutionHint_LongMessage" xml:space="preserve">
-    <value>The data source might not be able to process the formula and might return an incomplete data set. Your application might not return correct results or behave correctly if the data set is incomplete.</value>
-  </data>
-  <data name="ErrorResource_SuggestRemoteExecutionHint_HowToFix_1" xml:space="preserve">
-    <value>If your data set exceeds the 500 record limit but contains less than 2,000 records, try resetting the limit.</value>
-    <comment>1 How to fix the error. </comment>
-  </data>
-  <data name="ErrorResource_SuggestRemoteExecutionHint_HowToFix_2" xml:space="preserve">
-    <value>Try simplifying the formula.</value>
-    <comment>2 How to fix the error.</comment>
-  </data>
-  <data name="ErrorResource_SuggestRemoteExecutionHint_HowToFix_3" xml:space="preserve">
-    <value>Try moving your data to a different data source.</value>
-    <comment>3 How to fix the error.</comment>
-  </data>
-  <data name="ErrorResource_SuggestRemoteExecutionHint_Link_1" xml:space="preserve">
-    <value>Article: Understand delegation in a canvas app</value>
-    <comment>Article on delegation</comment>
-  </data>
-  <data name="ErrorResource_SuggestRemoteExecutionHint_Link_1_URL" xml:space="preserve">
-    <value>https://go.microsoft.com/fwlink/?linkid=2132701</value>
-    <comment>{Locked}</comment>
-  </data>
-  <data name="ErrorResource_SuggestRemoteExecutionHint_Link_2" xml:space="preserve">
-    <value>Blog: Data row limits for delegation</value>
-    <comment>Blog: Data row limits for delegation</comment>
-  </data>
-  <data name="ErrorResource_SuggestRemoteExecutionHint_Link_2_URL" xml:space="preserve">
-    <value>https://go.microsoft.com/fwlink/?linkid=2132702</value>
-    <comment>{Locked}</comment>
-  </data>
-  <data name="ErrorResource_SuggestRemoteExecutionHint_OpNotSupportedByColumn_ShortMessage" xml:space="preserve">
-    <value>Delegation warning. The highlighted part of this formula might not work correctly with column "{0}" on large data sets.</value>
-    <comment>Error Message.</comment>
-  </data>
-  <data name="ErrorResource_SuggestRemoteExecutionHint_OpNotSupportedByColumn_LongMessage" xml:space="preserve">
-    <value>The data source might not be able to process the formula and might return an incomplete data set. Your application might not return correct results or behave correctly if the data set is incomplete.</value>
-  </data>
-  <data name="ErrorResource_SuggestRemoteExecutionHint_OpNotSupportedByColumn_HowToFix_1" xml:space="preserve">
-    <value>If your data set exceeds the 500 record limit but contains less than 2,000 records, try resetting the limit.</value>
-    <comment>1 How to fix the error. </comment>
-  </data>
-  <data name="ErrorResource_SuggestRemoteExecutionHint_OpNotSupportedByColumn_HowToFix_2" xml:space="preserve">
-    <value>Try simplifying the formula.</value>
-    <comment>2 How to fix the error.</comment>
-  </data>
-  <data name="ErrorResource_SuggestRemoteExecutionHint_OpNotSupportedByColumn_HowToFix_3" xml:space="preserve">
-    <value>Try moving your data to a different data source.</value>
-    <comment>3 How to fix the error.</comment>
-  </data>
-  <data name="ErrorResource_SuggestRemoteExecutionHint_OpNotSupportedByColumn_Link_1" xml:space="preserve">
-    <value>Article: Understand delegation in a canvas app</value>
-    <comment>Article on delegation</comment>
-  </data>
-  <data name="ErrorResource_SuggestRemoteExecutionHint_OpNotSupportedByColumn_Link_1_URL" xml:space="preserve">
-    <value>https://go.microsoft.com/fwlink/?linkid=2132701</value>
-    <comment>{Locked}</comment>
-  </data>
-  <data name="ErrorResource_SuggestRemoteExecutionHint_OpNotSupportedByColumn_Link_2" xml:space="preserve">
-    <value>Blog: Data row limits for delegation</value>
-    <comment>Blog: Data row limits for delegation</comment>
-  </data>
-  <data name="ErrorResource_SuggestRemoteExecutionHint_OpNotSupportedByColumn_Link_2_URL" xml:space="preserve">
-    <value>https://go.microsoft.com/fwlink/?linkid=2132702</value>
-    <comment>{Locked}</comment>
-  </data>
-  <data name="ErrorResource_SuggestRemoteExecutionHint_InOpRhs_ShortMessage" xml:space="preserve">
-    <value>Delegation warning. The highlighted part of this formula might not work correctly on large data sets.</value>
-    <comment>Error Message.</comment>
-  </data>
-  <data name="ErrorResource_SuggestRemoteExecutionHint_InOpRhs_LongMessage" xml:space="preserve">
-    <value> The right side of the "in" operator should be a column name from the correct data source. The data source might not be able to process the formula and might return an incomplete data set. Your application might not return correct results or behave correctly if the data set is incomplete.</value>
-  </data>
-  <data name="ErrorResource_SuggestRemoteExecutionHint_InOpRhs_HowToFix_1" xml:space="preserve">
-    <value>Change the item to the right of the "in" operator to be a column from the correct data source.</value>
-    <comment>1 How to fix the error. </comment>
-  </data>
-  <data name="ErrorResource_SuggestRemoteExecutionHint_InOpRhs_HowToFix_2" xml:space="preserve">
-    <value>If your data set exceeds the 500 record limit but contains less than 2,000 records, try resetting the limit.</value>
-    <comment>2 How to fix the error. </comment>
-  </data>
-  <data name="ErrorResource_SuggestRemoteExecutionHint_InOpRhs_HowToFix_3" xml:space="preserve">
-    <value>Try simplifying the formula.</value>
-    <comment>3 How to fix the error.</comment>
-  </data>
-  <data name="ErrorResource_SuggestRemoteExecutionHint_InOpRhs_HowToFix_4" xml:space="preserve">
-    <value>Try moving your data to a different data source.</value>
-    <comment>4 How to fix the error.</comment>
-  </data>
-  <data name="ErrorResource_SuggestRemoteExecutionHint_InOpRhs_Link_1" xml:space="preserve">
-    <value>Article: Understand delegation in a canvas app</value>
-    <comment>Article on delegation</comment>
-  </data>
-  <data name="ErrorResource_SuggestRemoteExecutionHint_InOpRhs_Link_1_URL" xml:space="preserve">
-    <value>https://go.microsoft.com/fwlink/?linkid=2132701</value>
-    <comment>{Locked}</comment>
-  </data>
-  <data name="ErrorResource_SuggestRemoteExecutionHint_InOpRhs_Link_2" xml:space="preserve">
-    <value>Blog: Data row limits for delegation</value>
-    <comment>Blog: Data row limits for delegation</comment>
-  </data>
-  <data name="ErrorResource_SuggestRemoteExecutionHint_InOpRhs_Link_2_URL" xml:space="preserve">
-    <value>https://go.microsoft.com/fwlink/?linkid=2132702</value>
-    <comment>{Locked}</comment>
-  </data>
-  <data name="ErrorResource_SuggestRemoteExecutionHint_InOpInvalidColumn_ShortMessage" xml:space="preserve">
-    <value>The highlighted part of this formula might not work correctly on large data sets. </value>
-    <comment>Error Message.</comment>
-  </data>
-  <data name="ErrorResource_SuggestRemoteExecutionHint_InOpInvalidColumn_LongMessage" xml:space="preserve">
->>>>>>> 68f0c8c9
     <value> The right side of the "in" operator is not a column from the correct data source . The data source might not be able to process the formula and might return an incomplete data set. Your application might not return correct results or behave correctly if the data set is incomplete.
       </value>
   </data>
@@ -11312,7 +4814,6 @@
   </data>
   <data name="ErrorResource_SuggestRemoteExecutionHint_InOpInvalidColumn_HowToFix_2" xml:space="preserve">
     <value>If your data set exceeds the 500 record limit but contains less than 2,000 records, try resetting the limit.
-<<<<<<< HEAD
       </value>
     <comment>2 How to fix the error. </comment>
   </data>
@@ -11533,281 +5034,6 @@
     <value>This function is ambiguous, it contains lambda expressions and column identifiers for the same argument.</value>
     <comment>Error Message.</comment>
   </data>
-  <data name="AboutDecimal" xml:space="preserve">
-    <value>Converts a 'text' that represents a number to a decimal value.</value>
-  </data>
-  <data name="AboutDecimal_language" xml:space="preserve">
-    <value>Language code to use when converting the value.</value>
-  </data>
-  <data name="AboutDecimal_text" xml:space="preserve">
-    <value>The text value to convert to a numeric value.</value>
-  </data>
-  <data name="AboutFloat" xml:space="preserve">
-    <value>Converts a 'text' that represents a number to a floating point value.</value>
-  </data>
-  <data name="AboutFloat_language" xml:space="preserve">
-    <value>Language code to use when converting the value.</value>
-  </data>
-  <data name="AboutFloat_text" xml:space="preserve">
-    <value>The text value to convert to a numeric value.</value>
-  </data>
-  <data name="AboutBooleanW" xml:space="preserve">
-    <value>Converts a 'decimal' to a boolean value.</value>
-    <comment>Description of 'Boolean' function.</comment>
-  </data>
-  <data name="AboutBooleanWT" xml:space="preserve">
-    <value>Converts a column of decimal values to a column of boolean values.</value>
-    <comment>Description of 'Boolean' function.</comment>
-  </data>
-  <data name="AboutBooleanWT_input" xml:space="preserve">
-    <value>A column of decimal values to process.</value>
-  </data>
-  <data name="AboutBooleanW_decimal" xml:space="preserve">
-    <value>The decimal value to convert to a boolean value.</value>
-  </data>
-  <data name="AboutFirstNW" xml:space="preserve">
-    <value>Returns the first 'count' rows of 'source'.</value>
-    <comment>Description of 'FirstN' function, 'source' should be translated as 'FirstLastNWAarg1'; 'count' should be translated as 'FirstLastNWArg2'</comment>
-  </data>
-  <data name="AboutFirstNW_count" xml:space="preserve">
-    <value>The number of rows to return.</value>
-  </data>
-  <data name="AboutFirstNW_source" xml:space="preserve">
-    <value>A table from which rows will be returned.</value>
-  </data>
-  <data name="BooleanWArg1" xml:space="preserve">
-    <value>decimal</value>
-    <comment>function_parameter - First argument to the Boolean function - the number that will be converted to a boolean.</comment>
-  </data>
-  <data name="BooleanWTArg1" xml:space="preserve">
-    <value>input</value>
-    <comment>function_parameter - First argument to the Boolean function - a column of number values.</comment>
-  </data>
-  <data name="ErrInvalidSchemaNeedDecCol_Col" xml:space="preserve">
-    <value>Invalid schema, expected a column of decimal values for '{0}'.</value>
-    <comment>Error Message.</comment>
-  </data>
-=======
-      </value>
-    <comment>2 How to fix the error. </comment>
-  </data>
-  <data name="ErrorResource_SuggestRemoteExecutionHint_InOpInvalidColumn_HowToFix_3" xml:space="preserve">
-    <value>Try simplifying the formula.</value>
-    <comment>3 How to fix the error.</comment>
-  </data>
-  <data name="ErrorResource_SuggestRemoteExecutionHint_InOpInvalidColumn_HowToFix_4" xml:space="preserve">
-    <value>Try moving your data to a different data source.</value>
-    <comment>4 How to fix the error.</comment>
-  </data>
-  <data name="ErrorResource_SuggestRemoteExecutionHint_InOpInvalidColumn_Link_1" xml:space="preserve">
-    <value>Article: Understand delegation in a canvas app</value>
-    <comment>Article on delegation</comment>
-  </data>
-  <data name="ErrorResource_SuggestRemoteExecutionHint_InOpInvalidColumn_Link_1_URL" xml:space="preserve">
-    <value>https://go.microsoft.com/fwlink/?linkid=2132701</value>
-    <comment>{Locked}</comment>
-  </data>
-  <data name="ErrorResource_SuggestRemoteExecutionHint_InOpInvalidColumn_Link_2" xml:space="preserve">
-    <value>Blog: Data row limits for delegation</value>
-    <comment>Blog: Data row limits for delegation</comment>
-  </data>
-  <data name="ErrorResource_SuggestRemoteExecutionHint_InOpInvalidColumn_Link_2_URL" xml:space="preserve">
-    <value>https://go.microsoft.com/fwlink/?linkid=2132702</value>
-    <comment>{Locked}</comment>
-  </data>
-  <data name="ErrorResource_SuggestRemoteExecutionHint_OpNotSupportedByService_ShortMessage" xml:space="preserve">
-    <value>Delegation warning. The highlighted part of this formula might not work correctly on large data sets. The "{0}" operation is not supported by this connector.</value>
-    <comment>Error Message.</comment>
-  </data>
-  <data name="ErrorResource_SuggestRemoteExecutionHint_OpNotSupportedByService_LongMessage" xml:space="preserve">
-    <value>The data source might not be able to process the formula and might return an incomplete data set. Your application might not return correct results or behave correctly if the data set is incomplete.</value>
-    <comment>Error Message.</comment>
-  </data>
-  <data name="ErrorResource_SuggestRemoteExecutionHint_OpNotSupportedByService_HowToFix_1" xml:space="preserve">
-    <value>If your data set exceeds the 500 record limit but contains less than 2,000 records, try resetting the limit.</value>
-    <comment>1 How to fix the error. </comment>
-  </data>
-  <data name="ErrorResource_SuggestRemoteExecutionHint_OpNotSupportedByService_HowToFix_2" xml:space="preserve">
-    <value>Try simplifying the formula.</value>
-    <comment>2 How to fix the error.</comment>
-  </data>
-  <data name="ErrorResource_SuggestRemoteExecutionHint_OpNotSupportedByService_HowToFix_3" xml:space="preserve">
-    <value>Try moving your data to a different data source.</value>
-    <comment>3 How to fix the error.</comment>
-  </data>
-  <data name="ErrorResource_SuggestRemoteExecutionHint_OpNotSupportedByService_Link_1" xml:space="preserve">
-    <value>Article: Understand delegation in a canvas app</value>
-    <comment>Article on delegation</comment>
-  </data>
-  <data name="ErrorResource_SuggestRemoteExecutionHint_OpNotSupportedByService_Link_1_URL" xml:space="preserve">
-    <value>https://go.microsoft.com/fwlink/?linkid=2132701</value>
-    <comment>{Locked}</comment>
-  </data>
-  <data name="ErrorResource_SuggestRemoteExecutionHint_OpNotSupportedByService_Link_2" xml:space="preserve">
-    <value>Blog: Data row limits for delegation</value>
-    <comment>Blog: Data row limits for delegation</comment>
-  </data>
-  <data name="ErrorResource_SuggestRemoteExecutionHint_OpNotSupportedByService_Link_2_URL" xml:space="preserve">
-    <value>https://go.microsoft.com/fwlink/?linkid=2132702</value>
-    <comment>{Locked}</comment>
-  </data>
-  <data name="ErrorResource_ErrOnlyOneViewExpected_ShortMessage" xml:space="preserve">
-    <value>Expected only one view. We expect only one view at this point in the formula.</value>
-    <comment>Error Message.</comment>
-  </data>
-  <data name="ErrorResource_ErrOnlyOneViewExpected_HowToFix_1" xml:space="preserve">
-    <value>Edit your formula so that it only has one view at this point in the formula.</value>
-    <comment>How to fix the error.</comment>
-  </data>
-  <data name="ErrorResource_ErrViewFromCurrentTableExpected_ShortMessage" xml:space="preserve">
-    <value>Expected a view from data source {0}.</value>
-    <comment>Error Message.</comment>
-  </data>
-  <data name="ErrorResource_ErrViewFromCurrentTableExpected_HowToFix_1" xml:space="preserve">
-    <value>Edit your formula so that it has view from data source {0}.</value>
-    <comment>How to fix the error.</comment>
-  </data>
-  <data name="ErrorResource_ErrInvalidControlReference_ShortMessage" xml:space="preserve">
-    <value>This control reference cannot be used in this property</value>
-    <comment>Error message.</comment>
-  </data>
-  <data name="ErrorResource_ErrInvalidControlReference_HowToFix_1" xml:space="preserve">
-    <value>This property only supports references to global variables, collections, and some control and screen properties. See the link for a list of supported control properties.</value>
-    <comment>How to fix message for an error</comment>
-  </data>
-  <data name="ErrorResource_ErrInvalidControlReference_Link_1" xml:space="preserve">
-    <value>Reference: ConfirmExit for Canvas Apps</value>
-    <comment>Reference: ConfirmExit for Canvas Apps</comment>
-  </data>
-  <data name="ErrorResource_ErrInvalidControlReference_Link_1_URL" xml:space="preserve">
-    <value>https://go.microsoft.com/fwlink/?linkid=2132703</value>
-    <comment>{Locked}</comment>
-  </data>
-  <data name="ErrorResource_ErrInvalidStringInterpolation_ShortMessage" xml:space="preserve">
-    <value>Expressions which appear inside an interpolated string must evaluate to a Text value or to a compatible type.</value>
-    <comment>Error message. The term "interpolated string" should be translated using the same terms used in the C# documentation.</comment>
-  </data>
-  <data name="ErrorResource_ErrInvalidStringInterpolation_HowToFix_1" xml:space="preserve">
-    <value>Check the types of the expressions inside the interpolated string.</value>
-    <comment>How to fix message for an error. The term "interpolated string" should be translated using the same terms used in the C# documentation.</comment>
-  </data>
-  <data name="ErrorResource_ErrEmptyIsland_ShortMessage" xml:space="preserve">
-    <value>Empty expressions cannot appear inside an interpolated string.</value>
-    <comment>Error message. The term "interpolated string" should be translated using the same terms used in the C# documentation.</comment>
-  </data>
-  <data name="ErrorResource_ErrEmptyIsland_HowToFix_1" xml:space="preserve">
-    <value>Check for empty expressions inside the interpolated string.</value>
-    <comment>How to fix message for an error. The term "interpolated string" should be translated using the same terms used in the C# documentation.</comment>
-  </data>
-  <data name="ErrorResource_ErrAsNotInContext_ShortMessage" xml:space="preserve">
-    <value>As is not permitted in this context</value>
-    <comment>{Locked=As} This is an error message that shows up when the As keyword is used but is not valid</comment>
-  </data>
-  <data name="ErrorResource_ErrUntypedObjectScope_ShortMessage" xml:space="preserve">
-    <value>Untyped objects cannot be used as the first argument to functions which support record scopes.</value>
-    <comment>This error message shows up when using untyped objects as the first arugment to functions with lambda overloads</comment>
-  </data>
-  <data name="ErrNamedFormula_MissingSemicolon" xml:space="preserve">
-    <value>Named formula must end with a semicolon.</value>
-    <comment>A semicolon must terminate named formulas. For example, a=10;</comment>
-  </data>
-  <data name="ErrNamedFormula_MissingValue" xml:space="preserve">
-    <value>Named formula must be an expression.</value>
-    <comment>This error message shows up when Named formula is not an expression. For example, a = ;</comment>
-  </data>
-  <data name="ErrNamedFormula_AlreadyDefined" xml:space="preserve">
-    <value>NamedFormula '{0}' already exists.</value>
-  </data>
-  <data name="ErrorResource_NameConflict" xml:space="preserve">
-    <value>Can't create a {0} named '{1}' because that name is already used for a {2}.</value>
-    <comment>{0} - Entity that is about to be created/renamed, {1} - Name of the entity, {2} - Type of entity that is already using the name.</comment>
-  </data>
-  <data name="ErrNeedValidVariableName_Arg" xml:space="preserve">
-    <value>The first argument of '{0}' should be a valid variable name, and cannot conflict with any existing control, screen, collection, or data source names. Found type '{1}'</value>
-    <comment>Error Message</comment>
-  </data>
-  <data name="AboutSet" xml:space="preserve">
-    <value>Create and set a global variable.</value>
-    <comment>Description of 'Set' function.</comment>
-  </data>
-  <data name="SetArg2" xml:space="preserve">
-    <value>value</value>
-    <comment>function_parameter - Second argument to the Set function - any Power Apps value.</comment>
-  </data>
-  <data name="AboutDec2Hex" xml:space="preserve">
-    <value>Converts a decimal number to hexadecimal</value>
-    <comment>Description of 'Dec2Hex' function.</comment>
-  </data>
-  <data name="Dec2HexArg1" xml:space="preserve">
-    <value>number</value>
-  </data>
-  <data name="AboutDec2Hex_number" xml:space="preserve">
-    <value>A numeric decimal value to convert to hexadecimal string.</value>
-    <comment>Description of 'Dec2HexArg1' function parameter.</comment>
-  </data>
-  <data name="Dec2HexArg2" xml:space="preserve">
-    <value>places</value>
-  </data>
-  <data name="AboutDec2Hex_places" xml:space="preserve">
-    <value>A numeric value to add padding to hexadecimal string.</value>
-    <comment>Description of 'Dec2HexArg2' function parameter.</comment>
-  </data>
-  <data name="AboutDec2HexT" xml:space="preserve">
-    <value>Converts a column of decimal numbers to hexadecimals</value>
-    <comment>Description of 'Dec2HexT' function.</comment>
-  </data>
-  <data name="Dec2HexTArg1" xml:space="preserve">
-    <value>table</value>
-  </data>
-  <data name="Dec2HexTArg2" xml:space="preserve">
-    <value>places</value>
-  </data>
-  <data name="AboutDec2HexT_places" xml:space="preserve">
-    <value>A numeric value or array of values to add padding to hexadecimal strings.</value>
-    <comment>Description of 'Dec2HexArgT2' function parameter.</comment>
-  </data>
-  <data name="AboutDec2Hex_table" xml:space="preserve">
-    <value>A column of numeric decimal values to convert to hexadecimals.</value>
-    <comment>Description of 'Dec2HexTArg1' function parameter.</comment>
-  </data>
-  <data name="AboutHex2Dec" xml:space="preserve">
-    <value>Converts a hexadecimal number to decimal</value>
-    <comment>Description of 'Hex2Dec' function.</comment>
-  </data>
-  <data name="Hex2DecArg1" xml:space="preserve">
-    <value>number</value>
-  </data>
-  <data name="AboutHex2Dec_number" xml:space="preserve">
-    <value>A hexadecimal string convert to decimal.</value>
-    <comment>Description of 'Hex2DecArg1' function parameter.</comment>
-  </data>
-  <data name="AboutHex2DecT" xml:space="preserve">
-    <value>Converts a column of hexadecimal numbers to decimals</value>
-    <comment>Description of 'Hex2DecT' function.</comment>
-  </data>
-  <data name="Hex2DecTArg1" xml:space="preserve">
-    <value>table</value>
-  </data>
-  <data name="AboutHex2Dec_table" xml:space="preserve">
-    <value>A column of hexadecimal strings to convert to decimals.</value>
-    <comment>Description of 'Hex2DecTArg1' function parameter.</comment>
-  </data>
-  <data name="ErrDeprecated" xml:space="preserve">
-    <value>This feature is deprecated and is no longer supported.</value>
-    <comment>An error message for deprecated features.</comment>
-  </data>
-  <data name="WarnDeferredType" xml:space="preserve">
-    <value>Warning: Deferred type provided.</value>
-    <comment>Warning given when the input has deferred Type. Deferred type is unknown type at compile time and correct type will be supplied by user before evaluation.</comment>
-  </data>
-  <data name="ErrExpectedIdentifierArg_Name" xml:space="preserve">
-    <value>Expected identifier name</value>
-    <comment>Error Message.</comment>
-  </data>
-  <data name="ErrInvalidFunction" xml:space="preserve">
-    <value>This function is ambiguous, it contains lambda expressions and column identifiers for the same argument.</value>
-    <comment>Error Message.</comment>
-  </data>
   <data name="BooleanOptionSetOptionNotSupported" xml:space="preserve">
     <value>The BooleanOptionSet option {0} is not supported.</value>
     <comment>Error Message. When BooleanOptionSet option has an invalid value.</comment>
@@ -11822,5 +5048,58 @@
   <data name="AboutOptionSetInfo_option" xml:space="preserve">
     <value>An option set value whose logical name will be returned.</value>
   </data>
->>>>>>> 68f0c8c9
+  <data name="AboutDecimal" xml:space="preserve">
+    <value>Converts a 'text' that represents a number to a decimal value.</value>
+  </data>
+  <data name="AboutDecimal_language" xml:space="preserve">
+    <value>Language code to use when converting the value.</value>
+  </data>
+  <data name="AboutDecimal_text" xml:space="preserve">
+    <value>The text value to convert to a numeric value.</value>
+  </data>
+  <data name="AboutFloat" xml:space="preserve">
+    <value>Converts a 'text' that represents a number to a floating point value.</value>
+  </data>
+  <data name="AboutFloat_language" xml:space="preserve">
+    <value>Language code to use when converting the value.</value>
+  </data>
+  <data name="AboutFloat_text" xml:space="preserve">
+    <value>The text value to convert to a numeric value.</value>
+  </data>
+  <data name="AboutBooleanW" xml:space="preserve">
+    <value>Converts a 'decimal' to a boolean value.</value>
+    <comment>Description of 'Boolean' function.</comment>
+  </data>
+  <data name="AboutBooleanWT" xml:space="preserve">
+    <value>Converts a column of decimal values to a column of boolean values.</value>
+    <comment>Description of 'Boolean' function.</comment>
+  </data>
+  <data name="AboutBooleanWT_input" xml:space="preserve">
+    <value>A column of decimal values to process.</value>
+  </data>
+  <data name="AboutBooleanW_decimal" xml:space="preserve">
+    <value>The decimal value to convert to a boolean value.</value>
+  </data>
+  <data name="AboutFirstNW" xml:space="preserve">
+    <value>Returns the first 'count' rows of 'source'.</value>
+    <comment>Description of 'FirstN' function, 'source' should be translated as 'FirstLastNWAarg1'; 'count' should be translated as 'FirstLastNWArg2'</comment>
+  </data>
+  <data name="AboutFirstNW_count" xml:space="preserve">
+    <value>The number of rows to return.</value>
+  </data>
+  <data name="AboutFirstNW_source" xml:space="preserve">
+    <value>A table from which rows will be returned.</value>
+  </data>
+  <data name="BooleanWArg1" xml:space="preserve">
+    <value>decimal</value>
+    <comment>function_parameter - First argument to the Boolean function - the number that will be converted to a boolean.</comment>
+  </data>
+  <data name="BooleanWTArg1" xml:space="preserve">
+    <value>input</value>
+    <comment>function_parameter - First argument to the Boolean function - a column of number values.</comment>
+  </data>
+  <data name="ErrInvalidSchemaNeedDecCol_Col" xml:space="preserve">
+    <value>Invalid schema, expected a column of decimal values for '{0}'.</value>
+    <comment>Error Message.</comment>
+  </data>
 </root>