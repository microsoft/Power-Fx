<?xml version="1.0" encoding="UTF-8" standalone="yes"?>
<root>
  <!-- 
    Microsoft ResX Schema 
    
    Version 2.0
    
    The primary goals of this format is to allow a simple XML format 
    that is mostly human readable. The generation and parsing of the 
    various data types are done through the TypeConverter classes 
    associated with the data types.
    
    Example:
    
    ... ado.net/XML headers & schema ...
    <resheader name="resmimetype">text/microsoft-resx</resheader>
    <resheader name="version">2.0</resheader>
    <resheader name="reader">System.Resources.ResXResourceReader, System.Windows.Forms, ...</resheader>
    <resheader name="writer">System.Resources.ResXResourceWriter, System.Windows.Forms, ...</resheader>
    <data name="Name1"><value>this is my long string</value><comment>this is a comment</comment></data>
    <data name="Color1" type="System.Drawing.Color, System.Drawing">Blue</data>
    <data name="Bitmap1" mimetype="application/x-microsoft.net.object.binary.base64">
        <value>[base64 mime encoded serialized .NET Framework object]</value>
    </data>
    <data name="Icon1" type="System.Drawing.Icon, System.Drawing" mimetype="application/x-microsoft.net.object.bytearray.base64">
        <value>[base64 mime encoded string representing a byte array form of the .NET Framework object]</value>
        <comment>This is a comment</comment>
    </data>
                
    There are any number of "resheader" rows that contain simple 
    name/value pairs.
    
    Each data row contains a name, and value. The row also contains a 
    type or mimetype. Type corresponds to a .NET class that support 
    text/value conversion through the TypeConverter architecture. 
    Classes that don't support this are serialized and stored with the 
    mimetype set.
    
    The mimetype is used for serialized objects, and tells the 
    ResXResourceReader how to depersist the object. This is currently not 
    extensible. For a given mimetype the value must be set accordingly:
    
    Note - application/x-microsoft.net.object.binary.base64 is the format 
    that the ResXResourceWriter will generate, however the reader can 
    read any of the formats listed below.
    
    mimetype: application/x-microsoft.net.object.binary.base64
    value   : The object must be serialized with 
            : System.Runtime.Serialization.Formatters.Binary.BinaryFormatter
            : and then encoded with base64 encoding.
    
    mimetype: application/x-microsoft.net.object.soap.base64
    value   : The object must be serialized with 
            : System.Runtime.Serialization.Formatters.Soap.SoapFormatter
            : and then encoded with base64 encoding.

    mimetype: application/x-microsoft.net.object.bytearray.base64
    value   : The object must be serialized into a byte array 
            : using a System.ComponentModel.TypeConverter
            : and then encoded with base64 encoding.
    -->
  <xsd:schema id="root" xmlns="" xmlns:xsd="http://www.w3.org/2001/XMLSchema" xmlns:msdata="urn:schemas-microsoft-com:xml-msdata">
    <xsd:import namespace="http://www.w3.org/XML/1998/namespace" />
    <xsd:element name="root" msdata:IsDataSet="true">
      <xsd:complexType>
        <xsd:choice maxOccurs="unbounded">
          <xsd:element name="metadata">
            <xsd:complexType>
              <xsd:sequence>
                <xsd:element name="value" type="xsd:string" minOccurs="0" />
              </xsd:sequence>
              <xsd:attribute name="name" use="required" type="xsd:string" />
              <xsd:attribute name="type" type="xsd:string" />
              <xsd:attribute name="mimetype" type="xsd:string" />
              <xsd:attribute ref="xml:space" />
            </xsd:complexType>
          </xsd:element>
          <xsd:element name="assembly">
            <xsd:complexType>
              <xsd:attribute name="alias" type="xsd:string" />
              <xsd:attribute name="name" type="xsd:string" />
            </xsd:complexType>
          </xsd:element>
          <xsd:element name="data">
            <xsd:complexType>
              <xsd:sequence>
                <xsd:element name="value" type="xsd:string" minOccurs="0" msdata:Ordinal="1" />
                <xsd:element name="comment" type="xsd:string" minOccurs="0" msdata:Ordinal="2" />
              </xsd:sequence>
              <xsd:attribute name="name" type="xsd:string" use="required" msdata:Ordinal="1" />
              <xsd:attribute name="type" type="xsd:string" msdata:Ordinal="3" />
              <xsd:attribute name="mimetype" type="xsd:string" msdata:Ordinal="4" />
              <xsd:attribute ref="xml:space" />
            </xsd:complexType>
          </xsd:element>
          <xsd:element name="resheader">
            <xsd:complexType>
              <xsd:sequence>
                <xsd:element name="value" type="xsd:string" minOccurs="0" msdata:Ordinal="1" />
              </xsd:sequence>
              <xsd:attribute name="name" type="xsd:string" use="required" />
            </xsd:complexType>
          </xsd:element>
        </xsd:choice>
      </xsd:complexType>
    </xsd:element>
  </xsd:schema>
  <resheader name="resmimetype">
    <value>text/microsoft-resx</value>
  </resheader>
  <resheader name="version">
    <value>2.0</value>
  </resheader>
  <resheader name="reader">
    <value>System.Resources.ResXResourceReader, System.Windows.Forms, Version=4.0.0.0, Culture=neutral, PublicKeyToken=b77a5c561934e089</value>
  </resheader>
  <resheader name="writer">
    <value>System.Resources.ResXResourceWriter, System.Windows.Forms, Version=4.0.0.0, Culture=neutral, PublicKeyToken=b77a5c561934e089</value>
  </resheader>
  <data name="ListItemSingleQuotedFormat" xml:space="preserve">
    <value>'{0}'</value>
    <comment>The format for single quoting a list item.</comment>
  </data>
  <data name="AboutIf" xml:space="preserve">
    <value>Checks if any one of the specified conditions are met and returns the corresponding value. If none of the conditions are met, the function returns the specified default value.</value>
    <comment>Description of 'If' function.</comment>
  </data>
  <data name="IfArgCond" xml:space="preserve">
    <value>logical_test</value>
    <comment>function_parameter - First parameter for the If function, the condition that will be evaluated. Translate this string. Maintain as a single word (do not add spaces).</comment>
  </data>
  <data name="IfArgTrueValue" xml:space="preserve">
    <value>true_value</value>
    <comment>function_parameter - Second parameter for the If function, an expression which will be evaluated if the first parameter is true. Translate this string. Maintain as a single word (do not add spaces).</comment>
  </data>
  <data name="IfArgElseValue" xml:space="preserve">
    <value>else_value</value>
    <comment>function_parameter - Third parameter for the If function, an expression which will be evaluated if the first parameter is false. Translate this string. Maintain as a single word (do not add spaces).</comment>
  </data>
  <data name="AboutIf_logical_test" xml:space="preserve">
    <value>A condition that results in a boolean value.</value>
  </data>
  <data name="AboutIf_true_value" xml:space="preserve">
    <value>An expression that provides the result of If when the condition is true.</value>
    <comment>{Locked=If}</comment>
  </data>
  <data name="AboutIf_else_value" xml:space="preserve">
    <value>An expression that provides the result of If when all specified conditions are false.</value>
    <comment>{Locked=If}</comment>
  </data>
  <data name="AboutSwitch" xml:space="preserve">
    <value>Matches the result of a formula with a series of values. When a match is found, a corresponding formula is evaluated and returned. If no matches are found, the last default formula is evaluated and returned.</value>
    <comment>Description of 'Switch' function.</comment>
  </data>
  <data name="SwitchExpression" xml:space="preserve">
    <value>switch_value</value>
    <comment>function_parameter - First parameter for the Switch function, the value to compare against each 'match_value' parameter passed to the function. Translate this string. Maintain as a single word (do not add spaces).</comment>
  </data>
  <data name="SwitchDefaultReturn" xml:space="preserve">
    <value>default_result</value>
    <comment>function_parameter - Last optional parameter for the Switch function, formula evaluated and returned when there is no match found. Translate this string. Maintain as a single word (do not add spaces).</comment>
  </data>
  <data name="SwitchCaseExpr" xml:space="preserve">
    <value>match_value</value>
    <comment>function_parameter - match_value parameter for the Switch function, the value that will be matched with switch_value. Translate this string. Maintain as a single word (do not add spaces).</comment>
  </data>
  <data name="SwitchCaseArg" xml:space="preserve">
    <value>match_result</value>
    <comment>function_parameter - result statement to return when match is found. Translate this string. Maintain as a single word (do not add spaces).</comment>
  </data>
  <data name="AboutSwitch_switch_value" xml:space="preserve">
    <value>Value to compare against each match_value.</value>
    <comment>The term 'match_value' should be translated the same way as the resource with the key 'SwitchCaseExpr'</comment>
  </data>
  <data name="AboutSwitch_match_value" xml:space="preserve">
    <value>Value to match with switch_value.</value>
    <comment>The term 'switch_value' should be translated the same way as the resource with the key 'SwitchExpression'</comment>
  </data>
  <data name="AboutSwitch_match_result" xml:space="preserve">
    <value>Formula to evaluate and return if match is found.</value>
  </data>
  <data name="AboutSwitch_default_result" xml:space="preserve">
    <value>Formula to evaluate and return if no matches are found.</value>
  </data>
  <data name="AboutAnd" xml:space="preserve">
    <value>Checks whether all arguments are true, and returns true if all arguments are true.</value>
    <comment>Description of 'And' function.</comment>
  </data>
  <data name="AboutOr" xml:space="preserve">
    <value>Checks whether any of the arguments are true, and returns true or false. Returns false only if all arguments are false.</value>
    <comment>Description of 'Or' function.</comment>
  </data>
  <data name="AboutNot" xml:space="preserve">
    <value>Changes false to true and true to false.</value>
    <comment>Description of 'Not' function.</comment>
  </data>
  <data name="LogicalFuncParam" xml:space="preserve">
    <value>logical</value>
    <comment>function_parameter - Parameter for logical functions (And, Or, Not), an expression with a true/false value.</comment>
  </data>
  <data name="AboutAnd_logical" xml:space="preserve">
    <value>A logical expression to factor into the And operation.</value>
  </data>
  <data name="AboutOr_logical" xml:space="preserve">
    <value>A logical expression to factor into the Or operation.</value>
  </data>
  <data name="AboutNot_logical" xml:space="preserve">
    <value>A logical expression to negate.</value>
  </data>
  <data name="AboutCount" xml:space="preserve">
    <value>Counts the numeric values in the specified column.</value>
    <comment>Description of 'Count' function.</comment>
  </data>
  <data name="AboutCountA" xml:space="preserve">
    <value>Counts the number of rows in the column that are not empty.</value>
    <comment>Description of 'CountA' function.</comment>
  </data>
  <data name="AboutCountRows" xml:space="preserve">
    <value>Counts the number of rows in the input table or collection.</value>
    <comment>Description of 'CountRows' function.</comment>
  </data>
  <data name="CountArg1" xml:space="preserve">
    <value>source</value>
    <comment>function_parameter - First argument to the Count function - the source to have its elements counted.</comment>
  </data>
  <data name="AboutCount_source" xml:space="preserve">
    <value>A column of values to count.</value>
  </data>
  <data name="AboutCountA_source" xml:space="preserve">
    <value>A column of values to count.</value>
  </data>
  <data name="AboutCountRows_source" xml:space="preserve">
    <value>A table whose rows will be counted.</value>
  </data>
  <data name="AboutCountIf" xml:space="preserve">
    <value>Counts the number of rows that meet the given condition.</value>
    <comment>Description of 'CountIf' function.</comment>
  </data>
  <data name="CountIfArg1" xml:space="preserve">
    <value>source</value>
    <comment>function_parameter - First argument to the CountIf function - the source to have its elements counted.</comment>
  </data>
  <data name="CountIfArg2" xml:space="preserve">
    <value>condition</value>
    <comment>function_parameter - Second argument to the CountIf function - the condition to be evaluated for which the items will be counted.</comment>
  </data>
  <data name="AboutCountIf_source" xml:space="preserve">
    <value>A table where rows that meet certain criteria will be counted.</value>
  </data>
  <data name="AboutCountIf_condition" xml:space="preserve">
    <value>An expression evaluated for each row, that specifies whether the row should be counted.</value>
  </data>
  <data name="AboutSumT" xml:space="preserve">
    <value>Returns the sum of the numbers the expression evaluates to in the context of the table.</value>
    <comment>Description of 'SumT' function.</comment>
  </data>
  <data name="AboutMaxT" xml:space="preserve">
    <value>Returns the largest value the expression evaluates to in the context of the table.</value>
    <comment>Description of 'MaxT' function.</comment>
  </data>
  <data name="AboutMinT" xml:space="preserve">
    <value>Returns the smallest value the expression evaluates to in the context of the table.</value>
    <comment>Description of 'MinT' function.</comment>
  </data>
  <data name="AboutAverageT" xml:space="preserve">
    <value>Returns the average (arithmetic mean) of the numbers the expression evaluates to in the context of the table.</value>
    <comment>Description of 'AverageT' function.</comment>
  </data>
  <data name="StatisticalTArg1" xml:space="preserve">
    <value>source</value>
    <comment>function_parameter - First argument to statistical aggregation functions (Sum, Average, StdevP, ...) - the source to have its elements aggregated.</comment>
  </data>
  <data name="StatisticalTArg2" xml:space="preserve">
    <value>expression</value>
    <comment>function_parameter - Second argument to statistical aggregation functions (Sum, Average, StdevP, ...) - the expression to be applied to the elements.</comment>
  </data>
  <data name="AboutMin_source" xml:space="preserve">
    <value>A table over which this min operation will be computed.</value>
  </data>
  <data name="AboutMin_expression" xml:space="preserve">
    <value>An expression evaluated over each row in the input table, that provides numeric values for this min operation.</value>
  </data>
  <data name="AboutMax_source" xml:space="preserve">
    <value>A table over which this max operation will be computed.</value>
  </data>
  <data name="AboutMax_expression" xml:space="preserve">
    <value>An expression evaluated over each row in the input table, that provides numeric values for this max operation.</value>
  </data>
  <data name="AboutAverage_source" xml:space="preserve">
    <value>A table over which this average operation will be computed.</value>
  </data>
  <data name="AboutAverage_expression" xml:space="preserve">
    <value>An expression evaluated over each row in the input table, that provides numeric values for this average operation.</value>
  </data>
  <data name="AboutSum_source" xml:space="preserve">
    <value>A table over which this sum operation will be computed.</value>
  </data>
  <data name="AboutSum_expression" xml:space="preserve">
    <value>An expression evaluated over each row in the input table, that provides numeric values for this sum operation.</value>
  </data>
  <data name="AboutSum" xml:space="preserve">
    <value>Returns the sum of its arguments.</value>
    <comment>Description of 'Sum' function.</comment>
  </data>
  <data name="AboutMax" xml:space="preserve">
    <value>Returns the largest value in a set of values. Ignores logical values and text.</value>
    <comment>Description of 'Max' function.</comment>
  </data>
  <data name="AboutMin" xml:space="preserve">
    <value>Returns the smallest value in a set of values. Ignores logical values and text.</value>
    <comment>Description of 'Min' function.</comment>
  </data>
  <data name="AboutAverage" xml:space="preserve">
    <value>Returns the average (arithmetic mean) of its arguments.</value>
    <comment>Description of 'Average' function.</comment>
  </data>
  <data name="StatisticalArg" xml:space="preserve">
    <value>number</value>
    <comment>function_parameter - Argument to statistical functions (Sum, Average, StdevP, ...) - one of the values to be aggregated.</comment>
  </data>
  <data name="AboutSum_number" xml:space="preserve">
    <value>A numeric value for this sum operation.</value>
  </data>
  <data name="AboutMin_number" xml:space="preserve">
    <value>A numeric value for this min operation.</value>
  </data>
  <data name="AboutMax_number" xml:space="preserve">
    <value>A numeric value for this max operation.</value>
  </data>
  <data name="AboutAverage_number" xml:space="preserve">
    <value>A numeric value for this average operation.</value>
  </data>
  <data name="AboutAddColumns" xml:space="preserve">
    <value>Returns a table with new columns computed by evaluating all 'expression' over 'source'.</value>
    <comment>Description of 'AddColumns' function. 'expression' is the third parameter of the function, so it should be translated the same way as 'AddColumnsArg3'; 'source' is the first parameter of the function, so it should be translated as 'AddColumnsArg1'</comment>
  </data>
  <data name="AddColumnsArg1" xml:space="preserve">
    <value>source</value>
    <comment>function_parameter - First argument to the AddColumns function - the source to have columns added to.</comment>
  </data>
  <data name="AddColumnsArg2" xml:space="preserve">
    <value>column</value>
    <comment>function_parameter - Second argument to the AddColumns function - the name of the column to be added.</comment>
  </data>
  <data name="AddColumnsArg3" xml:space="preserve">
    <value>expression</value>
    <comment>function_parameter - Third argument to the AddColumns function - the expression used to create the new column.</comment>
  </data>
  <data name="AboutAddColumns_source" xml:space="preserve">
    <value>A table to add columns to.</value>
    <comment>AddColumns Parameter.</comment>
  </data>
  <data name="AboutAddColumns_column" xml:space="preserve">
    <value>A unique column name.</value>
    <comment>AddColumns Parameter.</comment>
  </data>
  <data name="AboutAddColumns_expression" xml:space="preserve">
    <value>An expression that provides values for the new column.</value>
    <comment>AddColumns Parameter.</comment>
  </data>
  <data name="AboutDropColumns" xml:space="preserve">
    <value>Returns a table with one or more specified 'columns' removed from the 'source' table.</value>
    <comment>Description of 'DropColumns' function. 'source' is the first parameter of the function, so it should be translated as 'DropColumnsArg1'</comment>
  </data>
  <data name="DropColumnsArg1" xml:space="preserve">
    <value>source</value>
    <comment>function_parameter - First argument to the DropColumns function - the source to have columns dropped.</comment>
  </data>
  <data name="DropColumnsArg2" xml:space="preserve">
    <value>column_name</value>
    <comment>function_parameter - Second argument to the DropColumns function - the name of the column to be dropped. Translate this string. Maintain as a single word (do not add spaces).</comment>
  </data>
  <data name="AboutDropColumns_source" xml:space="preserve">
    <value>A table value to remove columns from.</value>
  </data>
  <data name="AboutDropColumns_column_name" xml:space="preserve">
    <value>The name of a column to remove.</value>
  </data>
  <data name="AboutFilter" xml:space="preserve">
    <value>Returns the rows from the table for which all the specified conditions are true.</value>
    <comment>Description of 'Filter' function.</comment>
  </data>
  <data name="FilterArg1" xml:space="preserve">
    <value>source</value>
    <comment>function_parameter - First argument to the Filter function - the source to be filtered.</comment>
  </data>
  <data name="FilterArg2" xml:space="preserve">
    <value>logical_test</value>
    <comment>function_parameter - Second argument to the Filter function - the expression used to filter the source. Translate this string. Maintain as a single word (do not add spaces).</comment>
  </data>
  <data name="AboutFilter_source" xml:space="preserve">
    <value>A table to filter.</value>
  </data>
  <data name="AboutFilter_logical_test" xml:space="preserve">
    <value>A logical test to evaluate for each row. Only the rows that pass this test will be included in the result of Filter.</value>
  </data>
  <data name="AboutFirst" xml:space="preserve">
    <value>Returns the first row of 'source'.</value>
    <comment>Description of 'First' function. 'source' is the first parameter of the function, so it should be translated the same way as 'FirstLastArg1'</comment>
  </data>
  <data name="AboutLast" xml:space="preserve">
    <value>Returns the last row of 'source'.</value>
    <comment>Description of 'Last' function. 'source' is the first parameter of the function, so it should be translated the same way as 'FirstLastArg1'</comment>
  </data>
  <data name="FirstLastArg1" xml:space="preserve">
    <value>source</value>
    <comment>function_parameter - First argument to the First and Last functions - the source to extract the first/last element.</comment>
  </data>
  <data name="AboutFirst_source" xml:space="preserve">
    <value>A table whose first row will be returned.</value>
  </data>
  <data name="AboutLast_source" xml:space="preserve">
    <value>A table whose last row will be returned.</value>
  </data>
  <data name="AboutFirstN" xml:space="preserve">
    <value>Returns the first 'count' rows of 'source'.</value>
    <comment>Description of 'FirstN' function. 'source' should be translated as 'FirstLastNArg1'; 'count' should be translated as 'FirstLastNArg2'</comment>
  </data>
  <data name="AboutLastN" xml:space="preserve">
    <value>Returns the last 'count' rows of 'source'.</value>
    <comment>Description of 'LastN' function. 'source' should be translated as 'FirstLastNArg1'; 'count' should be translated as 'FirstLastNArg2'</comment>
  </data>
  <data name="FirstLastNArg1" xml:space="preserve">
    <value>source</value>
    <comment>function_parameter - First argument to the FirstN and LastN functions - the source to extract the first/last N elements.</comment>
  </data>
  <data name="FirstLastNArg2" xml:space="preserve">
    <value>count</value>
    <comment>function_parameter - Second argument to the FirstN and LastN functions - the number of elements to be extracted.</comment>
  </data>
  <data name="AboutFirstN_source" xml:space="preserve">
    <value>A table from which rows will be returned.</value>
  </data>
  <data name="AboutFirstN_count" xml:space="preserve">
    <value>The number of rows to return.</value>
  </data>
  <data name="AboutLastN_source" xml:space="preserve">
    <value>A table from which rows will be returned.</value>
  </data>
  <data name="AboutLastN_count" xml:space="preserve">
    <value>The number of rows to return.</value>
  </data>
  <data name="AboutText" xml:space="preserve">
    <value>Converts a 'value' to text in a specific number 'format_text'.</value>
    <comment>Description of 'Text' function. 'value' is the name of the first parameter of the function, so it should be translated the same way as 'TextArg1'; 'format_text' is the name of the second parameter of the function, so it should be translated the same way as 'TextArg2'</comment>
  </data>
  <data name="TextArg1" xml:space="preserve">
    <value>value</value>
    <comment>function_parameter - First argument to the Text function - the value to be converted to text.</comment>
  </data>
  <data name="TextArg2" xml:space="preserve">
    <value>format_text</value>
    <comment>function_parameter - Second argument to the Text function - the format used to convert the value to text. Translate this string. Maintain as a single word (do not add spaces).</comment>
  </data>
  <data name="TextArg3" xml:space="preserve">
    <value>language</value>
    <comment>function_parameter - Third argument to the Text function - the language used when converting from the value to text.</comment>
  </data>
  <data name="AboutText_value" xml:space="preserve">
    <value>A value to format into text.</value>
  </data>
  <data name="AboutText_format_text" xml:space="preserve">
    <value>A text value that specifies the way in which 'value' will be formatted.</value>
    <comment>'value' is the name of the first parameter of the function, so it should be translated the same way as 'TextArg1'</comment>
  </data>
  <data name="AboutText_language" xml:space="preserve">
    <value>Language code to use when converting to text.</value>
    <comment>Text Parameter description.</comment>
  </data>
  <data name="AboutValue" xml:space="preserve">
    <value>Converts a 'text' that represents a number to a numeric value.</value>
    <comment>Description of 'Value' function.</comment>
  </data>
  <data name="ValueArg1" xml:space="preserve">
    <value>text</value>
    <comment>function_parameter - First argument to the Value function - the text that will be converted to a number.</comment>
  </data>
  <data name="ValueArg2" xml:space="preserve">
    <value>language</value>
    <comment>function_parameter - Second argument to the Value function - the language whose rules will be used when converting from text to number.</comment>
  </data>
  <data name="AboutValue_text" xml:space="preserve">
    <value>The text value to convert to a numeric value.</value>
  </data>
  <data name="AboutValue_language" xml:space="preserve">
    <value>Language code to use when converting the value.</value>
    <comment>Value Parameter description.</comment>
  </data>
  <data name="AboutBoolean" xml:space="preserve">
    <value>Converts a 'text' that represents a boolean to a boolean value.</value>
    <comment>Description of 'Boolean' function.</comment>
  </data>
  <data name="BooleanArg1" xml:space="preserve">
    <value>text</value>
    <comment>function_parameter - First argument to the Boolean function - the text that will be converted to a boolean.</comment>
  </data>
  <data name="AboutBoolean_text" xml:space="preserve">
    <value>The text value to convert to a boolean value.</value>
  </data>
  <data name="AboutBooleanT" xml:space="preserve">
    <value>Converts a column of text values to a column of boolean values.</value>
    <comment>Description of 'Boolean' function.</comment>
  </data>
  <data name="BooleanTArg1" xml:space="preserve">
    <value>input</value>
    <comment>function_parameter - First argument to the Boolean function - a column of text values.</comment>
  </data>
  <data name="AboutBooleanT_input" xml:space="preserve">
    <value>A column of text values to process.</value>
  </data>
  <data name="AboutBooleanN" xml:space="preserve">
    <value>Converts a 'number' to a boolean value.</value>
    <comment>Description of 'Boolean' function.</comment>
  </data>
  <data name="BooleanNArg1" xml:space="preserve">
    <value>number</value>
    <comment>function_parameter - First argument to the Boolean function - the number that will be converted to a boolean.</comment>
  </data>
  <data name="AboutBooleanN_number" xml:space="preserve">
    <value>The number value to convert to a boolean value.</value>
  </data>
  <data name="AboutBooleanNT" xml:space="preserve">
    <value>Converts a column of numeric values to a column of boolean values.</value>
    <comment>Description of 'Boolean' function.</comment>
  </data>
  <data name="BooleanNTArg1" xml:space="preserve">
    <value>input</value>
    <comment>function_parameter - First argument to the Boolean function - a column of number values.</comment>
  </data>
  <data name="AboutBooleanNT_input" xml:space="preserve">
    <value>A column of number values to process.</value>
  </data>
  <data name="AboutBooleanB" xml:space="preserve">
    <value>Converts a 'boolean' to a boolean value.</value>
    <comment>Description of 'Boolean' function.</comment>
  </data>
  <data name="BooleanBArg1" xml:space="preserve">
    <value>boolean</value>
    <comment>function_parameter - First argument to the Boolean function - the boolean that will be converted to a boolean.</comment>
  </data>
  <data name="AboutBooleanB_boolean" xml:space="preserve">
    <value>The boolean value to convert to a boolean value.</value>
  </data>
  <data name="AboutBooleanBT" xml:space="preserve">
    <value>Converts a column of boolean values to a column of boolean values.</value>
    <comment>Description of 'Boolean' function.</comment>
  </data>
  <data name="BooleanBTArg1" xml:space="preserve">
    <value>input</value>
    <comment>function_parameter - First argument to the Boolean function - a column of boolean values.</comment>
  </data>
  <data name="AboutBooleanBT_input" xml:space="preserve">
    <value>A column of boolean values to process.</value>
  </data>
  <data name="AboutCoalesce" xml:space="preserve">
    <value>Returns the first non blank argument</value>
    <comment>Description of 'Coalesce' function.</comment>
  </data>
  <data name="CoalesceArg1" xml:space="preserve">
    <value>value</value>
    <comment>function_parameter - Argument to the Coalesce function - a value to be evaluated if non blank.</comment>
  </data>
  <data name="AboutCoalesce_value" xml:space="preserve">
    <value>An argument to be returned if it is the first non blank argument.</value>
  </data>
  <data name="AboutConcatenate" xml:space="preserve">
    <value>Joins several text values into one text value.</value>
    <comment>Description of 'Concatenate' function.</comment>
  </data>
  <data name="AboutDecimal" xml:space="preserve">
    <value>Converts a 'text' that represents a number to a Decimal value.</value>
  </data>
  <data name="AboutDecimal_language" xml:space="preserve">
    <value>Language code to use when converting the value.</value>
  </data>
  <data name="AboutDecimal_text" xml:space="preserve">
    <value>The text value to convert to a Decimal value.</value>
  </data>
  <data name="AboutFloat" xml:space="preserve">
    <value>Converts a 'text' that represents a number to a Float value.</value>
  </data>
  <data name="AboutFloat_language" xml:space="preserve">
    <value>Language code to use when converting the value.</value>
  </data>
  <data name="AboutFloat_text" xml:space="preserve">
    <value>The text value to convert to a Float value.</value>
  </data>
  <data name="ConcatenateArg1" xml:space="preserve">
    <value>text</value>
    <comment>function_parameter - Argument to the Concatenate function - the text to be concatenated.</comment>
  </data>
  <data name="AboutConcatenate_text" xml:space="preserve">
    <value>A text value, to be concatenated with the rest of the arguments.</value>
  </data>
  <data name="AboutConcatenateT" xml:space="preserve">
    <value>Joins several text values or tables into one column of text values.</value>
    <comment>Description of 'Concatenate' function.</comment>
  </data>
  <data name="ConcatenateTArg1" xml:space="preserve">
    <value>value</value>
    <comment>function_parameter - Argument to the Concatenate function - the text or table to be concatenated.</comment>
  </data>
  <data name="AboutConcatenate_value" xml:space="preserve">
    <value>A text value or a column of text values, to be concatenated with the rest of the arguments.</value>
  </data>
  <data name="AboutConcat" xml:space="preserve">
    <value>Joins all text values produced by evaluating the given expression over the given table into one text value.</value>
    <comment>Description of 'Concat' function.</comment>
  </data>
  <data name="ConcatArg1" xml:space="preserve">
    <value>table</value>
    <comment>function_parameter - First argument to the Concat function - the table to have its rows concatenated by a given expression.</comment>
  </data>
  <data name="ConcatArg2" xml:space="preserve">
    <value>expression</value>
    <comment>function_parameter - Second argument to the Concat function - the expression used to convert the table rows into text.</comment>
  </data>
  <data name="ConcatArg3" xml:space="preserve">
    <value>separator</value>
    <comment>function_parameter - Third optional argument to the Concat function - the separator to insert between concatenated rows.</comment>
  </data>
  <data name="AboutConcat_table" xml:space="preserve">
    <value>A table value, over which the expression given by the second parameter is to be evaluated.</value>
  </data>
  <data name="AboutConcat_expression" xml:space="preserve">
    <value>An text-producing expression to evaluate for each row in the given table.</value>
  </data>
  <data name="AboutConcat_separator" xml:space="preserve">
    <value>A text value to be inserted between concatenated rows of the table.</value>
    <comment>Description of optional 'separator' parameter</comment>
  </data>
  <data name="AboutLen" xml:space="preserve">
    <value>Returns the number of characters in a text value.</value>
    <comment>Description of 'Len' function.</comment>
  </data>
  <data name="AboutLen_text" xml:space="preserve">
    <value>A text value whose length in characters will be returned.</value>
  </data>
  <data name="AboutLenT" xml:space="preserve">
    <value>Returns the number of characters in a text value, evaluated per row within the specified table or collection.</value>
    <comment>Description of 'Len' function.</comment>
  </data>
  <data name="AboutLen_text_column" xml:space="preserve">
    <value>A column of text values whose lengths in characters will be returned (as a new column).</value>
  </data>
  <data name="LenArg1" xml:space="preserve">
    <value>text</value>
    <comment>function_parameter - First argument to the Len function - the text to have its length retrieved.</comment>
  </data>
  <data name="LenTArg1" xml:space="preserve">
    <value>text_column</value>
    <comment>function_parameter - First argument to the Len function - the name of the column in a data source the length of its elements retrieved. Translate this string. Maintain as a single word (do not add spaces).</comment>
  </data>
  <data name="AboutUpper" xml:space="preserve">
    <value>Converts a text value to all uppercase letters.</value>
    <comment>Description of 'Upper' function.</comment>
  </data>
  <data name="AboutUpperT" xml:space="preserve">
    <value>Converts all letters in a text value, evaluated per row within the specified table or collection, to uppercase.</value>
    <comment>Description of 'Update' function.</comment>
  </data>
  <data name="AboutUpper_text" xml:space="preserve">
    <value>A text value to convert to uppercase.</value>
  </data>
  <data name="AboutUpper_text_column" xml:space="preserve">
    <value>A column of text values to convert to a column of uppercase text values.</value>
  </data>
  <data name="AboutLower" xml:space="preserve">
    <value>Converts all letters in a text value to lowercase.</value>
    <comment>Description of 'Lower' function.</comment>
  </data>
  <data name="AboutLowerT" xml:space="preserve">
    <value>Converts all letters in a text value, evaluated per row within the specified table or collection, to lowercase.</value>
    <comment>Description of 'Lower' function.</comment>
  </data>
  <data name="AboutLower_text" xml:space="preserve">
    <value>A text value to convert to lowercase.</value>
  </data>
  <data name="AboutLower_text_column" xml:space="preserve">
    <value>A column of text values to convert to a column of lowercase text values.</value>
  </data>
  <data name="AboutProper" xml:space="preserve">
    <value>Converts a text value to proper case; the first letter in each word in uppercase, and all other letters to lowercase.</value>
    <comment>Description of 'Proper' function.</comment>
  </data>
  <data name="AboutProperT" xml:space="preserve">
    <value>Converts a text value, evaluated per row within the specified table or collection, to proper case; the first letter in each word in uppercase, and all other letters to lowercase.</value>
    <comment>Description of 'Proper' function.</comment>
  </data>
  <data name="AboutProper_text" xml:space="preserve">
    <value>A text value to convert to proper case.</value>
  </data>
  <data name="AboutProper_text_column" xml:space="preserve">
    <value>A column of text values to convert to a column of proper case text values.</value>
  </data>
  <data name="AboutTrim" xml:space="preserve">
    <value>Removes all spaces from a text value except for single spaces between words.</value>
    <comment>Description of 'Trim' function.</comment>
  </data>
  <data name="AboutTrim_text" xml:space="preserve">
    <value>A text value to convert to trim.</value>
  </data>
  <data name="AboutTrim_text_column" xml:space="preserve">
    <value>A column of text values to trim.</value>
  </data>
  <data name="AboutTrimEnds" xml:space="preserve">
    <value>Removes all leading and trailing spaces from a text value.</value>
    <comment>Description of 'TrimEnds' function.</comment>
  </data>
  <data name="AboutTrimEnds_text" xml:space="preserve">
    <value>A text value to trim the trailing and leading whitespace.</value>
  </data>
  <data name="AboutTrimEnds_text_column" xml:space="preserve">
    <value>A column of text values to trim the trailing and leading whitespace.</value>
  </data>
  <data name="AboutMid" xml:space="preserve">
    <value>Returns the characters from the middle of a text value, given a starting position and length.</value>
    <comment>Description of 'Mid' function.</comment>
  </data>
  <data name="AboutMidT" xml:space="preserve">
    <value>Returns the characters from the middle of a text value, given a starting position and length, evaluated per row within the specified table or collection.</value>
    <comment>Description of 'Mid' function.</comment>
  </data>
  <data name="AboutMid_text" xml:space="preserve">
    <value>A text value from which characters will be extracted.</value>
  </data>
  <data name="AboutMid_text_column" xml:space="preserve">
    <value>A column of text values from which characters will be extracted into a new column.</value>
  </data>
  <data name="AboutMid_start_num" xml:space="preserve">
    <value>The start position where to extract characters from.</value>
  </data>
  <data name="AboutMid_num_chars" xml:space="preserve">
    <value>The number of characters to extract.</value>
  </data>
  <data name="StringFuncArg1" xml:space="preserve">
    <value>text</value>
    <comment>function_parameter - First argument of string related functions, such as Trim, Lower, Upper - the text to have the function applied to.</comment>
  </data>
  <data name="StringTFuncArg1" xml:space="preserve">
    <value>text_column</value>
    <comment>function_parameter - First argument of string related functions, such as Trim, Lower, Upper - the text column in a data source to have the function applied to. Translate this string. Maintain as a single word (do not add spaces).</comment>
  </data>
  <data name="StringFuncArg2" xml:space="preserve">
    <value>start_num</value>
    <comment>function_parameter - Second argument of string related functions, such as Mid, Replace, indicating the start position of the string to apply the function. Translate this string. Maintain as a single word (do not add spaces).</comment>
  </data>
  <data name="StringFuncArg3" xml:space="preserve">
    <value>num_chars</value>
    <comment>function_parameter - Third argument of string related functions, such as Mid, Replace, indicating the number of characters that the function should be applied to. Translate this string. Maintain as a single word (do not add spaces).</comment>
  </data>
  <data name="AboutReplace" xml:space="preserve">
    <value>Replace part of a text value with a different text value.</value>
    <comment>Description of 'Replace' function.</comment>
  </data>
  <data name="AboutReplaceT" xml:space="preserve">
    <value>Replace part of a text value with a different text value, evaluated per row within the specified table or collection.</value>
    <comment>Description of 'Replace' function.</comment>
  </data>
  <data name="ReplaceFuncArg1" xml:space="preserve">
    <value>old_text</value>
    <comment>function_parameter - First argument to the Replace function - the text to be replaced. Translate this string. Maintain as a single word (do not add spaces).</comment>
  </data>
  <data name="ReplaceFuncArg4" xml:space="preserve">
    <value>new_text</value>
    <comment>function_parameter - Last argument to the Replace function - the text to replace the original text. Translate this string. Maintain as a single word (do not add spaces).</comment>
  </data>
  <data name="AboutReplace_old_text" xml:space="preserve">
    <value>The text value to process.</value>
  </data>
  <data name="AboutReplace_start_num" xml:space="preserve">
    <value>The starting position where the replacement will take place.</value>
  </data>
  <data name="AboutReplace_num_chars" xml:space="preserve">
    <value>The number of characters to replace.</value>
  </data>
  <data name="AboutReplace_new_text" xml:space="preserve">
    <value>A replacement text value.</value>
  </data>
  <data name="AboutReplace_text_column" xml:space="preserve">
    <value>A column of text values to process.</value>
  </data>
  <data name="AboutError" xml:space="preserve">
    <value>Produces an error with custom values.</value>
    <comment>Description of 'Error' function.</comment>
  </data>
  <data name="AboutError_error_information" xml:space="preserve">
    <value>A record containing the custom values for the produced error.</value>
    <comment>Description of the first (and only) parameter to the Error function, which is a record containing certain properties that identify the error that is created.</comment>
  </data>
  <data name="ErrorArg1" xml:space="preserve">
    <value>error_information</value>
    <comment>function_parameter - Argument to the Error function - a record of information for generating a custom error. Translate this string. Maintain as a single word (do not add spaces).</comment>
  </data>
  <data name="ErrErrorIrrelevantField" xml:space="preserve">
    <value>The Error function only uses the fields "Kind", "Message", "Notify", "Control", and "Property".</value>
    <comment>An error message for when the user passes in an unexpected extra field to Error. {Locked=Kind} {Locked=Message} {Locked=Notify} {Locked=Control} {Locked=Property} {Locked=Error}</comment>
  </data>
  <data name="AboutIfError" xml:space="preserve">
    <value>Evaluates and returns the first non-error argument.</value>
    <comment>Description of 'IfError' function.</comment>
  </data>
  <data name="IfErrorArg1" xml:space="preserve">
    <value>value</value>
    <comment>function_parameter - Argument to the IfError function - a value to be returned if non error.</comment>
  </data>
  <data name="AboutIfError_value" xml:space="preserve">
    <value>Value that is returned if it is not an error.</value>
    <comment>Description of the first parameter IfError accepts</comment>
  </data>
  <data name="IfErrorArg2" xml:space="preserve">
    <value>fallback</value>
    <comment>function_parameter - Argument to the IfError function - a value to fallback on if the previous args are errors.</comment>
  </data>
  <data name="AboutIfError_fallback" xml:space="preserve">
    <value>Value that is returned if the previous argument is an error.</value>
    <comment>Description of the repeated parameter: a value to fallback on if the previous args are errors</comment>
  </data>
  <data name="AboutSubstitute" xml:space="preserve">
    <value>Replaces existing text with new text in a text value.</value>
    <comment>Description of 'Substitute' function.</comment>
  </data>
  <data name="AboutSubstituteT" xml:space="preserve">
    <value>Replaces existing text with new text in a text value evaluated per row within the specified table or collection.</value>
    <comment>Description of 'Substitute' function.</comment>
  </data>
  <data name="SubstituteFuncArg1" xml:space="preserve">
    <value>text</value>
    <comment>function_parameter - First argument to the Substitute function - the text to have (part of) it replaced.</comment>
  </data>
  <data name="SubstituteTFuncArg1" xml:space="preserve">
    <value>text_column</value>
    <comment>function_parameter - First argument to the Substitute function - a text column to have (part of) its values replaced. Translate this string. Maintain as a single word (do not add spaces).</comment>
  </data>
  <data name="SubstituteFuncArg2" xml:space="preserve">
    <value>old_text</value>
    <comment>function_parameter - Second argument to the Substitute function - the text to be replaced. Translate this string. Maintain as a single word (do not add spaces).</comment>
  </data>
  <data name="SubstituteFuncArg3" xml:space="preserve">
    <value>new_text</value>
    <comment>function_parameter - Third argument to the Substitute function - the text to replace the old value. Translate this string. Maintain as a single word (do not add spaces).</comment>
  </data>
  <data name="SubstituteFuncArg4" xml:space="preserve">
    <value>instance_num</value>
    <comment>function_parameter - Fourth (optional) argument to the Substitute function - the specific instance to be replaced. Translate this string. Maintain as a single word (do not add spaces).</comment>
  </data>
  <data name="AboutSubstitute_text" xml:space="preserve">
    <value>The text value to process.</value>
  </data>
  <data name="AboutSubstitute_old_text" xml:space="preserve">
    <value>The text to replace.</value>
  </data>
  <data name="AboutSubstitute_new_text" xml:space="preserve">
    <value>A replacement text.</value>
  </data>
  <data name="AboutSubstitute_instance_num" xml:space="preserve">
    <value>Specifies which occurrence of the given text to replace.</value>
  </data>
  <data name="AboutSubstitute_text_column" xml:space="preserve">
    <value>A column of text values to process.</value>
  </data>
  <data name="AboutSort" xml:space="preserve">
    <value>Sorts 'source' based on the results of the 'expression' evaluated for each row, optionally specifying a sort 'order'.</value>
    <comment>Description of 'Sort' function.</comment>
  </data>
  <data name="SortArg1" xml:space="preserve">
    <value>source</value>
    <comment>function_parameter - First argument to the Sort function - the source (table / collection) to be sorted.</comment>
  </data>
  <data name="SortArg2" xml:space="preserve">
    <value>expression</value>
    <comment>function_parameter - Second argument to the Sort function - the expression used to sort the source</comment>
  </data>
  <data name="SortArg3" xml:space="preserve">
    <value>order</value>
    <comment>function_parameter - Third argument to the Sort function - the order (ascending / descending) to apply the sorting.</comment>
  </data>
  <data name="AboutSort_source" xml:space="preserve">
    <value>The table to sort.</value>
  </data>
  <data name="AboutSort_expression" xml:space="preserve">
    <value>An expression that gets evaluated over rows in 'source' and provides values for sorting.</value>
  </data>
  <data name="AboutSort_order" xml:space="preserve">
    <value>SortOrder.Ascending or SortOrder.Descending</value>
    <comment>{Locked=SortOrder.Ascending}{Locked=SortOrder.Descending} Possible values for the third argument of the Sort function</comment>
  </data>
  <data name="AboutSortByColumns" xml:space="preserve">
    <value>Sorts 'source' based on the column, optionally specifying a sort 'order'.</value>
    <comment>Description of 'SortByColumns' function.</comment>
  </data>
  <data name="SortByColumnsArg1" xml:space="preserve">
    <value>source</value>
    <comment>function_parameter - First argument to the SortByColumns function - the source (table / collection) to be sorted.</comment>
  </data>
  <data name="SortByColumnsArg2" xml:space="preserve">
    <value>column</value>
    <comment>function_parameter - Second argument to the SortByColumns function - the column based on which the source will be sorted.</comment>
  </data>
  <data name="SortByColumnsArg3" xml:space="preserve">
    <value>order</value>
    <comment>function_parameter - Third argument to the SortByColumns function - the order (ascending / descending) to apply the sorting.</comment>
  </data>
  <data name="AboutSortByColumns_source" xml:space="preserve">
    <value>The table to sort.</value>
  </data>
  <data name="AboutSortByColumns_column" xml:space="preserve">
    <value>A unique column name.</value>
  </data>
  <data name="AboutSortByColumns_order" xml:space="preserve">
    <value>SortOrder.Ascending or SortOrder.Descending</value>
    <comment>{Locked=SortOrder.Ascending}{Locked=SortOrder.Descending} Possible values for the third argument of the Sort function</comment>
  </data>
  <data name="AboutSortByColumnsWithOrderValues" xml:space="preserve">
    <value>Sorts 'source' based on the index of matching values in the specified column.</value>
    <comment>Description of 'SortByColumns' function.</comment>
  </data>
  <data name="SortByColumnsWithOrderValuesArg1" xml:space="preserve">
    <value>source</value>
    <comment>function_parameter - First argument to the SortByColumns function - the source (table / collection) to be sorted.</comment>
  </data>
  <data name="SortByColumnsWithOrderValuesArg2" xml:space="preserve">
    <value>column</value>
    <comment>function_parameter - Second argument to the SortByColumns function - the column based on which the source will be sorted.</comment>
  </data>
  <data name="SortByColumnsWithOrderValuesArg3" xml:space="preserve">
    <value>values</value>
    <comment>function_parameter - Third argument to the SortByColumns function - a list of values specifying the order of items to be sorted.</comment>
  </data>
  <data name="AboutSortByColumns_values" xml:space="preserve">
    <value>A column of values to be used for sorting purposes. Sorting is not done ascendingly/descendingly, but rather based on the index of matching values in the column </value>
  </data>
  <data name="AboutRand" xml:space="preserve">
    <value>Returns a random number greater than or equal to 0 and less than 1, evenly distributed.</value>
    <comment>Description of 'Rand' function.</comment>
  </data>
  <data name="AboutRandBetween" xml:space="preserve">
    <value>Returns a random number between bottom and top, evenly distributed.</value>
    <comment>Description of 'RandBetween' function.</comment>
  </data>
  <data name="AboutRandBetween_bottom" xml:space="preserve">
    <value>The smallest integer that the function can return.</value>
  </data>
  <data name="AboutRandBetween_top" xml:space="preserve">
    <value>The largest integer that the function can return. Must be equal to or greater than bottom.</value>
  </data>
  <data name="RandBetweenArg1" xml:space="preserve">
    <value>bottom</value>
    <comment>function_parameter - First argument to the RandBetween function - the smallest integer that the function can return.</comment>
  </data>
  <data name="RandBetweenArg2" xml:space="preserve">
    <value>top</value>
    <comment>function_parameter - Second argument to the RandBetween function - the largest integer that the function can return.</comment>
  </data>
  <data name="AboutGUID" xml:space="preserve">
    <value>Creates a GUID from a string, or returns a randomly generated GUID if no arguments are supplied.</value>
    <comment>Description of 'GUID' function.</comment>
  </data>
  <data name="GUIDArg" xml:space="preserve">
    <value>GUID_string</value>
    <comment>function_parameter - String to convert into a GUID</comment>
  </data>
  <data name="AboutGUID_GUID_string" xml:space="preserve">
    <value>String to convert into a GUID</value>
    <comment>Description of the GUID String param for the GUID function</comment>
  </data>
  <data name="AboutNow" xml:space="preserve">
    <value>Returns the current date and time.</value>
    <comment>Description of 'Now' function.</comment>
  </data>
  <data name="AboutUTCNow" xml:space="preserve">
    <value>Returns the current date and time in UTC time.</value>
    <comment>Description of 'UTCNow' function.</comment>
  </data>
  <data name="AboutTimeZoneOffset" xml:space="preserve">
    <value>Returns the time difference between UTC time and local time, in minutes.For example, If your time zone is UTC+2, -120 will be returned.</value>
    <comment>Description of 'TimeZoneOffset' function.</comment>
  </data>
  <data name="TimeZoneOffsetArg1" xml:space="preserve">
    <value>date</value>
    <comment>function_parameter - Argument of the TimeZoneOffset function - the date for the timezone offset.</comment>
  </data>
  <data name="AboutTimeZoneOffset_date" xml:space="preserve">
    <value>The date on which to calculate the 'TimeZoneOffset'.</value>
    <comment>{Locked=TimeZoneOffset}</comment>
  </data>
  <data name="AboutToday" xml:space="preserve">
    <value>Returns the current date.</value>
    <comment>Description of 'Today' function.</comment>
  </data>
  <data name="AboutUTCToday" xml:space="preserve">
    <value>Returns the current date in UTC time.</value>
    <comment>Description of 'UTCToday' function.</comment>
  </data>
  <data name="AboutWeekNum" xml:space="preserve">
    <value>Returns the week number for a given date.</value>
    <comment>Description of 'WeekNum' function.</comment>
  </data>
  <data name="WeekNumArg1" xml:space="preserve">
    <value>date</value>
    <comment>function_parameter - First parameter for the WeekNum function - a date value for which the week number will be calculated.</comment>
  </data>
  <data name="WeekNumArg2" xml:space="preserve">
    <value>start_of_week</value>
    <comment>function_parameter - Second (optional) parameter for the WeekNum function - the weekday that is used to start the week. Translate this string. Maintain as a single word (do not add spaces).</comment>
  </data>
  <data name="AboutWeekNum_date" xml:space="preserve">
    <value>A date value for which the week number will be calculated.</value>
  </data>
  <data name="AboutWeekNum_start_of_week" xml:space="preserve">
    <value>A value from the StartOfWeek enumeration or a number from the corresponding Excel function to indicate how the days of the week should be numbered.</value>
    <comment>{Locked=StartOfWeek}</comment>
  </data>
  <data name="AboutISOWeekNum" xml:space="preserve">
    <value>Returns the week number according to ISO rules for a given date.</value>
    <comment>Description of 'ISOWeekNum' function.</comment>
  </data>
  <data name="ISOWeekNumArg1" xml:space="preserve">
    <value>date</value>
    <comment>function_parameter - First parameter for the ISOWeekNum function - a date value for which the ISO week number will be calculated.</comment>
  </data>
  <data name="AboutISOWeekNum_date" xml:space="preserve">
    <value>A date value for which the ISO week number will be calculated.</value>
  </data>
  <data name="AboutInt" xml:space="preserve">
    <value>Truncates 'number' by rounding toward negative infinity.</value>
    <comment>Description of 'Int' function.</comment>
  </data>
  <data name="AboutIntT" xml:space="preserve">
    <value>Truncates the values in a column of numbers by rounding toward negative infinity.</value>
    <comment>Description of 'Int' function.</comment>
  </data>
  <data name="AboutInt_number" xml:space="preserve">
    <value>A numeric value to process.</value>
  </data>
  <data name="AboutInt_input" xml:space="preserve">
    <value>A column of numeric values to process.</value>
  </data>
  <data name="AboutTrunc" xml:space="preserve">
    <value>Truncates 'number' by rounding toward zero.</value>
    <comment>Description of 'Trunc' function.</comment>
  </data>
  <data name="AboutTrunc_number" xml:space="preserve">
    <value>The number to truncate.</value>
  </data>
  <data name="AboutTrunc_source" xml:space="preserve">
    <value>A column of numbers to truncate.</value>
  </data>
  <data name="AboutTrunc_num_digits" xml:space="preserve">
    <value>The number of fractional digits to use for truncating.</value>
  </data>
  <data name="AboutTruncT" xml:space="preserve">
    <value>Truncates all numbers in 'source' by rounding toward zero.</value>
    <comment>Description of 'TruncT' function.</comment>
  </data>
  <data name="TruncArg1" xml:space="preserve">
    <value>number</value>
    <comment>function_parameter - First argument to the Trunc function - the number to be rounded.</comment>
  </data>
  <data name="TruncArg2" xml:space="preserve">
    <value>num_digits</value>
    <comment>function_parameter - Second argument to the Trunc function - the number of digits to apply the rounding. Translate this string. Maintain as a single word (do not add spaces).</comment>
  </data>
  <data name="TruncTArg1" xml:space="preserve">
    <value>source</value>
    <comment>function_parameter - First argument to the Trunc function - numeric column to be rounded.</comment>
  </data>
  <data name="TruncTArg2" xml:space="preserve">
    <value>num_digits</value>
    <comment>function_parameter - Second argument to the Trunc function - the number of digits to apply the rounding. Translate this string. Maintain as a single word (do not add spaces).</comment>
  </data>
  <data name="AboutRound" xml:space="preserve">
    <value>Rounds 'number' to the specified number of digits.</value>
    <comment>Description of 'Round' function.</comment>
  </data>
  <data name="AboutRoundUp" xml:space="preserve">
    <value>Rounds 'number' up, away from zero.</value>
    <comment>Description of 'RoundUp' function.</comment>
  </data>
  <data name="AboutRoundDown" xml:space="preserve">
    <value>Rounds 'number' down, toward zero.</value>
    <comment>Description of 'RoundDown' function.</comment>
  </data>
  <data name="RoundArg1" xml:space="preserve">
    <value>number</value>
    <comment>function_parameter - First argument to the Round function - the number to be rounded.</comment>
  </data>
  <data name="RoundArg2" xml:space="preserve">
    <value>num_digits</value>
    <comment>function_parameter - Second argument to the Round function - the number of digits to apply the rounding. Translate this string. Maintain as a single word (do not add spaces).</comment>
  </data>
  <data name="AboutRound_number" xml:space="preserve">
    <value>The number to round.</value>
  </data>
  <data name="AboutRound_source" xml:space="preserve">
    <value>A column of numbers to round.</value>
  </data>
  <data name="AboutRound_num_digits" xml:space="preserve">
    <value>The number of fractional digits to use for rounding.</value>
  </data>
  <data name="AboutRoundUp_number" xml:space="preserve">
    <value>The number to round.</value>
  </data>
  <data name="AboutRoundUp_source" xml:space="preserve">
    <value>A column of numbers to round.</value>
  </data>
  <data name="AboutRoundUp_num_digits" xml:space="preserve">
    <value>The number of fractional digits to use for rounding.</value>
  </data>
  <data name="AboutRoundDown_number" xml:space="preserve">
    <value>The number to round.</value>
  </data>
  <data name="AboutRoundDown_source" xml:space="preserve">
    <value>A column of numbers to round.</value>
  </data>
  <data name="AboutRoundDown_num_digits" xml:space="preserve">
    <value>The number of fractional digits to use for rounding.</value>
  </data>
  <data name="AboutRoundT" xml:space="preserve">
    <value>Rounds all numbers in 'source' to the specified number of digits.</value>
    <comment>Description of 'RoundT' function.</comment>
  </data>
  <data name="AboutRoundUpT" xml:space="preserve">
    <value>Rounds all numbers in 'source' up, away from zero.</value>
    <comment>Description of 'RoundUpT' function.</comment>
  </data>
  <data name="AboutRoundDownT" xml:space="preserve">
    <value>Rounds all numbers in 'source' down, toward zero.</value>
    <comment>Description of 'RoundDownT' function.</comment>
  </data>
  <data name="RoundTArg1" xml:space="preserve">
    <value>source</value>
    <comment>function_parameter - First argument to the Round function - numeric column to be rounded.</comment>
  </data>
  <data name="RoundTArg2" xml:space="preserve">
    <value>num_digits</value>
    <comment>function_parameter - Second argument to the Round function - the number of digits to apply the rounding. Translate this string. Maintain as a single word (do not add spaces).</comment>
  </data>
  <data name="AboutRGBA" xml:space="preserve">
    <value>Takes in numeric values for Red, Green, Blue and Alpha components of the color and generates the specific color. R, G, B are numeric between 0 to 255. Alpha is decimal between 0 to 1.</value>
    <comment>Description of 'RGBA' function.</comment>
  </data>
  <data name="RGBAArg1" xml:space="preserve">
    <value>red_value</value>
    <comment>function_parameter - First argument to the RGBA function - the red component of the color. Translate this string. Maintain as a single word (do not add spaces).</comment>
  </data>
  <data name="RGBAArg2" xml:space="preserve">
    <value>green_value</value>
    <comment>function_parameter - Second argument to the RGBA function - the green component of the color. Translate this string. Maintain as a single word (do not add spaces).</comment>
  </data>
  <data name="RGBAArg3" xml:space="preserve">
    <value>blue_value</value>
    <comment>function_parameter - Third argument to the RGBA function - the blue component of the color. Translate this string. Maintain as a single word (do not add spaces).</comment>
  </data>
  <data name="RGBAArg4" xml:space="preserve">
    <value>alpha_value</value>
    <comment>function_parameter - Second argument to the RGBA function - the alpha (transparency) component of the color. Translate this string. Maintain as a single word (do not add spaces).</comment>
  </data>
  <data name="AboutRGBA_red_value" xml:space="preserve">
    <value>The red component, 0 to 255.</value>
  </data>
  <data name="AboutRGBA_green_value" xml:space="preserve">
    <value>The green component, 0 to 255.</value>
  </data>
  <data name="AboutRGBA_blue_value" xml:space="preserve">
    <value>The blue component, 0 to 255.</value>
  </data>
  <data name="AboutRGBA_alpha_value" xml:space="preserve">
    <value>The alpha component, 0 to 1 (or a percentage, such as 49%).</value>
  </data>
  <data name="AboutColorFade" xml:space="preserve">
    <value>Produces a new shade of the specified 'color', based on the specified 'fade' percentage.</value>
    <comment>Description of 'ColorFade' function.</comment>
  </data>
  <data name="ColorFadeArg1" xml:space="preserve">
    <value>color</value>
    <comment>function_parameter - First argument to the ColorFade function - the color on which the function will apply a fade transformation.</comment>
  </data>
  <data name="ColorFadeArg2" xml:space="preserve">
    <value>fade</value>
    <comment>function_parameter - Second argument to the ColorFade function - the amount of fade that will be applied to the color.</comment>
  </data>
  <data name="AboutColorFade_color" xml:space="preserve">
    <value>A color to fade.</value>
  </data>
  <data name="AboutColorFade_fade" xml:space="preserve">
    <value>A percentage by which the color will be faded. A negative percentage produces a darker shade. A positive percentage produces a lighter shade.</value>
  </data>
  <data name="AboutColorFadeT" xml:space="preserve">
    <value>Produces new shades of the specified 'color' values, based on the specified 'fade' percentage values.</value>
  </data>
  <data name="ColorFadeTArg1" xml:space="preserve">
    <value>color_or_column</value>
    <comment>function_parameter - First argument to the ColorFade function - the color on which the function will apply a fade transformation, or a column in a table containing the colors. When translating, maintain as a single word (i.e., do not add spaces)</comment>
  </data>
  <data name="ColorFadeTArg2" xml:space="preserve">
    <value>fade_or_column</value>
    <comment>function_parameter - Second argument to the ColorFade function - the amount of fade that will be applied to the color, or a column in a table containing the amounts. When translating, maintain as a single word (i.e., do not add spaces)</comment>
  </data>
  <data name="AboutColorFade_color_or_column" xml:space="preserve">
    <value>A color (or column of color values) to fade.</value>
  </data>
  <data name="AboutColorFade_fade_or_column" xml:space="preserve">
    <value>A percentage (or column of percentage values) by which the color (or column of color values) will be faded. A negative percentage produces a darker shade. A positive percentage produces a lighter shade.</value>
  </data>
  <data name="AboutAbs" xml:space="preserve">
    <value>Returns the absolute value of a number, a number without its sign.</value>
    <comment>Description of 'Abs' function.</comment>
  </data>
  <data name="AboutAbsT" xml:space="preserve">
    <value>Returns the absolute values (numbers without their sign) of a column of numbers.</value>
    <comment>Description of 'Abs' function.</comment>
  </data>
  <data name="AboutAbs_number" xml:space="preserve">
    <value>A numeric value to process.</value>
  </data>
  <data name="AboutAbs_input" xml:space="preserve">
    <value>A column of numeric values to process.</value>
  </data>
  <data name="AboutSin_number" xml:space="preserve">
    <value>A numeric value (in radians) to process.</value>
  </data>
  <data name="AboutSin_input" xml:space="preserve">
    <value>A column of numeric values (in radians) to process.</value>
  </data>
  <data name="AboutSin" xml:space="preserve">
    <value>Returns the sine value of a number.</value>
    <comment>Sin function parameter in radians.</comment>
  </data>
  <data name="AboutSinT" xml:space="preserve">
    <value>Returns the sine values of a column of numbers.</value>
    <comment>Sin function parameter is a column of numbers in radians.</comment>
  </data>
  <data name="AboutAsin_number" xml:space="preserve">
    <value>A numeric value to process.</value>
  </data>
  <data name="AboutAsin_input" xml:space="preserve">
    <value>A column of numeric values to process.</value>
  </data>
  <data name="AboutAsin" xml:space="preserve">
    <value>Returns the arc sine value (in radians) of a number.</value>
    <comment>Asin function parameter.</comment>
  </data>
  <data name="AboutAsinT" xml:space="preserve">
    <value>Returns the arc sine values (in radians) of a column of numbers.</value>
    <comment>Asin function parameter.</comment>
  </data>
  <data name="AboutCos" xml:space="preserve">
    <value>Returns the cosine value of a number.</value>
    <comment>Cos function parameter in radians.</comment>
  </data>
  <data name="AboutCosT" xml:space="preserve">
    <value>Returns the cosine values of a column of numbers.</value>
    <comment>Cos function parameter is a column of numbers in radians.</comment>
  </data>
  <data name="AboutCos_number" xml:space="preserve">
    <value>A numeric value (in radians) to process.</value>
  </data>
  <data name="AboutCos_input" xml:space="preserve">
    <value>A column of numeric values (in radians) to process.</value>
  </data>
  <data name="AboutAcos" xml:space="preserve">
    <value>Returns the arc cosine value (in radians) of a number.</value>
    <comment>Acos function parameter.</comment>
  </data>
  <data name="AboutAcos_number" xml:space="preserve">
    <value>A numeric value to process.</value>
  </data>
  <data name="AboutAcosT" xml:space="preserve">
    <value>Returns the arc cosine values (in radians) of a column of numbers.</value>
    <comment>Acos function parameter.</comment>
  </data>
  <data name="AboutAcos_input" xml:space="preserve">
    <value>A column of numeric values to process.</value>
  </data>
  <data name="AboutAcot_number" xml:space="preserve">
    <value>A numeric value to process.</value>
  </data>
  <data name="AboutAcot_input" xml:space="preserve">
    <value>A column of numeric values to process.</value>
  </data>
  <data name="AboutAcot" xml:space="preserve">
    <value>Returns the arc cotangent value (in radians) of a number.</value>
    <comment>Acot function parameter.</comment>
  </data>
  <data name="AboutAcotT" xml:space="preserve">
    <value>Returns the arc cotangent values (in radians) of a column of numbers.</value>
    <comment>Acot function parameter.</comment>
  </data>
  <data name="AboutTan" xml:space="preserve">
    <value>Returns the tangent value of a number.</value>
    <comment>Tan function parameter in radians.</comment>
  </data>
  <data name="AboutTanT" xml:space="preserve">
    <value>Returns the tangent values of a column of numbers.</value>
    <comment>Tan function parameter in a column of numbers in radians.</comment>
  </data>
  <data name="AboutTan_number" xml:space="preserve">
    <value>A numeric value (in radians) to process.</value>
  </data>
  <data name="AboutTan_input" xml:space="preserve">
    <value>A column of numeric values (in radians) to process.</value>
  </data>
  <data name="AboutAtan" xml:space="preserve">
    <value>Returns the arc tangent value (in radians) of a number.</value>
    <comment>Atan function parameter.</comment>
  </data>
  <data name="AboutAtanT" xml:space="preserve">
    <value>Returns the arc tangent values (in radians) of a column of numbers.</value>
    <comment>Atan function parameter.</comment>
  </data>
  <data name="AboutAtan_number" xml:space="preserve">
    <value>A numeric value to process.</value>
  </data>
  <data name="AboutAtan_input" xml:space="preserve">
    <value>A column of numeric values to process.</value>
  </data>
  <data name="AboutCot" xml:space="preserve">
    <value>Returns the cotangent value of a number.</value>
    <comment>Cot function parameter in radians.</comment>
  </data>
  <data name="AboutCotT" xml:space="preserve">
    <value>Returns the cotangent values of a column of numbers.</value>
    <comment>Cot function parameter in a column of numbers in radians.</comment>
  </data>
  <data name="AboutCot_number" xml:space="preserve">
    <value>A numeric value (in radians) to process.</value>
  </data>
  <data name="AboutCot_input" xml:space="preserve">
    <value>A column of numeric values (in radians) to process.</value>
  </data>
  <data name="AboutLn" xml:space="preserve">
    <value>Returns the natural logarithm (base E) of a number.</value>
    <comment>Ln function parameter.</comment>
  </data>
  <data name="AboutLnT" xml:space="preserve">
    <value>Returns the natural logarithm values (base E) of a column of numbers.</value>
    <comment>Ln function parameter.</comment>
  </data>
  <data name="AboutLn_number" xml:space="preserve">
    <value>A numeric value to process.</value>
  </data>
  <data name="AboutLn_input" xml:space="preserve">
    <value>A column of numeric values to process.</value>
  </data>
  <data name="AboutLog" xml:space="preserve">
    <value>Returns the logarithm of a number for the given base. The default base is 10.</value>
    <comment>Description of Log function.</comment>
  </data>
  <data name="AboutLogT" xml:space="preserve">
    <value>Returns the logarithm values of a number or column of numbers for the given base or column of bases. The default base is 10.</value>
    <comment>Description of Log function.</comment>
  </data>
  <data name="AboutLog_number" xml:space="preserve">
    <value>A numeric value to process.</value>
  </data>
  <data name="AboutLog_input" xml:space="preserve">
    <value>A column of numeric values to process.</value>
  </data>
  <data name="LogBase" xml:space="preserve">
    <value>base</value>
    <comment>function_parameter - First argument to the Logarithm function - the base of the logarithm.</comment>
  </data>
  <data name="AboutLog_base" xml:space="preserve">
    <value>The base for the logarithm.</value>
  </data>
  <data name="AboutExp" xml:space="preserve">
    <value>Returns E raised to the power of a number. To calculate powers of other bases, use the exponentiation operator (^).</value>
    <comment>Exp function parameter.</comment>
  </data>
  <data name="AboutExpT" xml:space="preserve">
    <value>Returns a column containing E raised to the power of each corresponding number in a column of numbers. To calculate powers of other bases, use the exponentiation operator (^).</value>
    <comment>Exp function parameter.</comment>
  </data>
  <data name="AboutExp_number" xml:space="preserve">
    <value>A numeric value to process.</value>
  </data>
  <data name="AboutExp_input" xml:space="preserve">
    <value>A column of numeric values to process.</value>
  </data>
  <data name="AboutPi" xml:space="preserve">
    <value>Returns the value of pi.</value>
  </data>
  <data name="AboutRadians" xml:space="preserve">
    <value>Returns the radians value of a number.</value>
    <comment>Radians function parameter.</comment>
  </data>
  <data name="AboutRadiansT" xml:space="preserve">
    <value>Returns the radians values of a column of numbers.</value>
    <comment>Radians function parameter.</comment>
  </data>
  <data name="AboutRadians_number" xml:space="preserve">
    <value>A numeric value (in degrees) to process.</value>
  </data>
  <data name="AboutRadians_input" xml:space="preserve">
    <value>A column of numeric values (in degrees) to process.</value>
  </data>
  <data name="AboutDegrees" xml:space="preserve">
    <value>Returns the degrees value of a number.</value>
    <comment>Degrees function parameter.</comment>
  </data>
  <data name="AboutDegreesT" xml:space="preserve">
    <value>Returns the degrees values of a column of numbers.</value>
    <comment>Degrees function parameter.</comment>
  </data>
  <data name="AboutDegrees_number" xml:space="preserve">
    <value>A numeric value (in radians) to process.</value>
  </data>
  <data name="AboutDegrees_input" xml:space="preserve">
    <value>A column of numeric values (in radians) to process.</value>
  </data>
  <data name="AboutDistinct" xml:space="preserve">
    <value>Evaluates an expression over one or more columns of the table and returns a one-column table that contains distinct (unique) values for the evaluated expression.</value>
  </data>
  <data name="DistinctArg1" xml:space="preserve">
    <value>source</value>
    <comment>function_parameter - First parameter to the Distinct function - the source (collection / table) to have distinct elements retrieved.</comment>
  </data>
  <data name="DistinctArg2" xml:space="preserve">
    <value>expression</value>
    <comment>function_parameter - Second parameter to the Distinct function - the expression that will generate the distinct values to be returned.</comment>
  </data>
  <data name="AboutDistinct_source" xml:space="preserve">
    <value>A table from which distinct values will be extracted.</value>
  </data>
  <data name="AboutDistinct_expression" xml:space="preserve">
    <value>An expression evaluated over each row in the input table, and which provides values for the Distinct operation.</value>
  </data>
  <data name="AboutAtan2" xml:space="preserve">
    <value>Returns the arctangent (in radians) of the specified x- and y-coordinates.</value>
  </data>
  <data name="AboutAtan2Arg1" xml:space="preserve">
    <value>x_coordinate</value>
    <comment>function_parameter - First parameter to the Atan function - the x coordinate for arctangent to be returned. When translating, maintain as a single word (i.e., do not add spaces)</comment>
  </data>
  <data name="AboutAtan2Arg2" xml:space="preserve">
    <value>y_coordinate</value>
    <comment>function_parameter - Second parameter to the Atan function - the y coordinate for arctangent to be returned. When translating, maintain as a single word (i.e., do not add spaces)</comment>
  </data>
  <data name="AboutAtan2_x_coordinate" xml:space="preserve">
    <value>x-coordinate.</value>
  </data>
  <data name="AboutAtan2_y_coordinate" xml:space="preserve">
    <value>y-coordinate.</value>
  </data>
  <data name="AboutSqrt" xml:space="preserve">
    <value>Returns the square root of a number.</value>
    <comment>Description of 'Sqrt' function.</comment>
  </data>
  <data name="AboutSqrtT" xml:space="preserve">
    <value>Returns the square roots of a column of numbers.</value>
    <comment>Description of 'Sqrt' function.</comment>
  </data>
  <data name="AboutSqrt_number" xml:space="preserve">
    <value>A numeric value to process.</value>
  </data>
  <data name="AboutSqrt_input" xml:space="preserve">
    <value>A column of numeric values to process.</value>
  </data>
  <data name="MathFuncArg1" xml:space="preserve">
    <value>number</value>
    <comment>function_parameter - First parameter to generic math functions - the number on which the function will be applied.</comment>
  </data>
  <data name="MathTFuncArg1" xml:space="preserve">
    <value>input</value>
    <comment>function_parameter - First parameter to generic math functions - the column in a table on which the function will be applied.</comment>
  </data>
  <data name="MathFuncArg2" xml:space="preserve">
    <value>modifier</value>
    <comment>function_parameter - Second parameter to generic math functions - the second number on which the function will be applied.</comment>
  </data>
  <data name="MathTFuncArg2" xml:space="preserve">
    <value>modifier</value>
    <comment>function_parameter - Second parameter to generic math functions - the second column in a table on which the function will be applied.</comment>
  </data>
  <data name="AboutLeft" xml:space="preserve">
    <value>Returns the specified number of characters from the start of a text value.</value>
    <comment>Description of 'Left' function.</comment>
  </data>
  <data name="AboutLeftT" xml:space="preserve">
    <value>Returns a column containing the specified number of characters from the start of the text value evaluated per row within the specified table or collection.</value>
    <comment>Description of 'Left' function.</comment>
  </data>
  <data name="AboutLeft_text" xml:space="preserve">
    <value>A text value to extract characters from.</value>
  </data>
  <data name="AboutLeft_num_chars" xml:space="preserve">
    <value>The number of characters to extract.</value>
  </data>
  <data name="AboutLeft_text_column" xml:space="preserve">
    <value>A column of text values to extract characters from.</value>
  </data>
  <data name="AboutRight" xml:space="preserve">
    <value>Returns the specified number of characters from the end of a text value.</value>
    <comment>Description of 'Right' function.</comment>
  </data>
  <data name="AboutRightT" xml:space="preserve">
    <value>Returns a column containing the specified number of characters from the end of the text value evaluated per row within the specified table or collection.</value>
    <comment>Description of 'Right' function.</comment>
  </data>
  <data name="AboutRight_text" xml:space="preserve">
    <value>A text value to extract characters from.</value>
  </data>
  <data name="AboutRight_num_chars" xml:space="preserve">
    <value>The number of characters to extract.</value>
  </data>
  <data name="AboutRight_text_column" xml:space="preserve">
    <value>A column of text values to extract characters from.</value>
  </data>
  <data name="LeftRightArg1" xml:space="preserve">
    <value>text</value>
    <comment>function_parameter - First parameter of the Left/Right functions - the text to retrieve the first characters to the left/right.</comment>
  </data>
  <data name="LeftRightTArg1" xml:space="preserve">
    <value>text_column</value>
    <comment>function_parameter - First parameter of the Left/Right functions - the text column to retrieve the first characters to the left/right. Translate this string. Maintain as a single word (do not add spaces).</comment>
  </data>
  <data name="LeftRightArg2" xml:space="preserve">
    <value>num_chars</value>
    <comment>function_parameter - Second parameter of the Left/Right functions - the number of characters to retrieve on the left/right of the given text. Translate this string. Maintain as a single word (do not add spaces).</comment>
  </data>
  <data name="AboutIsBlank" xml:space="preserve">
    <value>Checks whether the expression results in blank, and returns true or false.</value>
    <comment>Description of 'IsBlank' function.</comment>
  </data>
  <data name="IsBlankArg1" xml:space="preserve">
    <value>expression</value>
    <comment>function_parameter - First parameter to the IsBlank function - the expression to be evaluated.</comment>
  </data>
  <data name="AboutIsBlank_expression" xml:space="preserve">
    <value>An expression to be tested.</value>
  </data>
  <data name="AboutIsBlankOrError" xml:space="preserve">
    <value>Checks whether the expression results in blank result or an error, and returns true or false.</value>
    <comment>Description of 'IsBlank' function.</comment>
  </data>
  <data name="IsBlankOrErrorArg1" xml:space="preserve">
    <value>expression</value>
    <comment>function_parameter - First parameter to the IsBlankOrError function - the expression to be evaluated.</comment>
  </data>
  <data name="AboutIsBlankOrError_expression" xml:space="preserve">
    <value>An expression to be tested.</value>
    <comment>Function parameter for IsBlankOrError function.</comment>
  </data>
  <data name="AboutIsEmpty" xml:space="preserve">
    <value>Checks if a collection is empty and returns true or false.</value>
    <comment>Description of 'IsEmpty' function.</comment>
  </data>
  <data name="IsEmptyArg1" xml:space="preserve">
    <value>source</value>
    <comment>function_parameter - First parameter to the IsEmpty function - the source expression to be evaluated.</comment>
  </data>
  <data name="AboutIsEmpty_source" xml:space="preserve">
    <value>A table to be tested.</value>
  </data>
  <data name="AboutShuffle" xml:space="preserve">
    <value>Returns a randomly shuffled copy of the input 'source' table.</value>
    <comment>Description of 'Shuffle' function.</comment>
  </data>
  <data name="ShuffleArg1" xml:space="preserve">
    <value>source</value>
    <comment>function_parameter - First parameter to the Shuffle function - the source to be shuffled.</comment>
  </data>
  <data name="AboutShuffle_source" xml:space="preserve">
    <value>A table to be shuffled.</value>
  </data>
  <data name="AboutLookUp" xml:space="preserve">
    <value>Looks up the first row for which the specified condition evaluates to true and returns the result of expression evaluated within the context of that row if provided an expression and the entire row otherwise.</value>
    <comment>Description of 'LookUp' function.</comment>
  </data>
  <data name="LookUpArg1" xml:space="preserve">
    <value>source</value>
    <comment>function_parameter - First argument to the LookUp function - the source to have the lookup operation performed.</comment>
  </data>
  <data name="LookUpArg2" xml:space="preserve">
    <value>condition</value>
    <comment>function_parameter - Second argument to the LookUp function - the condition on which the lookup operation is performed.</comment>
  </data>
  <data name="LookUpArg3" xml:space="preserve">
    <value>result</value>
    <comment>function_parameter - Third argument to the LookUp function - an expression to be applied to the returned row.</comment>
  </data>
  <data name="AboutLookUp_source" xml:space="preserve">
    <value>A table where values will be looked up.</value>
  </data>
  <data name="AboutLookUp_condition" xml:space="preserve">
    <value>A condition to evaluate for rows in the specified input.</value>
  </data>
  <data name="AboutLookUp_result" xml:space="preserve">
    <value>An expression to evaluate over the row that match the specified condition, and that will provide the result.</value>
  </data>
  <data name="AboutStdevP" xml:space="preserve">
    <value>Calculates standard deviation based on the entire population given as arguments (ignores logical values and text).</value>
    <comment>Description of 'StdevP' function.</comment>
  </data>
  <data name="AboutStdevP_number" xml:space="preserve">
    <value>A number to factor into the standard deviation calculation.</value>
  </data>
  <data name="AboutStdevP_source" xml:space="preserve">
    <value>A table that specifies the population for the standard deviation calculation.</value>
  </data>
  <data name="AboutStdevP_expression" xml:space="preserve">
    <value>An expression evaluated over rows in the input, that specifies values for the standard deviation calculation.</value>
  </data>
  <data name="AboutStdevPT" xml:space="preserve">
    <value>Calculates standard deviation based on the entire population given as a column (ignores logical values and text within the column).</value>
    <comment>Description of 'StdevPT' function.</comment>
  </data>
  <data name="AboutVarP" xml:space="preserve">
    <value>Calculates variance based on the entire population (ignores logical values and text in the population).</value>
    <comment>Description of 'VarP' function.</comment>
  </data>
  <data name="AboutVarP_number" xml:space="preserve">
    <value>A number to factor into the variance calculation.</value>
  </data>
  <data name="AboutVarP_source" xml:space="preserve">
    <value>A table that specifies the population for the variance calculation.</value>
  </data>
  <data name="AboutVarP_expression" xml:space="preserve">
    <value>An expression evaluated over rows in the input, that specifies values for the variance calculation.</value>
  </data>
  <data name="AboutVarPT" xml:space="preserve">
    <value>Calculates variance based on the entire population specified as a column (ignores logical values and text in the column).</value>
    <comment>Description of 'VarPT' function.</comment>
  </data>
  <data name="SetArg1" xml:space="preserve">
    <value>variable</value>
    <comment>function_parameter - First argument to the Set function - the name of a global variable, scoped to the app.</comment>
  </data>
  <data name="AboutSplit" xml:space="preserve">
    <value>Splits a string into substrings using a delimiter.</value>
    <comment>Description of 'Split' function.</comment>
  </data>
  <data name="AboutSplit_text" xml:space="preserve">
    <value>Text to be split into substrings.</value>
    <comment>Description of first argument of the 'Split' function</comment>
  </data>
  <data name="AboutSplit_separator" xml:space="preserve">
    <value>Delimiter text used to split the input text into substrings.</value>
    <comment>Description of second argument of the 'Split' function</comment>
  </data>
  <data name="SplitArg1" xml:space="preserve">
    <value>text</value>
    <comment>function_parameter - First argument to the Split function - the input text that will be split into substrings using SplitArg2 as the delimiter.</comment>
  </data>
  <data name="SplitArg2" xml:space="preserve">
    <value>separator</value>
    <comment>function_parameter - Second argument to the Split function - the delimiter text that is used to split SplitArg1 into substrings.</comment>
  </data>
  <data name="AboutIsType" xml:space="preserve">
    <value>Returns true if the provided value is of the given type.</value>
    <comment>Description of the 'IsType' function.</comment>
  </data>
  <data name="IsTypeArg1" xml:space="preserve">
    <value>value</value>
    <comment>function_parameter - First argument of the IsType function - The polymorphic value to be inspected.</comment>
  </data>
  <data name="IsTypeArg2" xml:space="preserve">
    <value>typeTable</value>
    <comment>function_parameter - Second argument of the IsType function - The Entity table representing the type that we wish to compare the value to. For example, if the author has a CDS data source named Account, that table could be passed here (eg IsType(myVal, Account)).</comment>
  </data>
  <data name="AboutAsType" xml:space="preserve">
    <value>Uses the provided value as the given type.</value>
    <comment>Description of the 'AsType' function.</comment>
  </data>
  <data name="AsTypeArg1" xml:space="preserve">
    <value>value</value>
    <comment>function_parameter - First argument of the IsType function - The polymorphic value to be used as the new type.</comment>
  </data>
  <data name="AsTypeArg2" xml:space="preserve">
    <value>typeTable</value>
    <comment>function_parameter - Second argument of the AsType function - The Entity table representing the type that we wish the value to be used as. For example, if the author has a CDS data source named Account, that table could be passed here (eg AsType(myVal, Account)).</comment>
  </data>
  <data name="AboutAsType_value" xml:space="preserve">
    <value>The polymorphic record to cast as a new type.</value>
  </data>
  <data name="AboutAsType_typeTable" xml:space="preserve">
    <value>The entity table representing the type we wish the value to be used as.</value>
  </data>
  <data name="AboutWith" xml:space="preserve">
    <value>Executes the formula provided as second parameter using the scope provided by the first.</value>
    <comment>Description of the 'With' function.</comment>
  </data>
  <data name="WithArg1" xml:space="preserve">
    <value>scope</value>
    <comment>function_parameter - First argument of the With function - Record type.</comment>
  </data>
  <data name="WithArg2" xml:space="preserve">
    <value>formula</value>
    <comment>function_parameter - Second argument of the With function - Any Power Apps expression</comment>
  </data>
  <data name="AboutWith_scope" xml:space="preserve">
    <value>The scope with which to call the formula defined by the second parameter.</value>
    <comment>Function argument</comment>
  </data>
  <data name="AboutWith_formula" xml:space="preserve">
    <value>The formula to be called using the scope provided by the first parameter.</value>
    <comment>Function argument</comment>
  </data>
  <data name="AboutSequence" xml:space="preserve">
    <value>Generates a table of sequential numbers</value>
    <comment>Description text for the 'Sequence' function.</comment>
  </data>
  <data name="SequenceArg1" xml:space="preserve">
    <value>records</value>
    <comment>function_parameter - Optional first argument to the Sequence function, number of records in the resulting table</comment>
  </data>
  <data name="AboutSequence_records" xml:space="preserve">
    <value>Number of records in the single column table with name "Value". Maximum 50,000.</value>
    <comment>Description of the first parameter to Sequence</comment>
  </data>
  <data name="SequenceArg2" xml:space="preserve">
    <value>start</value>
    <comment>function_parameter - Second optional argument to the Sequence function, the first number in the resulting table</comment>
  </data>
  <data name="AboutSequence_start" xml:space="preserve">
    <value>Optional. The first number in the sequence. Default 1.</value>
    <comment>Description of the second optional parameter to Sequence</comment>
  </data>
  <data name="SequenceArg3" xml:space="preserve">
    <value>step</value>
    <comment>function_parameter - optional third argument to the Sequence function, the difference between each number in the sequence</comment>
  </data>
  <data name="AboutSequence_step" xml:space="preserve">
    <value>Optional. The amount to increment each subsequent value in the table. Default 1.</value>
    <comment>Description of the third parameter to Sequence</comment>
  </data>
  <data name="ErrInvalidDot" xml:space="preserve">
    <value>Invalid use of '.'</value>
    <comment>Error Message.</comment>
  </data>
  <data name="ErrUnknownFunction" xml:space="preserve">
    <value>'{0}' is an unknown or unsupported function.</value>
    <comment>Error Message.</comment>
  </data>
  <data name="ErrUnknownNamespaceFunction" xml:space="preserve">
    <value>'{0}' is an unknown or unsupported function in namespace '{1}'.</value>
    <comment>Error Message.</comment>
  </data>
  <data name="ErrUnSupportedComponentBehaviorInvocation" xml:space="preserve">
    <value>Component behavior can only be invoked from within a component.</value>
    <comment>Error Message.</comment>
  </data>
  <data name="ErrUnSupportedComponentDataPropertyAccess" xml:space="preserve">
    <value>Component function property or parameter can only be accessed from within a component or from component output properties.</value>
    <comment>Error Message.</comment>
  </data>
  <data name="ErrUnSupportedComponentFunctionPropertyReferenceNonFunctionPropertyAccess" xml:space="preserve">
    <value>Component function property or parameter can only reference other function properties.</value>
    <comment>Error Message.</comment>
  </data>
  <data name="ErrBadArity" xml:space="preserve">
    <value>Invalid number of arguments: received {0}, expected {1}.</value>
    <comment>Error Message. {0} Will be a number, and {1} will be a number</comment>
  </data>
  <data name="ErrBadArityEven" xml:space="preserve">
    <value>Invalid number of arguments: received {0}, expected an even number.</value>
    <comment>Error Message. {0} Will be a number</comment>
  </data>
  <data name="ErrBadArityOdd" xml:space="preserve">
    <value>Invalid number of arguments: received {0}, expected an odd number.</value>
    <comment>Error Message. {0} Will be a number</comment>
  </data>
  <data name="ErrBadType" xml:space="preserve">
    <value>Invalid argument type.</value>
    <comment>Error Message.</comment>
  </data>
  <data name="ErrBadType_Type" xml:space="preserve">
    <value>Invalid argument type. Cannot use {0} values in this context.</value>
    <comment>Error Message.</comment>
  </data>
  <data name="ErrBadOperatorTypes" xml:space="preserve">
    <value>This operation isn't valid on these types: {0}, {1}.</value>
    <comment>Error message when the user attempts to use an operator (e.g. + or -) on two values that don't make sense together. {0} and {1} will be canonical type representations like "Number" or "Boolean".</comment>
  </data>
  <data name="ErrGuidStrictComparison" xml:space="preserve">
    <value>GUID values can only be compared to other GUID values.</value>
    <comment>Error message when the user attempts to a GUID value is equal to something that isn't a GUID.</comment>
  </data>
  <data name="ErrBadRecordFieldType_FieldName_ExpectedType" xml:space="preserve">
    <value>Invalid type for field '{0}'. Expected field type of '{1}'.</value>
    <comment>Error message shown to the user when a field in a record has the incorrect type.</comment>
  </data>
  <data name="ErrBadType_ExpectedType" xml:space="preserve">
    <value>Invalid argument type. Expecting a {0} value.</value>
    <comment>Error Message.</comment>
  </data>
  <data name="ErrBadType_ExpectedType_ProvidedType" xml:space="preserve">
    <value>Invalid argument type ({1}). Expecting a {0} value instead.</value>
    <comment>Error Message.</comment>
  </data>
  <data name="ErrBadSchema_ExpectedType" xml:space="preserve">
    <value>Invalid argument type. Expecting a {0} value, but of a different schema.</value>
    <comment>Error Message.</comment>
  </data>
  <data name="ErrBadType_ExpectedTypesCSV" xml:space="preserve">
    <value>Invalid argument type. Expecting one of the following: {0}.</value>
    <comment>Error Message.</comment>
  </data>
  <data name="ErrInvalidArgs_Func" xml:space="preserve">
    <value>The function '{0}' has some invalid arguments.</value>
    <comment>Error Message.</comment>
  </data>
  <data name="ErrNeedTable_Func" xml:space="preserve">
    <value>The first argument of '{0}' should be a table.</value>
    <comment>Error Message.</comment>
  </data>
  <data name="ErrInvalidPropertyAccess" xml:space="preserve">
    <value>Property expects a required parameter. Please use parentheses to pass the required parameter.</value>
    <comment>Error Message.</comment>
  </data>
  <data name="ErrNeedTableCol_Func" xml:space="preserve">
    <value>The first argument of '{0}' should be a one-column table.</value>
    <comment>Error Message.</comment>
  </data>
  <data name="ErrInvalidSchemaNeedTypeCol_Col" xml:space="preserve">
    <value>Invalid schema, expected a column of {0} values for '{1}'.</value>
    <comment>Error Message.</comment>
  </data>
  <data name="ErrInvalidSchemaNeedCol" xml:space="preserve">
    <value>Invalid schema, expected a one-column table.</value>
    <comment>Error Message.</comment>
  </data>
  <data name="ErrNeedRecord" xml:space="preserve">
    <value>Cannot use a non-record value in this context.</value>
    <comment>Error Message.</comment>
  </data>
  <data name="ErrIncompatibleRecord" xml:space="preserve">
    <value>Cannot use this record. It may contain colliding fields of incompatible types.</value>
    <comment>Error Message.</comment>
  </data>
  <data name="ErrNeedRecord_Func" xml:space="preserve">
    <value>The first argument of '{0}' should be a record.</value>
    <comment>Error Message.</comment>
  </data>
  <data name="ErrNeedEntity_EntityName" xml:space="preserve">
    <value>Using this option set as an enumeration value or in the Choices function requires that the '{0}' entity be added as a Data Source. To add, use the View menu and then select Data sources.</value>
    <comment>Error Message. {Locked=Choices} Indicates a given entity must be imported as a first class entity. This is a result of usage of an option set that is exposed via a relationship in a CDS 2 entity.</comment>
  </data>
  <data name="ErrNotAccessibleInCurrentContext" xml:space="preserve">
    <value>The specified property is not accessible in this context.</value>
    <comment>Error Message.</comment>
  </data>
  <data name="ErrInternalControlInInputProperty" xml:space="preserve">
    <value>Controls inside a component can't be referenced in that same component's input properties.</value>
    <comment>Error Message when a user attempts to use a control inside the formula for a component input property.</comment>
  </data>
  <data name="ErrColumnNotAccessibleInCurrentContext" xml:space="preserve">
    <value>The specified column is not accessible in this context.</value>
    <comment>Error Message.</comment>
  </data>
  <data name="WrnRowScopeOneToNExpandNumberOfCalls" xml:space="preserve">
    <value>A One-to-Many or Many-to-Many relationship is being referenced in this function's record scope.  This may result in a large number of calls to your data source that can impact performance.</value>
    <comment>Warning Message.</comment>
  </data>
  <data name="ErrNumberTooLarge" xml:space="preserve">
    <value>Numeric value is too large.</value>
    <comment>Error Message.</comment>
  </data>
  <data name="ErrReservedKeyword" xml:space="preserve">
    <value>Use of a reserved word that is currently not supported.</value>
    <comment>Error Message.</comment>
  </data>
  <data name="ErrTextTooLarge" xml:space="preserve">
    <value>Expression can't be more than {0} characters. The expression is {1} characters.</value>
    <comment>Error Message when the expression text is too long.</comment>
  </data>
  <data name="ErrTextFormatTooLarge" xml:space="preserve">
    <value>Format string size can't be more than {0} characters.</value>
    <comment>Error Message.</comment>
  </data>
  <data name="ErrTextInvalidFormat" xml:space="preserve">
    <value>Invalid format.</value>
    <comment>Error Message returned by the Text function when the format passed to it is invalid.</comment>
  </data>
  <data name="ErrTextInvalidArgDateTime" xml:space="preserve">
    <value>The argument does not represent a valid date or time value.</value>
    <comment>Error Message returned by the Text function when the number to date format exceeds the max days to add.</comment>
  </data>
  <data name="ErrInvalidDataSource" xml:space="preserve">
    <value>This Data source is invalid. Please fix the error in "Data sources" pane by clicking "Content -&gt; Data sources" or "View -&gt; Options"</value>
    <comment>Error Message.</comment>
  </data>
  <data name="ErrExpectedDataSourceRestriction" xml:space="preserve">
    <value>Expected a data source identifier to restrict the inline record.</value>
    <comment>Error Message.</comment>
  </data>
  <data name="ErrIncompatibleTypes" xml:space="preserve">
    <value>The given types are incompatible.</value>
    <comment>Error Message.</comment>
  </data>
  <data name="ErrTypeError_Ex1_Ex2_Found" xml:space="preserve">
    <value>The type of this argument '{2}' does not match one of the expected types '{0}' or '{1}'.</value>
    <comment>Error Message.</comment>
  </data>
  <data name="ErrTypeError_Arg_Expected_Found" xml:space="preserve">
    <value>The type of this argument '{0}' does not match the expected type '{1}'. Found type '{2}'.</value>
    <comment>Error Message.</comment>
  </data>
  <data name="ErrTypeError_WrongType" xml:space="preserve">
    <value>The type of this expression does not match the expected type '{0}'. Found type '{1}'.</value>
    <comment>Error Message.</comment>
  </data>
  <data name="ErrTypeErrorRecordIncompatibleWithSource" xml:space="preserve">
    <value>The type of the record is incompatible with the source.</value>
    <comment>Error Message.</comment>
  </data>
  <data name="ErrExpectedStringLiteralArg_Name" xml:space="preserve">
    <value>Argument '{0}' is invalid, expected a text literal.</value>
    <comment>Error Message.</comment>
  </data>
  <data name="ErrArgNotAValidIdentifier_Name" xml:space="preserve">
    <value>Argument '{0}' is not a valid identifier.</value>
    <comment>Error Message.</comment>
  </data>
  <data name="ErrColExists_Name" xml:space="preserve">
    <value>A column named '{0}' already exists.</value>
    <comment>Error Message.</comment>
  </data>
  <data name="ErrColConflict_Name" xml:space="preserve">
    <value>Column name conflict for '{0}'.</value>
    <comment>Error Message.</comment>
  </data>
  <data name="ErrColDNE_Name" xml:space="preserve">
    <value>The specified column '{0}' does not exist.</value>
    <comment>Error Message.</comment>
  </data>
  <data name="ErrColumnDoesNotExist_Name_Similar" xml:space="preserve">
    <value>The specified column '{0}' does not exist. The column with the most similar name is '{1}'.</value>
    <comment>Error message when attempting to put a column that does not exist into a table. {0} has the column display name that doesn't exist, and {1} has the most similar column name in the table.</comment>
  </data>
  <data name="ErrSortIncorrectOrder" xml:space="preserve">
    <value>The sort order is incorrect for the type of the expression.</value>
    <comment>Error Message.</comment>
  </data>
  <data name="ErrSortWrongType" xml:space="preserve">
    <value>Cannot sort on the expression type.</value>
    <comment>Error Message.</comment>
  </data>
  <data name="ErrDistinctWrongType" xml:space="preserve">
    <value>Cannot apply distinct on the expression type.</value>
    <comment>Error Message.</comment>
  </data>
  <data name="ErrFunctionDoesNotAcceptThisType_Function_Expected" xml:space="preserve">
    <value>Type error: {0} expects either {1} or a table column of {1} type.</value>
    <comment>Error Message.</comment>
  </data>
  <data name="ErrIncorrectFormat_Func" xml:space="preserve">
    <value>Incorrect format specifier for '{0}'.</value>
    <comment>Error Message.</comment>
  </data>
  <data name="ErrAsyncLambda" xml:space="preserve">
    <value>Asynchronous invocations cannot be used in conditions and value functions.</value>
    <comment>Error Message.</comment>
  </data>
  <data name="ErrValueMustBeFullyQualified" xml:space="preserve">
    <value>This is a namespace, you can access its members using the '.' operator.</value>
    <comment>Error message shown when a maker tries to use fully qualified value name as a First name node only</comment>
  </data>
  <data name="ErrScopeModificationLambda" xml:space="preserve">
    <value>This function cannot operate on the same data source that is used in {0}.</value>
    <comment>Error Message.</comment>
  </data>
  <data name="ErrFunctionDisallowedWithinNondeterministicOperationOrder" xml:space="preserve">
    <value>This function cannot be invoked within {0}.</value>
    <comment>Error Message.</comment>
  </data>
  <data name="ErrAsTypeAndIsTypeExpectConnectedDataSource" xml:space="preserve">
    <value>Incorrect argument. This formula expects a table from a connected data source. The AsType and IsType functions require connected data sources.</value>
    <comment>{Locked=AsType}{Locked=IsType} Error message provided when the user attempts to use a non-Connected data source table as the second argument to AsType or IsType.</comment>
  </data>
  <data name="InfoMessage" xml:space="preserve">
    <value>Message: </value>
    <comment>Message Label.</comment>
  </data>
  <data name="InfoNode_Node" xml:space="preserve">
    <value>Node: {0}</value>
    <comment>Node Label.</comment>
  </data>
  <data name="InfoTok_Tok" xml:space="preserve">
    <value>Tok: {0}</value>
    <comment>Tok Label.</comment>
  </data>
  <data name="FormatSpan_Min_Lim" xml:space="preserve">
    <value>({0},{1}) </value>
    <comment>Format String.</comment>
  </data>
  <data name="FormatErrorSeparator" xml:space="preserve">
    <value>, </value>
    <comment>Format String.</comment>
  </data>
  <data name="AboutDate" xml:space="preserve">
    <value>Returns the number that represents the date in Power Apps date-time code.</value>
    <comment>Description of 'Date' function.</comment>
  </data>
  <data name="DateArg1" xml:space="preserve">
    <value>year</value>
    <comment>function_parameter - First parameter for the Date function - the year.</comment>
  </data>
  <data name="DateArg2" xml:space="preserve">
    <value>month</value>
    <comment>function_parameter - Second parameter for the Date function - the month.</comment>
  </data>
  <data name="DateArg3" xml:space="preserve">
    <value>day</value>
    <comment>function_parameter - Third parameter for the Date function - the day.</comment>
  </data>
  <data name="AboutDate_year" xml:space="preserve">
    <value>The year.</value>
  </data>
  <data name="AboutDate_month" xml:space="preserve">
    <value>The month.</value>
  </data>
  <data name="AboutDate_day" xml:space="preserve">
    <value>The day.</value>
  </data>
  <data name="AboutTime" xml:space="preserve">
    <value>Converts hours, minutes and seconds into a decimal number.</value>
    <comment>Description of 'Time' function.</comment>
  </data>
  <data name="TimeArg1" xml:space="preserve">
    <value>hour</value>
    <comment>function_parameter - First parameter for the Time function - the hour.</comment>
  </data>
  <data name="TimeArg2" xml:space="preserve">
    <value>minute</value>
    <comment>function_parameter - Second parameter for the Time function - the minute.</comment>
  </data>
  <data name="TimeArg3" xml:space="preserve">
    <value>second</value>
    <comment>function_parameter - Third parameter for the Time function - the second.</comment>
  </data>
  <data name="TimeArg4" xml:space="preserve">
    <value>millisecond</value>
    <comment>function_parameter - Fourth parameter for the Time function - the milliseconds.</comment>
  </data>
  <data name="AboutTime_hour" xml:space="preserve">
    <value>The hour component.</value>
  </data>
  <data name="AboutTime_minute" xml:space="preserve">
    <value>The minute component.</value>
  </data>
  <data name="AboutTime_second" xml:space="preserve">
    <value>The second component.</value>
  </data>
  <data name="AboutTime_millisecond" xml:space="preserve">
    <value>The millisecond component.</value>
  </data>
  <data name="AboutDateTime" xml:space="preserve">
    <value>Creates a value that represents an instant in time, expressed as a date and time of the day.</value>
    <comment>Description of 'DateTime' function.</comment>
  </data>
  <data name="AboutDateTime_year" xml:space="preserve">
    <value>The year.</value>
    <comment>Description of the first parameter to the 'DateTime' function: the year of the date/time value being created.</comment>
  </data>
  <data name="AboutDateTime_month" xml:space="preserve">
    <value>The month.</value>
    <comment>Description of the second parameter to the 'DateTime' function: the month of the date/time value being created.</comment>
  </data>
  <data name="AboutDateTime_day" xml:space="preserve">
    <value>The day.</value>
    <comment>Description of the third parameter to the 'DateTime' function: the day of the date/time value being created.</comment>
  </data>
  <data name="AboutDateTime_hour" xml:space="preserve">
    <value>The hour.</value>
    <comment>Description of the fourth parameter to the 'DateTime' function: the hour of the date/time value being created.</comment>
  </data>
  <data name="AboutDateTime_minute" xml:space="preserve">
    <value>The minute.</value>
    <comment>Description of the fifth parameter to the 'DateTime' function: the minute of the date/time value being created.</comment>
  </data>
  <data name="AboutDateTime_second" xml:space="preserve">
    <value>The second.</value>
    <comment>Description of the sixth parameter to the 'DateTime' function: the second of the date/time value being created.</comment>
  </data>
  <data name="AboutDateTime_millisecond" xml:space="preserve">
    <value>The milliseconds.</value>
    <comment>Description of the seventh parameter to the 'DateTime' function: the milliseconds of the date/time value being created.</comment>
  </data>
  <data name="AboutYear" xml:space="preserve">
    <value>Year returns the year of a given date.</value>
    <comment>Description of 'Year' function.</comment>
  </data>
  <data name="YearArg1" xml:space="preserve">
    <value>date_time</value>
    <comment>function_parameter - First parameter for the Year function - the date to extract the year component. Translate this string. Maintain as a single word (do not add spaces).</comment>
  </data>
  <data name="AboutYear_date_time" xml:space="preserve">
    <value>A date value from which the year component will be extracted.</value>
  </data>
  <data name="AboutMonth" xml:space="preserve">
    <value>Returns the month, a number from 1 (January) to 12 (December).</value>
    <comment>Description of 'Month' function.</comment>
  </data>
  <data name="MonthArg1" xml:space="preserve">
    <value>date_time</value>
    <comment>function_parameter - First parameter for the Month function - the date to extract the month component. Translate this string. Maintain as a single word (do not add spaces).</comment>
  </data>
  <data name="AboutMonth_date_time" xml:space="preserve">
    <value>The date value from which the month component will be extracted.</value>
  </data>
  <data name="AboutDay" xml:space="preserve">
    <value>Day returns the day of the month, a number from 1 to 31.</value>
    <comment>Description of 'Day' function.</comment>
  </data>
  <data name="DayArg1" xml:space="preserve">
    <value>date_time</value>
    <comment>function_parameter - First parameter for the Day function - the date to extract the day component. Translate this string. Maintain as a single word (do not add spaces).</comment>
  </data>
  <data name="AboutDay_date_time" xml:space="preserve">
    <value>The date value from which the day component will be extracted.</value>
  </data>
  <data name="AboutHour" xml:space="preserve">
    <value>Hour returns the hour as a number between 0 (12:00:00 AM) and 23 (11:00:00 PM).</value>
    <comment>Description of 'Hour' function.</comment>
  </data>
  <data name="HourArg1" xml:space="preserve">
    <value>date_time</value>
    <comment>function_parameter - First parameter for the Hour function - the date to extract the hour component. Translate this string. Maintain as a single word (do not add spaces).</comment>
  </data>
  <data name="AboutHour_date_time" xml:space="preserve">
    <value>The date or time value from which the component will be extracted.</value>
  </data>
  <data name="AboutMinute" xml:space="preserve">
    <value>Returns the minute, a number from 0 to 59.</value>
    <comment>Description of 'Minute' function.</comment>
  </data>
  <data name="MinuteArg1" xml:space="preserve">
    <value>date_time</value>
    <comment>function_parameter - First parameter for the Minute function - the date to extract the minute component. Translate this string. Maintain as a single word (do not add spaces).</comment>
  </data>
  <data name="AboutMinute_date_time" xml:space="preserve">
    <value>The date or time value from which the minute component will be extracted.</value>
  </data>
  <data name="AboutSecond" xml:space="preserve">
    <value>Returns the second, a number from 0 to 59.</value>
    <comment>Description of 'Second' function.</comment>
  </data>
  <data name="SecondArg1" xml:space="preserve">
    <value>date_time</value>
    <comment>function_parameter - First parameter for the Second function - the date to extract the second component. Translate this string. Maintain as a single word (do not add spaces).</comment>
  </data>
  <data name="AboutSecond_date_time" xml:space="preserve">
    <value>The date or time value from which the second component will be extracted.</value>
  </data>
  <data name="AboutWeekday" xml:space="preserve">
    <value>Returns the weekday of a datetime value. By default, the result ranges from 1 (Sunday) to 7 (Saturday). You can specify a different range with a StartOfWeek enumeration value or a Microsoft Excel Weekday function code.</value>
    <comment>Description of 'Weekday' function.</comment>
  </data>
  <data name="WeekdayArg1" xml:space="preserve">
    <value>date</value>
    <comment>function_parameter - First parameter for the Weekday function - a date value for which the day of the week will be calculated.</comment>
  </data>
  <data name="WeekdayArg2" xml:space="preserve">
    <value>start_of_week</value>
    <comment>function_parameter - Second (optional) parameter for the Weekday function - the weekday that is used to start the week. Translate this string. Maintain as a single word (do not add spaces).</comment>
  </data>
  <data name="AboutWeekday_date" xml:space="preserve">
    <value>A date value for which the day of the week will be calculated.</value>
  </data>
  <data name="AboutWeekday_start_of_week" xml:space="preserve">
    <value>A value from the StartOfWeek enumeration or a number from the corresponding Excel function to indicate how the days of the week should be numbered.</value>
    <comment>{Locked=StartOfWeek}</comment>
  </data>
  <data name="AboutCalendar__MonthsLong" xml:space="preserve">
    <value>Returns a single column table containing the full names of each month.</value>
    <comment>Description of 'WeekdaysLong' function.</comment>
  </data>
  <data name="AboutCalendar__MonthsShort" xml:space="preserve">
    <value>Returns a single column table containing the shorthand names of each month.</value>
    <comment>Description of 'WeekdaysLong' function.</comment>
  </data>
  <data name="AboutCalendar__WeekdaysLong" xml:space="preserve">
    <value>Returns a single column table containing the full names of each day of the week.</value>
    <comment>Description of 'WeekdaysLong' function.</comment>
  </data>
  <data name="AboutCalendar__WeekdaysShort" xml:space="preserve">
    <value>Returns a single column table containing the shorthand names of each day of the week.</value>
    <comment>Description of 'WeekdaysLong' function.</comment>
  </data>
  <data name="AboutClock__AmPm" xml:space="preserve">
    <value>Returns a single column table containing the uppercase designations for before and after noon.</value>
    <comment>Description of 'AmPm' function.</comment>
  </data>
  <data name="AboutClock__AmPmShort" xml:space="preserve">
    <value>Returns a single column table containing the abbreviated uppercase designations for before and after noon.</value>
    <comment>Description of 'AmPmShort' function.</comment>
  </data>
  <data name="AboutClock__IsClock24" xml:space="preserve">
    <value>Returns a boolean value indicating whether or not the clock uses 24 hour time.</value>
    <comment>Description of 'IsClock24' function.</comment>
  </data>
  <data name="AboutDateValue" xml:space="preserve">
    <value>Converts a date in the form of text to a number that represents the date in Power Apps date-time code.</value>
    <comment>Description of 'DateValue' function.</comment>
  </data>
  <data name="DateValueArg1" xml:space="preserve">
    <value>date_text</value>
    <comment>function_parameter - First argument to the DateValue function - the text to be parsed as a date. Translate this string. Maintain as a single word (do not add spaces).</comment>
  </data>
  <data name="DateValueArg2" xml:space="preserve">
    <value>language_code</value>
    <comment>function_parameter - Second argument to the DateValue function - the language code to be used when parsing the text as a date. Translate this string. Maintain as a single word (do not add spaces).</comment>
  </data>
  <data name="AboutDateValue_date_text" xml:space="preserve">
    <value>A text representation of a date/time stamp, in a platform-supported format.</value>
  </data>
  <data name="AboutDateValue_language_code" xml:space="preserve">
    <value>Language code of the supplied text.</value>
  </data>
  <data name="AboutTimeValue" xml:space="preserve">
    <value>Converts a time in the form of text to a number that represents the date in Microsoft Power Apps date-time code, ignoring any date portion.</value>
    <comment>Description of 'TimeValue' function.</comment>
  </data>
  <data name="TimeValueArg1" xml:space="preserve">
    <value>time_text</value>
    <comment>function_parameter - First argument to the TimeValue function - the text to be parsed as a time. Translate this string. Maintain as a single word (do not add spaces).</comment>
  </data>
  <data name="TimeValueArg2" xml:space="preserve">
    <value>language_code</value>
    <comment>function_parameter - Second argument to the TimeValue function - the language code to be used when parsing the text as a date. Translate this string. Maintain as a single word (do not add spaces).</comment>
  </data>
  <data name="AboutTimeValue_time_text" xml:space="preserve">
    <value>A text representation of a date/time stamp, in a platform supported format.</value>
  </data>
  <data name="AboutTimeValue_language_code" xml:space="preserve">
    <value>Language code of the supplied text.</value>
  </data>
  <data name="ErrAutoRefreshNotAllowed" xml:space="preserve">
    <value>Automatically refreshing service functions cannot be used in Action rules.</value>
    <comment>Error message when trying to use auto-refresh functions in Action rules.</comment>
  </data>
  <data name="ErrMultipleValuesForField_Name" xml:space="preserve">
    <value>A field named '{0}' was specified more than once in this record.</value>
    <comment>Parse error on duplicate field definitions.</comment>
  </data>
  <data name="WarnColumnNameSpecifiedMultipleTimes_Name" xml:space="preserve">
    <value>A column named '{0}' was specified more than once.</value>
    <comment>Duplicate columns.</comment>
  </data>
  <data name="WarnLiteralPredicate" xml:space="preserve">
    <value>Warning: This predicate is a literal value and does not reference the input table.</value>
    <comment>Warning given when a literal predicate is given to a function operating over a table.</comment>
  </data>
  <data name="WarnDynamicMetadata" xml:space="preserve">
    <value>Warning: Select "Capture Schema" at the bottom of the expanded formula bar to set and refresh this method's result schema. Otherwise this method will return no result.</value>
    <comment>Warning given when service function returns dynamic metadata.</comment>
  </data>
  <data name="FindArg1" xml:space="preserve">
    <value>find_text</value>
    <comment>function_parameter - First argument of the Find function - the text to search for. Translate this string. Maintain as a single word (do not add spaces).</comment>
  </data>
  <data name="FindArg2" xml:space="preserve">
    <value>within_text</value>
    <comment>function_parameter - Second argument of the Find function - the text to be searched. Translate this string. Maintain as a single word (do not add spaces).</comment>
  </data>
  <data name="FindArg3" xml:space="preserve">
    <value>start_num</value>
    <comment>function_parameter - Third argument of the Find function - the initial position in the text to be searched. Translate this string. Maintain as a single word (do not add spaces).</comment>
  </data>
  <data name="AboutFind_find_text" xml:space="preserve">
    <value>A text value to look for.</value>
  </data>
  <data name="AboutFind_within_text" xml:space="preserve">
    <value>The text value to look in.</value>
  </data>
  <data name="AboutFind_start_num" xml:space="preserve">
    <value>An optional starting position.</value>
  </data>
  <data name="AboutFind" xml:space="preserve">
    <value>Returns the starting position of one text value within another text value. Find is case sensitive.</value>
    <comment>Description of 'Find' function</comment>
  </data>
  <data name="AboutFindT" xml:space="preserve">
    <value>Returns a column of starting positions of one text value (or column of strings) within another text value (or column of strings). Find is case sensitive.</value>
    <comment>Description of 'Find' function</comment>
  </data>
  <data name="FindTArg1" xml:space="preserve">
    <value>find_text_or_column</value>
    <comment>function_parameter - First argument of the Find function - the text to search for. Translate this string. Maintain as a single word (do not add spaces).</comment>
  </data>
  <data name="FindTArg2" xml:space="preserve">
    <value>within_text_or_column</value>
    <comment>function_parameter - Second argument of the Find function - the text to be searched. Translate this string. Maintain as a single word (do not add spaces).</comment>
  </data>
  <data name="FindTArg3" xml:space="preserve">
    <value>start_num</value>
    <comment>function_parameter - Third argument of the Find function - the initial position in the text to be searched. Translate this string. Maintain as a single word (do not add spaces).</comment>
  </data>
  <data name="AboutFind_find_text_or_column" xml:space="preserve">
    <value>A text value (or column of text values) to look for.</value>
  </data>
  <data name="AboutFind_within_text_or_column" xml:space="preserve">
    <value>The text value (or column of text values) to look in.</value>
  </data>
  <data name="AboutColorValue" xml:space="preserve">
    <value>Returns the color corresponding to the given color string.</value>
    <comment>Description of 'ColorValue' function</comment>
  </data>
  <data name="ColorValueArg1" xml:space="preserve">
    <value>color_text</value>
    <comment>function_parameter - First argument of the ColorValue function - the text to be converted to a color value. Translate this string. Maintain as a single word (do not add spaces).</comment>
  </data>
  <data name="AboutColorValue_color_text" xml:space="preserve">
    <value>A color specified by name, such as "Blue", or using the standard 6-digit hex notation #rrggbb.</value>
  </data>
  <data name="ErrInvalidJsonPointer" xml:space="preserve">
    <value>Invalid json pointer.</value>
    <comment>Generic json pointer parsing error.</comment>
  </data>
  <data name="Text" xml:space="preserve">
    <value>Text</value>
  </data>
  <data name="Logical" xml:space="preserve">
    <value>Logical</value>
  </data>
  <data name="Table" xml:space="preserve">
    <value>Table</value>
  </data>
  <data name="Behavior" xml:space="preserve">
    <value>Behavior</value>
  </data>
  <data name="DateTime" xml:space="preserve">
    <value>Date &amp; Time</value>
  </data>
  <data name="MathAndStat" xml:space="preserve">
    <value>Math &amp; Statistical</value>
  </data>
  <data name="UserDefined" xml:space="preserve">
    <value>UserDefined</value>
  </data>
  <data name="Information" xml:space="preserve">
    <value>Information</value>
  </data>
  <data name="Color" xml:space="preserve">
    <value>Color</value>
  </data>
  <data name="REST" xml:space="preserve">
    <value>Services</value>
    <comment>REST is an acronym for REpresentational State Transfer, a category of web services.</comment>
  </data>
  <data name="FunctionReference_Link" xml:space="preserve">
    <value>https://go.microsoft.com/fwlink/?LinkId=722347#</value>
    <comment>{StringContains=LCID}</comment>
  </data>
  <data name="InvalidXml_ElementMissingAttribute_ElemName_AttrName" xml:space="preserve">
    <value>The element '{0}' is missing attribute '{1}'.</value>
    <comment>Invalid xml error message.</comment>
  </data>
  <data name="InvalidXml_AttributeCannotBeEmpty_AttrName" xml:space="preserve">
    <value>The attribute '{0}' cannot be an empty string.</value>
    <comment>Invalid xml error message.</comment>
  </data>
  <data name="InvalidXml_AttributeValueInvalidGuid_AttrName_Value" xml:space="preserve">
    <value>The attribute '{0}' has an invalid GUID value '{1}'.</value>
    <comment>Invalid xml error message.</comment>
  </data>
  <data name="InvalidJson_MissingRequiredNamedValue_PropName" xml:space="preserve">
    <value>The property '{0}' is missing.</value>
    <comment>Invalid Json value error message.</comment>
  </data>
  <data name="InvalidJson_NamedValueTypeNotCorrect_PropName_ExpectedType_ActualType" xml:space="preserve">
    <value>The property '{0}' has an invalid type value: {2}. Expected type value: {1}.</value>
    <comment>Invalid Json value error message.</comment>
  </data>
  <data name="InvalidJson_NamedValueCannotBeEmpty_PropName" xml:space="preserve">
    <value>The property '{0}' cannot be empty.</value>
    <comment>Invalid Json value error message.</comment>
  </data>
  <data name="InvalidJson_NamedEnumStringInvalid_PropName_ActualValue" xml:space="preserve">
    <value>The enum '{0}' is expected to have a valid value but its value {1} is out of range for the enum.</value>
    <comment>Invalid Json enum value error message indicating property does not support value. (ex: property 'dayOfWeek' with invalid value 'Mondayday')</comment>
  </data>
  <data name="InvalidJson_NamedIntegerOverflow_PropName_ActualValue" xml:space="preserve">
    <value>The property '{0}' is expected to have an integer value but its value {1} is out of range.</value>
    <comment>Invalid Json integer value error message.</comment>
  </data>
  <data name="InvalidJson_IndexedValueTypeNotCorrect_Index_ExpectedType_ActualType" xml:space="preserve">
    <value>The item at index {0} has an invalid type value: {2}. Expected type value: {1}.</value>
  </data>
  <data name="InvalidJson_IndexedValueMustBeNonEmpty_Index" xml:space="preserve">
    <value>The item at index {0} must be a non-empty string.</value>
  </data>
  <data name="AboutDateAdd" xml:space="preserve">
    <value>Add the specified number of units to a date.</value>
    <comment>Description of 'DateAdd' function.</comment>
  </data>
  <data name="AboutDateDiff" xml:space="preserve">
    <value>Calculate the difference between two dates.</value>
    <comment>Description of 'DateDiff' function</comment>
  </data>
  <data name="DateAddArg1" xml:space="preserve">
    <value>date</value>
    <comment>function_parameter - First argument of the DateAdd function - the original date.</comment>
  </data>
  <data name="DateAddArg2" xml:space="preserve">
    <value>number_of_units</value>
    <comment>function_parameter - Second argument of the DateAdd function - the number of units (days, months, etc.) to be added. Translate this string. Maintain as a single word (do not add spaces).</comment>
  </data>
  <data name="DateAddArg3" xml:space="preserve">
    <value>unit</value>
    <comment>function_parameter - Third argument of the DateAdd function - the type of unit (days, months, etc.) to be added.</comment>
  </data>
  <data name="AboutDateAdd_date" xml:space="preserve">
    <value>A reference date value.</value>
  </data>
  <data name="AboutDateAdd_number_of_units" xml:space="preserve">
    <value>A number of units to add. The number can be negative.</value>
  </data>
  <data name="AboutDateAdd_unit" xml:space="preserve">
    <value>The unit to use, which can be one of TimeUnit.Years, TimeUnit.Quarters, TimeUnit.Months, TimeUnit.Days, TimeUnit.Hours, TimeUnit.Minutes, TimeUnit.Seconds, TimeUnit.Milliseconds.</value>
    <comment>{Locked=TimeUnit.Years}{Locked=TimeUnit.Quarters}{Locked=TimeUnit.Months}{Locked=TimeUnit.Days}{Locked=TimeUnit.Hours}{Locked=TimeUnit.Minutes}{Locked=TimeUnit.Seconds}{Locked=TimeUnit.Milliseconds}</comment>
  </data>
  <data name="DateDiffArg1" xml:space="preserve">
    <value>start_date</value>
    <comment>function_parameter - First argument of the DateDiff function - the start date. Translate this string. Maintain as a single word (do not add spaces).</comment>
  </data>
  <data name="DateDiffArg2" xml:space="preserve">
    <value>end_date</value>
    <comment>function_parameter - Second argument of the DateDiff function - the end date. Translate this string. Maintain as a single word (do not add spaces).</comment>
  </data>
  <data name="DateDiffArg3" xml:space="preserve">
    <value>unit</value>
    <comment>function_parameter - Third argument of the DateDiff function - the type of unit (days, months, etc.) to return the date difference.</comment>
  </data>
  <data name="AboutDateDiff_start_date" xml:space="preserve">
    <value>A start date for the difference operation.</value>
  </data>
  <data name="AboutDateDiff_end_date" xml:space="preserve">
    <value>An end date for the different operation.</value>
  </data>
  <data name="AboutDateDiff_unit" xml:space="preserve">
    <value>The unit to express the result in, which can be one of TimeUnit.Years, TimeUnit.Quarters, TimeUnit.Months, TimeUnit.Days, TimeUnit.Hours, TimeUnit.Minutes, TimeUnit.Seconds, TimeUnit.Milliseconds.</value>
    <comment>{Locked=TimeUnit.Years}{Locked=TimeUnit.Quarters}{Locked=TimeUnit.Months}{Locked=TimeUnit.Days}{Locked=TimeUnit.Hours}{Locked=TimeUnit.Minutes}{Locked=TimeUnit.Seconds}{Locked=TimeUnit.Milliseconds}</comment>
  </data>
  <data name="AboutDateAddT" xml:space="preserve">
    <value>Add the specified number of units to a column of dates.</value>
    <comment>Description of 'DateAdd' table function.</comment>
  </data>
  <data name="AboutDateDiffT" xml:space="preserve">
    <value>Calculate the difference between two columns of dates.</value>
    <comment>Description of 'DateDiff' table function</comment>
  </data>
  <data name="DateAddTArg1" xml:space="preserve">
    <value>date_column</value>
    <comment>function_parameter - First argument of the DateAdd function - the table column that contains date values. Translate this string. Maintain as a single word (do not add spaces).</comment>
  </data>
  <data name="DateAddTArg2" xml:space="preserve">
    <value>number_of_units</value>
    <comment>function_parameter - Second argument of the DateAdd function - the number of units (days, months, etc.) to be added. Translate this string. Maintain as a single word (do not add spaces).</comment>
  </data>
  <data name="DateAddTArg3" xml:space="preserve">
    <value>unit</value>
    <comment>function_parameter - Third argument of the DateAdd function - the type of unit (days, months, etc.) to be added.</comment>
  </data>
  <data name="AboutDateAdd_date_column" xml:space="preserve">
    <value>A column of date values.</value>
  </data>
  <data name="DateDiffTArg1" xml:space="preserve">
    <value>start_date_column</value>
    <comment>function_parameter - First argument of the DateDiff function - the table column that contains the start dates. Translate this string. Maintain as a single word (do not add spaces).</comment>
  </data>
  <data name="DateDiffTArg2" xml:space="preserve">
    <value>end_date_column</value>
    <comment>function_parameter - Second argument of the DateDiff function - the table column that contains the end dates. Translate this string. Maintain as a single word (do not add spaces).</comment>
  </data>
  <data name="DateDiffTArg3" xml:space="preserve">
    <value>unit</value>
    <comment>function_parameter - Third argument of the DateDiff function - the type of unit (days, months, etc.) to return the date difference.</comment>
  </data>
  <data name="AboutDateDiff_start_date_column" xml:space="preserve">
    <value>A column of start dates for the difference operation.</value>
  </data>
  <data name="AboutDateDiff_end_date_column" xml:space="preserve">
    <value>A column of end dates for the difference operation..</value>
  </data>
  <data name="AboutChar" xml:space="preserve">
    <value>Returns the character specified by the code number from the character set on your platform.</value>
    <comment>Description of 'Char' function.</comment>
  </data>
  <data name="CharArg1" xml:space="preserve">
    <value>number</value>
    <comment>function_parameter - First argument of the Char function - the number from the character set in your platform to be converted to a character.</comment>
  </data>
  <data name="AboutChar_number" xml:space="preserve">
    <value>A code number from the character set on your platform.</value>
  </data>
  <data name="AboutCharT" xml:space="preserve">
    <value>Returns a table of characters specified by the code numbers from the character set on your platform.</value>
    <comment>Description of 'Char' function (table overload).</comment>
  </data>
  <data name="CharTArg1" xml:space="preserve">
    <value>column_of_numbers</value>
    <comment>function_parameter - First argument of the Char function - a table column of code numbers from the character set in your platform to be converted to characters. Translate this string. Maintain as a single word (do not add spaces).</comment>
  </data>
  <data name="AboutChar_column_of_numbers" xml:space="preserve">
    <value>A column of code numbers from the character set on your platform.</value>
  </data>
  <data name="AboutParseJSON" xml:space="preserve">
    <value>Converts a JSON string into an object.</value>
    <comment>Description of 'ParseJSON' function.</comment>
  </data>
  <data name="ParseJSONArg1" xml:space="preserve">
    <value>input</value>
    <comment>function_parameter - First argument of the ParseJSON function - String type.</comment>
  </data>
  <data name="AboutParseJSON_input" xml:space="preserve">
    <value>A JSON string to process.</value>
  </data>
  <data name="AboutIndex" xml:space="preserve">
    <value>Returns the record in a table at a given index.</value>
    <comment>Description of 'Index' function.</comment>
  </data>
  <data name="IndexArg1" xml:space="preserve">
    <value>table</value>
    <comment>function_parameter - First argument of the Index function - Table type.</comment>
  </data>
  <data name="IndexArg2" xml:space="preserve">
    <value>index</value>
    <comment>function_parameter - Second argument of the Index function - Number type.</comment>
  </data>
  <data name="AboutIndex_table" xml:space="preserve">
    <value>A table.</value>
  </data>
  <data name="AboutIndex_index" xml:space="preserve">
    <value>The index of the record to be retrieved.</value>
    <comment>function_parameter - Second argument of the Index function - Number type.</comment>
  </data>
  <data name="ListItemTemplate_Single_Name" xml:space="preserve">
    <value>Single</value>
    <comment>{Locked} List item single line template enum name.</comment>
  </data>
  <data name="ListItemTemplate_Double_Name" xml:space="preserve">
    <value>Double</value>
    <comment>{Locked} List item double line template enum name.</comment>
  </data>
  <data name="ListItemTemplate_Person_Name" xml:space="preserve">
    <value>Person</value>
    <comment>{Locked} List item person (image with details) template enum name.</comment>
  </data>
  <data name="Screen_Name_DisplayName" xml:space="preserve">
    <value>Name</value>
    <comment>Display text for the Name property of the screen</comment>
  </data>
  <data name="Screen_Printing_DisplayName" xml:space="preserve">
    <value>Printing</value>
    <comment>Display text for the Printing property of the screen</comment>
  </data>
  <data name="Screen_ImagePosition_DisplayName" xml:space="preserve">
    <value>Image position</value>
    <comment>Display text for position of background image on the screen.</comment>
  </data>
  <data name="Screen_Size_DisplayName" xml:space="preserve">
    <value>Size</value>
    <comment>Display text for the property to fetch the current size of the screen.</comment>
  </data>
  <data name="barcode_Type_DisplayName" xml:space="preserve">
    <value>Barcode type</value>
    <comment>Display text for Barcode Type</comment>
  </data>
  <data name="BarcodeType_Auto_Name" xml:space="preserve">
    <value>Auto</value>
    <comment>{Locked} Locale-specific name for this enum value.</comment>
  </data>
  <data name="BarcodeType_Aztec_Name" xml:space="preserve">
    <value>Aztec</value>
    <comment>{Locked} Locale-specific name for this enum value.</comment>
  </data>
  <data name="BarcodeType_Codabar_Name" xml:space="preserve">
    <value>Codabar</value>
    <comment>{Locked} Locale-specific name for this enum value.</comment>
  </data>
  <data name="BarcodeType_DataMatrix_Name" xml:space="preserve">
    <value>DataMatrix</value>
    <comment>{Locked} Locale-specific name for this enum value.</comment>
  </data>
  <data name="BarcodeType_Ean_Name" xml:space="preserve">
    <value>Ean</value>
    <comment>{Locked} Locale-specific name for this enum value.</comment>
  </data>
  <data name="BarcodeType_QRCode_Name" xml:space="preserve">
    <value>QRCode</value>
    <comment>{Locked} Locale-specific name for this enum value.</comment>
  </data>
  <data name="BarcodeType_RssExpanded_Name" xml:space="preserve">
    <value>RssExpanded</value>
    <comment>{Locked} Locale-specific name for this enum value.</comment>
  </data>
  <data name="BarcodeType_Upc_Name" xml:space="preserve">
    <value>Upc</value>
    <comment>{Locked} Locale-specific name for this enum value.</comment>
  </data>
  <data name="camera_Contrast_DisplayName" xml:space="preserve">
    <value>Contrast</value>
    <comment>Display text for Contrast</comment>
  </data>
  <data name="camera_Zoom_DisplayName" xml:space="preserve">
    <value>Zoom</value>
    <comment>Display text for Zoom</comment>
  </data>
  <data name="camera_Camera_DisplayName" xml:space="preserve">
    <value>Camera</value>
    <comment>Display text for Camera</comment>
  </data>
  <data name="export_Data_DisplayName" xml:space="preserve">
    <value>Data</value>
    <comment>Display text for Data</comment>
  </data>
  <data name="Edit" xml:space="preserve">
    <value>Edit</value>
    <comment>Value of label</comment>
  </data>
  <data name="Dust" xml:space="preserve">
    <value>Dust</value>
    <comment>Value of checkbox</comment>
  </data>
  <data name="image_Image_DisplayName" xml:space="preserve">
    <value>Image</value>
    <comment>Display text for Image</comment>
  </data>
  <data name="icon_Icon_DisplayName" xml:space="preserve">
    <value>Icon</value>
    <comment>Display text for Icon</comment>
  </data>
  <data name="icon_Rotation_DisplayName" xml:space="preserve">
    <value>Rotation</value>
    <comment>Display text for Rotation</comment>
  </data>
  <data name="image_ImagePosition_DisplayName" xml:space="preserve">
    <value>Image position</value>
    <comment>Display text for ImagePosition</comment>
  </data>
  <data name="image_ImageRotation_DisplayName" xml:space="preserve">
    <value>Rotate</value>
    <comment>Display text for Image Rotation. An enumeration describing what degree of rotation should be applied to the image of this control.</comment>
  </data>
  <data name="ImageRotation_None_DisplayName" xml:space="preserve">
    <value>None</value>
    <comment>Display text representing the None (do not rotate) value of ImageRotation enum (ImageRotation_None_Name). The possible values for this enumeration are: None, Rotate90, Rotate180, Rotate270.</comment>
  </data>
  <data name="label_Live_DisplayName" xml:space="preserve">
    <value>Live</value>
    <comment>Display text for Live. Live as in live announcement. Equivalent to HTML attribute "aria-live", which determines how text changes should be announced by screen readers.</comment>
  </data>
  <data name="label_Overflow_DisplayName" xml:space="preserve">
    <value>Overflow</value>
    <comment>Display text for Overflow</comment>
  </data>
  <data name="DatePicker_DateTimeZone_DisplayName" xml:space="preserve">
    <value>Date time zone</value>
    <comment>The kind of date (local / UTC) that the picker will use</comment>
  </data>
  <data name="DatePicker_Format_DisplayName" xml:space="preserve">
    <value>Format</value>
    <comment>Display text for the Format property of DatePicker control.</comment>
  </data>
  <data name="DatePicker_Language_DisplayName" xml:space="preserve">
    <value>Language</value>
    <comment>Display text for the Language property of DatePicker control.</comment>
  </data>
  <data name="Calendar_Width_DisplayName" xml:space="preserve">
    <value>Calendar width</value>
    <comment>Display name for the Width of the calendar</comment>
  </data>
  <data name="Hide_Calendar_DisplayName" xml:space="preserve">
    <value>Hide calendar</value>
    <comment>Display name for hiding the calendar</comment>
  </data>
  <data name="Calendar_StartOfWeek_DisplayName" xml:space="preserve">
    <value>Start of week</value>
    <comment>The property that specifies which weekday is the first day of a week</comment>
  </data>
  <data name="microphone_Mic_DisplayName" xml:space="preserve">
    <value>Mic</value>
    <comment>Display text for Mic</comment>
  </data>
  <data name="text_Default_DisplayName" xml:space="preserve">
    <value>Default</value>
    <comment>Display text for Default</comment>
  </data>
  <data name="text_Mode_DisplayName" xml:space="preserve">
    <value>Mode</value>
    <comment>Display text for Mode</comment>
  </data>
  <data name="text_Format_DisplayName" xml:space="preserve">
    <value>Format</value>
    <comment>Display text for Format</comment>
  </data>
  <data name="text_VirtualKeyboardMode_DisplayName" xml:space="preserve">
    <value>Virtual keyboard mode</value>
    <comment>Text input property for which type of virtual keyboard will be used for the text input control</comment>
  </data>
  <data name="text_TeamsTheme_DisplayName" xml:space="preserve">
    <value>Teams theme</value>
    <comment>Text input property for which Teams theme will be used</comment>
  </data>
  <data name="text_Clear_DisplayName" xml:space="preserve">
    <value>Clear button</value>
    <comment>Display text for Clear</comment>
  </data>
  <data name="Align_Left_DisplayName" xml:space="preserve">
    <value>Align left</value>
    <comment>Represents a left alignment of text</comment>
  </data>
  <data name="Align_Right_DisplayName" xml:space="preserve">
    <value>Align right</value>
    <comment>Represents a right alignment of text</comment>
  </data>
  <data name="Align_Center_DisplayName" xml:space="preserve">
    <value>Align center</value>
    <comment>Represents a centered alignment of text</comment>
  </data>
  <data name="Align_Justify_DisplayName" xml:space="preserve">
    <value>Justify</value>
    <comment>Represents a justified alignment of text</comment>
  </data>
  <data name="AboutIsNumeric" xml:space="preserve">
    <value>Checks whether a value is a number, and returns true or false.</value>
    <comment>Description of 'IsNumeric' function.</comment>
  </data>
  <data name="IsNumericArg1" xml:space="preserve">
    <value>value</value>
    <comment>function_parameter - First argument to the IsNumeric function - a value that will be tested</comment>
  </data>
  <data name="AboutIsNumeric_value" xml:space="preserve">
    <value>The value to test.</value>
  </data>
  <data name="SupportedDateTimeLanguageCodes" xml:space="preserve">
    <value>"bg-BG","ca-ES","cs-CZ","da","da-DK","de","de-DE","el-GR","en","en-GB","en-US","es","es-ES","es-MX","et-EE","eu-ES","fi-FI","fr","fr-FR","gl-ES","hi-IN","hr-HR","hu-HU","id-ID","it","it-IT","ja","ja-JP","kk-KZ","ko","ko-KR","lt-LT","lv-LV","ms-MY","nb-NO","nl","nl-NL","pl","pl-PL","pt","pt-BR","pt-PT","ro-RO","ru","ru-RU","sk-SK","sl-SL","sr-cyrl-RS","sr-latn-RS","sv","sv-SE","th-TH","tr-TR","uk-UA","vi-VN","zh-CN","zh-TW"</value>
    <comment>{Locked}Supported DateTime language codes.</comment>
  </data>
  <data name="AboutDateTimeValue" xml:space="preserve">
    <value>Converts a date and time in the form of text to a number that represents the date in Power Apps date-time code.</value>
    <comment>Description of 'DateTimeValue' function.</comment>
  </data>
  <data name="DateTimeValueArg1" xml:space="preserve">
    <value>time_text</value>
    <comment>function_parameter - First argument of the DateTimeValue function - the text to be parsed. Translate this string. Maintain as a single word (do not add spaces).</comment>
  </data>
  <data name="DateTimeValueArg2" xml:space="preserve">
    <value>language_code</value>
    <comment>function_parameter - Second argument of the DateTimeValue function - the language code in which the text to be parsed is defined. Translate this string. Maintain as a single word (do not add spaces).</comment>
  </data>
  <data name="AboutDateTimeValue_time_text" xml:space="preserve">
    <value>A text representation of a date/time stamp, in a platform supported format.</value>
  </data>
  <data name="AboutDateTimeValue_language_code" xml:space="preserve">
    <value>Language code of the supplied text.</value>
  </data>
  <data name="AboutTable" xml:space="preserve">
    <value>Creates a table from the specified records, with as many columns as there are unique record fields. For example: Table({key1: val1, key2: val2, ...}, ...)</value>
    <comment>Description of 'Table' function.</comment>
  </data>
  <data name="TableArg1" xml:space="preserve">
    <value>record</value>
    <comment>function_parameter - Argument of the Table function - a record that will become a row in the resulting table.</comment>
  </data>
  <data name="AboutTable_record" xml:space="preserve">
    <value>A record that will become a row in the resulting table.</value>
  </data>
  <data name="AboutShowColumns" xml:space="preserve">
    <value>Returns a table with all columns removed from the 'source' table except the specified columns.</value>
    <comment>Description of ShowColumns function.</comment>
  </data>
  <data name="ShowColumnsArg1" xml:space="preserve">
    <value>source</value>
    <comment>function_parameter - First argument of the ShowColumns function - the data source from which columns will be selected.</comment>
  </data>
  <data name="ShowColumnsArg2" xml:space="preserve">
    <value>column_name</value>
    <comment>function_parameter - Second argument of the ShowColumns function - the name of the column to be selected. Translate this string. Maintain as a single word (do not add spaces).</comment>
  </data>
  <data name="AboutShowColumns_source" xml:space="preserve">
    <value>A table value to remove columns from.</value>
  </data>
  <data name="AboutShowColumns_column_name" xml:space="preserve">
    <value>The name of a column to keep.</value>
  </data>
  <data name="AboutIsToday" xml:space="preserve">
    <value>Checks whether the given date is today, and returns true or false.</value>
    <comment>Description of 'IsToday' function</comment>
  </data>
  <data name="AboutIsToday_date" xml:space="preserve">
    <value>The date value to test.</value>
  </data>
  <data name="IsTodayFuncArg1" xml:space="preserve">
    <value>date</value>
    <comment>function_parameter - First argument to the IsToday function - the date to be tested.</comment>
  </data>
  <data name="AboutIsUTCToday" xml:space="preserve">
    <value>Checks whether the given date is today in UTC, and returns true or false.</value>
    <comment>Description of 'IsUTCToday' function</comment>
  </data>
  <data name="AboutIsUTCToday_date" xml:space="preserve">
    <value>The date value to test.</value>
  </data>
  <data name="IsUTCTodayFuncArg1" xml:space="preserve">
    <value>date</value>
    <comment>function_parameter - First argument to the IsUTCToday function - the date to be tested.</comment>
  </data>
  <data name="AboutMod" xml:space="preserve">
    <value>Returns the remainder after a number is divided by a divisor. The result has the same sign as the divisor.</value>
    <comment>Description of 'Mod' function.</comment>
  </data>
  <data name="AboutModT" xml:space="preserve">
    <value>Returns a column containing the remainder after a number (or a column of numbers) is divided by a divisor (or a column of divisors).</value>
    <comment>Description of 'ModT' function.</comment>
  </data>
  <data name="AboutMod_divisor" xml:space="preserve">
    <value>The number to divide by.</value>
  </data>
  <data name="AboutMod_divisor_or_column" xml:space="preserve">
    <value>The number or column of numbers to divide by.</value>
  </data>
  <data name="AboutMod_number" xml:space="preserve">
    <value>The number to find the remainder for.</value>
  </data>
  <data name="AboutMod_number_or_column" xml:space="preserve">
    <value>The number or column of numbers to find the remainder for.</value>
  </data>
  <data name="ModFuncArg1" xml:space="preserve">
    <value>number</value>
    <comment>function_parameter - First argument of the Mod function - the number to find the reminder for.</comment>
  </data>
  <data name="ModFuncArg2" xml:space="preserve">
    <value>divisor</value>
    <comment>function_parameter - Second argument of the Mod function - the number to divide by.</comment>
  </data>
  <data name="ModTFuncArg1" xml:space="preserve">
    <value>number_or_column</value>
    <comment>function_parameter - First argument of the Mod function - the number or column of numbers to find the reminder for. Translate this string. Maintain as a single word (do not add spaces).</comment>
  </data>
  <data name="ModTFuncArg2" xml:space="preserve">
    <value>divisor_or_column</value>
    <comment>function_parameter - Second argument of the Mod function - the number or column of numbers to divide by. Translate this string. Maintain as a single word (do not add spaces).</comment>
  </data>
  <data name="pdfViewer_Document_DisplayName" xml:space="preserve">
    <value>Document</value>
    <comment>Display text for Document</comment>
  </data>
  <data name="pdfViewer_Zoom_DisplayName" xml:space="preserve">
    <value>Zoom</value>
    <comment>Display text for Zoom</comment>
  </data>
  <data name="pdfViewer_Password_DisplayName" xml:space="preserve">
    <value>Password</value>
    <comment>Display text for Password</comment>
  </data>
  <data name="pdfViewer_PasswordState_DisplayName" xml:space="preserve">
    <value>Password state</value>
    <comment>Display text for PasswordState</comment>
  </data>
  <data name="DataDescriptionInvalidFormat_Reason" xml:space="preserve">
    <value>The data description is invalid: {0}</value>
  </data>
  <data name="DataDescriptionParserUnknownException" xml:space="preserve">
    <value>An unknown error occurred trying to parse the data description.</value>
  </data>
  <data name="AboutForAll" xml:space="preserve">
    <value>Applies a given formula on each row in a data source, then returns a new table with results per row.</value>
    <comment>Description of 'ForAll' function.</comment>
  </data>
  <data name="AboutForAll_source" xml:space="preserve">
    <value>The data source or table to operate on.</value>
  </data>
  <data name="AboutForAll_formula" xml:space="preserve">
    <value>The formula to evaluate for all rows of the table.</value>
  </data>
  <data name="ForAllArg1" xml:space="preserve">
    <value>source</value>
    <comment>function_parameter - First argument to the ForAll function - the data source (table / collection) to operate on.</comment>
  </data>
  <data name="ForAllArg2" xml:space="preserve">
    <value>formula</value>
    <comment>function_parameter - Second argument to the ForAll function - the formula to evaluate for all rows in the source.</comment>
  </data>
  <data name="AboutPower" xml:space="preserve">
    <value>Raises a number x to the power of another number y. Same as x^y.</value>
    <comment>Description of 'Power' function.</comment>
  </data>
  <data name="AboutPower_base" xml:space="preserve">
    <value>The base number to be raised.</value>
  </data>
  <data name="AboutPower_exponent" xml:space="preserve">
    <value>The exponent by which the base will be raised.</value>
  </data>
  <data name="PowerFuncArg1" xml:space="preserve">
    <value>base</value>
    <comment>function_parameter - First argument to the Power function - the base number to be raised.</comment>
  </data>
  <data name="PowerFuncArg2" xml:space="preserve">
    <value>exponent</value>
    <comment>function_parameter - Second argument to the power function - the exponent by which the base will be raised.</comment>
  </data>
  <data name="AboutStartsWith" xml:space="preserve">
    <value>Returns true if the provided text starts with the provided start string.</value>
    <comment>Description of 'StartsWith' function.</comment>
  </data>
  <data name="AboutStartsWith_text" xml:space="preserve">
    <value>The text to be checked.</value>
  </data>
  <data name="AboutStartsWith_start" xml:space="preserve">
    <value>The starting string. The function returns true if the text starts with this string.</value>
  </data>
  <data name="StartsWithArg1" xml:space="preserve">
    <value>text</value>
    <comment>function_parameter - First argument to the StartsWith function - the text to be checked.</comment>
  </data>
  <data name="StartsWithArg2" xml:space="preserve">
    <value>start</value>
    <comment>function_parameter - Second argument to the StartsWith function - the text to be checked whether is on the beginning of the given text.</comment>
  </data>
  <data name="AboutEndsWith" xml:space="preserve">
    <value>Returns true if the provided text ends with the provided end string.</value>
    <comment>Description of 'EndsWith' function.</comment>
  </data>
  <data name="AboutEndsWith_text" xml:space="preserve">
    <value>The text to be checked.</value>
  </data>
  <data name="AboutEndsWith_end" xml:space="preserve">
    <value>The ending string. The function returns true if the text ends with this string.</value>
  </data>
  <data name="EndsWithArg1" xml:space="preserve">
    <value>text</value>
    <comment>function_parameter - First argument to the EndsWith function - the text to be checked.</comment>
  </data>
  <data name="EndsWithArg2" xml:space="preserve">
    <value>end</value>
    <comment>function_parameter - Second argument to the EndsWith function - the text to be checked whether is on the end of the given text.</comment>
  </data>
  <data name="AboutBlank" xml:space="preserve">
    <value>Returns a null (blank) value</value>
  </data>
  <data name="AboutPowerT" xml:space="preserve">
    <value>Raises a number x (or column of numbers) to the power of another number y (or column of numbers). Same as x^y.</value>
    <comment>Description of 'Power' function.</comment>
  </data>
  <data name="AboutPower_base_or_column" xml:space="preserve">
    <value>The base number (or column of base numbers) to be raised.</value>
  </data>
  <data name="AboutPower_exponent_or_column" xml:space="preserve">
    <value>The exponent (or column of exponents) by which the base will be raised.</value>
  </data>
  <data name="PowerTFuncArg1" xml:space="preserve">
    <value>base_or_column</value>
    <comment>function_parameter - First argument to the Power function - the base number (or column of numbers) to be raised. Translate this string. Maintain as a single word (do not add spaces).</comment>
  </data>
  <data name="PowerTFuncArg2" xml:space="preserve">
    <value>exponent_or_column</value>
    <comment>function_parameter - Second argument to the Power function - the exponent (or column of numbers) by which the base will be raised. Translate this string. Maintain as a single word (do not add spaces).</comment>
  </data>
  <data name="Icon_Import_DisplayName" xml:space="preserve">
    <value>Import</value>
    <comment>Icon control name representing an import action. Display text representing the value of Icon enum that will be shown in the icon control. This value represents the Import value.</comment>
  </data>
  <data name="Icon_AddUser_DisplayName" xml:space="preserve">
    <value>Add user</value>
    <comment>Icon control name representing an add user object. Display text representing the value of Icon enum that will be shown in the icon control. This value represents the AddUser value.</comment>
  </data>
  <data name="Icon_Alarm_DisplayName" xml:space="preserve">
    <value>Alarm</value>
    <comment>Icon control name representing an alarm object. Display text representing the value of Icon enum that will be shown in the icon control. Should be translated the same as the Alarm icon in fabric https://uifabricicons.azurewebsites.net/.</comment>
  </data>
  <data name="Icon_Blocked_DisplayName" xml:space="preserve">
    <value>Blocked</value>
    <comment>Icon control name representing an blocked action. Display text representing the value of Icon enum that will be shown in the icon control. Should be translated the same as the Blocked icon in fabric https://uifabricicons.azurewebsites.net/.</comment>
  </data>
  <data name="Icon_Bookmark_DisplayName" xml:space="preserve">
    <value>Bookmark</value>
    <comment>Icon control name representing an bookmark action. Display text representing the value of Icon enum that will be shown in the icon control. This value represents the Bookmark value.</comment>
  </data>
  <data name="Icon_Bug_DisplayName" xml:space="preserve">
    <value>Bug</value>
    <comment>Icon control name representing an bug object. Display text representing the value of Icon enum that will be shown in the icon control. Should be translated the same as the Bug icon in fabric https://uifabricicons.azurewebsites.net/.</comment>
  </data>
  <data name="Icon_Calculator_DisplayName" xml:space="preserve">
    <value>Calculator</value>
    <comment>Icon control name representing an calculator object. Display text representing the value of Icon enum that will be shown in the icon control. This value represents the Calculator value.</comment>
  </data>
  <data name="Icon_Diamond_DisplayName" xml:space="preserve">
    <value>Diamond</value>
    <comment>Icon control name representing an diamond object. Display text representing the value of Icon enum that will be shown in the icon control. This value represents the Diamond value.</comment>
  </data>
  <data name="Icon_DockLeft_DisplayName" xml:space="preserve">
    <value>Dock left</value>
    <comment>Icon control name representing an dock left action. Display text representing the value of Icon enum that will be shown in the icon control. Should be translated the same as the DockLeft icon in fabric https://uifabricicons.azurewebsites.net/</comment>
  </data>
  <data name="Icon_DockRight_DisplayName" xml:space="preserve">
    <value>Dock right</value>
    <comment>Icon control name representing an dock right action. Display text representing the value of Icon enum that will be shown in the icon control. Should be translated the same as the DockRight icon in fabric https://uifabricicons.azurewebsites.net/.</comment>
  </data>
  <data name="Icon_Enhance_DisplayName" xml:space="preserve">
    <value>Enhance</value>
    <comment>Icon control name representing an enhance object. Display text representing the value of Icon enum that will be shown in the icon control. Enhance means the same as it does in the fabric icons AutoEnhanceOn and AutoEnhanceOff https://uifabricicons.azurewebsites.net/.</comment>
  </data>
  <data name="Icon_Error_DisplayName" xml:space="preserve">
    <value>Error</value>
    <comment>Icon control name representing an error object. Display text representing the value of Icon enum that will be shown in the icon control. This value represents the Error value.</comment>
  </data>
  <data name="Icon_Export_DisplayName" xml:space="preserve">
    <value>Export</value>
    <comment>Icon control name representing an export action. Display text representing the value of Icon enum that will be shown in the icon control. This value represents the Export value.</comment>
  </data>
  <data name="Icon_Flag_DisplayName" xml:space="preserve">
    <value>Flag</value>
    <comment>Icon control name representing an flag object. Display text representing the value of Icon enum that will be shown in the icon control. This value represents the Flag value.</comment>
  </data>
  <data name="Icon_Globe_DisplayName" xml:space="preserve">
    <value>Globe</value>
    <comment>Icon control name representing an globe object. Display text representing the value of Icon enum that will be shown in the icon control. This value represents the Globe value.</comment>
  </data>
  <data name="Icon_GlobeNotConnected_DisplayName" xml:space="preserve">
    <value>Globe - Not connected</value>
    <comment>Display text representing the value of Icon enum that will be shown in the icon control. This value represents the Globe - Not connected value.</comment>
  </data>
  <data name="Icon_GlobeRefresh_DisplayName" xml:space="preserve">
    <value>Globe - Refresh</value>
    <comment>Display text representing the value of Icon enum that will be shown in the icon control. This value represents the Globe - Refresh value.</comment>
  </data>
  <data name="Icon_GlobeChangesPending_DisplayName" xml:space="preserve">
    <value>Globe - Changes pending</value>
    <comment>Display text representing the value of Icon enum that will be shown in the icon control. This value represents the Globe - Changes pending value.</comment>
  </data>
  <data name="Icon_GlobeWarning_DisplayName" xml:space="preserve">
    <value>Globe - Warning</value>
    <comment>Display text representing the value of Icon enum that will be shown in the icon control. This value represents the Globe - Warning value.</comment>
  </data>
  <data name="Icon_GlobeError_DisplayName" xml:space="preserve">
    <value>Globe - Error</value>
    <comment>Display text representing the value of Icon enum that will be shown in the icon control. This value represents the Globe - Error value.</comment>
  </data>
  <data name="Icon_HalfFilledCircle_DisplayName" xml:space="preserve">
    <value>Half filled circle</value>
    <comment>Icon control name representing an half filled circle object. Display text representing the value of Icon enum that will be shown in the icon control. This value represents the HalfFilledCircle value.</comment>
  </data>
  <data name="Icon_Health_DisplayName" xml:space="preserve">
    <value>Health</value>
    <comment>Icon control name representing an health object. Display text representing the value of Icon enum that will be shown in the icon control. Should be translated the same as the Health icon in fabric https://uifabricicons.azurewebsites.net/.</comment>
  </data>
  <data name="Icon_Heart_DisplayName" xml:space="preserve">
    <value>Heart</value>
    <comment>Icon control name representing an heart object. Display text representing the value of Icon enum that will be shown in the icon control. This value represents the Heart value.</comment>
  </data>
  <data name="Icon_Help_DisplayName" xml:space="preserve">
    <value>Help</value>
    <comment>Icon control name representing an help action. Display text representing the value of Icon enum that will be shown in the icon control. This value represents the Help value.</comment>
  </data>
  <data name="Icon_Hide_DisplayName" xml:space="preserve">
    <value>Hide</value>
    <comment>Icon control name representing an hide action. Display text representing the value of Icon enum that will be shown in the icon control. Should be translated the same as the Hide icon in fabric https://uifabricicons.azurewebsites.net/.</comment>
  </data>
  <data name="Icon_History_DisplayName" xml:space="preserve">
    <value>History</value>
    <comment>Icon control name representing an history object. Display text representing the value of Icon enum that will be shown in the icon control. Should be translated the same as the History icon in fabric https://uifabricicons.azurewebsites.net/.</comment>
  </data>
  <data name="Icon_HorizontalLine_DisplayName" xml:space="preserve">
    <value>Horizontal line</value>
    <comment>Icon control name representing an horizontal line object. Display text representing the value of Icon enum that will be shown in the icon control. This value represents the HorizontalLine value.</comment>
  </data>
  <data name="Icon_Hospital_DisplayName" xml:space="preserve">
    <value>Hospital</value>
    <comment>Icon control name representing an hospital object. Display text representing the value of Icon enum that will be shown in the icon control. This value represents the Hospital value.</comment>
  </data>
  <data name="Icon_Key_DisplayName" xml:space="preserve">
    <value>Key</value>
    <comment>Icon control name representing an key object. Display text representing the value of Icon enum that will be shown in the icon control. This value represents the Key value.</comment>
  </data>
  <data name="Icon_Lightbulb_DisplayName" xml:space="preserve">
    <value>Lightbulb</value>
    <comment>Icon control name representing an lightbulb object. Display text representing the value of Icon enum that will be shown in the icon control. This value represents the Lightbulb value.</comment>
  </data>
  <data name="Icon_LightningBolt_DisplayName" xml:space="preserve">
    <value>Lightning bolt</value>
    <comment>Icon control name representing an lightning bolt object. Display text representing the value of Icon enum that will be shown in the icon control. This value represents the LightningBolt value.</comment>
  </data>
  <data name="Icon_Link_DisplayName" xml:space="preserve">
    <value>Link</value>
    <comment>Icon control name representing an hyperlink. Display text representing the value of Icon enum that will be shown in the icon control. Should be translated the same as the Link icon in fabric https://uifabricicons.azurewebsites.net/.</comment>
  </data>
  <data name="Icon_Manufacture_DisplayName" xml:space="preserve">
    <value>Manufacture</value>
    <comment>Icon control name representing an manufacture object. Display text representing the value of Icon enum that will be shown in the icon control. Should be translated the similar to the Manufacturing icon in fabric https://uifabricicons.azurewebsites.net/</comment>
  </data>
  <data name="Icon_Medical_DisplayName" xml:space="preserve">
    <value>Medical</value>
    <comment>Icon control name representing an medical object. Display text representing the value of Icon enum that will be shown in the icon control. Should be translated the same as the Medical icon in fabric https://uifabricicons.azurewebsites.net/</comment>
  </data>
  <data name="Icon_Microphone_DisplayName" xml:space="preserve">
    <value>Microphone</value>
    <comment>Icon control name representing an microphone object. Display text representing the value of Icon enum that will be shown in the icon control. This value represents the Microphone value.</comment>
  </data>
  <data name="Icon_Notebook_DisplayName" xml:space="preserve">
    <value>Notebook</value>
    <comment>Icon control name representing an notebook object. Display text representing the value of Icon enum that will be shown in the icon control. This value represents the Notebook value.</comment>
  </data>
  <data name="Icon_OpenInNewWindow_DisplayName" xml:space="preserve">
    <value>Open in new window</value>
    <comment>Icon control name representing an open in new window action. Display text representing the value of Icon enum that will be shown in the icon control. This value represents the OpenInNewWindow value.</comment>
  </data>
  <data name="Icon_Phonebook_DisplayName" xml:space="preserve">
    <value>Phonebook</value>
    <comment>Icon control name representing an phonebook object. Display text representing the value of Icon enum that will be shown in the icon control. This value represents the Phonebook value.</comment>
  </data>
  <data name="Icon_Print_DisplayName" xml:space="preserve">
    <value>Print</value>
    <comment>Icon control name representing an print object. Display text representing the value of Icon enum that will be shown in the icon control. Should be translated the same as the Print icon in fabric https://uifabricicons.azurewebsites.net/</comment>
  </data>
  <data name="Icon_Publish_DisplayName" xml:space="preserve">
    <value>Publish</value>
    <comment>Icon control name representing an publish action. Display text representing the value of Icon enum that will be shown in the icon control. This value represents the Publish value.</comment>
  </data>
  <data name="Icon_QuestionMark_DisplayName" xml:space="preserve">
    <value>Question mark</value>
    <comment>Icon control name representing an question mark action. Display text representing the value of Icon enum that will be shown in the icon control. This value represents the QuestionMark value.</comment>
  </data>
  <data name="Icon_Redo_DisplayName" xml:space="preserve">
    <value>Redo</value>
    <comment>Icon control name representing an redo action. Display text representing the value of Icon enum that will be shown in the icon control. This value represents the Redo value.</comment>
  </data>
  <data name="Icon_Reset_DisplayName" xml:space="preserve">
    <value>Reset</value>
    <comment>Icon control name representing an reset action. Display text representing the value of Icon enum that will be shown in the icon control. This value represents the Reset value.</comment>
  </data>
  <data name="Icon_Ribbon_DisplayName" xml:space="preserve">
    <value>Ribbon</value>
    <comment>Icon control name representing an ribbon object. Display text representing the value of Icon enum that will be shown in the icon control. This value represents the Ribbon value.</comment>
  </data>
  <data name="Icon_Scan_DisplayName" xml:space="preserve">
    <value>Scan</value>
    <comment>Icon control name representing an scan object. Display text representing the value of Icon enum that will be shown in the icon control. This value represents the Scan value.</comment>
  </data>
  <data name="Icon_Share_DisplayName" xml:space="preserve">
    <value>Share</value>
    <comment>Icon control name representing an share action. Display text representing the value of Icon enum that will be shown in the icon control. This value represents the Share value.</comment>
  </data>
  <data name="Icon_Shirt_DisplayName" xml:space="preserve">
    <value>Shirt</value>
    <comment>Icon control name representing an shirt object. Display text representing the value of Icon enum that will be shown in the icon control. This value represents the Shirt value.</comment>
  </data>
  <data name="Icon_Shop_DisplayName" xml:space="preserve">
    <value>Shop</value>
    <comment>Icon control name representing an shop object. Display text representing the value of Icon enum that will be shown in the icon control. This value represents the Shop value.</comment>
  </data>
  <data name="Icon_Signal_DisplayName" xml:space="preserve">
    <value>Signal</value>
    <comment>Icon control name representing an signal object. Display text representing the value of Icon enum that will be shown in the icon control. This value represents the Signal value.</comment>
  </data>
  <data name="Icon_Support_DisplayName" xml:space="preserve">
    <value>Support</value>
    <comment>Icon control name representing an support object. Display text representing the value of Icon enum that will be shown in the icon control. This value represents the Support value.</comment>
  </data>
  <data name="Icon_Sync_DisplayName" xml:space="preserve">
    <value>Sync</value>
    <comment>Icon control name representing an sync action. Display text representing the value of Icon enum that will be shown in the icon control. This value represents the Sync value.</comment>
  </data>
  <data name="Icon_Text_DisplayName" xml:space="preserve">
    <value>Text</value>
    <comment>Icon control name representing an text object. Display text representing the value of Icon enum that will be shown in the icon control. This value represents the Text value.</comment>
  </data>
  <data name="Icon_ThumbsDown_DisplayName" xml:space="preserve">
    <value>Thumbs down</value>
    <comment>Icon control name representing an thumbs down action. Display text representing the value of Icon enum that will be shown in the icon control. This value represents the ThumbsDown value.</comment>
  </data>
  <data name="Icon_ThumbsUp_DisplayName" xml:space="preserve">
    <value>Thumbs up</value>
    <comment>Icon control name representing an thumbs up action. Display text representing the value of Icon enum that will be shown in the icon control. This value represents the ThumbsUp value.</comment>
  </data>
  <data name="Icon_Train_DisplayName" xml:space="preserve">
    <value>Train</value>
    <comment>Icon control name representing an train object. Display text representing the value of Icon enum that will be shown in the icon control. This value represents the Train value.</comment>
  </data>
  <data name="Icon_Tray_DisplayName" xml:space="preserve">
    <value>Tray</value>
    <comment>Icon control name representing an tray object. Display text representing the value of Icon enum that will be shown in the icon control. This value represents the Tray value.</comment>
  </data>
  <data name="Icon_Undo_DisplayName" xml:space="preserve">
    <value>Undo</value>
    <comment>Icon control name representing an undo action. Display text representing the value of Icon enum that will be shown in the icon control. This value represents the Undo value.</comment>
  </data>
  <data name="Icon_Unlock_DisplayName" xml:space="preserve">
    <value>Unlock</value>
    <comment>Icon control name representing an unlock object. Display text representing the value of Icon enum that will be shown in the icon control. Should be translated the same as the Unlock icon in fabric https://uifabricicons.azurewebsites.net/</comment>
  </data>
  <data name="Icon_VerticalLine_DisplayName" xml:space="preserve">
    <value>Vertical line</value>
    <comment>Icon control name representing an vertical line object. Display text representing the value of Icon enum that will be shown in the icon control. This value represents the VerticalLine value.</comment>
  </data>
  <data name="Icon_Video_DisplayName" xml:space="preserve">
    <value>Video</value>
    <comment>Icon control name representing an video object. Display text representing the value of Icon enum that will be shown in the icon control. This value represents the Video value.</comment>
  </data>
  <data name="Icon_View_DisplayName" xml:space="preserve">
    <value>View</value>
    <comment>Icon control name representing an view action. Display text representing the value of Icon enum that will be shown in the icon control. This is the opposite as the Hide value</comment>
  </data>
  <data name="Icon_ZoomIn_DisplayName" xml:space="preserve">
    <value>Zoom in</value>
    <comment>Icon control name representing an zoom in action. Display text representing the value of Icon enum that will be shown in the icon control. This value represents the ZoomIn value.</comment>
  </data>
  <data name="Icon_ZoomOut_DisplayName" xml:space="preserve">
    <value>Zoom out</value>
    <comment>Icon control name representing an zoom out action. Display text representing the value of Icon enum that will be shown in the icon control. This value represents the ZoomOut value.</comment>
  </data>
  <data name="Icon_BookmarkFilled_DisplayName" xml:space="preserve">
    <value>Bookmark (filled)</value>
    <comment>Icon control name representing an bookmark (filled) action. Display text representing the value of Icon enum that will be shown in the icon control. This value represents the BookmarkFilled value.</comment>
  </data>
  <data name="Icon_CancelBadge_DisplayName" xml:space="preserve">
    <value>Cancel (badge)</value>
    <comment>Icon control name representing an cancel (badge) action. Display text representing the value of Icon enum that will be shown in the icon control. This value represents the Cancel action inside a circle.</comment>
  </data>
  <data name="Icon_CheckBadge_DisplayName" xml:space="preserve">
    <value>Check (badge)</value>
    <comment>Icon control name representing an check (badge) action. Display text representing the value of Icon enum that will be shown in the icon control. This value represents the Check action inside a circle.</comment>
  </data>
  <data name="Icon_Cut_DisplayName" xml:space="preserve">
    <value>Cut</value>
    <comment>Icon control name representing an cut action. Display text representing the value of Icon enum that will be shown in the icon control. This value represents the Cut value.</comment>
  </data>
  <data name="Icon_FilterFlat_DisplayName" xml:space="preserve">
    <value>Flat filter</value>
    <comment>Icon control name representing an flat filter object. Display text representing the value of Icon enum that will be shown in the icon control. This value represents the FilterFlat value.</comment>
  </data>
  <data name="Icon_FilterFlatFilled_DisplayName" xml:space="preserve">
    <value>Flat filter (filled)</value>
    <comment>Icon control name representing an flat filter (filled) object. Display text representing the value of Icon enum that will be shown in the icon control. This value represents the FilterFlatFilled value.</comment>
  </data>
  <data name="Icon_Leave_DisplayName" xml:space="preserve">
    <value>Leave</value>
    <comment>Icon control name representing an leave action. Display text representing the value of Icon enum that will be shown in the icon control. This value represents the Leave value.</comment>
  </data>
  <data name="Icon_Paste_DisplayName" xml:space="preserve">
    <value>Paste</value>
    <comment>Icon control name representing an paste action. Display text representing the value of Icon enum that will be shown in the icon control. This value represents the Paste value.</comment>
  </data>
  <data name="Icon_ThumbsDownFilled_DisplayName" xml:space="preserve">
    <value>Thumbs down (filled)</value>
    <comment>Icon control name representing an thumbs down (filled) action. Display text representing the value of Icon enum that will be shown in the icon control. This value represents the ThumbsDownFilled value.</comment>
  </data>
  <data name="Icon_ThumbsUpFilled_DisplayName" xml:space="preserve">
    <value>Thumbs up (filled)</value>
    <comment>Icon control name representing an thumbs up (filled) action. Display text representing the value of Icon enum that will be shown in the icon control. This value represents the ThumbsUpFilled value.</comment>
  </data>
  <data name="Icon_EmojiHappy_DisplayName" xml:space="preserve">
    <value>Emoji - Happy</value>
    <comment>Icon control name representing an emoji - happy glyph. Display text representing the value of Icon enum that will be shown in the icon control. This value represents the EmojiHappy value.</comment>
  </data>
  <data name="SuggestRemoteExecutionHint_OpNotSupportedByClient" xml:space="preserve">
    <value>Part of this formula cannot be evaluated remotely. '{0}' operation is currently not supported in this context.</value>
    <comment>Suggestion emitted when non-delegable parts of the expression found which could be made delegable by rearranging the formula.</comment>
  </data>
  <data name="SuggestRemoteExecutionHint_StringMatchSecondParam" xml:space="preserve">
    <value>Part of this formula cannot be evaluated remotely. The '{0}' function cannot be delegated if a field name appears in the second argument.</value>
    <comment>Suggestion emitted when non-delegable parts of the expression found which could be made delegable by rearranging the formula.</comment>
  </data>
  <data name="entityForm_EntityForm_DisplayName" xml:space="preserve">
    <value>Entity form</value>
    <comment>Display text for internal hidden property</comment>
  </data>
  <data name="BorderStyle_None_DisplayName" xml:space="preserve">
    <value>None</value>
    <comment>Display text representing the None value of BorderStyle enum (BorderStyle_None_Name). The possible values for this enumeration are: None, Dashed, Solid, Dotted.</comment>
  </data>
  <data name="BorderStyle_Dashed_DisplayName" xml:space="preserve">
    <value>Dashed</value>
    <comment>Display text representing the Dashed value of BorderStyle enum (BorderStyle_Dashed_Name). The possible values for this enumeration are: None, Dashed, Solid, Dotted.</comment>
  </data>
  <data name="BorderStyle_Solid_DisplayName" xml:space="preserve">
    <value>Solid</value>
    <comment>Display text representing the Solid value of BorderStyle enum (BorderStyle_Solid_Name). The possible values for this enumeration are: None, Dashed, Solid, Dotted.</comment>
  </data>
  <data name="BorderStyle_Dotted_DisplayName" xml:space="preserve">
    <value>Dotted</value>
    <comment>Display text representing the Dotted value of BorderStyle enum (BorderStyle_Dotted_Name). The possible values for this enumeration are: None, Dashed, Solid, Dotted.</comment>
  </data>
  <data name="DisplayMode_Disabled_DisplayName" xml:space="preserve">
    <value>Disabled</value>
    <comment>Display text representing the Disabled value of DisplayMode enum (DisplayMode_Disabled_Name). The possible values for this enumeration are: Disabled, Edit, View.</comment>
  </data>
  <data name="DisplayMode_Edit_DisplayName" xml:space="preserve">
    <value>Edit</value>
    <comment>Display text representing the Edit value of DisplayMode enum (DisplayMode_Edit_Name). The possible values for this enumeration are: Disabled, Edit, View. Notice that the term ‘Edit’ is used as an adjective (edit display mode), not a verb.</comment>
  </data>
  <data name="DisplayMode_View_DisplayName" xml:space="preserve">
    <value>View</value>
    <comment>Display text representing the View value of DisplayMode enum (DisplayMode_View_Name). The possible values for this enumeration are: Disabled, Edit, View. Notice that the term ‘View’ is used as an adjective (view display mode), not a verb.</comment>
  </data>
  <data name="LayoutMode_Manual_DisplayName" xml:space="preserve">
    <value>Manual</value>
    <comment>Display text for Manual ("Fixed") LayoutMode enum option (LayoutMode_Manual_Name), where users can position controls using X/Y coordinates. The possible values for this enumeration are: Manual, Auto.</comment>
  </data>
  <data name="LayoutMode_Auto_DisplayName" xml:space="preserve">
    <value>Auto</value>
    <comment>Display text for Auto ("Flex") LayoutMode enum option (LayoutMode_Auto_Name), where the container automatically positions controls based on the available space. The possible values for this enumeration are: Manual, Auto.</comment>
  </data>
  <data name="LayoutDirection_Horizontal_DisplayName" xml:space="preserve">
    <value>Horizontal</value>
    <comment>Display text for Horizontal enum option (LayoutDirection_Horizontal_Name). The possible values for this enumeration are: Horizontal, Vertical.</comment>
  </data>
  <data name="LayoutDirection_Vertical_DisplayName" xml:space="preserve">
    <value>Vertical</value>
    <comment>Display text for Vertical enum option (LayoutDirection_Vertical_Name). The possible values for this enumeration are: Horizontal, Vertical.</comment>
  </data>
  <data name="LayoutAlignItems_Start_DisplayName" xml:space="preserve">
    <value>Start</value>
    <comment>Display text for Start enum option (LayoutAlignItems_Start_Name), where the child controls are aligned to the top or left of the container. 'Start' is to be treated as a noun, as it aligns the control to the start of a container. The possible values for this enumeration are: Start, Center, End, Stretch.</comment>
  </data>
  <data name="LayoutAlignItems_Center_DisplayName" xml:space="preserve">
    <value>Center</value>
    <comment>Display text for Center enum option (LayoutAlignItems_Center_Name), where the child controls are aligned to the center of the container. The possible values for this enumeration are: Start, Center, End, Stretch.</comment>
  </data>
  <data name="LayoutAlignItems_End_DisplayName" xml:space="preserve">
    <value>End</value>
    <comment>Display text for End enum option (LayoutAlignItems_End_Name), where the child controls are aligned to the bottom or right of the container. 'End' is to be treated as a noun, as it aligns the control to the end of a container. The possible values for this enumeration are: Start, Center, End, Stretch.</comment>
  </data>
  <data name="LayoutAlignItems_Stretch_DisplayName" xml:space="preserve">
    <value>Stretch</value>
    <comment>Display text for Stretch enum option (LayoutAlignItems_Stretch_Name), where the child controls stretch to take up available space on the cross axis. The possible values for this enumeration are: Start, Center, End, Stretch.</comment>
  </data>
  <data name="AlignInContainer_Start_DisplayName" xml:space="preserve">
    <value>Start</value>
    <comment>Display text for Start enum option (AlignInContainer_Start_Name), where the control is aligned to the top or left of its container. 'Start' is to be treated as a noun, as it aligns the control to the start of a container. The possible values for this enumeration are: Start, Center, End, Stretch, SetByContainer.</comment>
  </data>
  <data name="AlignInContainer_Center_DisplayName" xml:space="preserve">
    <value>Center</value>
    <comment>Display text for Center enum option (AlignInContainer_Center_Name), where the control is aligned to the center of its container. The possible values for this enumeration are: Start, Center, End, Stretch, SetByContainer.</comment>
  </data>
  <data name="AlignInContainer_End_DisplayName" xml:space="preserve">
    <value>End</value>
    <comment>Display text for End enum option (AlignInContainer_End_Name), where the control is aligned to the bottom or right of its container. 'End' is to be treated as a noun, as it aligns the control to the end of a container. The possible values for this enumeration are: Start, Center, End, Stretch, SetByContainer.</comment>
  </data>
  <data name="AlignInContainer_Stretch_DisplayName" xml:space="preserve">
    <value>Stretch</value>
    <comment>Display text for Stretch enum option (AlignInContainer_Stretch_Name), where the control stretches to take up available space on the cross axis. The possible values for this enumeration are: Start, Center, End, Stretch, SetByContainer.</comment>
  </data>
  <data name="AlignInContainer_SetByContainer_DisplayName" xml:space="preserve">
    <value>Set by container</value>
    <comment>Display text for SetByContainer enum option (AlignInContainer_SetByContainer_Name), where the control's alignment is automatically determined based on its container. The possible values for this enumeration are: Start, Center, End, Stretch, SetByContainer.</comment>
  </data>
  <data name="LayoutJustifyContent_Start_DisplayName" xml:space="preserve">
    <value>Start</value>
    <comment>Display text for Start enum option (LayoutJustifyContent_Start_Name), where the controls are justified to the top or left of the container. 'Start' is to be treated as a noun, as it justifies the control along the start of a container. The possible values for this enumeration are: Start, Center, End, SpaceEvenly, SpaceAround, SpaceBetween.</comment>
  </data>
  <data name="LayoutJustifyContent_Center_DisplayName" xml:space="preserve">
    <value>Center</value>
    <comment>Display text for Center enum option (LayoutJustifyContent_Center_Name), where the controls are justified to the center of the container. The possible values for this enumeration are: Start, Center, End, SpaceEvenly, SpaceAround, SpaceBetween.</comment>
  </data>
  <data name="LayoutJustifyContent_End_DisplayName" xml:space="preserve">
    <value>End</value>
    <comment>Display text for End enum option (LayoutJustifyContent_End_Name), where the controls are justified to the bottom or right of the container. 'End' is to be treated as a noun, as it justifies the control along the end of a container. The possible values for this enumeration are: Start, Center, End, SpaceEvenly, SpaceAround, SpaceBetween.</comment>
  </data>
  <data name="LayoutJustifyContent_SpaceEvenly_DisplayName" xml:space="preserve">
    <value>Space Evenly</value>
    <comment>Display text for SpaceEvenly enum option (LayoutJustifyContent_SpaceEvenly_Name), where the controls are spaced evenly through the container. The possible values for this enumeration are: Start, Center, End, SpaceEvenly, SpaceAround, SpaceBetween.</comment>
  </data>
  <data name="LayoutJustifyContent_SpaceAround_DisplayName" xml:space="preserve">
    <value>Space Around</value>
    <comment>Display text for SpaceAround enum option (LayoutJustifyContent_SpaceAround_Name), where extra space in the container is distributed around each control. The possible values for this enumeration are: Start, Center, End, SpaceEvenly, SpaceAround, SpaceBetween.</comment>
  </data>
  <data name="LayoutJustifyContent_SpaceBetween_DisplayName" xml:space="preserve">
    <value>Space Between</value>
    <comment>Display text for SpaceBetween enum option (LayoutJustifyContent_SpaceBetween_Name), where extra space is distributed between each control. The possible values for this enumeration are: Start, Center, End, SpaceEvenly, SpaceAround, SpaceBetween.</comment>
  </data>
  <data name="LayoutOverflow_Hide_DisplayName" xml:space="preserve">
    <value>Hide</value>
    <comment>Display text for LayoutOverflow_Hide enum option (LayoutOverflow_Hide_Name). The possible values for this enumeration are: Hide, Scroll.</comment>
  </data>
  <data name="LayoutOverflow_Scroll_DisplayName" xml:space="preserve">
    <value>Scroll</value>
    <comment>Display text for LayoutOverflow_Scroll enum option (LayoutOverflow_Scroll_Name). The possible values for this enumeration are: Hide, Scroll.</comment>
  </data>
  <data name="Overflow_Hidden_DisplayName" xml:space="preserve">
    <value>Hidden</value>
    <comment>Display text representing the Hidden value of Overflow enum (Overflow_Hidden_Name). The possible values for this enumeration are: Hidden, Scroll.</comment>
  </data>
  <data name="Overflow_Scroll_DisplayName" xml:space="preserve">
    <value>Scroll</value>
    <comment>Display text representing the Scroll value of Overflow enum (Overflow_Scroll_Name). The possible values for this enumeration are: Hidden, Scroll.</comment>
  </data>
  <data name="TextMode_SingleLine_DisplayName" xml:space="preserve">
    <value>Single line</value>
    <comment>Display text representing the SingleLine value of TextMode enum (TextMode_SingleLine_Name). The possible values for this enumeration are: SingleLine, Password, MultiLine.</comment>
  </data>
  <data name="TextMode_Password_DisplayName" xml:space="preserve">
    <value>Password</value>
    <comment>Display text representing the Password value of TextMode enum (TextMode_Password_Name). The possible values for this enumeration are: SingleLine, Password, MultiLine.</comment>
  </data>
  <data name="TextMode_MultiLine_DisplayName" xml:space="preserve">
    <value>Multiline</value>
    <comment>Display text representing the MultiLine value of TextMode enum (TextMode_MultiLine_Name). The possible values for this enumeration are: SingleLine, Password, MultiLine.</comment>
  </data>
  <data name="TextFormat_Text_DisplayName" xml:space="preserve">
    <value>Text</value>
    <comment>Display text representing the Text value of TextFormat enum (TextFormat_Text_Name). The possible values for this enumeration are: Text, Number.</comment>
  </data>
  <data name="TextFormat_Number_DisplayName" xml:space="preserve">
    <value>Number</value>
    <comment>Display text representing the Number value of TextFormat enum (TextFormat_Number_Name). The possible values for this enumeration are: Text, Number.</comment>
  </data>
  <data name="VirtualKeyboardMode_Auto_DisplayName" xml:space="preserve">
    <value>Auto keyboard</value>
    <comment>Display text representing the Auto value of VirtualKeyboardMode enum (VirtualKeyboardMode_Auto_Name). The possible values for this enumeration are: Auto, Numeric, Text.</comment>
  </data>
  <data name="VirtualKeyboardMode_Numeric_DisplayName" xml:space="preserve">
    <value>Numeric keyboard</value>
    <comment>Display text representing the Numeric value of VirtualKeyboardMode enum (VirtualKeyboardMode_Numeric_Name). The possible values for this enumeration are: Auto, Numeric, Text.</comment>
  </data>
  <data name="VirtualKeyboardMode_Text_DisplayName" xml:space="preserve">
    <value>Text keyboard</value>
    <comment>Display text representing the Text value of VirtualKeyboardMode enum (VirtualKeyboardMode_Text_Name). The possible values for this enumeration are: Auto, Numeric, Text.</comment>
  </data>
  <data name="TeamsTheme_Default_DisplayName" xml:space="preserve">
    <value>Default theme</value>
    <comment>Display text representing the Default value of TeamsTheme enum (TeamsTheme_Default_Name). The possible values for this enumeration are: Default, Dark, Contrast.</comment>
  </data>
  <data name="TeamsTheme_Dark_DisplayName" xml:space="preserve">
    <value>Dark theme</value>
    <comment>Display text representing the Dark value of TeamsTheme enum (TeamsTheme_Dark_Name). The possible values for this enumeration are: Default, Dark, Contrast.</comment>
  </data>
  <data name="TeamsTheme_Contrast_DisplayName" xml:space="preserve">
    <value>Contrast theme</value>
    <comment>Display text representing the Contrast value of TeamsTheme enum (TeamsTheme_Contrast_Name). The possible values for this enumeration are: Default, Dark, Contrast.</comment>
  </data>
  <data name="AboutCollect" xml:space="preserve">
    <value>Adds records to a data source.</value>
    <comment>Description of 'Clear' function.</comment>
  </data>
  <data name="CollectDataSourceArg" xml:space="preserve">
    <value>data_source</value>
    <comment>function_parameter - First parameter for the Collect function. The data source that you want to add data to.</comment>
  </data>
  <data name="CollectRecordArg" xml:space="preserve">
    <value>record</value>
    <comment>function_parameter - Second parameter for the Collect function. The record to be added.</comment>
  </data>
  <data name="AboutClear" xml:space="preserve">
    <value>Deletes all the records of a collection. The columns of the collection will remain.</value>
    <comment>Description of 'Clear' function.</comment>
  </data>
  <data name="AboutClearCollect" xml:space="preserve">
    <value>Deletes all the records from a collection. And then adds a different set of records to the same collection.</value>
    <comment>Description of 'Clear' function.</comment>
  </data>
  <data name="ClearCollectionArg" xml:space="preserve">
    <value>data_source</value>
    <comment>function_parameter - First parameter for the Clear function. The data source that you want to clear from all elements.</comment>
  </data>
  <data name="ClearCollectDataSourceArg" xml:space="preserve">
    <value>data_source</value>
    <comment>function_parameter - First parameter for the ClearCollect function. The data source that contains the records that you want to modify or will contain the records that you want to create.</comment>
  </data>
  <data name="ClearCollectRecordArg" xml:space="preserve">
    <value>record</value>
    <comment>function_parameter - Second parameter for the ClearCollect function. The record to be added.</comment>
  </data>
  <data name="AboutPatch" xml:space="preserve">
    <value>Applies the updates to the specified row and changes the row in the specified datasource. Returns the updated row.</value>
    <comment>Description of 'Patch' function.</comment>
  </data>
  <data name="PatchDataSourceArg" xml:space="preserve">
    <value>data_source</value>
    <comment>function_parameter - First parameter for the Patch function. The data source that contains the records that you want to modify or will contain the records that you want to create.</comment>
  </data>
  <data name="PatchBaseRecordArg" xml:space="preserve">
    <value>base_record</value>
    <comment>function_parameter - Second parameter for the Patch function. The record to modify or create. If the record came from a data source, the record is found and modified. If the result of Defaults is used, a record is created.</comment>
  </data>
  <data name="PatchChangeRecordsArg" xml:space="preserve">
    <value>change_record(s)</value>
    <comment>function_parameter - Third parameter for the Patch function. One or more records that contain properties to modify in the BaseRecord. Change records are processed in order from the beginning of the argument list to the end, with later property values overriding earlier ones.</comment>
  </data>
  <data name="AboutRemove" xml:space="preserve">
    <value>Removes a specific record or records from a data source</value>
    <comment>Description of 'Remove' function.</comment>
  </data>
  <data name="RemoveDataSourceArg" xml:space="preserve">
    <value>data_source</value>
    <comment>function_parameter - First parameter for the Remove function. The data source that contains the records that you want to remove from.</comment>
  </data>
  <data name="RemoveRecordsArg" xml:space="preserve">
    <value>remove_record(s)</value>
    <comment>function_parameter - One or more records to be removed.</comment>
  </data>
  <data name="ErrRemoveAllArg" xml:space="preserve">
    <value>If provided, last argument must be 'RemoveFlags.All'. Is there a typo?</value>
    <comment>{Locked=RemoveFlags.All} Error Message, RemoveFlags.All is an enum value that does not get localized.</comment>
  </data>
  <data name="PenMode_Draw_DisplayName" xml:space="preserve">
    <value>Draw</value>
    <comment>Display text representing the Draw value of PenMode enum (PenMode_Draw_Name). The possible values for this enumeration are: Draw, Erase.</comment>
  </data>
  <data name="PenMode_Erase_DisplayName" xml:space="preserve">
    <value>Erase</value>
    <comment>Display text representing the Erase value of PenMode enum (PenMode_Erase_Name). The possible values for this enumeration are: Draw, Erase.</comment>
  </data>
  <data name="DateTimeZone_Local_DisplayName" xml:space="preserve">
    <value>Local</value>
    <comment>Display text representing the Local value of DateTimeZone enum (DateTimeZone_Local_Name). The possible values for this enumeration are: Local, UTC.</comment>
  </data>
  <data name="DateTimeZone_UTC_DisplayName" xml:space="preserve">
    <value>UTC</value>
    <comment>Display text representing the UTC value of DateTimeZone enum (DateTimeZone_UTC_Name). The possible values for this enumeration are: Local, UTC.</comment>
  </data>
  <data name="ImagePosition_Fill_DisplayName" xml:space="preserve">
    <value>Fill</value>
    <comment>Display text representing the Fill value of ImagePosition enum (ImagePosition_Fill_Name). The possible values for this enumeration are: Fill, Fit, Stretch, Tile, Center.</comment>
  </data>
  <data name="ImagePosition_Fit_DisplayName" xml:space="preserve">
    <value>Fit</value>
    <comment>Display text representing the Fit value of ImagePosition enum (ImagePosition_Fit_Name). The possible values for this enumeration are: Fill, Fit, Stretch, Tile, Center.</comment>
  </data>
  <data name="ImagePosition_Stretch_DisplayName" xml:space="preserve">
    <value>Stretch</value>
    <comment>Display text representing the Stretch value of ImagePosition enum (ImagePosition_Stretch_Name). The possible values for this enumeration are: Fill, Fit, Stretch, Tile, Center.</comment>
  </data>
  <data name="ImagePosition_Tile_DisplayName" xml:space="preserve">
    <value>Tile</value>
    <comment>Display text representing the Tile value of ImagePosition enum (ImagePosition_Tile_Name). The possible values for this enumeration are: Fill, Fit, Stretch, Tile, Center.</comment>
  </data>
  <data name="ImagePosition_Center_DisplayName" xml:space="preserve">
    <value>Center</value>
    <comment>Display text representing the Center value of ImagePosition enum (ImagePosition_Center_Name). The possible values for this enumeration are: Fill, Fit, Stretch, Tile, Center.</comment>
  </data>
  <data name="VerticalAlign_Top_DisplayName" xml:space="preserve">
    <value>Top</value>
    <comment>Display text representing the Top value of VerticalAlign enum (VerticalAlign_Top_Name). The possible values for this enumeration are: Top, Middle, Bottom.</comment>
  </data>
  <data name="VerticalAlign_Middle_DisplayName" xml:space="preserve">
    <value>Middle</value>
    <comment>Display text representing the Middle value of VerticalAlign enum (VerticalAlign_Middle_Name). The possible values for this enumeration are: Top, Middle, Bottom.</comment>
  </data>
  <data name="VerticalAlign_Bottom_DisplayName" xml:space="preserve">
    <value>Bottom</value>
    <comment>Display text representing the Bottom value of VerticalAlign enum (VerticalAlign_Bottom_Name). The possible values for this enumeration are: Top, Middle, Bottom.</comment>
  </data>
  <data name="Layout_Horizontal_DisplayName" xml:space="preserve">
    <value>Horizontal</value>
    <comment>Display text representing the Horizontal value of Layout enum (Layout_Horizontal_Name). The possible values for this enumeration are: Horizontal, Vertical.</comment>
  </data>
  <data name="Layout_Vertical_DisplayName" xml:space="preserve">
    <value>Vertical</value>
    <comment>Display text representing the Vertical value of Layout enum (Layout_Vertical_Name). The possible values for this enumeration are: Horizontal, Vertical.</comment>
  </data>
  <data name="TextPosition_Left_DisplayName" xml:space="preserve">
    <value>Left</value>
    <comment>Display text representing the Left value of TextPosition enum (TextPosition_Left_Name). The possible values for this enumeration are: Left, Right.</comment>
  </data>
  <data name="TextPosition_Right_DisplayName" xml:space="preserve">
    <value>Right</value>
    <comment>Display text representing the Right value of TextPosition enum (TextPosition_Right_Name). The possible values for this enumeration are: Left, Right.</comment>
  </data>
  <data name="Transition_Push_DisplayName" xml:space="preserve">
    <value>Push</value>
    <comment>Display text representing the Push value of Transition enum (Transition_Push_Name) - when used in a gallery, the items will have a 'pushed down' effect when moused over. The possible values for this enumeration are: Push, Pop, None.</comment>
  </data>
  <data name="Transition_Pop_DisplayName" xml:space="preserve">
    <value>Pop</value>
    <comment>Display text representing the Pop value of Transition enum (Transition_Pop_Name) - when used in a gallery, the items will have a 'popped up' effect when moused over. The possible values for this enumeration are: Push, Pop, None.</comment>
  </data>
  <data name="Transition_None_DisplayName" xml:space="preserve">
    <value>None</value>
    <comment>Display text representing the None value of Transition enum (Transition_None_Name) - when used in a gallery, the items will have no effect when moused over. The possible values for this enumeration are: Push, Pop, None.</comment>
  </data>
  <data name="FontWeight_Normal_DisplayName" xml:space="preserve">
    <value>Normal</value>
    <comment>Display text representing the Normal value of FontWeight enum (FontWeight_Normal_Name). The possible values for this enumeration are: Normal, Semibold, Bold, Lighter.</comment>
  </data>
  <data name="FontWeight_Semibold_DisplayName" xml:space="preserve">
    <value>Semibold</value>
    <comment>Display text representing the Semibold value of FontWeight enum (FontWeight_Semibold_Name). The possible values for this enumeration are: Normal, Semibold, Bold, Lighter.</comment>
  </data>
  <data name="FontWeight_Bold_DisplayName" xml:space="preserve">
    <value>Bold</value>
    <comment>Display text representing the Bold value of FontWeight enum (FontWeight_Bold_Name). The possible values for this enumeration are: Normal, Semibold, Bold, Lighter.</comment>
  </data>
  <data name="FontWeight_Lighter_DisplayName" xml:space="preserve">
    <value>Lighter</value>
    <comment>Display text representing the Lighter value of FontWeight enum (FontWeight_Lighter_Name). The possible values for this enumeration are: Normal, Semibold, Bold, Lighter.</comment>
  </data>
  <data name="FormPattern_None_DisplayName" xml:space="preserve">
    <value>None</value>
    <comment>Display text representing the None value of FormPattern enum (FormPattern_None_Name). The possible values for this enumeration are: None, Details, List, CardList.</comment>
  </data>
  <data name="FormPattern_Details_DisplayName" xml:space="preserve">
    <value>Details</value>
    <comment>Display text representing the Details value of FormPattern enum (FormPattern_Details_Name). The possible values for this enumeration are: None, Details, List, CardList.</comment>
  </data>
  <data name="FormPattern_List_DisplayName" xml:space="preserve">
    <value>List</value>
    <comment>Display text representing the List value of FormPattern enum (FormPattern_List_Name). The possible values for this enumeration are: None, Details, List, CardList.</comment>
  </data>
  <data name="FormPattern_CardList_DisplayName" xml:space="preserve">
    <value>Card list</value>
    <comment>Display text representing the CardList value of FormPattern enum (FormPattern_CardList_Name). The possible values for this enumeration are: None, Details, List, CardList.</comment>
  </data>
  <data name="BarcodeType_Auto_DisplayName" xml:space="preserve">
    <value>Auto</value>
    <comment>Display text representing the Auto value of BarcodeType enum (BarcodeType_Auto_Name). This describes a type of barcode used for scanning. The possible values for this enumeration are: Auto, Aztec, Codabar, Code128, Code39, Code93, DataMatrix, Ean, I2of5, Pdf417, QRCode, Rss14, RssExpanded, Upc.</comment>
  </data>
  <data name="BarcodeType_Aztec_DisplayName" xml:space="preserve">
    <value>Aztec</value>
    <comment>Display text representing the Aztec value of BarcodeType enum (BarcodeType_Aztec_Name). This describes a type of barcode used for scanning. The possible values for this enumeration are: Auto, Aztec, Codabar, Code128, Code39, Code93, DataMatrix, Ean, I2of5, Pdf417, QRCode, Rss14, RssExpanded, Upc.</comment>
  </data>
  <data name="BarcodeType_Codabar_DisplayName" xml:space="preserve">
    <value>Codabar</value>
    <comment>Display text representing the Codabar value of BarcodeType enum (BarcodeType_Codabar_Name). This describes a type of barcode used for scanning. The possible values for this enumeration are: Auto, Aztec, Codabar, Code128, Code39, Code93, DataMatrix, Ean, I2of5, Pdf417, QRCode, Rss14, RssExpanded, Upc.</comment>
  </data>
  <data name="BarcodeType_DataMatrix_DisplayName" xml:space="preserve">
    <value>Data Matrix</value>
    <comment>Display text representing the DataMatrix value of BarcodeType enum (BarcodeType_DataMatrix_Name). This describes a type of barcode used for scanning. The possible values for this enumeration are: Auto, Aztec, Codabar, Code128, Code39, Code93, DataMatrix, Ean, I2of5, Pdf417, QRCode, Rss14, RssExpanded, Upc.</comment>
  </data>
  <data name="BarcodeType_Ean_DisplayName" xml:space="preserve">
    <value>EAN</value>
    <comment>Display text representing the Ean value of BarcodeType enum (BarcodeType_Ean_Name). This describes a type of barcode used for scanning. The possible values for this enumeration are: Auto, Aztec, Codabar, Code128, Code39, Code93, DataMatrix, Ean, I2of5, Pdf417, QRCode, Rss14, RssExpanded, Upc.</comment>
  </data>
  <data name="BarcodeType_QRCode_DisplayName" xml:space="preserve">
    <value>QR Code</value>
    <comment>Display text representing the QRCode value of BarcodeType enum (BarcodeType_QRCode_Name). This describes a type of barcode used for scanning. The possible values for this enumeration are: Auto, Aztec, Codabar, Code128, Code39, Code93, DataMatrix, Ean, I2of5, Pdf417, QRCode, Rss14, RssExpanded, Upc.</comment>
  </data>
  <data name="BarcodeType_RssExpanded_DisplayName" xml:space="preserve">
    <value>RSS Expanded</value>
    <comment>Display text representing the RssExpanded value of BarcodeType enum (BarcodeType_RssExpanded_Name). This describes a type of barcode used for scanning. The possible values for this enumeration are: Auto, Aztec, Codabar, Code128, Code39, Code93, DataMatrix, Ean, I2of5, Pdf417, QRCode, Rss14, RssExpanded, Upc.</comment>
  </data>
  <data name="BarcodeType_Upc_DisplayName" xml:space="preserve">
    <value>UPC</value>
    <comment>Display text representing the Upc value of BarcodeType enum (BarcodeType_Upc_Name). This describes a type of barcode used for scanning. The possible values for this enumeration are: Auto, Aztec, Codabar, Code128, Code39, Code93, DataMatrix, Ean, I2of5, Pdf417, QRCode, Rss14, RssExpanded, Upc.</comment>
  </data>
  <data name="GridStyle_XOnly_DisplayName" xml:space="preserve">
    <value>X only</value>
    <comment>Display text representing the XOnly value of GridStyle enum (GridStyle_XOnly_Name). This describes an x axis only style grid. The possible values for this enumeration are: XOnly, YOnly, All, None.</comment>
  </data>
  <data name="GridStyle_YOnly_DisplayName" xml:space="preserve">
    <value>Y only</value>
    <comment>Display text representing the YOnly value of GridStyle enum (GridStyle_YOnly_Name). This describes a y axis only style grid. The possible values for this enumeration are: XOnly, YOnly, All, None.</comment>
  </data>
  <data name="GridStyle_All_DisplayName" xml:space="preserve">
    <value>All</value>
    <comment>Display text representing the All value of GridStyle enum (GridStyle_All_Name). This describes a grid with both x and y axis style. The possible values for this enumeration are: XOnly, YOnly, All, None.</comment>
  </data>
  <data name="GridStyle_None_DisplayName" xml:space="preserve">
    <value>None</value>
    <comment>Display text representing the None value of GridStyle enum (GridStyle_None_Name). This describes a grid with neither x nor y axis style. The possible values for this enumeration are: XOnly, YOnly, All, None.</comment>
  </data>
  <data name="FormMode_Edit_DisplayName" xml:space="preserve">
    <value>Edit</value>
    <comment>Display text representing the Edit value of FormMode enum (FormMode_Edit_Name). This describes a form in edit mode. The possible values for this enumeration are: Edit, New, View.</comment>
  </data>
  <data name="FormMode_View_DisplayName" xml:space="preserve">
    <value>View</value>
    <comment>Display text representing the View value of FormMode enum (FormMode_View_Name). This describes a form in view mode. The possible values for this enumeration are: Edit, New, View.</comment>
  </data>
  <data name="FormMode_New_DisplayName" xml:space="preserve">
    <value>New</value>
    <comment>Display text representing the New value of FormMode enum (FormMode_New_Name). This describes a form in new mode. The possible values for this enumeration are: Edit, New, View.</comment>
  </data>
  <data name="SelectedState_Edit_DisplayName" xml:space="preserve">
    <value>Edit</value>
    <comment>Display text representing the Edit value of SelectedState enum (SelectedState_Edit_Name). This describes a form in edit mode. The possible values for this enumeration are: Edit, New, View.</comment>
  </data>
  <data name="SelectedState_View_DisplayName" xml:space="preserve">
    <value>View</value>
    <comment>Display text representing the View value of SelectedState enum (SelectedState_View_Name). This describes a form in view mode. The possible values for this enumeration are: Edit, New, View.</comment>
  </data>
  <data name="SelectedState_New_DisplayName" xml:space="preserve">
    <value>New</value>
    <comment>Display text representing the New value of SelectedState enum (SelectedState_New_Name). This describes a form in new mode. The possible values for this enumeration are: Edit, New, View.</comment>
  </data>
  <data name="LoadingSpinner_Controls_DisplayName" xml:space="preserve">
    <value>Controls</value>
    <comment>Display text representing the Controls value of LoadingSpinner enum (LoadingSpinner_Controls_Name). This describes showing a loading spinner while a controls children controls load. The possible values for this enumeration are: Controls, Data, None.</comment>
  </data>
  <data name="LoadingSpinner_Data_DisplayName" xml:space="preserve">
    <value>Data</value>
    <comment>Display text representing the Data value of LoadingSpinner enum (LoadingSpinner_Data_Name). This describes showing a loading spinner while a controls data loads. The possible values for this enumeration are: Controls, Data, None.</comment>
  </data>
  <data name="LoadingSpinner_None_DisplayName" xml:space="preserve">
    <value>None</value>
    <comment>Display text representing the None value of LoadingSpinner enum (LoadingSpinner_None_Name). This describes not showing a loading spinner at all. The possible values for this enumeration are: Controls, Data, None.</comment>
  </data>
  <data name="NotificationType_Error_DisplayName" xml:space="preserve">
    <value>Error</value>
    <comment>Display text representing the Error value of NotificationType enum (NotificationType_Error_Name). This describes showing an error notification. The possible values for this enumeration are: Error, Warning, Success, Information.</comment>
  </data>
  <data name="NotificationType_Warning_DisplayName" xml:space="preserve">
    <value>Warning</value>
    <comment>Display text representing the Warning value of NotificationType enum (NotificationType_Warning_Name). This describes showing an warning notification. The possible values for this enumeration are: Error, Warning, Success, Information.</comment>
  </data>
  <data name="NotificationType_Success_DisplayName" xml:space="preserve">
    <value>Success</value>
    <comment>Display text representing the Error value of NotificationType enum (NotificationType_Success_Name). This describes showing an success notification. The possible values for this enumeration are: Error, Warning, Success, Information.</comment>
  </data>
  <data name="NotificationType_Information_DisplayName" xml:space="preserve">
    <value>Information</value>
    <comment>Display text representing the Error value of NotificationType enum (NotificationType_Information_Name). This describes showing an information notification. The possible values for this enumeration are: Error, Warning, Success, Information.</comment>
  </data>
  <data name="Icon_Add_DisplayName" xml:space="preserve">
    <value>Add</value>
    <comment>Display text representing the value of Icon enum that will be shown in the icon control. This value represents the Add value.</comment>
  </data>
  <data name="Icon_Cancel_DisplayName" xml:space="preserve">
    <value>Cancel</value>
    <comment>Display text representing the value of Icon enum that will be shown in the icon control. This value represents the Cancel value.</comment>
  </data>
  <data name="Icon_Edit_DisplayName" xml:space="preserve">
    <value>Edit</value>
    <comment>Display text representing the value of Icon enum that will be shown in the icon control. This value represents the Edit value.</comment>
  </data>
  <data name="Icon_Check_DisplayName" xml:space="preserve">
    <value>Check</value>
    <comment>This string represents an icon with a checkmark (Unicode U+2713). Display text representing the value of Icon enum that will be shown in the icon control. This value represents the Check value.</comment>
  </data>
  <data name="Icon_Search_DisplayName" xml:space="preserve">
    <value>Search</value>
    <comment>Display text representing the value of Icon enum that will be shown in the icon control. This value represents the Search value.</comment>
  </data>
  <data name="Icon_Filter_DisplayName" xml:space="preserve">
    <value>Filter</value>
    <comment>Display text representing the value of Icon enum that will be shown in the icon control. This value represents the Filter value.</comment>
  </data>
  <data name="Icon_Sort_DisplayName" xml:space="preserve">
    <value>Sort</value>
    <comment>Display text representing the value of Icon enum that will be shown in the icon control. This value represents the Sort value.</comment>
  </data>
  <data name="Icon_Reload_DisplayName" xml:space="preserve">
    <value>Reload</value>
    <comment>Display text representing the value of Icon enum that will be shown in the icon control. This value represents the Reload value.</comment>
  </data>
  <data name="Icon_Trash_DisplayName" xml:space="preserve">
    <value>Trash</value>
    <comment>Display text representing the value of Icon enum that will be shown in the icon control. This value represents the Trash value.</comment>
  </data>
  <data name="Icon_Save_DisplayName" xml:space="preserve">
    <value>Save</value>
    <comment>Icon control name representing the act of saving a file, symbolized with a diskette. Display text representing the value of Icon enum that will be shown in the icon control. This value represents the Save value.</comment>
  </data>
  <data name="Icon_Download_DisplayName" xml:space="preserve">
    <value>Download</value>
    <comment>Icon control name representing a file download. Display text representing the value of Icon enum that will be shown in the icon control. This value represents the Download value.</comment>
  </data>
  <data name="Icon_Copy_DisplayName" xml:space="preserve">
    <value>Copy</value>
    <comment>Icon control name representing the act of copying, symbolized with two rectangles, one of top of the other. Display text representing the value of Icon enum that will be shown in the icon control. This value represents the Copy value.</comment>
  </data>
  <data name="Icon_LikeDislike_DisplayName" xml:space="preserve">
    <value>Like / Dislike</value>
    <comment>Icon control name representing the act of liking or disliking. Display text representing the value of Icon enum that will be shown in the icon control. This value represents the LikeDislike value.</comment>
  </data>
  <data name="Icon_Crop_DisplayName" xml:space="preserve">
    <value>Crop</value>
    <comment>Crop is used here in the verb context, meaning to cut / trim, usually associated with images. Display text representing the value of Icon enum that will be shown in the icon control. This value represents the Crop value.</comment>
  </data>
  <data name="Icon_Pin_DisplayName" xml:space="preserve">
    <value>Pin</value>
    <comment>Display text representing the value of Icon enum that will be shown in the icon control. This value represents the Pin value.</comment>
  </data>
  <data name="Icon_ClearDrawing_DisplayName" xml:space="preserve">
    <value>Clear drawing</value>
    <comment>Display text representing the value of Icon enum that will be shown in the icon control. This value represents the ClearDrawing value.</comment>
  </data>
  <data name="Icon_ExpandView_DisplayName" xml:space="preserve">
    <value>Expand view</value>
    <comment>Display text representing the value of Icon enum that will be shown in the icon control. This value represents the ExpandView value.</comment>
  </data>
  <data name="Icon_CollapseView_DisplayName" xml:space="preserve">
    <value>Collapse view</value>
    <comment>Display text representing the value of Icon enum that will be shown in the icon control. This value represents the CollapseView value.</comment>
  </data>
  <data name="Icon_Draw_DisplayName" xml:space="preserve">
    <value>Draw</value>
    <comment>Draw is used here in the verb context, like in drawing a picture or an image. Display text representing the value of Icon enum that will be shown in the icon control. This value represents the Draw value.</comment>
  </data>
  <data name="Icon_Compose_DisplayName" xml:space="preserve">
    <value>Compose</value>
    <comment>Display text representing the value of Icon enum that will be shown in the icon control. This value represents the Compose value.</comment>
  </data>
  <data name="Icon_Erase_DisplayName" xml:space="preserve">
    <value>Erase</value>
    <comment>Display text representing the value of Icon enum that will be shown in the icon control. This value represents the Erase value.</comment>
  </data>
  <data name="Icon_Message_DisplayName" xml:space="preserve">
    <value>Message</value>
    <comment>Display text representing the value of Icon enum that will be shown in the icon control. This value represents the Message value.</comment>
  </data>
  <data name="Icon_Post_DisplayName" xml:space="preserve">
    <value>Post</value>
    <comment>Display text representing the value of Icon enum that will be shown in the icon control. This value represents the Post value.</comment>
  </data>
  <data name="Icon_AddDocument_DisplayName" xml:space="preserve">
    <value>Add document</value>
    <comment>Display text representing the value of Icon enum that will be shown in the icon control. This value represents the AddDocument value.</comment>
  </data>
  <data name="Icon_AddLibrary_DisplayName" xml:space="preserve">
    <value>Add library</value>
    <comment>Display text representing the value of Icon enum that will be shown in the icon control. This value represents the AddLibrary value.</comment>
  </data>
  <data name="Icon_Home_DisplayName" xml:space="preserve">
    <value>Home</value>
    <comment>Home here is representing a home navigation button. Display text representing the value of Icon enum that will be shown in the icon control. This value represents the Home value.</comment>
  </data>
  <data name="Icon_Hamburger_DisplayName" xml:space="preserve">
    <value>Hamburger</value>
    <comment>Icon control name representing a hamburger-style menu button. Display text representing the value of Icon enum that will be shown in the icon control. This value represents the Hamburger value.</comment>
  </data>
  <data name="Icon_Settings_DisplayName" xml:space="preserve">
    <value>Settings</value>
    <comment>Icon control name representing software settings. Display text representing the value of Icon enum that will be shown in the icon control. This value represents the Settings value.</comment>
  </data>
  <data name="Icon_More_DisplayName" xml:space="preserve">
    <value>More</value>
    <comment>Icon control name representing an ellipsis, symbolized with a set of dots. Display text representing the value of Icon enum that will be shown in the icon control. This value represents the More value.</comment>
  </data>
  <data name="Icon_Waffle_DisplayName" xml:space="preserve">
    <value>Waffle</value>
    <comment>Icon control name representing a waffle-style menu button. Display text representing the value of Icon enum that will be shown in the icon control. This value represents the Waffle value.</comment>
  </data>
  <data name="Icon_ChevronLeft_DisplayName" xml:space="preserve">
    <value>Left</value>
    <comment>Icon control name representing an arrow head shape which is pointing left (it is image which looks like a less than sign). Display text representing the value of Icon enum that will be shown in the icon control. This value represents the ChevronLeft value.</comment>
  </data>
  <data name="Icon_ChevronRight_DisplayName" xml:space="preserve">
    <value>Right</value>
    <comment>Icon control name representing an arrow head shape which is pointing right (it is image which looks like a greater than sign). Display text representing the value of Icon enum that will be shown in the icon control. This value represents the ChevronRight value.</comment>
  </data>
  <data name="Icon_ChevronUp_DisplayName" xml:space="preserve">
    <value>Up</value>
    <comment>Icon control name representing an arrow head shape which is pointing up (it is image which looks like this '^'). Display text representing the value of Icon enum that will be shown in the icon control. This value represents the ChevronUp value.</comment>
  </data>
  <data name="Icon_ChevronDown_DisplayName" xml:space="preserve">
    <value>Down</value>
    <comment>Icon control name representing an arrow head shape which is pointing down (it is image which looks like this 'v'). Display text representing the value of Icon enum that will be shown in the icon control. This value represents the ChevronDown value.</comment>
  </data>
  <data name="Icon_NextArrow_DisplayName" xml:space="preserve">
    <value>Next</value>
    <comment>Icon with an arrow pointing right, representing a 'next' or 'forward' action in an app. Display text representing the value of Icon enum that will be shown in the icon control. This value represents the NextArrow value.</comment>
  </data>
  <data name="Icon_BackArrow_DisplayName" xml:space="preserve">
    <value>Back</value>
    <comment>Icon with an arrow pointing left, representing a 'back' action in an app. Display text representing the value of Icon enum that will be shown in the icon control. This value represents the BackArrow value.</comment>
  </data>
  <data name="Icon_ArrowDown_DisplayName" xml:space="preserve">
    <value>Arrow down</value>
    <comment>Display text representing the value of Icon enum that will be shown in the icon control. This value represents the ArrowDown value.</comment>
  </data>
  <data name="Icon_ArrowUp_DisplayName" xml:space="preserve">
    <value>Arrow up</value>
    <comment>Display text representing the value of Icon enum that will be shown in the icon control. This value represents the ArrowUp value.</comment>
  </data>
  <data name="Icon_ArrowLeft_DisplayName" xml:space="preserve">
    <value>Arrow left</value>
    <comment>Display text representing the value of Icon enum that will be shown in the icon control. This value represents the ArrowLeft value.</comment>
  </data>
  <data name="Icon_ArrowRight_DisplayName" xml:space="preserve">
    <value>Arrow right</value>
    <comment>Display text representing the value of Icon enum that will be shown in the icon control. This value represents the ArrowRight value.</comment>
  </data>
  <data name="Icon_Camera_DisplayName" xml:space="preserve">
    <value>Camera</value>
    <comment>Display text representing the value of Icon enum that will be shown in the icon control. This value represents the Camera value.</comment>
  </data>
  <data name="Icon_Document_DisplayName" xml:space="preserve">
    <value>Document</value>
    <comment>Display text representing the value of Icon enum that will be shown in the icon control. This value represents the Document value.</comment>
  </data>
  <data name="Icon_DockCheckProperties_DisplayName" xml:space="preserve">
    <value>Document checkmark</value>
    <comment>Display text representing the value of Icon enum that will be shown in the icon control. This value represents the DockCheckProperties value.</comment>
  </data>
  <data name="Icon_Folder_DisplayName" xml:space="preserve">
    <value>Folder</value>
    <comment>Display text representing the value of Icon enum that will be shown in the icon control. This value represents the Folder value.</comment>
  </data>
  <data name="Icon_Journal_DisplayName" xml:space="preserve">
    <value>Journal</value>
    <comment>Display text representing the value of Icon enum that will be shown in the icon control. This value represents the Journal value.</comment>
  </data>
  <data name="Icon_ForkKnife_DisplayName" xml:space="preserve">
    <value>Food</value>
    <comment>Icon control name representing food, symbolized with a knife and fork. Display text representing the value of Icon enum that will be shown in the icon control. This value represents the ForkKnife value.</comment>
  </data>
  <data name="Icon_Transportation_DisplayName" xml:space="preserve">
    <value>Transportation</value>
    <comment>Icon control name representing an assortment of transportation modes. Display text representing the value of Icon enum that will be shown in the icon control. This value represents the Transportation value.</comment>
  </data>
  <data name="Icon_Airplane_DisplayName" xml:space="preserve">
    <value>Airplane</value>
    <comment>Icon control name representing an airplane. Display text representing the value of Icon enum that will be shown in the icon control. This value represents the Airplane value.</comment>
  </data>
  <data name="Icon_Bus_DisplayName" xml:space="preserve">
    <value>Bus</value>
    <comment>Icon control name representing a transit bus. Display text representing the value of Icon enum that will be shown in the icon control. This value represents the Bus value.</comment>
  </data>
  <data name="Icon_Cars_DisplayName" xml:space="preserve">
    <value>Cars</value>
    <comment>Icon control name representing a group of cars. Display text representing the value of Icon enum that will be shown in the icon control. This value represents the Cars value.</comment>
  </data>
  <data name="Icon_Money_DisplayName" xml:space="preserve">
    <value>Money</value>
    <comment>Icon control name representing money, symbolized with a coin with a dollar sign on it. Display text representing the value of Icon enum that will be shown in the icon control. This value represents the Money value.</comment>
  </data>
  <data name="Icon_Currency_DisplayName" xml:space="preserve">
    <value>Currency</value>
    <comment>Icon control name representing currency, symbolized by coins with different currency signs. Display text representing the value of Icon enum that will be shown in the icon control. This value represents the Currency value.</comment>
  </data>
  <data name="Icon_AddToCalendar_DisplayName" xml:space="preserve">
    <value>Add to calendar</value>
    <comment>Display text representing the value of Icon enum that will be shown in the icon control. This value represents the AddToCalendar value.</comment>
  </data>
  <data name="Icon_CalendarBlank_DisplayName" xml:space="preserve">
    <value>Calendar blank</value>
    <comment>This string represents an icon of an empty calendar. Display text representing the value of Icon enum that will be shown in the icon control. This value represents the CalendarBlank value.</comment>
  </data>
  <data name="Icon_OfficeBuilding_DisplayName" xml:space="preserve">
    <value>Office building</value>
    <comment>Icon control name representing an office building. Display text representing the value of Icon enum that will be shown in the icon control. This value represents the OfficeBuilding value.</comment>
  </data>
  <data name="Icon_PaperClip_DisplayName" xml:space="preserve">
    <value>Paper clip</value>
    <comment>Icon control name representing a file attachment, symbolized with a paperclip. Display text representing the value of Icon enum that will be shown in the icon control. This value represents the PaperClip value.</comment>
  </data>
  <data name="Icon_Newspaper_DisplayName" xml:space="preserve">
    <value>Newspaper</value>
    <comment>Icon control name representing a newspaper. Display text representing the value of Icon enum that will be shown in the icon control. This value represents the Newspaper value.</comment>
  </data>
  <data name="Icon_Lock_DisplayName" xml:space="preserve">
    <value>Lock</value>
    <comment>Icon control name representing a lock, symbolized with a padlock. Display text representing the value of Icon enum that will be shown in the icon control. This value represents the Lock value.</comment>
  </data>
  <data name="Icon_Waypoint_DisplayName" xml:space="preserve">
    <value>Waypoint</value>
    <comment>Icon control name representing a mapping destination. Display text representing the value of Icon enum that will be shown in the icon control. This value represents the Waypoint value.</comment>
  </data>
  <data name="Icon_Location_DisplayName" xml:space="preserve">
    <value>Location</value>
    <comment>Display text representing the value of Icon enum that will be shown in the icon control. This value represents the Location value.</comment>
  </data>
  <data name="Icon_DocumentPDF_DisplayName" xml:space="preserve">
    <value>PDF document</value>
    <comment>Icon control name representing a PDF document. Display text representing the value of Icon enum that will be shown in the icon control. This value represents the DocumentPDF value.</comment>
  </data>
  <data name="Icon_Bell_DisplayName" xml:space="preserve">
    <value>Bell</value>
    <comment>Icon control name representing a bell. Display text representing the value of Icon enum that will be shown in the icon control. This value represents the Bell value.</comment>
  </data>
  <data name="Icon_ShoppingCart_DisplayName" xml:space="preserve">
    <value>Shopping cart</value>
    <comment>Icon control name representing a shopping cart. Display text representing the value of Icon enum that will be shown in the icon control. This value represents the ShoppingCart value.</comment>
  </data>
  <data name="Icon_Phone_DisplayName" xml:space="preserve">
    <value>Phone</value>
    <comment>Display text representing the value of Icon enum that will be shown in the icon control. This value represents the Phone value.</comment>
  </data>
  <data name="Icon_PhoneHangUp_DisplayName" xml:space="preserve">
    <value>End call</value>
    <comment>Display text representing the value of Icon enum that will be shown in the icon control. This value represents the PhoneHangUp value.</comment>
  </data>
  <data name="Icon_Mobile_DisplayName" xml:space="preserve">
    <value>Mobile</value>
    <comment>Display text representing the value of Icon enum that will be shown in the icon control. This value represents the Mobile value.</comment>
  </data>
  <data name="Icon_Laptop_DisplayName" xml:space="preserve">
    <value>Laptop</value>
    <comment>Display text representing the value of Icon enum that will be shown in the icon control. This value represents the Laptop value.</comment>
  </data>
  <data name="Icon_ComputerDesktop_DisplayName" xml:space="preserve">
    <value>Computer desktop</value>
    <comment>This string represents an icon of a desktop computer. Display text representing the value of Icon enum that will be shown in the icon control. This value represents the ComputerDesktop value.</comment>
  </data>
  <data name="Icon_Devices_DisplayName" xml:space="preserve">
    <value>Devices</value>
    <comment>This string represents an icon of multiple electronic devices (computer and phone). Display text representing the value of Icon enum that will be shown in the icon control. This value represents the Laptop value.</comment>
  </data>
  <data name="Icon_Controller_DisplayName" xml:space="preserve">
    <value>Controller</value>
    <comment>Display text representing the value of Icon enum that will be shown in the icon control. This value represents the Controller value.</comment>
  </data>
  <data name="Icon_Tools_DisplayName" xml:space="preserve">
    <value>Tools</value>
    <comment>Display text representing the value of Icon enum that will be shown in the icon control. This value represents the Tools value.</comment>
  </data>
  <data name="Icon_ToolsWrench_DisplayName" xml:space="preserve">
    <value>Tools wrench</value>
    <comment>Display text representing the value of Icon enum that will be shown in the icon control. This value represents the ToolsWrench value.</comment>
  </data>
  <data name="Icon_Mail_DisplayName" xml:space="preserve">
    <value>Mail</value>
    <comment>This string represents an icon of an envelope. Display text representing the value of Icon enum that will be shown in the icon control. This value represents the Mail value.</comment>
  </data>
  <data name="Icon_Send_DisplayName" xml:space="preserve">
    <value>Send</value>
    <comment>Display text representing the value of Icon enum that will be shown in the icon control. This value represents the Send value.</comment>
  </data>
  <data name="Icon_Clock_DisplayName" xml:space="preserve">
    <value>Clock</value>
    <comment>Display text representing the value of Icon enum that will be shown in the icon control. This value represents the Clock value.</comment>
  </data>
  <data name="Icon_ListWatchlistRemind_DisplayName" xml:space="preserve">
    <value>List reminder</value>
    <comment>This string represents an icon of a paper with a pushpin on it - the term 'List' is a noun. Display text representing the value of Icon enum that will be shown in the icon control. This value represents the ListWatchlistRemind value.</comment>
  </data>
  <data name="Icon_LogJournal_DisplayName" xml:space="preserve">
    <value>Log journal</value>
    <comment>Display text representing the value of Icon enum that will be shown in the icon control. This value represents the LogJournal value.</comment>
  </data>
  <data name="Icon_Note_DisplayName" xml:space="preserve">
    <value>Note</value>
    <comment>Display text representing the value of Icon enum that will be shown in the icon control. This value represents the Note value.</comment>
  </data>
  <data name="Icon_PhotosPictures_DisplayName" xml:space="preserve">
    <value>Picture frames</value>
    <comment>Display text representing the value of Icon enum that will be shown in the icon control. This value represents the PhotosPictures value.</comment>
  </data>
  <data name="Icon_RadarActivityMonitor_DisplayName" xml:space="preserve">
    <value>Radar</value>
    <comment>Display text representing the value of Icon enum that will be shown in the icon control. This value represents the RadarActivityMonitor value.</comment>
  </data>
  <data name="Icon_Tablet_DisplayName" xml:space="preserve">
    <value>Tablet</value>
    <comment>Display text representing the value of Icon enum that will be shown in the icon control. This value represents the Tablet value.</comment>
  </data>
  <data name="Icon_Tag_DisplayName" xml:space="preserve">
    <value>Tag</value>
    <comment>Display text representing the value of Icon enum that will be shown in the icon control. This value represents the Tag value.</comment>
  </data>
  <data name="Icon_CameraAperture_DisplayName" xml:space="preserve">
    <value>Camera aperture</value>
    <comment>Display text representing the value of Icon enum that will be shown in the icon control. This value represents the CameraAperture value.</comment>
  </data>
  <data name="Icon_ColorPicker_DisplayName" xml:space="preserve">
    <value>Color picker</value>
    <comment>Display text representing the value of Icon enum that will be shown in the icon control. This value represents the ColorPicker value.</comment>
  </data>
  <data name="Icon_DetailList_DisplayName" xml:space="preserve">
    <value>Detail list</value>
    <comment>Display text representing the value of Icon enum that will be shown in the icon control. This value represents the DetailList value.</comment>
  </data>
  <data name="Icon_DocumentWithContent_DisplayName" xml:space="preserve">
    <value>Document with content</value>
    <comment>Display text representing the value of Icon enum that will be shown in the icon control. This value represents the DocumentWithContent value.</comment>
  </data>
  <data name="Icon_ListScrollEmpty_DisplayName" xml:space="preserve">
    <value>List scroll empty</value>
    <comment>This string represents an icon of a blank scroll (paper) - the term 'List' is a noun. Display text representing the value of Icon enum that will be shown in the icon control. This value represents the ListScrollEmpty value.</comment>
  </data>
  <data name="Icon_ListScrollWatchlist_DisplayName" xml:space="preserve">
    <value>List scroll watchlist</value>
    <comment>This string represents an icon of a scroll (paper) with lines - the term 'List' is a noun. Display text representing the value of Icon enum that will be shown in the icon control. This value represents the ListScrollWatchlist value.</comment>
  </data>
  <data name="Icon_OptionsList_DisplayName" xml:space="preserve">
    <value>Options list</value>
    <comment>Display text representing the value of Icon enum that will be shown in the icon control. This value represents the OptionsList value.</comment>
  </data>
  <data name="Icon_People_DisplayName" xml:space="preserve">
    <value>People</value>
    <comment>Display text representing the value of Icon enum that will be shown in the icon control. This value represents the People value.</comment>
  </data>
  <data name="Icon_Person_DisplayName" xml:space="preserve">
    <value>Person</value>
    <comment>Display text representing the value of Icon enum that will be shown in the icon control. This value represents the Person value.</comment>
  </data>
  <data name="Icon_EmojiFrown_DisplayName" xml:space="preserve">
    <value>Emoji - Frown</value>
    <comment>Icon control name representing an emoji of a face with an upset expression. Display text representing the value of Icon enum that will be shown in the icon control. This value represents the EmojiFrown value.</comment>
  </data>
  <data name="Icon_EmojiSmile_DisplayName" xml:space="preserve">
    <value>Emoji - Smile</value>
    <comment>Icon control name representing an emoji of a face with a happy expression. Display text representing the value of Icon enum that will be shown in the icon control. This value represents the EmojiSmile value.</comment>
  </data>
  <data name="Icon_EmojiSad_DisplayName" xml:space="preserve">
    <value>Emoji - Sad</value>
    <comment>Icon control name representing an emoji of a face with a sad expression. Display text representing the value of Icon enum that will be shown in the icon control. This value represents the EmojiSad value.</comment>
  </data>
  <data name="Icon_EmojiNeutral_DisplayName" xml:space="preserve">
    <value>Emoji - Neutral</value>
    <comment>Icon control name representing an emoji of a face with a neutral expression. Display text representing the value of Icon enum that will be shown in the icon control. This value represents the EmojiNeutral value.</comment>
  </data>
  <data name="Icon_Warning_DisplayName" xml:space="preserve">
    <value>Warning</value>
    <comment>Icon control name representing a cautionary warning. Display text representing the value of Icon enum that will be shown in the icon control. This value represents the Warning value.</comment>
  </data>
  <data name="Icon_Information_DisplayName" xml:space="preserve">
    <value>Information</value>
    <comment>Icon control name representing helpful information. Display text representing the value of Icon enum that will be shown in the icon control. This value represents the Information value.</comment>
  </data>
  <data name="Icon_Database_DisplayName" xml:space="preserve">
    <value>Database</value>
    <comment>Icon control name representing data, symbolized by the flowchart shape of stacked cylinders. Display text representing the value of Icon enum that will be shown in the icon control. This value represents the Database value.</comment>
  </data>
  <data name="Icon_Weather_DisplayName" xml:space="preserve">
    <value>Weather</value>
    <comment>Icon control name representing weather. Display text representing the value of Icon enum that will be shown in the icon control. This value represents the Weather value.</comment>
  </data>
  <data name="Icon_TrendingHashtag_DisplayName" xml:space="preserve">
    <value>Hashtag</value>
    <comment>Display text representing the value of Icon enum that will be shown in the icon control. This value represents the TrendingHashtag value.</comment>
  </data>
  <data name="Icon_TrendingUpwards_DisplayName" xml:space="preserve">
    <value>Trending upward</value>
    <comment>Display text representing the value of Icon enum that will be shown in the icon control. This value represents the TrendingUpwards value.</comment>
  </data>
  <data name="Icon_Items_DisplayName" xml:space="preserve">
    <value>Items</value>
    <comment>Display text representing the value of Icon enum that will be shown in the icon control. This value represents the Items value.</comment>
  </data>
  <data name="Icon_LevelsLayersItems_DisplayName" xml:space="preserve">
    <value>Layers</value>
    <comment>Display text representing the value of Icon enum that will be shown in the icon control. This value represents the LevelsLayersItems value.</comment>
  </data>
  <data name="Icon_Trending_DisplayName" xml:space="preserve">
    <value>Trending</value>
    <comment>Display text representing the value of Icon enum that will be shown in the icon control. This value represents the Trending value.</comment>
  </data>
  <data name="Icon_LineWeight_DisplayName" xml:space="preserve">
    <value>Line weight</value>
    <comment>Display text representing the value of Icon enum that will be shown in the icon control. This value represents the LineWeight value.</comment>
  </data>
  <data name="AboutIsError" xml:space="preserve">
    <value>Returns whether an error occurred when evaluating the given argument.</value>
    <comment>Description text for the 'IsError' function.</comment>
  </data>
  <data name="IsErrorArg" xml:space="preserve">
    <value>value</value>
    <comment>function_parameter - First argument to the IsError function - any value, to check if there was an error in producing it.</comment>
  </data>
  <data name="AboutIsError_value" xml:space="preserve">
    <value>The value to check for errors.</value>
    <comment>Description of the first parameter to IsError</comment>
  </data>
  <data name="ErrBadArityMinimum" xml:space="preserve">
    <value>Invalid number of arguments: received {0}, expected {1} or more.</value>
    <comment>Error Message. {0} Will be a number, and {1} will be a number, the minimum number of arguments.</comment>
  </data>
  <data name="ErrBadArityRange" xml:space="preserve">
    <value>Invalid number of arguments: received {0}, expected {1}-{2}.</value>
    <comment>Error Message. {0} Will be a number, and {1} will be the minimum arity and {2} will be the maximum arity</comment>
  </data>
  <data name="ErrGeneralError" xml:space="preserve">
    <value>{0}</value>
    <comment>Error message. {0} will be replaced with the contents of the message. In a few specific instances, we pull error messages from a source other than this file, but we need a error key in this file to attach it to, hence why we have an error message that is only a format specifier.</comment>
  </data>
  <data name="FormulaColumns_NotSupported" xml:space="preserve">
    <value>Not supported in formula columns.</value>
    <comment>Error Message. Used in formula columns for scenarios where there the full PowerApps support is not available.</comment>
  </data>
  <data name="FormulaColumns_MathFunctionBadArity" xml:space="preserve">
    <value>Invalid number of arguments for {0} function: received {1}, expected {2}</value>
    <comment>Error Message. Used in formula columns for scenarios where an invalid number of arguments is supplied to a math function. The {0} will be the name of the function. The {1} will be the incorrect number of arguments received. The {2} will be the correct number of args expected. </comment>
  </data>
  <data name="FormulaColumns_ArgNotSupported" xml:space="preserve">
    <value>The {0} argument is not supported for the {1} function in formula columns.</value>
    <comment>Error Message. Used in formula columns for arguments that are not supported there.  The {0} will be the name of the argument that is not supported.  The {1} will be the name of the function.</comment>
  </data>
  <data name="FormulaColumns_ArgTypeNotSupported" xml:space="preserve">
    <value>This argument cannot be passed as this type in formula columns.</value>
    <comment>Error Message. Used in formula columns for an argument where the type is not supported. {0} is the attempted type the argument is being coerced to.</comment>
  </data>
  <data name="FormulaColumns_ArgumentTypeNotSupported" xml:space="preserve">
    <value>This argument cannot be passed as type {0} in formula columns.</value>
    <comment>Error Message. Used in formula columns for an argument where the type is not supported. {0} is the attempted type the argument is being coerced to.</comment>
  </data>
  <data name="FormulaColumns_LiteralArgRequired" xml:space="preserve">
    <value>Only a literal value is supported for this argument.</value>
    <comment>Error Message. Used in formula columns for arguments where the value supplied must be a literal value (for example, a number or a string), instead of a calculation.</comment>
  </data>
  <data name="FormulaColumns_TimeZoneConversion" xml:space="preserve">
    <value>{0} cannot be performed on this input without a time zone conversion, which is not supported in formula columns.</value>
    <comment>Error Message. Used in formula columns for scenarios where time zone conversion is needed to perform the operation. The {0} will be the name of the function.</comment>
  </data>
  <data name="FormulaColumns_IncompatibleDateTimes" xml:space="preserve">
    <value>This operation cannot be performed on values which are of different Date Time Behaviors.</value>
    <comment>Error Message. Used in formula columns for scenarios where values of different Date Time Behaviors are used together, which is not supported</comment>
  </data>
  <data name="FormulaColumns_DateTimeFormatNotSupported" xml:space="preserve">
    <value>Only the short date and time format strings are supported in formula columns.</value>
    <comment>Error Message. Used in formula columns for scenarios where the maker supplies an invalid format string</comment>
  </data>
  <data name="FormulaColumns_InvalidTimeUnit" xml:space="preserve">
    <value>The {0} argument is an invalid/unsupported unit of time for the {1} date arithmetic function.</value>
    <comment>Error Message. Used in formula columns for scenarios where the maker supplies an unsupported unit of time to the DateAdd or DateDiff function. The {0} will be the name of the argument. The {1} will be the name of the function.</comment>
  </data>
  <data name="FormulaColumns_NumericFormatNotSupported" xml:space="preserve">
    <value>Locale-specific formatting tokens such as "." and "," are not supported in formula columns.</value>
    <comment>Error Message. Used in formula columns for scenarios where the maker supplies an invalid format string</comment>
  </data>
  <data name="FormulaColumns_FunctionNotSupported" xml:space="preserve">
    <value>{0} is not supported in formula columns, use {1} instead.</value>
    <comment>Error Message. Used in formula columns for scenarios where the maker attempts to use a function that is not supported, providing an alternate function name.  The {0} will be the name of the function that is not supported, and {1} is the name of the suggested alternate.</comment>
  </data>
  <data name="FormulaColumns_OperationNotSupported" xml:space="preserve">
    <value>This operation cannot be performed on type {0} in formula columns.</value>
    <comment>Error Message. Used in formula columns for scenarios where the maker attempts to perform an unsupported operatiom. The {0} will be the type the operation is not supported for.</comment>
  </data>
  <data name="FormulaColumns_ResultTypeNotSupported" xml:space="preserve">
    <value>The result type {0} is not supported in formula columns.</value>
    <comment>Error Message. Used in formula columns for a formula that returns a type which is not supported.</comment>
  </data>
  <data name="FormulaColumns_RecordAccessNotSupported" xml:space="preserve">
    <value>Directly referencing an entire record is not supported in formula columns. Please reference a valid field in the record.</value>
    <comment>Error Message. Used in formula columns for scenarios where the maker attempts to reference an entire record instead of a specific field.</comment>
  </data>
  <data name="FormulaColumns_ResultTypeMustMatch" xml:space="preserve">
    <value>The result type for this formula is expected to be {0}, but the actual result type is {1}. The result type of a formula column cannot be changed.</value>
    <comment>Error Message. Used in formula columns for a formula that returns an unexpected result type during editing. The {0} will be the name of the required type. The {1} will be the name of the incorrect type.</comment>
  </data>
  <data name="FormulaColumns_ColumnTypeNotSupported" xml:space="preserve">
    <value>Columns of type {0} are not supported in formula columns.</value>
    <comment>Error Message. Used in formula columns for a formula where the maker attempts to use a column from Dataverse that is not supported, such as floating point.</comment>
  </data>
  <data name="FormulaColumns_ColumnFormatNotSupported" xml:space="preserve">
    <value>Columns of type {0} with format {1} are not supported in formula columns.</value>
    <comment>Error Message. Used in formula columns for a formula where the maker attempts to use a column from Dataverse that is of a format that not supported, such as whole number formatted as language.</comment>
  </data>
  <data name="FormulaColumns_AggregateCoercionNotSupported" xml:space="preserve">
    <value>Coercing records or tables is not supported in formula columns.</value>
    <comment>Error Message. Used in formula columns for a formula where the maker attempts record-record or table-table coercion.</comment>
  </data>
  <data name="FormulaColumns_SingleColumnTableNotSupported" xml:space="preserve">
    <value>Single-column tables are not supported in formula columns.</value>
    <comment>Error Message. Used in formula columns for a formula that references a single-column table.</comment>
  </data>
  <data name="FormulaColumns_VirtualTableNotSupported" xml:space="preserve">
    <value>Cannot reference virtual table {0} in formula columns.</value>
    <comment>Error Message. Used in formula columns for a formula that references a virtual table.</comment>
  </data>
  <data name="FormulaColumns_TextNumberMissingFormat" xml:space="preserve">
    <value>Include a format in the second argument when using the Text function with numbers. The format string cannot include a thousands or decimal separator in formula columns.</value>
    <comment>Error Message. Used in formula columns for Text of a number without a format string.</comment>
  </data>  
  <data name="FormulaColumns_ImplicitNumberToText" xml:space="preserve">
    <value>Use the Text function to convert numbers to text. Include a format in the second argument, which cannot include a thousands or decimal separator in formula columns.</value>
    <comment>Error Message. Used in formula columns for implicit conversion of number to text.</comment>
  </data>   
  <data name="FormulaColumns_RelatedCurrency" xml:space="preserve">
    <value>Calculations with currency columns in related tables are not currently supported in formula columns.</value>
    <comment>Error Message. Used in formula columns when a currency field is referenced on a related table, not currently supported.</comment>
  </data>  
  <data name="ErrorResource_ErrOperandExpected_ShortMessage" xml:space="preserve">
    <value>Expected an operand. The formula or expression expects a valid operand. For example, you can add the operand '2' to the expression ' 1 +_' so that the result is '3'. Or, you can add the operand "there" to the expression '"Hi "&amp; _ ' so that the result is 'Hi there'.</value>
    <comment>Error Message.</comment>
  </data>
  <data name="ErrorResource_ErrOperandExpected_HowToFix_1" xml:space="preserve">
    <value>Supply an operand value that will complete the expression. Ensure that the operand's type (text, number, date, or true/false) fits the expression. Match numbers with numbers, text with text, and so on. For example, '1 + "Hi"' isn't valid, but '1 + 2' is valid.</value>
    <comment>How to fix the error.</comment>
  </data>
  <data name="ErrorResource_ErrBadToken_ShortMessage" xml:space="preserve">
    <value>Unexpected characters. Characters are used in the formula in an unexpected way.</value>
    <comment>Error Message.</comment>
  </data>
  <data name="ErrorResource_ErrBadToken_LongMessage" xml:space="preserve">
    <value>For example, the character '\' isn't expected after a number, like this: '32\'. A space ('32') would be expected so that it's just the number 32, or another number (as in '323') would be expected.</value>
  </data>
  <data name="ErrorResource_ErrBadToken_HowToFix_1" xml:space="preserve">
    <value>Remove or replace the unexpected characters.</value>
    <comment>1 How to fix the error. </comment>
  </data>
  <data name="ErrorResource_ErrBadToken_Link_1" xml:space="preserve">
    <value>Article: Formula reference for Power Apps</value>
    <comment>Article: Formula reference for Power Apps</comment>
  </data>
  <data name="ErrorResource_ErrBadToken_Link_1_URL" xml:space="preserve">
    <value>https://go.microsoft.com/fwlink/?linkid=2132478</value>
    <comment>{Locked}</comment>
  </data>
  <data name="ErrorResource_UnexpectedCharacterToken_ShortMessage" xml:space="preserve">
    <value>Unexpected character '{0}' at position '{1}' in the formula.</value>
    <comment>Error Message.</comment>
  </data>
  <data name="ErrorResource_UnexpectedCharacterToken_LongMessage" xml:space="preserve">
    <value>For example, the character '\' isn't expected after a number, like this: '32\'. A space ('32') would be expected so that it's just the number 32, or another number (as in '323') would be expected.</value>
  </data>
  <data name="ErrorResource_UnexpectedCharacterToken_HowToFix_1" xml:space="preserve">
    <value>Remove or replace the unexpected character.</value>
  </data>
  <data name="ErrorResource_UnexpectedCharacterToken_Link_1" xml:space="preserve">
    <value>Article: Formula reference for Power Apps</value>
    <comment>Article: Formula reference for Power Apps</comment>
  </data>
  <data name="ErrorResource_UnexpectedCharacterToken_Link_1_URL" xml:space="preserve">
    <value>https://go.microsoft.com/fwlink/?linkid=2132478</value>
    <comment>{Locked}</comment>
  </data>
  <data name="ErrorResource_ErrMissingEndOfBlockComment_ShortMessage" xml:space="preserve">
    <value>Missing end-comment identifier. The block comment has no end-comment identifier.</value>
    <comment>Error Message.</comment>
  </data>
  <data name="ErrorResource_ErrMissingEndOfBlockComment_LongMessage" xml:space="preserve">
    <value>Each block comment must start with '/*' and end with '*/'. If you don't end each block comment properly, all code after the comment becomes part of that comment. If a comment comprises only one line, you can start it with '//' and not identify the end of the comment.</value>
  </data>
  <data name="ErrorResource_ErrMissingEndOfBlockComment_HowToFix_1" xml:space="preserve">
    <value>Add '*/' to the end of your block comment, or change it to a set of line comments.</value>
    <comment>1 How to fix the error. </comment>
  </data>
  <data name="ErrorResource_ErrMissingEndOfBlockComment_Link_1" xml:space="preserve">
    <value>Article: Formula reference for Power Apps</value>
    <comment>Article: Formula reference for Power Apps</comment>
  </data>
  <data name="ErrorResource_ErrMissingEndOfBlockComment_Link_1_URL" xml:space="preserve">
    <value>https://go.microsoft.com/fwlink/?linkid=2132478</value>
    <comment>{Locked}</comment>
  </data>
  <data name="ErrorResource_ErrExpectedFound_Ex_Fnd_ShortMessage" xml:space="preserve">
    <value>Unexpected characters. The formula contains '{0}' where '{1}' is expected.</value>
    <comment>Error Message.</comment>
  </data>
  <data name="ErrorResource_ErrExpectedFound_Ex_Fnd_LongMessage" xml:space="preserve">
    <value>This error occurs if, for example, a formula contains '{{Val@ 7}}' instead of '{{Val: 7}}'. When you set a variable, the syntax requires a colon instead of an "at" symbol.</value>
  </data>
  <data name="ErrorResource_ErrExpectedFound_Ex_Fnd_HowToFix_1" xml:space="preserve">
    <value>Remove or replace the unexpected characters with an expected character.</value>
    <comment>1 How to fix the error. </comment>
  </data>
  <data name="ErrorResource_ErrExpectedFound_Ex_Fnd_Link_1" xml:space="preserve">
    <value>Article: Formula reference for Power Apps</value>
    <comment>Article: Formula reference for Power Apps</comment>
  </data>
  <data name="ErrorResource_ErrExpectedFound_Ex_Fnd_Link_1_URL" xml:space="preserve">
    <value>https://go.microsoft.com/fwlink/?linkid=2132478</value>
    <comment>{Locked}</comment>
  </data>
  <data name="ErrorResource_ErrInvalidName_ShortMessage" xml:space="preserve">
    <value>Name isn't valid. '{0}' isn't recognized.</value>
    <comment>Error Message.</comment>
  </data>
  <data name="ErrorResource_ErrInvalidName_LongMessage" xml:space="preserve">
    <value>This error appears most commonly when a formula refers to something that no longer exists (for example, a control that you've deleted).</value>
  </data>
  <data name="ErrorResource_ErrInvalidName_HowToFix_1" xml:space="preserve">
    <value>Remove or correct the reference to the name that isn't valid.</value>
    <comment>1 How to fix the error. </comment>
  </data>
  <data name="ErrorResource_ErrInvalidName_Link_1" xml:space="preserve">
    <value>Article: Formula reference for Power Apps</value>
    <comment>Article: Formula reference for Power Apps</comment>
  </data>
  <data name="ErrorResource_ErrInvalidName_Link_1_URL" xml:space="preserve">
    <value>https://go.microsoft.com/fwlink/?linkid=2132478</value>
    <comment>{Locked}</comment>
  </data>
  <data name="ErrorResource_ErrInvalidIdentifier_ShortMessage" xml:space="preserve">
    <value>Name isn't valid. This identifier isn't recognized.</value>
    <comment>Error Message.</comment>
  </data>
  <data name="ErrorResource_ErrInvalidIdentifier_LongMessage" xml:space="preserve">
    <value>This error appears most commonly when a formula refers to something that no longer exists (for example, a control that you've deleted).</value>
  </data>
  <data name="ErrorResource_ErrInvalidIdentifier_HowToFix_1" xml:space="preserve">
    <value>Remove or correct the reference to the name that isn't valid.</value>
    <comment>1 How to fix the error. </comment>
  </data>
  <data name="ErrorResource_ErrInvalidIdentifier_Link_1" xml:space="preserve">
    <value>Article: Formula reference for Power Apps</value>
    <comment>Article: Formula reference for Power Apps</comment>
  </data>
  <data name="ErrorResource_ErrInvalidIdentifier_Link_1_URL" xml:space="preserve">
    <value>https://go.microsoft.com/fwlink/?linkid=2132478</value>
    <comment>{Locked}</comment>
  </data>
  <data name="ErrorResource_ErrInvalidPropertyReference_ShortMessage" xml:space="preserve">
    <value>Property reference isn't valid.</value>
    <comment>Error Message.</comment>
  </data>
  <data name="ErrorResource_ErrInvalidPropertyReference_LongMessage" xml:space="preserve">
    <value>This error appears when a formula refers to component function properties with invalid syntax. (For example, Component.CustomFunction instead of Component.CustomFunction())</value>
  </data>
  <data name="ErrorResource_ErrInvalidPropertyReference_HowToFix_1" xml:space="preserve">
    <value>Use correct syntax to refer to component function property. For example, Component.CustomFunction()</value>
    <comment>1 How to fix the error. </comment>
  </data>
  <data name="ErrorResource_ErrInvalidPropertyReference_Link_1" xml:space="preserve">
    <value>Article: Formula reference for PowerApps</value>
    <comment>Article: Formula reference for PowerApps</comment>
  </data>
  <data name="ErrorResource_ErrInvalidPropertyReference_Link_1_URL" xml:space="preserve">
    <value>https://go.microsoft.com/fwlink/?linkid=2132478</value>
    <comment>{Locked}</comment>
  </data>
  <data name="ErrorResource_ErrInvalidParentUse_ShortMessage" xml:space="preserve">
    <value>'Parent' reference isn't valid. You can't reference a parent control in this context.</value>
    <comment>Error Message.</comment>
  </data>
  <data name="ErrorResource_ErrInvalidParentUse_LongMessage" xml:space="preserve">
    <value>You can't use the Parent operator with a control that doesn't have a parent control. This operator refers to the control that hosts the given control and makes all of its properties available.</value>
  </data>
  <data name="ErrorResource_ErrInvalidParentUse_HowToFix_1" xml:space="preserve">
    <value>Remove the 'Parent' operator.</value>
    <comment>1 How to fix the error. </comment>
  </data>
  <data name="ErrorResource_ErrInvalidParentUse_Link_1" xml:space="preserve">
    <value>Article: Add and configure a canvas-app control in Power Apps</value>
    <comment>Article on UI design - working with controls </comment>
  </data>
  <data name="ErrorResource_ErrInvalidParentUse_Link_1_URL" xml:space="preserve">
    <value>https://go.microsoft.com/fwlink/?linkid=2119116</value>
    <comment>{Locked}</comment>
  </data>
  <data name="ErrorResource_ErrTooManyUps_ShortMessage" xml:space="preserve">
    <value>Row-scope nesting too deep. Your formula's row scope exceeds 63 nesting levels.</value>
    <comment>Error Message.</comment>
  </data>
  <data name="ErrorResource_ErrTooManyUps_LongMessage" xml:space="preserve">
    <value>Complexity increases with each nesting level, so Power Apps supports row-scope nesting only up to 63 levels.</value>
  </data>
  <data name="ErrorResource_ErrTooManyUps_HowToFix_1" xml:space="preserve">
    <value>Rewrite the formula with fewer nesting levels.</value>
    <comment>1 How to fix the error. </comment>
  </data>
  <data name="ErrorResource_ErrRuleNestedTooDeeply_ShortMessage" xml:space="preserve">
    <value>Expression nesting too deep. An expression in your formula is nested more than 50 levels.</value>
    <comment>Error Message.</comment>
  </data>
  <data name="ErrorResource_ErrRuleNestedTooDeeply_LongMessage" xml:space="preserve">
    <value>Power Apps supports expression nesting up to only 50 levels. An expression this deep is difficult to understand and maintain.</value>
  </data>
  <data name="ErrorResource_ErrRuleNestedTooDeeply_HowToFix_1" xml:space="preserve">
    <value>Rewrite the formula with fewer nesting levels.</value>
    <comment>1 How to fix the error. </comment>
  </data>
  <data name="ErrorResource_ErrOperatorExpected_ShortMessage" xml:space="preserve">
    <value>Expected operator. We expect an operator such as +, *, or &amp; at this point in the formula.</value>
    <comment>Error Message.</comment>
  </data>
  <data name="ErrorResource_ErrOperatorExpected_LongMessage" xml:space="preserve">
    <value>Operators join two operands together. This error occurs if you put two functions (operands) together with no operator between them -- for example, Len("mytext")Len("mytext").</value>
  </data>
  <data name="ErrorResource_ErrOperatorExpected_HowToFix_1" xml:space="preserve">
    <value>Edit your formula so that it includes an operator between the operands.</value>
    <comment>1 How to fix the error. </comment>
  </data>
  <data name="ErrorResource_ErrOperatorExpected_Link_1" xml:space="preserve">
    <value>Module: Use basic formulas</value>
    <comment>3 crown link on basic formulas</comment>
  </data>
  <data name="ErrorResource_ErrOperatorExpected_Link_1_URL" xml:space="preserve">
    <value>https://go.microsoft.com/fwlink/?linkid=2132396</value>
    <comment>{Locked}</comment>
  </data>
  <data name="ErrorResource_ErrNumberExpected_ShortMessage" xml:space="preserve">
    <value>Expected number. We expect a number at this point in the formula.</value>
    <comment>Error Message.</comment>
  </data>
  <data name="ErrorResource_ErrNumberExpected_LongMessage" xml:space="preserve">
    <value>This error will occur if you use a function that requires a number but you supply, for example, an image instead.</value>
  </data>
  <data name="ErrorResource_ErrNumberExpected_HowToFix_1" xml:space="preserve">
    <value>Edit your formula so that it evaluates to a number at this point in the formula.</value>
    <comment>1 How to fix the error. </comment>
  </data>
  <data name="ErrorResource_ErrNumberExpected_Link_1" xml:space="preserve">
    <value>Article: Formula reference for Power Apps</value>
    <comment>Article: Formula reference for Power Apps</comment>
  </data>
  <data name="ErrorResource_ErrNumberExpected_Link_1_URL" xml:space="preserve">
    <value>https://go.microsoft.com/fwlink/?linkid=2132478</value>
    <comment>{Locked}</comment>
  </data>
  <data name="ErrorResource_ErrBooleanExpected_ShortMessage" xml:space="preserve">
    <value>Expected boolean. We expect a boolean (true/false) at this point in the formula.</value>
    <comment>Error Message.</comment>
  </data>
  <data name="ErrorResource_ErrBooleanExpected_LongMessage" xml:space="preserve">
    <value>A boolean is also known as a true/false value in applications such as Microsoft Excel. This error will occur if you use a function that requires a boolean but you supply, for example, a date instead.</value>
  </data>
  <data name="ErrorResource_ErrBooleanExpected_HowToFix_1" xml:space="preserve">
    <value>Edit your formula so that it evaluates to a boolean at this point in the formula.</value>
    <comment>1 How to fix the error. </comment>
  </data>
  <data name="ErrorResource_ErrBooleanExpected_Link_1" xml:space="preserve">
    <value>Article: Formula reference for Power Apps</value>
    <comment>Article: Formula reference for Power Apps</comment>
  </data>
  <data name="ErrorResource_ErrBooleanExpected_Link_1_URL" xml:space="preserve">
    <value>https://go.microsoft.com/fwlink/?linkid=2132478</value>
    <comment>{Locked}</comment>
  </data>
  <data name="ErrorResource_ErrColonExpected_ShortMessage" xml:space="preserve">
    <value>Expected colon. We expect a colon (:) at this point in the formula.</value>
    <comment>Error Message.</comment>
  </data>
  <data name="ErrorResource_ErrColonExpected_LongMessage" xml:space="preserve">
    <value>A colon separates a field name, sometimes called a column name, from a field value in a record (for example, {Month:"1"}, {Month:"2"} …). A colon also separates hours from minutes and seconds (for example, "3:04").</value>
  </data>
  <data name="ErrorResource_ErrColonExpected_HowToFix_1" xml:space="preserve">
    <value>Edit your formula so that it includes a colon.</value>
    <comment>1 How to fix the error. </comment>
  </data>
  <data name="ErrorResource_ErrColonExpected_Link_1" xml:space="preserve">
    <value>Article: Show text, dates, and times in Power Apps</value>
    <comment>Article: Show text, dates, and times </comment>
  </data>
  <data name="ErrorResource_ErrColonExpected_Link_1_URL" xml:space="preserve">
    <value>https://go.microsoft.com/fwlink/?linkid=2132645</value>
    <comment>{Locked}</comment>
  </data>
  <data name="ErrorResource_ErrBehaviorPropertyExpected_ShortMessage" xml:space="preserve">
    <value>Behavior function in a non-behavior property. You can't use this property to change values elsewhere in the app.</value>
    <comment>Error Message.</comment>
  </data>
  <data name="ErrorResource_ErrBehaviorPropertyExpected_LongMessage" xml:space="preserve">
    <value>Behavior functions change the state of the app by changing values elsewhere in the app. 'Navigate', 'Patch', 'UpdateContext', and 'Collect' are common behavior functions. 'OnSelect', 'OnVisible', and other 'On …' properties are common behavior-based properties.</value>
  </data>
  <data name="ErrorResource_ErrBehaviorPropertyExpected_HowToFix_1" xml:space="preserve">
    <value>Move the behavior function to a behavior-based property.</value>
    <comment>1 How to fix the error. </comment>
  </data>
  <data name="ErrorResource_ErrBehaviorPropertyExpected_Link_1" xml:space="preserve">
    <value>Article: Understand behavior formulas for canvas apps in Power Apps</value>
    <comment>Article: Understand behavior formulas</comment>
  </data>
  <data name="ErrorResource_ErrBehaviorPropertyExpected_Link_1_URL" xml:space="preserve">
    <value>https://go.microsoft.com/fwlink/?linkid=2132570</value>
    <comment>{Locked}</comment>
  </data>
  <data name="ErrorResource_ErrTestPropertyExpected_ShortMessage" xml:space="preserve">
    <value>Test function in a non-test property. You can't use this property to invoke test-only functions.</value>
    <comment>Error Message. The term 'Test' is an adjective ('Test function' = 'function for testing').</comment>
  </data>
  <data name="ErrorResource_ErrTestPropertyExpected_LongMessage" xml:space="preserve">
    <value>Test functions are those that can be used to simulate user input when testing an app. 'SetProperty', 'SelectRow', and 'Assert' are common test functions. They can only be used in the in test cases.</value>
  </data>
  <data name="ErrorResource_ErrTestPropertyExpected_HowToFix_1" xml:space="preserve">
    <value>Use the function in a test case, not in the app itself.</value>
    <comment>How to fix the error. </comment>
  </data>
  <data name="ErrorResource_ErrCannotCoerce_SourceType_TargetType_ShortMessage" xml:space="preserve">
    <value>Can't convert this data type. Power Apps can't convert this {0} to a {1}.</value>
    <comment>Error Message.</comment>
  </data>
  <data name="ErrorResource_ErrCannotCoerce_SourceType_TargetType_LongMessage" xml:space="preserve">
    <value>Power Apps can convert some types of data in your formula to other types for you. For example, it can convert "1" (a string) to a 1 (a number), but it can't all data types to all other data type. For example, it can't convert an image to a number.</value>
  </data>
  <data name="ErrorResource_ErrCannotCoerce_SourceType_TargetType_HowToFix_1" xml:space="preserve">
    <value>Edit your formula so that you convert the data in question to the expected type.</value>
    <comment>1 How to fix the error. </comment>
  </data>
  <data name="ErrorResource_ErrStringExpected_ShortMessage" xml:space="preserve">
    <value>Expected text. We expect text at this point in the formula.</value>
    <comment>Error Message.</comment>
  </data>
  <data name="ErrorResource_ErrStringExpected_LongMessage" xml:space="preserve">
    <value>This error occurs if you use a function that requires a text (or string) argument and you supply, for example, a date instead.</value>
  </data>
  <data name="ErrorResource_ErrStringExpected_HowToFix_1" xml:space="preserve">
    <value>Edit your formula so that it evaluates to text at this point in the formula.</value>
    <comment>1 How to fix the error. </comment>
  </data>
  <data name="ErrorResource_ErrStringExpected_Link_1" xml:space="preserve">
    <value>Article: Formula reference for Power Apps</value>
    <comment>Article: Formula reference for Power Apps</comment>
  </data>
  <data name="ErrorResource_ErrStringExpected_Link_1_URL" xml:space="preserve">
    <value>https://go.microsoft.com/fwlink/?linkid=2132478</value>
    <comment>{Locked}</comment>
  </data>
  <data name="ErrorResource_ErrNumberOrStringExpected_ShortMessage" xml:space="preserve">
    <value>Expected text or number. We expect text or a number at this point in the formula.</value>
    <comment>Error Message.</comment>
  </data>
  <data name="ErrorResource_ErrNumberOrStringExpected_LongMessage" xml:space="preserve">
    <value>This error will occur if you use a function that requires either text or a number but you supply, for example, a boolean (true/false) value.</value>
  </data>
  <data name="ErrorResource_ErrNumberOrStringExpected_HowToFix_1" xml:space="preserve">
    <value>Edit your formula so that it evaluates to text or a number at this point in the formula.</value>
    <comment>1 How to fix the error. </comment>
  </data>
  <data name="ErrorResource_ErrNumberOrStringExpected_Link_1" xml:space="preserve">
    <value>Article: Formula reference for Power Apps</value>
    <comment>Article: Formula reference for Power Apps</comment>
  </data>
  <data name="ErrorResource_ErrNumberOrStringExpected_Link_1_URL" xml:space="preserve">
    <value>https://go.microsoft.com/fwlink/?linkid=2132478</value>
    <comment>{Locked}</comment>
  </data>
  <data name="ErrorResource_ErrClosingBracketExpected_ShortMessage" xml:space="preserve">
    <value>Expected closing bracket. We expect a closing bracket (}) at this point in the formula.</value>
    <comment>Error Message.</comment>
  </data>
  <data name="ErrorResource_ErrClosingBracketExpected_LongMessage" xml:space="preserve">
    <value>A closing bracket indicates the end of a record (for example, {Month:"1"}, {Month:"2"} …).</value>
  </data>
  <data name="ErrorResource_ErrClosingBracketExpected_HowToFix_1" xml:space="preserve">
    <value>Edit your formula so that it includes a bracket.</value>
    <comment>1 How to fix the error. </comment>
  </data>
  <data name="ErrorResource_ErrEmptyInvalidIdentifier_ShortMessage" xml:space="preserve">
    <value>The identifier has no valid text.</value>
    <comment>Error Message.</comment>
  </data>
  <data name="ErrorResource_ErrEmptyInvalidIdentifier_HowToFix_1" xml:space="preserve">
    <value>Ensure you have text for your identifier. This error occurs when the identifier is all blanks or spaces.</value>
    <comment>1 How to fix the error. </comment>
  </data>
  <data name="ErrUnOrderedTypeForComparison_Type" xml:space="preserve">
    <value>Unable to compare values of type {0}.</value>
    <comment>Error message when the user attempts to compare (using Less Than, Greater Than, Less Than or Equal, Greater Than or Equal) values of non-numeric types. {0} will be canonical type representations like "Number" or "Boolean".</comment>
  </data>
  <data name="ErrorResource_ErrIncompatibleTypesForEquality_Left_Right_ShortMessage" xml:space="preserve">
    <value>Incompatible types for comparison. These types can't be compared: {0}, {1}.</value>
    <comment>Error message when the user attempts to check equality between two values that don't make sense together. {0} and {1} will be canonical type representations like "Number" or "Boolean".</comment>
  </data>
  <data name="ErrorResource_ErrIncompatibleTypesForEquality_Left_Right_LongMessage" xml:space="preserve">
    <value>We can't evaluate your formula because the values being compared in the formula aren’t the same type.</value>
  </data>
  <data name="ErrorResource_ErrIncompatibleTypesForEquality_Left_Right_HowToFix_1" xml:space="preserve">
    <value>You might need to convert the value to be the same type, such as converting a date string (e.g., "12/31/2018") to a date value.</value>
    <comment>1 How to fix the error. </comment>
  </data>
  <data name="ErrorResource_ErrIncompatibleTypesForEquality_Left_Right_HowToFix_2" xml:space="preserve">
    <value>If you’re comparing records or tables, the field or column types must match exactly.</value>
    <comment>2 How to fix the error.</comment>
  </data>
  <data name="ErrorResource_ErrIncompatibleTypesForEquality_Left_Right_Link_1" xml:space="preserve">
    <value>Module: Use basic formulas</value>
    <comment>3 crown link on basic formulas</comment>
  </data>
  <data name="ErrorResource_ErrIncompatibleTypesForEquality_Left_Right_Link_1_URL" xml:space="preserve">
    <value>https://go.microsoft.com/fwlink/?linkid=2132396</value>
    <comment>{Locked}</comment>
  </data>
  <data name="ErrorResource_ErrIncompatibleTypesForEquality_Left_Right_Link_2" xml:space="preserve">
    <value>Module: Author basic formulas with tables and records</value>
    <comment>3 crown link on tables and records</comment>
  </data>
  <data name="ErrorResource_ErrIncompatibleTypesForEquality_Left_Right_Link_2_URL" xml:space="preserve">
    <value>https://go.microsoft.com/fwlink/?linkid=2132700</value>
    <comment>{Locked}</comment>
  </data>
  <data name="ErrorResource_ErrServiceFunctionUnknownOptionalParam_Name_ShortMessage" xml:space="preserve">
    <value>No parameter. This function has no optional parameter named '{0}'.</value>
    <comment>Error Message.</comment>
  </data>
  <data name="ErrorResource_ErrServiceFunctionUnknownOptionalParam_Name_HowToFix_1" xml:space="preserve">
    <value>How to fix: Remove or rename the parameter in your formula.</value>
    <comment>1 How to fix the error. </comment>
  </data>
  <data name="ErrorResource_ErrServiceFunctionUnknownOptionalParam_Name_Link_1" xml:space="preserve">
    <value>Article: Formula reference for Power Apps</value>
    <comment>Article: Formula reference for Power Apps</comment>
  </data>
  <data name="ErrorResource_ErrServiceFunctionUnknownOptionalParam_Name_Link_1_URL" xml:space="preserve">
    <value>https://go.microsoft.com/fwlink/?linkid=2132478</value>
    <comment>{Locked}</comment>
  </data>
  <data name="ErrorResource_ErrColumnTypeMismatch_ColName_ExpectedType_ActualType_ShortMessage" xml:space="preserve">
    <value>Incompatible type. The '{0}' column in the data source you’re updating expects a '{1}' type and you’re using a '{2}' type.</value>
    <comment>Error Message.</comment>
  </data>
  <data name="ErrorResource_ErrColumnTypeMismatch_ColName_ExpectedType_ActualType_HowToFix_1" xml:space="preserve">
    <value>You might need to convert the value to the same type, such as converting a date string (e.g., "12/31/2018") to a date value or a string to a number.</value>
    <comment>1 How to fix the error. </comment>
  </data>
  <data name="ErrorResource_ErrColumnTypeMismatch_ColName_ExpectedType_ActualType_Link_1" xml:space="preserve">
    <value>Module: Use basic formulas</value>
    <comment>3 crown link on basic formulas</comment>
  </data>
  <data name="ErrorResource_ErrColumnTypeMismatch_ColName_ExpectedType_ActualType_Link_1_URL" xml:space="preserve">
    <value>https://go.microsoft.com/fwlink/?linkid=2132396</value>
    <comment>{Locked}</comment>
  </data>
  <data name="ErrorResource_ErrColumnTypeMismatch_ColName_ExpectedType_ActualType_Link_2" xml:space="preserve">
    <value>Module: Author basic formulas with tables and records</value>
    <comment>3 crown link on tables and records</comment>
  </data>
  <data name="ErrorResource_ErrColumnTypeMismatch_ColName_ExpectedType_ActualType_Link_2_URL" xml:space="preserve">
    <value>https://go.microsoft.com/fwlink/?linkid=2132700</value>
    <comment>{Locked}</comment>
  </data>
  <data name="ErrorResource_ErrColumnMissing_ColName_ExpectedType_ShortMessage" xml:space="preserve">
    <value>Missing column. Your formula is missing a column '{0}' with a type of '{1}'.</value>
    <comment>Error Message.</comment>
  </data>
  <data name="ErrorResource_ErrColumnMissing_ColName_ExpectedType_HowToFix_1" xml:space="preserve">
    <value>Add a column to your formula.</value>
    <comment>1 How to fix the error. </comment>
  </data>
  <data name="ErrorResource_ErrColumnMissing_ColName_ExpectedType_Link_1" xml:space="preserve">
    <value>Article: Formula reference for Power Apps</value>
    <comment>Article: Formula reference for Power Apps</comment>
  </data>
  <data name="ErrorResource_ErrColumnMissing_ColName_ExpectedType_Link_1_URL" xml:space="preserve">
    <value>https://go.microsoft.com/fwlink/?linkid=2132478</value>
    <comment>{Locked}</comment>
  </data>
  <data name="ErrorResource_ErrRecordDoesNotAcceptThisType_ShortMessage" xml:space="preserve">
    <value>Incompatible type. The item you are trying to put into a record has a type that is not compatible with the record.</value>
    <comment>Error Message.</comment>
  </data>
  <data name="ErrorResource_ErrTableDoesNotAcceptThisType_ShortMessage" xml:space="preserve">
    <value>Incompatible type. The item you are trying to put into a table has a type that is not compatible with the table.</value>
    <comment>Error Message.</comment>
  </data>
  <data name="ErrorResource_ErrTableDoesNotAcceptThisType_HowToFix_1" xml:space="preserve">
    <value>Ensure that the type of the item you want to push into the table is compatible with the table. You may need to convert the type of the item, for instance, to a record.</value>
    <comment>1 How to fix the error. </comment>
  </data>
  <data name="ErrorResource_ErrTableDoesNotAcceptThisType_Link_1" xml:space="preserve">
    <value>Module: Use basic formulas</value>
    <comment>3 crown link on basic formulas</comment>
  </data>
  <data name="ErrorResource_ErrTableDoesNotAcceptThisType_Link_1_URL" xml:space="preserve">
    <value>https://go.microsoft.com/fwlink/?linkid=2132396</value>
    <comment>{Locked}</comment>
  </data>
  <data name="ErrorResource_ErrTableDoesNotAcceptThisType_Link_2" xml:space="preserve">
    <value>Module: Author basic formulas with tables and records</value>
    <comment>3 crown link on tables and records</comment>
  </data>
  <data name="ErrorResource_ErrTableDoesNotAcceptThisType_Link_2_URL" xml:space="preserve">
    <value>https://go.microsoft.com/fwlink/?linkid=2132700</value>
    <comment>{Locked}</comment>
  </data>
  <data name="ErrorResource_ErrTypeError_ShortMessage" xml:space="preserve">
    <value>Incompatible type. We can't evaluate your formula because of a type error.</value>
    <comment>Error Message.</comment>
  </data>
  <data name="ErrorResource_ErrTypeError_LongMessage" xml:space="preserve">
    <value>The data may not match the expected type. (text, number, date, table, record.)</value>
  </data>
  <data name="ErrorResource_ErrTypeError_HowToFix_1" xml:space="preserve">
    <value>Check the types of the values involved in the formula and ensure the types match.</value>
    <comment>1 How to fix the error. </comment>
  </data>
  <data name="ErrorResource_ErrTypeError_Link_1" xml:space="preserve">
    <value>Module: Use basic formulas</value>
    <comment>3 crown link on basic formulas</comment>
  </data>
  <data name="ErrorResource_ErrTypeError_Link_1_URL" xml:space="preserve">
    <value>https://go.microsoft.com/fwlink/?linkid=2132396</value>
    <comment>{Locked}</comment>
  </data>
  <data name="ErrorResource_ErrTypeError_Link_2" xml:space="preserve">
    <value>Module: Author basic formulas with tables and records</value>
    <comment>3 crown link on tables and records</comment>
  </data>
  <data name="ErrorResource_ErrTypeError_Link_2_URL" xml:space="preserve">
    <value>https://go.microsoft.com/fwlink/?linkid=2132700</value>
    <comment>{Locked}</comment>
  </data>
  <data name="ErrorResource_ErrDateExpected_ShortMessage" xml:space="preserve">
    <value>Expected date. We expect a date at this point in the formula.</value>
    <comment>Error Message.</comment>
  </data>
  <data name="ErrorResource_ErrDateExpected_LongMessage" xml:space="preserve">
    <value>This error will occur if you use a function that requires a date but you supply, for example, text instead.</value>
  </data>
  <data name="ErrorResource_ErrDateExpected_HowToFix_1" xml:space="preserve">
    <value>Edit your formula so that it evaluates to a date at this point in the formula.</value>
    <comment>1 How to fix the error. </comment>
  </data>
  <data name="ErrorResource_ErrDateExpected_Link_1" xml:space="preserve">
    <value>Article: Formula reference for Power Apps</value>
    <comment>Article: Formula reference for Power Apps</comment>
  </data>
  <data name="ErrorResource_ErrDateExpected_Link_1_URL" xml:space="preserve">
    <value>https://go.microsoft.com/fwlink/?linkid=2132478</value>
    <comment>{Locked}</comment>
  </data>
  <data name="ErrorResource_SuggestRemoteExecutionHint_ShortMessage" xml:space="preserve">
    <value>Delegation warning. The "{0}" part of this formula might not work correctly on large data sets.</value>
    <comment>Error Message.</comment>
  </data>
  <data name="ErrorResource_SuggestRemoteExecutionHint_LongMessage" xml:space="preserve">
    <value>The data source might not be able to process the formula and might return an incomplete data set. Your application might not return correct results or behave correctly if the data set is incomplete.</value>
  </data>
  <data name="ErrorResource_SuggestRemoteExecutionHint_HowToFix_1" xml:space="preserve">
    <value>If your data set exceeds the 500 record limit but contains less than 2,000 records, try resetting the limit.</value>
    <comment>1 How to fix the error. </comment>
  </data>
  <data name="ErrorResource_SuggestRemoteExecutionHint_HowToFix_2" xml:space="preserve">
    <value>Try simplifying the formula.</value>
    <comment>2 How to fix the error.</comment>
  </data>
  <data name="ErrorResource_SuggestRemoteExecutionHint_HowToFix_3" xml:space="preserve">
    <value>Try moving your data to a different data source.</value>
    <comment>3 How to fix the error.</comment>
  </data>
  <data name="ErrorResource_SuggestRemoteExecutionHint_Link_1" xml:space="preserve">
    <value>Article: Understand delegation in a canvas app</value>
    <comment>Article on delegation</comment>
  </data>
  <data name="ErrorResource_SuggestRemoteExecutionHint_Link_1_URL" xml:space="preserve">
    <value>https://go.microsoft.com/fwlink/?linkid=2132701</value>
    <comment>{Locked}</comment>
  </data>
  <data name="ErrorResource_SuggestRemoteExecutionHint_Link_2" xml:space="preserve">
    <value>Blog: Data row limits for delegation</value>
    <comment>Blog: Data row limits for delegation</comment>
  </data>
  <data name="ErrorResource_SuggestRemoteExecutionHint_Link_2_URL" xml:space="preserve">
    <value>https://go.microsoft.com/fwlink/?linkid=2132702</value>
    <comment>{Locked}</comment>
  </data>
  <data name="ErrorResource_SuggestRemoteExecutionHint_OpNotSupportedByColumn_ShortMessage" xml:space="preserve">
    <value>Delegation warning. The highlighted part of this formula might not work correctly with column "{0}" on large data sets.</value>
    <comment>Error Message.</comment>
  </data>
  <data name="ErrorResource_SuggestRemoteExecutionHint_OpNotSupportedByColumn_LongMessage" xml:space="preserve">
    <value>The data source might not be able to process the formula and might return an incomplete data set. Your application might not return correct results or behave correctly if the data set is incomplete.</value>
  </data>
  <data name="ErrorResource_SuggestRemoteExecutionHint_OpNotSupportedByColumn_HowToFix_1" xml:space="preserve">
    <value>If your data set exceeds the 500 record limit but contains less than 2,000 records, try resetting the limit.</value>
    <comment>1 How to fix the error. </comment>
  </data>
  <data name="ErrorResource_SuggestRemoteExecutionHint_OpNotSupportedByColumn_HowToFix_2" xml:space="preserve">
    <value>Try simplifying the formula.</value>
    <comment>2 How to fix the error.</comment>
  </data>
  <data name="ErrorResource_SuggestRemoteExecutionHint_OpNotSupportedByColumn_HowToFix_3" xml:space="preserve">
    <value>Try moving your data to a different data source.</value>
    <comment>3 How to fix the error.</comment>
  </data>
  <data name="ErrorResource_SuggestRemoteExecutionHint_OpNotSupportedByColumn_Link_1" xml:space="preserve">
    <value>Article: Understand delegation in a canvas app</value>
    <comment>Article on delegation</comment>
  </data>
  <data name="ErrorResource_SuggestRemoteExecutionHint_OpNotSupportedByColumn_Link_1_URL" xml:space="preserve">
    <value>https://go.microsoft.com/fwlink/?linkid=2132701</value>
    <comment>{Locked}</comment>
  </data>
  <data name="ErrorResource_SuggestRemoteExecutionHint_OpNotSupportedByColumn_Link_2" xml:space="preserve">
    <value>Blog: Data row limits for delegation</value>
    <comment>Blog: Data row limits for delegation</comment>
  </data>
  <data name="ErrorResource_SuggestRemoteExecutionHint_OpNotSupportedByColumn_Link_2_URL" xml:space="preserve">
    <value>https://go.microsoft.com/fwlink/?linkid=2132702</value>
    <comment>{Locked}</comment>
  </data>
  <data name="ErrorResource_SuggestRemoteExecutionHint_InOpRhs_ShortMessage" xml:space="preserve">
    <value>Delegation warning. The highlighted part of this formula might not work correctly on large data sets.</value>
    <comment>Error Message.</comment>
  </data>
  <data name="ErrorResource_SuggestRemoteExecutionHint_InOpRhs_LongMessage" xml:space="preserve">
    <value> The right side of the "in" operator should be a column name from the correct data source. The data source might not be able to process the formula and might return an incomplete data set. Your application might not return correct results or behave correctly if the data set is incomplete.</value>
  </data>
  <data name="ErrorResource_SuggestRemoteExecutionHint_InOpRhs_HowToFix_1" xml:space="preserve">
    <value>Change the item to the right of the "in" operator to be a column from the correct data source.</value>
    <comment>1 How to fix the error. </comment>
  </data>
  <data name="ErrorResource_SuggestRemoteExecutionHint_InOpRhs_HowToFix_2" xml:space="preserve">
    <value>If your data set exceeds the 500 record limit but contains less than 2,000 records, try resetting the limit.</value>
    <comment>2 How to fix the error. </comment>
  </data>
  <data name="ErrorResource_SuggestRemoteExecutionHint_InOpRhs_HowToFix_3" xml:space="preserve">
    <value>Try simplifying the formula.</value>
    <comment>3 How to fix the error.</comment>
  </data>
  <data name="ErrorResource_SuggestRemoteExecutionHint_InOpRhs_HowToFix_4" xml:space="preserve">
    <value>Try moving your data to a different data source.</value>
    <comment>4 How to fix the error.</comment>
  </data>
  <data name="ErrorResource_SuggestRemoteExecutionHint_InOpRhs_Link_1" xml:space="preserve">
    <value>Article: Understand delegation in a canvas app</value>
    <comment>Article on delegation</comment>
  </data>
  <data name="ErrorResource_SuggestRemoteExecutionHint_InOpRhs_Link_1_URL" xml:space="preserve">
    <value>https://go.microsoft.com/fwlink/?linkid=2132701</value>
    <comment>{Locked}</comment>
  </data>
  <data name="ErrorResource_SuggestRemoteExecutionHint_InOpRhs_Link_2" xml:space="preserve">
    <value>Blog: Data row limits for delegation</value>
    <comment>Blog: Data row limits for delegation</comment>
  </data>
  <data name="ErrorResource_SuggestRemoteExecutionHint_InOpRhs_Link_2_URL" xml:space="preserve">
    <value>https://go.microsoft.com/fwlink/?linkid=2132702</value>
    <comment>{Locked}</comment>
  </data>
  <data name="ErrorResource_SuggestRemoteExecutionHint_InOpInvalidColumn_ShortMessage" xml:space="preserve">
    <value>The highlighted part of this formula might not work correctly on large data sets. </value>
    <comment>Error Message.</comment>
  </data>
  <data name="ErrorResource_SuggestRemoteExecutionHint_InOpInvalidColumn_LongMessage" xml:space="preserve">
    <value> The right side of the "in" operator is not a column from the correct data source . The data source might not be able to process the formula and might return an incomplete data set. Your application might not return correct results or behave correctly if the data set is incomplete.
      </value>
  </data>
  <data name="ErrorResource_SuggestRemoteExecutionHint_InOpInvalidColumn_HowToFix_1" xml:space="preserve">
    <value>Change the item to the right of the "in" operator to be a column from the correct data source.</value>
    <comment>1 How to fix the error. </comment>
  </data>
  <data name="ErrorResource_SuggestRemoteExecutionHint_InOpInvalidColumn_HowToFix_2" xml:space="preserve">
    <value>If your data set exceeds the 500 record limit but contains less than 2,000 records, try resetting the limit.
      </value>
    <comment>2 How to fix the error. </comment>
  </data>
  <data name="ErrorResource_SuggestRemoteExecutionHint_InOpInvalidColumn_HowToFix_3" xml:space="preserve">
    <value>Try simplifying the formula.</value>
    <comment>3 How to fix the error.</comment>
  </data>
  <data name="ErrorResource_SuggestRemoteExecutionHint_InOpInvalidColumn_HowToFix_4" xml:space="preserve">
    <value>Try moving your data to a different data source.</value>
    <comment>4 How to fix the error.</comment>
  </data>
  <data name="ErrorResource_SuggestRemoteExecutionHint_InOpInvalidColumn_Link_1" xml:space="preserve">
    <value>Article: Understand delegation in a canvas app</value>
    <comment>Article on delegation</comment>
  </data>
  <data name="ErrorResource_SuggestRemoteExecutionHint_InOpInvalidColumn_Link_1_URL" xml:space="preserve">
    <value>https://go.microsoft.com/fwlink/?linkid=2132701</value>
    <comment>{Locked}</comment>
  </data>
  <data name="ErrorResource_SuggestRemoteExecutionHint_InOpInvalidColumn_Link_2" xml:space="preserve">
    <value>Blog: Data row limits for delegation</value>
    <comment>Blog: Data row limits for delegation</comment>
  </data>
  <data name="ErrorResource_SuggestRemoteExecutionHint_InOpInvalidColumn_Link_2_URL" xml:space="preserve">
    <value>https://go.microsoft.com/fwlink/?linkid=2132702</value>
    <comment>{Locked}</comment>
  </data>
  <data name="ErrorResource_SuggestRemoteExecutionHint_OpNotSupportedByService_ShortMessage" xml:space="preserve">
    <value>Delegation warning. The highlighted part of this formula might not work correctly on large data sets. The "{0}" operation is not supported by this connector.</value>
    <comment>Error Message.</comment>
  </data>
  <data name="ErrorResource_SuggestRemoteExecutionHint_OpNotSupportedByService_LongMessage" xml:space="preserve">
    <value>The data source might not be able to process the formula and might return an incomplete data set. Your application might not return correct results or behave correctly if the data set is incomplete.</value>
    <comment>Error Message.</comment>
  </data>
  <data name="ErrorResource_SuggestRemoteExecutionHint_OpNotSupportedByService_HowToFix_1" xml:space="preserve">
    <value>If your data set exceeds the 500 record limit but contains less than 2,000 records, try resetting the limit.</value>
    <comment>1 How to fix the error. </comment>
  </data>
  <data name="ErrorResource_SuggestRemoteExecutionHint_OpNotSupportedByService_HowToFix_2" xml:space="preserve">
    <value>Try simplifying the formula.</value>
    <comment>2 How to fix the error.</comment>
  </data>
  <data name="ErrorResource_SuggestRemoteExecutionHint_OpNotSupportedByService_HowToFix_3" xml:space="preserve">
    <value>Try moving your data to a different data source.</value>
    <comment>3 How to fix the error.</comment>
  </data>
  <data name="ErrorResource_SuggestRemoteExecutionHint_OpNotSupportedByService_Link_1" xml:space="preserve">
    <value>Article: Understand delegation in a canvas app</value>
    <comment>Article on delegation</comment>
  </data>
  <data name="ErrorResource_SuggestRemoteExecutionHint_OpNotSupportedByService_Link_1_URL" xml:space="preserve">
    <value>https://go.microsoft.com/fwlink/?linkid=2132701</value>
    <comment>{Locked}</comment>
  </data>
  <data name="ErrorResource_SuggestRemoteExecutionHint_OpNotSupportedByService_Link_2" xml:space="preserve">
    <value>Blog: Data row limits for delegation</value>
    <comment>Blog: Data row limits for delegation</comment>
  </data>
  <data name="ErrorResource_SuggestRemoteExecutionHint_OpNotSupportedByService_Link_2_URL" xml:space="preserve">
    <value>https://go.microsoft.com/fwlink/?linkid=2132702</value>
    <comment>{Locked}</comment>
  </data>
  <data name="ErrorResource_ErrOnlyOneViewExpected_ShortMessage" xml:space="preserve">
    <value>Expected only one view. We expect only one view at this point in the formula.</value>
    <comment>Error Message.</comment>
  </data>
  <data name="ErrorResource_ErrOnlyOneViewExpected_HowToFix_1" xml:space="preserve">
    <value>Edit your formula so that it only has one view at this point in the formula.</value>
    <comment>How to fix the error.</comment>
  </data>
  <data name="ErrorResource_ErrViewFromCurrentTableExpected_ShortMessage" xml:space="preserve">
    <value>Expected a view from data source {0}.</value>
    <comment>Error Message.</comment>
  </data>
  <data name="ErrorResource_ErrViewFromCurrentTableExpected_HowToFix_1" xml:space="preserve">
    <value>Edit your formula so that it has view from data source {0}.</value>
    <comment>How to fix the error.</comment>
  </data>
  <data name="ErrorResource_ErrInvalidControlReference_ShortMessage" xml:space="preserve">
    <value>This control reference cannot be used in this property</value>
    <comment>Error message.</comment>
  </data>
  <data name="ErrorResource_ErrInvalidControlReference_HowToFix_1" xml:space="preserve">
    <value>This property only supports references to global variables, collections, and some control and screen properties. See the link for a list of supported control properties.</value>
    <comment>How to fix message for an error</comment>
  </data>
  <data name="ErrorResource_ErrInvalidControlReference_Link_1" xml:space="preserve">
    <value>Reference: ConfirmExit for Canvas Apps</value>
    <comment>Reference: ConfirmExit for Canvas Apps</comment>
  </data>
  <data name="ErrorResource_ErrInvalidControlReference_Link_1_URL" xml:space="preserve">
    <value>https://go.microsoft.com/fwlink/?linkid=2132703</value>
    <comment>{Locked}</comment>
  </data>
  <data name="ErrorResource_ErrInvalidStringInterpolation_ShortMessage" xml:space="preserve">
    <value>Expressions which appear inside an interpolated string must evaluate to a Text value or to a compatible type.</value>
    <comment>Error message. The term "interpolated string" should be translated using the same terms used in the C# documentation.</comment>
  </data>
  <data name="ErrorResource_ErrInvalidStringInterpolation_HowToFix_1" xml:space="preserve">
    <value>Check the types of the expressions inside the interpolated string.</value>
    <comment>How to fix message for an error. The term "interpolated string" should be translated using the same terms used in the C# documentation.</comment>
  </data>
  <data name="ErrorResource_ErrEmptyIsland_ShortMessage" xml:space="preserve">
    <value>Empty expressions cannot appear inside an interpolated string.</value>
    <comment>Error message. The term "interpolated string" should be translated using the same terms used in the C# documentation.</comment>
  </data>
  <data name="ErrorResource_ErrEmptyIsland_HowToFix_1" xml:space="preserve">
    <value>Check for empty expressions inside the interpolated string.</value>
    <comment>How to fix message for an error. The term "interpolated string" should be translated using the same terms used in the C# documentation.</comment>
  </data>
  <data name="ErrorResource_ErrAsNotInContext_ShortMessage" xml:space="preserve">
    <value>As is not permitted in this context</value>
    <comment>{Locked=As} This is an error message that shows up when the As keyword is used but is not valid</comment>
  </data>
  <data name="ErrorResource_ErrUntypedObjectScope_ShortMessage" xml:space="preserve">
    <value>Untyped objects cannot be used as the first argument to functions which support record scopes.</value>
    <comment>This error message shows up when using untyped objects as the first arugment to functions with lambda overloads</comment>
  </data>
  <data name="ErrNamedFormula_MissingSemicolon" xml:space="preserve">
    <value>Named formula must end with a semicolon.</value>
    <comment>A semicolon must terminate named formulas. For example, a=10;</comment>
  </data>
  <data name="ErrNamedFormula_MissingValue" xml:space="preserve">
    <value>Named formula must be an expression.</value>
    <comment>This error message shows up when Named formula is not an expression. For example, a = ;</comment>
  </data>
  <data name="ErrUDF_MissingFunctionBody" xml:space="preserve">
    <value>User defined function must have a body.</value>
    <comment>This error message shows up when user defined function does not have a body</comment>
  </data>
  <data name="ErrUDF_FunctionAlreadyDefined" xml:space="preserve">
    <value>Function {0} is already defined.</value>
    <comment>This error message shows up when user tries to define a function that already exists</comment>
  </data>
  <data name="ErrUDF_DuplicateParameter" xml:space="preserve">
    <value>Parameter {0} is a duplicate.</value>
    <comment>This error message shows up when user defined function has a duplicate parameter</comment>
  </data>
  <data name="ErrUDF_UnknownType" xml:space="preserve">
    <value>Unknown type {0}.</value>
    <comment>This error message shows up when an invalid type is used</comment>
  </data>
  <data name="ErrUDF_ReturnTypeDoesNotMatch" xml:space="preserve">
    <value>The stated function return type does not match the return type of the function body.</value>
    <comment>This error message shows up when expected return type does not match with actual return type</comment>
  </data>
  <data name="ErrNamedFormula_AlreadyDefined" xml:space="preserve">
    <value>NamedFormula '{0}' already exists.</value>
  </data>
  <data name="ErrorResource_NameConflict" xml:space="preserve">
    <value>Can't create a {0} named '{1}' because that name is already used for a {2}.</value>
    <comment>{0} - Entity that is about to be created/renamed, {1} - Name of the entity, {2} - Type of entity that is already using the name.</comment>
  </data>
  <data name="ErrNeedValidVariableName_Arg" xml:space="preserve">
    <value>The first argument of '{0}' should be a valid variable name, and cannot conflict with any existing control, screen, collection, or data source names. Found type '{1}'</value>
    <comment>Error Message</comment>
  </data>
  <data name="AboutSet" xml:space="preserve">
    <value>Create and set a global variable.</value>
    <comment>Description of 'Set' function.</comment>
  </data>
  <data name="SetArg2" xml:space="preserve">
    <value>value</value>
    <comment>function_parameter - Second argument to the Set function - any Power Apps value.</comment>
  </data>
  <data name="AboutDec2Hex" xml:space="preserve">
    <value>Converts a decimal number to hexadecimal</value>
    <comment>Description of 'Dec2Hex' function.</comment>
  </data>
  <data name="Dec2HexArg1" xml:space="preserve">
    <value>number</value>
  </data>
  <data name="AboutDec2Hex_number" xml:space="preserve">
    <value>A numeric decimal value to convert to hexadecimal string.</value>
    <comment>Description of 'Dec2HexArg1' function parameter.</comment>
  </data>
  <data name="Dec2HexArg2" xml:space="preserve">
    <value>places</value>
  </data>
  <data name="AboutDec2Hex_places" xml:space="preserve">
    <value>A numeric value to add padding to hexadecimal string.</value>
    <comment>Description of 'Dec2HexArg2' function parameter.</comment>
  </data>
  <data name="AboutDec2HexT" xml:space="preserve">
    <value>Converts a column of decimal numbers to hexadecimals</value>
    <comment>Description of 'Dec2HexT' function.</comment>
  </data>
  <data name="Dec2HexTArg1" xml:space="preserve">
    <value>table</value>
  </data>
  <data name="Dec2HexTArg2" xml:space="preserve">
    <value>places</value>
  </data>
  <data name="AboutDec2HexT_places" xml:space="preserve">
    <value>A numeric value or array of values to add padding to hexadecimal strings.</value>
    <comment>Description of 'Dec2HexArgT2' function parameter.</comment>
  </data>
  <data name="AboutDec2Hex_table" xml:space="preserve">
    <value>A column of numeric decimal values to convert to hexadecimals.</value>
    <comment>Description of 'Dec2HexTArg1' function parameter.</comment>
  </data>
  <data name="AboutHex2Dec" xml:space="preserve">
    <value>Converts a hexadecimal number to decimal</value>
    <comment>Description of 'Hex2Dec' function.</comment>
  </data>
  <data name="Hex2DecArg1" xml:space="preserve">
    <value>number</value>
  </data>
  <data name="AboutHex2Dec_number" xml:space="preserve">
    <value>A hexadecimal string convert to decimal.</value>
    <comment>Description of 'Hex2DecArg1' function parameter.</comment>
  </data>
  <data name="AboutHex2DecT" xml:space="preserve">
    <value>Converts a column of hexadecimal numbers to decimals</value>
    <comment>Description of 'Hex2DecT' function.</comment>
  </data>
  <data name="Hex2DecTArg1" xml:space="preserve">
    <value>table</value>
  </data>
  <data name="AboutHex2Dec_table" xml:space="preserve">
    <value>A column of hexadecimal strings to convert to decimals.</value>
    <comment>Description of 'Hex2DecTArg1' function parameter.</comment>
  </data>
  <data name="ErrDeprecated" xml:space="preserve">
    <value>This feature is deprecated and is no longer supported.</value>
    <comment>An error message for deprecated features.</comment>
  </data>
  <data name="WarnDeferredType" xml:space="preserve">
    <value>Warning: Deferred type provided.</value>
    <comment>Warning given when the input has deferred Type. Deferred type is unknown type at compile time and correct type will be supplied by user before evaluation.</comment>
  </data>
  <data name="ErrExpectedIdentifierArg_Name" xml:space="preserve">
    <value>Expected identifier name</value>
    <comment>Error Message.</comment>
  </data>
  <data name="ErrInvalidFunction" xml:space="preserve">
    <value>This function is ambiguous, it contains lambda expressions and column identifiers for the same argument.</value>
    <comment>Error Message.</comment>
  </data>
  <data name="OptionSetOptionNotSupported" xml:space="preserve">
    <value>The value of option {0} is not of expected type {1}.</value>
    <comment>Error Message. When BooleanOptionSet option has an invalid value.</comment>
  </data>
  <data name="AboutOptionSetInfo" xml:space="preserve">
    <value>Returns logical name of the given option set value.</value>
    <comment>Description of 'OptionSetInfo' function.</comment>
  </data>
  <data name="AboutOptionSetInfoArg1" xml:space="preserve">
    <value>option</value>
  </data>
  <data name="AboutOptionSetInfo_option" xml:space="preserve">
    <value>An option set value whose logical name will be returned.</value>
  </data>
  <data name="AboutLanguage" xml:space="preserve">
    <value>Get the default locale set at runtime.</value>
    <comment>Description of 'Language' function.</comment>
  </data>
  <data name="AboutEncodeUrl" xml:space="preserve">
    <value>Encodes a URL string, replacing certain non-alphanumeric characters with % and a hexadecimal number.</value>
    <comment>Description of 'EncodeUrl' function.</comment>
  </data>
  <data name="EncodeUrlArg1" xml:space="preserve">
    <value>url</value>
    <comment>Function_parameter - First parameter for the EncodeUrl function - the URL(string) to encode. Translate this string. Maintain as a single word (do not add spaces)</comment>
  </data>
  <data name="AboutEncodeUrl_url" xml:space="preserve">
    <value>A url to be encoded.</value>
  </data>
  <data name="ErrUnimplementedFunction" xml:space="preserve">
    <value>'{0}' is a recognized but not supported function.</value>
    <comment>Error Message.</comment>
  </data>
  <data name="InvalidCast" xml:space="preserve">
    <value>Type conversion failed because the given value was of type '{0}', expected '{1}' type.</value>
    <comment>Error Message.</comment>
  </data>
  <data name="WrnDelagationTableNotSupported" xml:space="preserve">
    <value>This operation on table '{0}' may not work if it has more than {1} rows.</value>
    <comment>Warning message.</comment>
  </data>
  <data name="WrnDelagationPredicate" xml:space="preserve">
    <value>This predicate will always be true. Did you mean to use ThisRecord or [@ ]?</value>
    <comment>Warning message.</comment>
  </data>
  <data name="WrnDelagationOnlyPrimaryKeyField" xml:space="preserve">
    <value>Can't delegate {0}: only support delegation for lookup on primary key field '{1}'.</value>
    <comment>Warning message.</comment>
  </data>
  <data name="WrnDelagationRefersThisRecord" xml:space="preserve">
    <value>Can't delegate {0}: Expression compares multiple fields.</value>
    <comment>Warning message.</comment>
  </data>
  <data name="WrnDelagationBehaviorFunction" xml:space="preserve">
    <value>Can't delegate {0}: contains a behavior function '{1}'.</value>
    <comment>Warning message.</comment>
  </data>
  <data name="AboutIsMatch" xml:space="preserve">
    <value>Determines if the supplied text has a match of the supplied text format.</value>
    <comment>Description of 'IsMatch' function.</comment>
  </data>
  <data name="AboutIsMatch_text" xml:space="preserve">
    <value>The text to be compared against the format.</value>
  </data>
  <data name="AboutIsMatch_format" xml:space="preserve">
    <value>The format to check the text against. It may be a value of the TextFormat enum or a regular expression.</value>
  </data>
  <data name="AboutIsMatch_extent" xml:space="preserve">
    <value>This determines what part of the text we want to match. It may be a value of the MatchOptions enum.</value>
    <comment>{Locked=MatchOptions} Tooltip for the third argument of the IsMatch function.</comment>
  </data>
  <data name="IsMatchArg1" xml:space="preserve">
    <value>text</value>
    <comment>function_parameter - First argument to the IsMatch function - the text to be compared against the format.</comment>
  </data>
  <data name="IsMatchArg2" xml:space="preserve">
    <value>format</value>
    <comment>function_parameter - Second argument to the IsMatch function - a regular expression format used to match the input text.</comment>
  </data>
  <data name="IsMatchArg3" xml:space="preserve">
    <value>extent</value>
    <comment>function_parameter - Third argument to the IsMatch function. An optional parameter of flags used to determine the extent with which the format is matched to the text.</comment>
  </data>
  <data name="AboutMatch" xml:space="preserve">
    <value>Searches the supplied text for the specified regular expression, returning the first match from it.</value>
    <comment>Description of 'Match' function.</comment>
  </data>
  <data name="AboutMatchAll" xml:space="preserve">
    <value>Searches the supplied text for the specified regular expression, returning all matches from it.</value>
    <comment>Description of 'MatchAll' function.</comment>
  </data>
  <data name="AboutMatch_text" xml:space="preserve">
    <value>The text to be searched against the regular expression.</value>
    <comment>Tooltip for the first argument of the Match function.</comment>
  </data>
  <data name="AboutMatch_regular_expression" xml:space="preserve">
    <value>The regular expression to check the text against. It can contain captures (values between parenthesis) that will be returned in case of a successful match.</value>
    <comment>Tooltip for the second argument of the Match function.</comment>
  </data>
  <data name="AboutMatch_options" xml:space="preserve">
    <value>This determines what part of the text we want to match. It may be a value of the MatchOptions enum.</value>
    <comment>{Locked=MatchOptions} Tooltip for the third argument of the MatchAll function.</comment>
  </data>
  <data name="AboutMatchAll_text" xml:space="preserve">
    <value>The text to be searched against the regular expression.</value>
    <comment>Tooltip for the first argument of the MatchAll function.</comment>
  </data>
  <data name="AboutMatchAll_regular_expression" xml:space="preserve">
    <value>The regular expression to check the text against. It can contain captures (values between parenthesis) that will be returned in case of a successful match.</value>
    <comment>Tooltip for the second argument of the MatchAll function.</comment>
  </data>
  <data name="AboutMatchAll_options" xml:space="preserve">
    <value>This determines what part of the text we want to match. It may be a value of the MatchOptions enum.</value>
    <comment>{Locked=MatchOptions} Tooltip for the third argument of the MatchAll function.</comment>
  </data>
  <data name="MatchArg1" xml:space="preserve">
    <value>text</value>
    <comment>function_parameter - First argument to the Match function - the text to be compared against the regular expression.</comment>
  </data>
  <data name="MatchArg2" xml:space="preserve">
    <value>regular_expression</value>
    <comment>function_parameter - Second argument to the Match function - a regular expression to match against the input text. Translate this string. Maintain as a single word (do not add spaces)</comment>
  </data>
  <data name="MatchArg3" xml:space="preserve">
    <value>options</value>
    <comment>function_parameter - Third argument to the Match function. An optional parameter of flags used to determine the extent with which the regular expression is matched to the text.</comment>
  </data>
  <data name="AboutRefresh" xml:space="preserve">
    <value>Refreshes the specified data source.</value>
    <comment>Description of 'Refresh' function.</comment>
  </data>
  <data name="RefreshArg1" xml:space="preserve">
    <value>connected_data_source</value>
    <comment>function_parameter - Parameter for the Refresh function, the name of a data source that needs to be refreshed locally. Translate this string. Maintain as a single word (do not add spaces).</comment>
  </data>
  <data name="ErrNeedAgg" xml:space="preserve">
    <value>Expected a record or table value.</value>
    <comment>Error Message.</comment>
  </data>
  <data name="AboutRefresh_connected_data_source" xml:space="preserve">
    <value>A connected data source to refresh.</value>
  </data>
  <data name="ErrDataSourceCannotBeRefreshed" xml:space="preserve">
    <value>Only managed connections can be refreshed.</value>
    <comment>Error message on non-service data sources passed to Refresh.</comment>
  </data>  
  <data name="ErrorResource_ErrInvalidRegEx_ShortMessage" xml:space="preserve">
    <value>Invalid regular expression.</value>
    <comment>Error message indicating that the regular expression entered by the user is invalid.</comment>
  </data>
  <data name="ErrorResource_ErrVariableRegEx_ShortMessage" xml:space="preserve">
    <value>Regular expressions must be constant values.</value>
    <comment>Error Message.</comment>    
  </data>
  <data name="ErrorResource_MutationFunctionCannotBeUsedWithImmutableValue" xml:space="preserve">
    <value>The value passed to the '{0}' function cannot be changed.</value>
    <comment>Error message shown to the user if they try to use a mutation function (such as Patch / Collect) with a value that cannot be mutated.</comment>
  </data>
  <data name="InfoRegExCaptureNameHidesPredefinedFullMatchField" xml:space="preserve">
    <value>The capture name '{0}' is hiding the predefined property that returns the full match of the regular expression. Consider renaming it if you want to use that named property to extract the full match in the specified text.</value>
    <comment>Information message indicating that the maker used a group name that will hide the property 'FullMatch' in the function result.</comment>
  </data>
  <data name="InfoRegExCaptureNameHidesPredefinedSubMatchesField" xml:space="preserve">
    <value>The capture name '{0}' is hiding the predefined property that returns the group matches in the regular expression. Consider renaming it if you want to use that named property to extract all the sub-matches in the specified text.</value>
    <comment>Information message indicating that the maker used a group name that will hide the property 'SubMatches' in the function result.</comment>
  </data>
  <data name="InfoRegExCaptureNameHidesPredefinedStartMatchField" xml:space="preserve">
    <value>The capture name '{0}' is hiding the predefined property that returns the location of the match of the regular expression. Consider renaming it if you want to use that named property to extract the position of the full match in the specified text.</value>
    <comment>Information message indicating that the maker used a group name that will hide the property 'StartMatch' in the function result.</comment>  
  </data>
  <data name="AboutPlainText" xml:space="preserve">
    <value>Removes all formatting and returns a plain text value.</value>
    <comment>Description of 'PlainText' function.</comment>
  </data>
  <data name="PlainTextArg1" xml:space="preserve">
    <value>text</value>
    <comment>Function_parameter - First argument of the PlainText function - the text to have its HTML and XML tags removed.</comment>
  </data>
  <data name="AboutPlainText_text" xml:space="preserve">
    <value>The text to have its HTML and XML tags removed.</value>
  </data>
<<<<<<< HEAD
  <data name="ErrSetVariableWithRelationshipNotAllow" xml:space="preserve">
    <value>Can't assign variable from expandable types. For instance, a record from a datasource containing relationships.</value>
    <comment>This will prevent traversing relationships, which can cause performance problems.</comment>
=======
  <data name="ErrFilterFunctionBahaviorAsPredicate" xml:space="preserve">
    <value>Filter functions don't allow behavior functions as predicates.</value>
    <comment>When a filter function (like LookUp) contains a function as predicate that will trigger a side effect.</comment>
  </data>
  <data name="ErrFilterFunction_OnlyTwoArgs" xml:space="preserve">
    <value>Use the And operator to combine multiple predicates into the second argument.</value>
    <comment>{Locked=And} Limiting the Filter funciton to just two arguments, like the LookUp function, allowing us to add a third argument later also like LookUp.</comment>
>>>>>>> ca69f57a
  </data>
</root><|MERGE_RESOLUTION|>--- conflicted
+++ resolved
@@ -5298,18 +5298,16 @@
   <data name="AboutPlainText_text" xml:space="preserve">
     <value>The text to have its HTML and XML tags removed.</value>
   </data>
-<<<<<<< HEAD
+  <data name="ErrFilterFunctionBahaviorAsPredicate" xml:space="preserve">
+    <value>Filter functions don't allow behavior functions as predicates.</value>
+    <comment>When a filter function (like LookUp) contains a function as predicate that will trigger a side effect.</comment>
+  </data>
+  <data name="ErrFilterFunction_OnlyTwoArgs" xml:space="preserve">
+    <value>Use the And operator to combine multiple predicates into the second argument.</value>
+    <comment>{Locked=And} Limiting the Filter funciton to just two arguments, like the LookUp function, allowing us to add a third argument later also like LookUp.</comment>
+  </data>
   <data name="ErrSetVariableWithRelationshipNotAllow" xml:space="preserve">
     <value>Can't assign variable from expandable types. For instance, a record from a datasource containing relationships.</value>
     <comment>This will prevent traversing relationships, which can cause performance problems.</comment>
-=======
-  <data name="ErrFilterFunctionBahaviorAsPredicate" xml:space="preserve">
-    <value>Filter functions don't allow behavior functions as predicates.</value>
-    <comment>When a filter function (like LookUp) contains a function as predicate that will trigger a side effect.</comment>
-  </data>
-  <data name="ErrFilterFunction_OnlyTwoArgs" xml:space="preserve">
-    <value>Use the And operator to combine multiple predicates into the second argument.</value>
-    <comment>{Locked=And} Limiting the Filter funciton to just two arguments, like the LookUp function, allowing us to add a third argument later also like LookUp.</comment>
->>>>>>> ca69f57a
   </data>
 </root>