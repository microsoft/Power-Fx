--- conflicted
+++ resolved
@@ -4524,7 +4524,10 @@
       A partial operator is the 2nd part of a statement `[Partial Op]` and can be one of "And", "Or", "Table" or "Record".
       It's used to determine how to combine multiple expressions with the same name and operator.</comment>
   </data>
-<<<<<<< HEAD
+  <data name="ErrTruncatedArgWarning" xml:space="preserve">
+    <value>Delegation warning. The result of this argument '{0}' may be truncated for large data sets before being passed to the '{1}' function.</value>
+    <comment>Error message when an argument to non-delegable function has possible delegation and resulting rows may be truncated</comment>
+  </data>
   <data name="AboutDefaults" xml:space="preserve">
     <value>Returns the default values for a data source as a record.</value>
     <comment>Description of 'Defaults' function.</comment>
@@ -4536,10 +4539,5 @@
   <data name="AboutDefaults_source" xml:space="preserve">
     <value>A data source.</value>
     <comment>Description of 'datasource' parameter.</comment>
-=======
-  <data name="ErrTruncatedArgWarning" xml:space="preserve">
-    <value>Delegation warning. The result of this argument '{0}' may be truncated for large data sets before being passed to the '{1}' function.</value>
-    <comment>Error message when an argument to non-delegable function has possible delegation and resulting rows may be truncated</comment>
->>>>>>> dac427f0
   </data>
 </root>