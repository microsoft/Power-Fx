--- conflicted
+++ resolved
@@ -4526,11 +4526,7 @@
     <value>Ensure you have text for your identifier. This error occurs when the identifier is all blanks or spaces.</value>
     <comment>1 How to fix the error. </comment>
   </data>
-<<<<<<< HEAD
-  <data name="ErrorResource_ErrUnOrderedTypeForComparison_Type_ShortMessage" xml:space="preserve">
-=======
   <data name="ErrUnOrderedTypeForComparison_Type" xml:space="preserve">
->>>>>>> 9b62055a
     <value>Unable to compare values of type {0}.</value>
     <comment>Error message when the user attempts to compare (using Less Than, Greater Than, Less Than or Equal, Greater Than or Equal) values of non-numeric types. {0} will be canonical type representations like "Number" or "Boolean".</comment>
   </data>
