﻿<?xml version="1.0" encoding="UTF-8" standalone="yes"?>
<root>
  <!-- 
    Microsoft ResX Schema 
    
    Version 2.0
    
    The primary goals of this format is to allow a simple XML format 
    that is mostly human readable. The generation and parsing of the 
    various data types are done through the TypeConverter classes 
    associated with the data types.
    
    Example:
    
    ... ado.net/XML headers & schema ...
    <resheader name="resmimetype">text/microsoft-resx</resheader>
    <resheader name="version">2.0</resheader>
    <resheader name="reader">System.Resources.ResXResourceReader, System.Windows.Forms, ...</resheader>
    <resheader name="writer">System.Resources.ResXResourceWriter, System.Windows.Forms, ...</resheader>
    <data name="Name1"><value>this is my long string</value><comment>this is a comment</comment></data>
    <data name="Color1" type="System.Drawing.Color, System.Drawing">Blue</data>
    <data name="Bitmap1" mimetype="application/x-microsoft.net.object.binary.base64">
        <value>[base64 mime encoded serialized .NET Framework object]</value>
    </data>
    <data name="Icon1" type="System.Drawing.Icon, System.Drawing" mimetype="application/x-microsoft.net.object.bytearray.base64">
        <value>[base64 mime encoded string representing a byte array form of the .NET Framework object]</value>
        <comment>This is a comment</comment>
    </data>
                
    There are any number of "resheader" rows that contain simple 
    name/value pairs.
    
    Each data row contains a name, and value. The row also contains a 
    type or mimetype. Type corresponds to a .NET class that support 
    text/value conversion through the TypeConverter architecture. 
    Classes that don't support this are serialized and stored with the 
    mimetype set.
    
    The mimetype is used for serialized objects, and tells the 
    ResXResourceReader how to depersist the object. This is currently not 
    extensible. For a given mimetype the value must be set accordingly:
    
    Note - application/x-microsoft.net.object.binary.base64 is the format 
    that the ResXResourceWriter will generate, however the reader can 
    read any of the formats listed below.
    
    mimetype: application/x-microsoft.net.object.binary.base64
    value   : The object must be serialized with 
            : System.Runtime.Serialization.Formatters.Binary.BinaryFormatter
            : and then encoded with base64 encoding.
    
    mimetype: application/x-microsoft.net.object.soap.base64
    value   : The object must be serialized with 
            : System.Runtime.Serialization.Formatters.Soap.SoapFormatter
            : and then encoded with base64 encoding.

    mimetype: application/x-microsoft.net.object.bytearray.base64
    value   : The object must be serialized into a byte array 
            : using a System.ComponentModel.TypeConverter
            : and then encoded with base64 encoding.
    -->
  <xsd:schema id="root" xmlns="" xmlns:xsd="http://www.w3.org/2001/XMLSchema" xmlns:msdata="urn:schemas-microsoft-com:xml-msdata">
    <xsd:import namespace="http://www.w3.org/XML/1998/namespace" />
    <xsd:element name="root" msdata:IsDataSet="true">
      <xsd:complexType>
        <xsd:choice maxOccurs="unbounded">
          <xsd:element name="metadata">
            <xsd:complexType>
              <xsd:sequence>
                <xsd:element name="value" type="xsd:string" minOccurs="0" />
              </xsd:sequence>
              <xsd:attribute name="name" use="required" type="xsd:string" />
              <xsd:attribute name="type" type="xsd:string" />
              <xsd:attribute name="mimetype" type="xsd:string" />
              <xsd:attribute ref="xml:space" />
            </xsd:complexType>
          </xsd:element>
          <xsd:element name="assembly">
            <xsd:complexType>
              <xsd:attribute name="alias" type="xsd:string" />
              <xsd:attribute name="name" type="xsd:string" />
            </xsd:complexType>
          </xsd:element>
          <xsd:element name="data">
            <xsd:complexType>
              <xsd:sequence>
                <xsd:element name="value" type="xsd:string" minOccurs="0" msdata:Ordinal="1" />
                <xsd:element name="comment" type="xsd:string" minOccurs="0" msdata:Ordinal="2" />
              </xsd:sequence>
              <xsd:attribute name="name" type="xsd:string" use="required" msdata:Ordinal="1" />
              <xsd:attribute name="type" type="xsd:string" msdata:Ordinal="3" />
              <xsd:attribute name="mimetype" type="xsd:string" msdata:Ordinal="4" />
              <xsd:attribute ref="xml:space" />
            </xsd:complexType>
          </xsd:element>
          <xsd:element name="resheader">
            <xsd:complexType>
              <xsd:sequence>
                <xsd:element name="value" type="xsd:string" minOccurs="0" msdata:Ordinal="1" />
              </xsd:sequence>
              <xsd:attribute name="name" type="xsd:string" use="required" />
            </xsd:complexType>
          </xsd:element>
        </xsd:choice>
      </xsd:complexType>
    </xsd:element>
  </xsd:schema>
  <resheader name="resmimetype">
    <value>text/microsoft-resx</value>
  </resheader>
  <resheader name="version">
    <value>2.0</value>
  </resheader>
  <resheader name="reader">
    <value>System.Resources.ResXResourceReader, System.Windows.Forms, Version=4.0.0.0, Culture=neutral, PublicKeyToken=b77a5c561934e089</value>
  </resheader>
  <resheader name="writer">
    <value>System.Resources.ResXResourceWriter, System.Windows.Forms, Version=4.0.0.0, Culture=neutral, PublicKeyToken=b77a5c561934e089</value>
  </resheader>
  <data name="ListItemSingleQuotedFormat" xml:space="preserve">
    <value>'{0}'</value>
    <comment>The format for single quoting a list item.</comment>
  </data>
  <data name="AboutIf" xml:space="preserve">
    <value>Checks if any one of the specified conditions are met and returns the corresponding value. If none of the conditions are met, the function returns the specified default value.</value>
    <comment>Description of 'If' function.</comment>
  </data>
  <data name="IfArgCond" xml:space="preserve">
    <value>logical_test</value>
    <comment>function_parameter - First parameter for the If function, the condition that will be evaluated. Translate this string. Maintain as a single word (do not add spaces).</comment>
  </data>
  <data name="IfArgTrueValue" xml:space="preserve">
    <value>true_value</value>
    <comment>function_parameter - Second parameter for the If function, an expression which will be evaluated if the first parameter is true. Translate this string. Maintain as a single word (do not add spaces).</comment>
  </data>
  <data name="IfArgElseValue" xml:space="preserve">
    <value>else_value</value>
    <comment>function_parameter - Third parameter for the If function, an expression which will be evaluated if the first parameter is false. Translate this string. Maintain as a single word (do not add spaces).</comment>
  </data>
  <data name="AboutIf_logical_test" xml:space="preserve">
    <value>A condition that results in a boolean value.</value>
  </data>
  <data name="AboutIf_true_value" xml:space="preserve">
    <value>An expression that provides the result of If when the condition is true.</value>
    <comment>{Locked=If}</comment>
  </data>
  <data name="AboutIf_else_value" xml:space="preserve">
    <value>An expression that provides the result of If when all specified conditions are false.</value>
    <comment>{Locked=If}</comment>
  </data>
  <data name="AboutSwitch" xml:space="preserve">
    <value>Matches the result of a formula with a series of values. When a match is found, a corresponding formula is evaluated and returned. If no matches are found, the last default formula is evaluated and returned.</value>
    <comment>Description of 'Switch' function.</comment>
  </data>
  <data name="SwitchExpression" xml:space="preserve">
    <value>switch_value</value>
    <comment>function_parameter - First parameter for the Switch function, the value to compare against each 'match_value' parameter passed to the function. Translate this string. Maintain as a single word (do not add spaces).</comment>
  </data>
  <data name="SwitchDefaultReturn" xml:space="preserve">
    <value>default_result</value>
    <comment>function_parameter - Last optional parameter for the Switch function, formula evaluated and returned when there is no match found. Translate this string. Maintain as a single word (do not add spaces).</comment>
  </data>
  <data name="SwitchCaseExpr" xml:space="preserve">
    <value>match_value</value>
    <comment>function_parameter - match_value parameter for the Switch function, the value that will be matched with switch_value. Translate this string. Maintain as a single word (do not add spaces).</comment>
  </data>
  <data name="SwitchCaseArg" xml:space="preserve">
    <value>match_result</value>
    <comment>function_parameter - result statement to return when match is found. Translate this string. Maintain as a single word (do not add spaces).</comment>
  </data>
  <data name="AboutSwitch_switch_value" xml:space="preserve">
    <value>Value to compare against each match_value.</value>
    <comment>The term 'match_value' should be translated the same way as the resource with the key 'SwitchCaseExpr'</comment>
  </data>
  <data name="AboutSwitch_match_value" xml:space="preserve">
    <value>Value to match with switch_value.</value>
    <comment>The term 'switch_value' should be translated the same way as the resource with the key 'SwitchExpression'</comment>
  </data>
  <data name="AboutSwitch_match_result" xml:space="preserve">
    <value>Formula to evaluate and return if match is found.</value>
  </data>
  <data name="AboutSwitch_default_result" xml:space="preserve">
    <value>Formula to evaluate and return if no matches are found.</value>
  </data>
  <data name="AboutAnd" xml:space="preserve">
    <value>Checks whether all arguments are true, and returns true if all arguments are true.</value>
    <comment>Description of 'And' function.</comment>
  </data>
  <data name="AboutOr" xml:space="preserve">
    <value>Checks whether any of the arguments are true, and returns true or false. Returns false only if all arguments are false.</value>
    <comment>Description of 'Or' function.</comment>
  </data>
  <data name="AboutNot" xml:space="preserve">
    <value>Changes false to true and true to false.</value>
    <comment>Description of 'Not' function.</comment>
  </data>
  <data name="LogicalFuncParam" xml:space="preserve">
    <value>logical</value>
    <comment>function_parameter - Parameter for logical functions (And, Or, Not), an expression with a true/false value.</comment>
  </data>
  <data name="AboutAnd_logical" xml:space="preserve">
    <value>A logical expression to factor into the And operation.</value>
  </data>
  <data name="AboutOr_logical" xml:space="preserve">
    <value>A logical expression to factor into the Or operation.</value>
  </data>
  <data name="AboutNot_logical" xml:space="preserve">
    <value>A logical expression to negate.</value>
  </data>
  <data name="AboutCount" xml:space="preserve">
    <value>Counts the numeric values in the specified column.</value>
    <comment>Description of 'Count' function.</comment>
  </data>
  <data name="AboutCountA" xml:space="preserve">
    <value>Counts the number of rows in the column that are not empty.</value>
    <comment>Description of 'CountA' function.</comment>
  </data>
  <data name="AboutCountRows" xml:space="preserve">
    <value>Counts the number of rows in the input table or collection.</value>
    <comment>Description of 'CountRows' function.</comment>
  </data>
  <data name="CountArg1" xml:space="preserve">
    <value>source</value>
    <comment>function_parameter - First argument to the Count function - the source to have its elements counted.</comment>
  </data>
  <data name="AboutCount_source" xml:space="preserve">
    <value>A column of values to count.</value>
  </data>
  <data name="AboutCountA_source" xml:space="preserve">
    <value>A column of values to count.</value>
  </data>
  <data name="AboutCountRows_source" xml:space="preserve">
    <value>A table whose rows will be counted.</value>
  </data>
  <data name="AboutCountIf" xml:space="preserve">
    <value>Counts the number of rows that meet the given condition.</value>
    <comment>Description of 'CountIf' function.</comment>
  </data>
  <data name="CountIfArg1" xml:space="preserve">
    <value>source</value>
    <comment>function_parameter - First argument to the CountIf function - the source to have its elements counted.</comment>
  </data>
  <data name="CountIfArg2" xml:space="preserve">
    <value>condition</value>
    <comment>function_parameter - Second argument to the CountIf function - the condition to be evaluated for which the items will be counted.</comment>
  </data>
  <data name="AboutCountIf_source" xml:space="preserve">
    <value>A table where rows that meet certain criteria will be counted.</value>
  </data>
  <data name="AboutCountIf_condition" xml:space="preserve">
    <value>An expression evaluated for each row, that specifies whether the row should be counted.</value>
  </data>
  <data name="AboutSumT" xml:space="preserve">
    <value>Returns the sum of the numbers the expression evaluates to in the context of the table.</value>
    <comment>Description of 'SumT' function.</comment>
  </data>
  <data name="AboutMaxT" xml:space="preserve">
    <value>Returns the largest value the expression evaluates to in the context of the table.</value>
    <comment>Description of 'MaxT' function.</comment>
  </data>
  <data name="AboutMinT" xml:space="preserve">
    <value>Returns the smallest value the expression evaluates to in the context of the table.</value>
    <comment>Description of 'MinT' function.</comment>
  </data>
  <data name="AboutAverageT" xml:space="preserve">
    <value>Returns the average (arithmetic mean) of the numbers the expression evaluates to in the context of the table.</value>
    <comment>Description of 'AverageT' function.</comment>
  </data>
  <data name="StatisticalTArg1" xml:space="preserve">
    <value>source</value>
    <comment>function_parameter - First argument to statistical aggregation functions (Sum, Average, StdevP, ...) - the source to have its elements aggregated.</comment>
  </data>
  <data name="StatisticalTArg2" xml:space="preserve">
    <value>expression</value>
    <comment>function_parameter - Second argument to statistical aggregation functions (Sum, Average, StdevP, ...) - the expression to be applied to the elements.</comment>
  </data>
  <data name="AboutMin_source" xml:space="preserve">
    <value>A table over which this min operation will be computed.</value>
  </data>
  <data name="AboutMin_expression" xml:space="preserve">
    <value>An expression evaluated over each row in the input table, that provides numeric values for this min operation.</value>
  </data>
  <data name="AboutMax_source" xml:space="preserve">
    <value>A table over which this max operation will be computed.</value>
  </data>
  <data name="AboutMax_expression" xml:space="preserve">
    <value>An expression evaluated over each row in the input table, that provides numeric values for this max operation.</value>
  </data>
  <data name="AboutAverage_source" xml:space="preserve">
    <value>A table over which this average operation will be computed.</value>
  </data>
  <data name="AboutAverage_expression" xml:space="preserve">
    <value>An expression evaluated over each row in the input table, that provides numeric values for this average operation.</value>
  </data>
  <data name="AboutSum_source" xml:space="preserve">
    <value>A table over which this sum operation will be computed.</value>
  </data>
  <data name="AboutSum_expression" xml:space="preserve">
    <value>An expression evaluated over each row in the input table, that provides numeric values for this sum operation.</value>
  </data>
  <data name="AboutSum" xml:space="preserve">
    <value>Returns the sum of its arguments.</value>
    <comment>Description of 'Sum' function.</comment>
  </data>
  <data name="AboutMax" xml:space="preserve">
    <value>Returns the largest value in a set of values. Ignores logical values and text.</value>
    <comment>Description of 'Max' function.</comment>
  </data>
  <data name="AboutMin" xml:space="preserve">
    <value>Returns the smallest value in a set of values. Ignores logical values and text.</value>
    <comment>Description of 'Min' function.</comment>
  </data>
  <data name="AboutAverage" xml:space="preserve">
    <value>Returns the average (arithmetic mean) of its arguments.</value>
    <comment>Description of 'Average' function.</comment>
  </data>
  <data name="StatisticalArg" xml:space="preserve">
    <value>number</value>
    <comment>function_parameter - Argument to statistical functions (Sum, Average, StdevP, ...) - one of the values to be aggregated.</comment>
  </data>
  <data name="AboutSum_number" xml:space="preserve">
    <value>A numeric value for this sum operation.</value>
  </data>
  <data name="AboutMin_number" xml:space="preserve">
    <value>A numeric value for this min operation.</value>
  </data>
  <data name="AboutMax_number" xml:space="preserve">
    <value>A numeric value for this max operation.</value>
  </data>
  <data name="AboutAverage_number" xml:space="preserve">
    <value>A numeric value for this average operation.</value>
  </data>
  <data name="AboutAddColumns" xml:space="preserve">
    <value>Returns a table with new columns computed by evaluating all 'expression' over 'source'.</value>
    <comment>Description of 'AddColumns' function. 'expression' is the third parameter of the function, so it should be translated the same way as 'AddColumnsArg3'; 'source' is the first parameter of the function, so it should be translated as 'AddColumnsArg1'</comment>
  </data>
  <data name="AddColumnsArg1" xml:space="preserve">
    <value>source</value>
    <comment>function_parameter - First argument to the AddColumns function - the source to have columns added to.</comment>
  </data>
  <data name="AddColumnsArg2" xml:space="preserve">
    <value>column</value>
    <comment>function_parameter - Second argument to the AddColumns function - the name of the column to be added.</comment>
  </data>
  <data name="AddColumnsArg3" xml:space="preserve">
    <value>expression</value>
    <comment>function_parameter - Third argument to the AddColumns function - the expression used to create the new column.</comment>
  </data>
  <data name="AboutAddColumns_source" xml:space="preserve">
    <value>A table or record to add columns to.</value>
    <comment>AddColumns Parameter.</comment>
  </data>
  <data name="AboutAddColumns_column" xml:space="preserve">
    <value>A unique column name.</value>
    <comment>AddColumns Parameter.</comment>
  </data>
  <data name="AboutAddColumns_expression" xml:space="preserve">
    <value>An expression that provides values for the new column.</value>
    <comment>AddColumns Parameter.</comment>
  </data>
  <data name="AboutDropColumns" xml:space="preserve">
    <value>Returns a table with one or more specified 'columns' removed from the 'source' table.</value>
    <comment>Description of 'DropColumns' function. 'source' is the first parameter of the function, so it should be translated as 'DropColumnsArg1'</comment>
  </data>
  <data name="DropColumnsArg1" xml:space="preserve">
    <value>source</value>
    <comment>function_parameter - First argument to the DropColumns function - the source to have columns dropped.</comment>
  </data>
  <data name="DropColumnsArg2" xml:space="preserve">
    <value>column_name</value>
    <comment>function_parameter - Second argument to the DropColumns function - the name of the column to be dropped. Translate this string. Maintain as a single word (do not add spaces).</comment>
  </data>
  <data name="AboutDropColumns_source" xml:space="preserve">
    <value>A table or record value to remove columns from.</value>
  </data>
  <data name="AboutDropColumns_column_name" xml:space="preserve">
    <value>The name of a column to remove.</value>
  </data>
  <data name="AboutRenameColumns" xml:space="preserve">
    <value>Returns a copy of the specified 'source' table, with the 'old_column' column renamed to 'new_column'.</value>
    <comment>Description of RenameColumns function.</comment>
  </data>
  <data name="RenameColumnsArg1" xml:space="preserve">
    <value>source</value>
    <comment>function_parameter - First argument of the RenameColumns function - the data source from which columns will be renamed.</comment>
  </data>
  <data name="RenameColumnsArg2" xml:space="preserve">
    <value>old_column</value>
    <comment>function_parameter - Second argument of the RenameColumns function - the new name for the column. Translate this string. Maintain as a single word (do not add spaces).</comment>
  </data>
  <data name="RenameColumnsArg3" xml:space="preserve">
    <value>new_column</value>
    <comment>function_parameter - Third argument of the RenameColumns function - the new name for the column. Translate this string. Maintain as a single word (do not add spaces).</comment>
  </data>
  <data name="AboutRenameColumns_source" xml:space="preserve">
    <value>A table value to process.</value>
  </data>
  <data name="AboutRenameColumns_old_column" xml:space="preserve">
    <value>The name of a column to rename.</value>
  </data>
  <data name="AboutRenameColumns_new_column" xml:space="preserve">
    <value>The new name for the column.</value>
  </data>
  <data name="ErrColRenamedTwice_Name" xml:space="preserve">
    <value>The specified column '{0}' cannot be renamed twice.</value>
    <comment>Error message shown when a user tries to rename the same column twice in a RenameColumns invocation. Ex.: The specified column 'FirstName' cannot be renamed twice.</comment>
  </data>
  <data name="AboutFilter" xml:space="preserve">
    <value>Returns the rows from the table for which all the specified conditions are true.</value>
    <comment>Description of 'Filter' function.</comment>
  </data>
  <data name="FilterArg1" xml:space="preserve">
    <value>source</value>
    <comment>function_parameter - First argument to the Filter function - the source to be filtered.</comment>
  </data>
  <data name="FilterArg2" xml:space="preserve">
    <value>logical_test</value>
    <comment>function_parameter - Second argument to the Filter function - the expression used to filter the source. Translate this string. Maintain as a single word (do not add spaces).</comment>
  </data>
  <data name="AboutFilter_source" xml:space="preserve">
    <value>A table to filter.</value>
  </data>
  <data name="AboutFilter_logical_test" xml:space="preserve">
    <value>A logical test to evaluate for each row. Only the rows that pass this test will be included in the result of Filter.</value>
  </data>
  <data name="AboutFirst" xml:space="preserve">
    <value>Returns the first row of 'source'.</value>
    <comment>Description of 'First' function. 'source' is the first parameter of the function, so it should be translated the same way as 'FirstLastArg1'</comment>
  </data>
  <data name="AboutLast" xml:space="preserve">
    <value>Returns the last row of 'source'.</value>
    <comment>Description of 'Last' function. 'source' is the first parameter of the function, so it should be translated the same way as 'FirstLastArg1'</comment>
  </data>
  <data name="FirstLastArg1" xml:space="preserve">
    <value>source</value>
    <comment>function_parameter - First argument to the First and Last functions - the source to extract the first/last element.</comment>
  </data>
  <data name="AboutFirst_source" xml:space="preserve">
    <value>A table whose first row will be returned.</value>
  </data>
  <data name="AboutLast_source" xml:space="preserve">
    <value>A table whose last row will be returned.</value>
  </data>
  <data name="AboutFirstN" xml:space="preserve">
    <value>Returns the first 'count' rows of 'source'.</value>
    <comment>Description of 'FirstN' function. 'source' should be translated as 'FirstLastNArg1'; 'count' should be translated as 'FirstLastNArg2'</comment>
  </data>
  <data name="AboutLastN" xml:space="preserve">
    <value>Returns the last 'count' rows of 'source'.</value>
    <comment>Description of 'LastN' function. 'source' should be translated as 'FirstLastNArg1'; 'count' should be translated as 'FirstLastNArg2'</comment>
  </data>
  <data name="FirstLastNArg1" xml:space="preserve">
    <value>source</value>
    <comment>function_parameter - First argument to the FirstN and LastN functions - the source to extract the first/last N elements.</comment>
  </data>
  <data name="FirstLastNArg2" xml:space="preserve">
    <value>count</value>
    <comment>function_parameter - Second argument to the FirstN and LastN functions - the number of elements to be extracted.</comment>
  </data>
  <data name="AboutFirstN_source" xml:space="preserve">
    <value>A table from which rows will be returned.</value>
  </data>
  <data name="AboutFirstN_count" xml:space="preserve">
    <value>The number of rows to return.</value>
  </data>
  <data name="AboutLastN_source" xml:space="preserve">
    <value>A table from which rows will be returned.</value>
  </data>
  <data name="AboutLastN_count" xml:space="preserve">
    <value>The number of rows to return.</value>
  </data>
  <data name="AboutText" xml:space="preserve">
    <value>Converts a 'value' to text in a specific number 'format_text'.</value>
    <comment>Description of 'Text' function. 'value' is the name of the first parameter of the function, so it should be translated the same way as 'TextArg1'; 'format_text' is the name of the second parameter of the function, so it should be translated the same way as 'TextArg2'</comment>
  </data>
  <data name="TextArg1" xml:space="preserve">
    <value>value</value>
    <comment>function_parameter - First argument to the Text function - the value to be converted to text.</comment>
  </data>
  <data name="TextArg2" xml:space="preserve">
    <value>format_text</value>
    <comment>function_parameter - Second argument to the Text function - the format used to convert the value to text. Translate this string. Maintain as a single word (do not add spaces).</comment>
  </data>
  <data name="TextArg3" xml:space="preserve">
    <value>language</value>
    <comment>function_parameter - Third argument to the Text function - the language used when converting from the value to text.</comment>
  </data>
  <data name="AboutText_value" xml:space="preserve">
    <value>A value to format into text.</value>
  </data>
  <data name="AboutText_format_text" xml:space="preserve">
    <value>A text value that specifies the way in which 'value' will be formatted.</value>
    <comment>'value' is the name of the first parameter of the function, so it should be translated the same way as 'TextArg1'</comment>
  </data>
  <data name="AboutText_language" xml:space="preserve">
    <value>Language code to use when converting to text.</value>
    <comment>Text Parameter description.</comment>
  </data>
  <data name="AboutValue" xml:space="preserve">
    <value>Converts a 'text' that represents a number to a numeric value.</value>
    <comment>Description of 'Value' function.</comment>
  </data>
  <data name="ValueArg1" xml:space="preserve">
    <value>text</value>
    <comment>function_parameter - First argument to the Value function - the text that will be converted to a number.</comment>
  </data>
  <data name="ValueArg2" xml:space="preserve">
    <value>language</value>
    <comment>function_parameter - Second argument to the Value function - the language whose rules will be used when converting from text to number.</comment>
  </data>
  <data name="AboutValue_text" xml:space="preserve">
    <value>The text value to convert to a numeric value.</value>
  </data>
  <data name="AboutValue_language" xml:space="preserve">
    <value>Language code to use when converting the value.</value>
    <comment>Value Parameter description.</comment>
  </data>
  <data name="AboutBoolean" xml:space="preserve">
    <value>Converts a 'text' that represents a boolean to a boolean value.</value>
    <comment>Description of 'Boolean' function.</comment>
  </data>
  <data name="BooleanArg1" xml:space="preserve">
    <value>text</value>
    <comment>function_parameter - First argument to the Boolean function - the text that will be converted to a boolean.</comment>
  </data>
  <data name="AboutBoolean_text" xml:space="preserve">
    <value>The text value to convert to a boolean value.</value>
  </data>
  <data name="AboutBooleanT" xml:space="preserve">
    <value>Converts a column of text values to a column of boolean values.</value>
    <comment>Description of 'Boolean' function.</comment>
  </data>
  <data name="BooleanTArg1" xml:space="preserve">
    <value>input</value>
    <comment>function_parameter - First argument to the Boolean function - a column of text values.</comment>
  </data>
  <data name="AboutBooleanT_input" xml:space="preserve">
    <value>A column of text values to process.</value>
  </data>
  <data name="AboutBooleanN" xml:space="preserve">
    <value>Converts a 'number' to a boolean value.</value>
    <comment>Description of 'Boolean' function.</comment>
  </data>
  <data name="BooleanNArg1" xml:space="preserve">
    <value>number</value>
    <comment>function_parameter - First argument to the Boolean function - the number that will be converted to a boolean.</comment>
  </data>
  <data name="AboutBooleanN_number" xml:space="preserve">
    <value>The number value to convert to a boolean value.</value>
  </data>
  <data name="AboutBooleanNT" xml:space="preserve">
    <value>Converts a column of numeric values to a column of boolean values.</value>
    <comment>Description of 'Boolean' function.</comment>
  </data>
  <data name="BooleanNTArg1" xml:space="preserve">
    <value>input</value>
    <comment>function_parameter - First argument to the Boolean function - a column of number values.</comment>
  </data>
  <data name="AboutBooleanNT_input" xml:space="preserve">
    <value>A column of number values to process.</value>
  </data>
  <data name="AboutBooleanB" xml:space="preserve">
    <value>Converts a 'boolean' to a boolean value.</value>
    <comment>Description of 'Boolean' function.</comment>
  </data>
  <data name="BooleanBArg1" xml:space="preserve">
    <value>boolean</value>
    <comment>function_parameter - First argument to the Boolean function - the boolean that will be converted to a boolean.</comment>
  </data>
  <data name="AboutBooleanB_boolean" xml:space="preserve">
    <value>The boolean value to convert to a boolean value.</value>
  </data>
  <data name="AboutBooleanBT" xml:space="preserve">
    <value>Converts a column of boolean values to a column of boolean values.</value>
    <comment>Description of 'Boolean' function.</comment>
  </data>
  <data name="BooleanBTArg1" xml:space="preserve">
    <value>input</value>
    <comment>function_parameter - First argument to the Boolean function - a column of boolean values.</comment>
  </data>
  <data name="AboutBooleanBT_input" xml:space="preserve">
    <value>A column of boolean values to process.</value>
  </data>
  <data name="AboutCoalesce" xml:space="preserve">
    <value>Returns the first non blank argument</value>
    <comment>Description of 'Coalesce' function.</comment>
  </data>
  <data name="CoalesceArg1" xml:space="preserve">
    <value>value</value>
    <comment>function_parameter - Argument to the Coalesce function - a value to be evaluated if non blank.</comment>
  </data>
  <data name="AboutCoalesce_value" xml:space="preserve">
    <value>An argument to be returned if it is the first non blank argument.</value>
  </data>
  <data name="AboutConcatenate" xml:space="preserve">
    <value>Joins several text values into one text value.</value>
    <comment>Description of 'Concatenate' function.</comment>
  </data>
  <data name="AboutDecimal" xml:space="preserve">
    <value>Converts a 'text' that represents a number to a Decimal value.</value>
  </data>
  <data name="AboutDecimal_language" xml:space="preserve">
    <value>Language code to use when converting the value.</value>
  </data>
  <data name="AboutDecimal_text" xml:space="preserve">
    <value>The text value to convert to a Decimal value.</value>
  </data>
  <data name="AboutFloat" xml:space="preserve">
    <value>Converts a 'text' that represents a number to a Float value.</value>
  </data>
  <data name="AboutFloat_language" xml:space="preserve">
    <value>Language code to use when converting the value.</value>
  </data>
  <data name="AboutFloat_text" xml:space="preserve">
    <value>The text value to convert to a Float value.</value>
  </data>
  <data name="ConcatenateArg1" xml:space="preserve">
    <value>text</value>
    <comment>function_parameter - Argument to the Concatenate function - the text to be concatenated.</comment>
  </data>
  <data name="AboutConcatenate_text" xml:space="preserve">
    <value>A text value, to be concatenated with the rest of the arguments.</value>
  </data>
  <data name="AboutConcatenateT" xml:space="preserve">
    <value>Joins several text values or tables into one column of text values.</value>
    <comment>Description of 'Concatenate' function.</comment>
  </data>
  <data name="ConcatenateTArg1" xml:space="preserve">
    <value>value</value>
    <comment>function_parameter - Argument to the Concatenate function - the text or table to be concatenated.</comment>
  </data>
  <data name="AboutConcatenate_value" xml:space="preserve">
    <value>A text value or a column of text values, to be concatenated with the rest of the arguments.</value>
  </data>
  <data name="AboutConcat" xml:space="preserve">
    <value>Joins all text values produced by evaluating the given expression over the given table into one text value.</value>
    <comment>Description of 'Concat' function.</comment>
  </data>
  <data name="ConcatArg1" xml:space="preserve">
    <value>table</value>
    <comment>function_parameter - First argument to the Concat function - the table to have its rows concatenated by a given expression.</comment>
  </data>
  <data name="ConcatArg2" xml:space="preserve">
    <value>expression</value>
    <comment>function_parameter - Second argument to the Concat function - the expression used to convert the table rows into text.</comment>
  </data>
  <data name="ConcatArg3" xml:space="preserve">
    <value>separator</value>
    <comment>function_parameter - Third optional argument to the Concat function - the separator to insert between concatenated rows.</comment>
  </data>
  <data name="AboutConcat_table" xml:space="preserve">
    <value>A table value, over which the expression given by the second parameter is to be evaluated.</value>
  </data>
  <data name="AboutConcat_expression" xml:space="preserve">
    <value>An text-producing expression to evaluate for each row in the given table.</value>
  </data>
  <data name="AboutConcat_separator" xml:space="preserve">
    <value>A text value to be inserted between concatenated rows of the table.</value>
    <comment>Description of optional 'separator' parameter</comment>
  </data>
  <data name="AboutLen" xml:space="preserve">
    <value>Returns the number of characters in a text value.</value>
    <comment>Description of 'Len' function.</comment>
  </data>
  <data name="AboutLen_text" xml:space="preserve">
    <value>A text value whose length in characters will be returned.</value>
  </data>
  <data name="AboutLenT" xml:space="preserve">
    <value>Returns the number of characters in a text value, evaluated per row within the specified table or collection.</value>
    <comment>Description of 'Len' function.</comment>
  </data>
  <data name="AboutLen_text_column" xml:space="preserve">
    <value>A column of text values whose lengths in characters will be returned (as a new column).</value>
  </data>
  <data name="LenArg1" xml:space="preserve">
    <value>text</value>
    <comment>function_parameter - First argument to the Len function - the text to have its length retrieved.</comment>
  </data>
  <data name="LenTArg1" xml:space="preserve">
    <value>text_column</value>
    <comment>function_parameter - First argument to the Len function - the name of the column in a data source the length of its elements retrieved. Translate this string. Maintain as a single word (do not add spaces).</comment>
  </data>
  <data name="AboutUpper" xml:space="preserve">
    <value>Converts a text value to all uppercase letters.</value>
    <comment>Description of 'Upper' function.</comment>
  </data>
  <data name="AboutUpperT" xml:space="preserve">
    <value>Converts all letters in a text value, evaluated per row within the specified table or collection, to uppercase.</value>
    <comment>Description of 'Update' function.</comment>
  </data>
  <data name="AboutUpper_text" xml:space="preserve">
    <value>A text value to convert to uppercase.</value>
  </data>
  <data name="AboutUpper_text_column" xml:space="preserve">
    <value>A column of text values to convert to a column of uppercase text values.</value>
  </data>
  <data name="AboutLower" xml:space="preserve">
    <value>Converts all letters in a text value to lowercase.</value>
    <comment>Description of 'Lower' function.</comment>
  </data>
  <data name="AboutLowerT" xml:space="preserve">
    <value>Converts all letters in a text value, evaluated per row within the specified table or collection, to lowercase.</value>
    <comment>Description of 'Lower' function.</comment>
  </data>
  <data name="AboutLower_text" xml:space="preserve">
    <value>A text value to convert to lowercase.</value>
  </data>
  <data name="AboutLower_text_column" xml:space="preserve">
    <value>A column of text values to convert to a column of lowercase text values.</value>
  </data>
  <data name="AboutProper" xml:space="preserve">
    <value>Converts a text value to proper case; the first letter in each word in uppercase, and all other letters to lowercase.</value>
    <comment>Description of 'Proper' function.</comment>
  </data>
  <data name="AboutProperT" xml:space="preserve">
    <value>Converts a text value, evaluated per row within the specified table or collection, to proper case; the first letter in each word in uppercase, and all other letters to lowercase.</value>
    <comment>Description of 'Proper' function.</comment>
  </data>
  <data name="AboutProper_text" xml:space="preserve">
    <value>A text value to convert to proper case.</value>
  </data>
  <data name="AboutProper_text_column" xml:space="preserve">
    <value>A column of text values to convert to a column of proper case text values.</value>
  </data>
  <data name="AboutTrim" xml:space="preserve">
    <value>Removes all spaces from a text value except for single spaces between words.</value>
    <comment>Description of 'Trim' function.</comment>
  </data>
  <data name="AboutTrim_text" xml:space="preserve">
    <value>A text value to convert to trim.</value>
  </data>
  <data name="AboutTrim_text_column" xml:space="preserve">
    <value>A column of text values to trim.</value>
  </data>
  <data name="AboutTrimEnds" xml:space="preserve">
    <value>Removes all leading and trailing spaces from a text value.</value>
    <comment>Description of 'TrimEnds' function.</comment>
  </data>
  <data name="AboutTrimEnds_text" xml:space="preserve">
    <value>A text value to trim the trailing and leading whitespace.</value>
  </data>
  <data name="AboutTrimEnds_text_column" xml:space="preserve">
    <value>A column of text values to trim the trailing and leading whitespace.</value>
  </data>
  <data name="AboutMid" xml:space="preserve">
    <value>Returns the characters from the middle of a text value, given a starting position and length.</value>
    <comment>Description of 'Mid' function.</comment>
  </data>
  <data name="AboutMidT" xml:space="preserve">
    <value>Returns the characters from the middle of a text value, given a starting position and length, evaluated per row within the specified table or collection.</value>
    <comment>Description of 'Mid' function.</comment>
  </data>
  <data name="AboutMid_text" xml:space="preserve">
    <value>A text value from which characters will be extracted.</value>
  </data>
  <data name="AboutMid_text_column" xml:space="preserve">
    <value>A column of text values from which characters will be extracted into a new column.</value>
  </data>
  <data name="AboutMid_start_num" xml:space="preserve">
    <value>The start position where to extract characters from.</value>
  </data>
  <data name="AboutMid_num_chars" xml:space="preserve">
    <value>The number of characters to extract.</value>
  </data>
  <data name="StringFuncArg1" xml:space="preserve">
    <value>text</value>
    <comment>function_parameter - First argument of string related functions, such as Trim, Lower, Upper - the text to have the function applied to.</comment>
  </data>
  <data name="StringTFuncArg1" xml:space="preserve">
    <value>text_column</value>
    <comment>function_parameter - First argument of string related functions, such as Trim, Lower, Upper - the text column in a data source to have the function applied to. Translate this string. Maintain as a single word (do not add spaces).</comment>
  </data>
  <data name="StringFuncArg2" xml:space="preserve">
    <value>start_num</value>
    <comment>function_parameter - Second argument of string related functions, such as Mid, Replace, indicating the start position of the string to apply the function. Translate this string. Maintain as a single word (do not add spaces).</comment>
  </data>
  <data name="StringFuncArg3" xml:space="preserve">
    <value>num_chars</value>
    <comment>function_parameter - Third argument of string related functions, such as Mid, Replace, indicating the number of characters that the function should be applied to. Translate this string. Maintain as a single word (do not add spaces).</comment>
  </data>
  <data name="AboutReplace" xml:space="preserve">
    <value>Replace part of a text value with a different text value.</value>
    <comment>Description of 'Replace' function.</comment>
  </data>
  <data name="AboutReplaceT" xml:space="preserve">
    <value>Replace part of a text value with a different text value, evaluated per row within the specified table or collection.</value>
    <comment>Description of 'Replace' function.</comment>
  </data>
  <data name="ReplaceFuncArg1" xml:space="preserve">
    <value>old_text</value>
    <comment>function_parameter - First argument to the Replace function - the text to be replaced. Translate this string. Maintain as a single word (do not add spaces).</comment>
  </data>
  <data name="ReplaceFuncArg4" xml:space="preserve">
    <value>new_text</value>
    <comment>function_parameter - Last argument to the Replace function - the text to replace the original text. Translate this string. Maintain as a single word (do not add spaces).</comment>
  </data>
  <data name="AboutReplace_old_text" xml:space="preserve">
    <value>The text value to process.</value>
  </data>
  <data name="AboutReplace_start_num" xml:space="preserve">
    <value>The starting position where the replacement will take place.</value>
  </data>
  <data name="AboutReplace_num_chars" xml:space="preserve">
    <value>The number of characters to replace.</value>
  </data>
  <data name="AboutReplace_new_text" xml:space="preserve">
    <value>A replacement text value.</value>
  </data>
  <data name="AboutReplace_text_column" xml:space="preserve">
    <value>A column of text values to process.</value>
  </data>
  <data name="AboutError" xml:space="preserve">
    <value>Produces an error with custom values.</value>
    <comment>Description of 'Error' function.</comment>
  </data>
  <data name="AboutError_error_information" xml:space="preserve">
    <value>A record containing the custom values for the produced error.</value>
    <comment>Description of the first (and only) parameter to the Error function, which is a record containing certain properties that identify the error that is created.</comment>
  </data>
  <data name="ErrorArg1" xml:space="preserve">
    <value>error_information</value>
    <comment>function_parameter - Argument to the Error function - a record of information for generating a custom error. Translate this string. Maintain as a single word (do not add spaces).</comment>
  </data>
  <data name="ErrErrorIrrelevantField" xml:space="preserve">
    <value>The Error function only uses the fields "Kind", "Message", "Notify", "Control", and "Property".</value>
    <comment>An error message for when the user passes in an unexpected extra field to Error. {Locked=Kind} {Locked=Message} {Locked=Notify} {Locked=Control} {Locked=Property} {Locked=Error}</comment>
  </data>
  <data name="AboutIfError" xml:space="preserve">
    <value>Evaluates and returns the first non-error argument.</value>
    <comment>Description of 'IfError' function.</comment>
  </data>
  <data name="IfErrorArg1" xml:space="preserve">
    <value>value</value>
    <comment>function_parameter - Argument to the IfError function - a value to be returned if non error.</comment>
  </data>
  <data name="AboutIfError_value" xml:space="preserve">
    <value>Value that is returned if it is not an error.</value>
    <comment>Description of the first parameter IfError accepts</comment>
  </data>
  <data name="IfErrorArg2" xml:space="preserve">
    <value>fallback</value>
    <comment>function_parameter - Argument to the IfError function - a value to fallback on if the previous args are errors.</comment>
  </data>
  <data name="AboutIfError_fallback" xml:space="preserve">
    <value>Value that is returned if the previous argument is an error.</value>
    <comment>Description of the repeated parameter: a value to fallback on if the previous args are errors</comment>
  </data>
  <data name="AboutSubstitute" xml:space="preserve">
    <value>Replaces existing text with new text in a text value.</value>
    <comment>Description of 'Substitute' function.</comment>
  </data>
  <data name="AboutSubstituteT" xml:space="preserve">
    <value>Replaces existing text with new text in a text value evaluated per row within the specified table or collection.</value>
    <comment>Description of 'Substitute' function.</comment>
  </data>
  <data name="SubstituteFuncArg1" xml:space="preserve">
    <value>text</value>
    <comment>function_parameter - First argument to the Substitute function - the text to have (part of) it replaced.</comment>
  </data>
  <data name="SubstituteTFuncArg1" xml:space="preserve">
    <value>text_column</value>
    <comment>function_parameter - First argument to the Substitute function - a text column to have (part of) its values replaced. Translate this string. Maintain as a single word (do not add spaces).</comment>
  </data>
  <data name="SubstituteFuncArg2" xml:space="preserve">
    <value>old_text</value>
    <comment>function_parameter - Second argument to the Substitute function - the text to be replaced. Translate this string. Maintain as a single word (do not add spaces).</comment>
  </data>
  <data name="SubstituteFuncArg3" xml:space="preserve">
    <value>new_text</value>
    <comment>function_parameter - Third argument to the Substitute function - the text to replace the old value. Translate this string. Maintain as a single word (do not add spaces).</comment>
  </data>
  <data name="SubstituteFuncArg4" xml:space="preserve">
    <value>instance_num</value>
    <comment>function_parameter - Fourth (optional) argument to the Substitute function - the specific instance to be replaced. Translate this string. Maintain as a single word (do not add spaces).</comment>
  </data>
  <data name="AboutSubstitute_text" xml:space="preserve">
    <value>The text value to process.</value>
  </data>
  <data name="AboutSubstitute_old_text" xml:space="preserve">
    <value>The text to replace.</value>
  </data>
  <data name="AboutSubstitute_new_text" xml:space="preserve">
    <value>A replacement text.</value>
  </data>
  <data name="AboutSubstitute_instance_num" xml:space="preserve">
    <value>Specifies which occurrence of the given text to replace.</value>
  </data>
  <data name="AboutSubstitute_text_column" xml:space="preserve">
    <value>A column of text values to process.</value>
  </data>
  <data name="AboutSort" xml:space="preserve">
    <value>Sorts 'source' based on the results of the 'expression' evaluated for each row, optionally specifying a sort 'order'.</value>
    <comment>Description of 'Sort' function.</comment>
  </data>
  <data name="SortArg1" xml:space="preserve">
    <value>source</value>
    <comment>function_parameter - First argument to the Sort function - the source (table / collection) to be sorted.</comment>
  </data>
  <data name="SortArg2" xml:space="preserve">
    <value>expression</value>
    <comment>function_parameter - Second argument to the Sort function - the expression used to sort the source</comment>
  </data>
  <data name="SortArg3" xml:space="preserve">
    <value>order</value>
    <comment>function_parameter - Third argument to the Sort function - the order (ascending / descending) to apply the sorting.</comment>
  </data>
  <data name="AboutSort_source" xml:space="preserve">
    <value>The table to sort.</value>
  </data>
  <data name="AboutSort_expression" xml:space="preserve">
    <value>An expression that gets evaluated over rows in 'source' and provides values for sorting.</value>
  </data>
  <data name="AboutSort_order" xml:space="preserve">
    <value>SortOrder.Ascending or SortOrder.Descending</value>
    <comment>{Locked=SortOrder.Ascending}{Locked=SortOrder.Descending} Possible values for the third argument of the Sort function</comment>
  </data>
  <data name="AboutSortByColumns" xml:space="preserve">
    <value>Sorts 'source' based on the column, optionally specifying a sort 'order'.</value>
    <comment>Description of 'SortByColumns' function.</comment>
  </data>
  <data name="SortByColumnsArg1" xml:space="preserve">
    <value>source</value>
    <comment>function_parameter - First argument to the SortByColumns function - the source (table / collection) to be sorted.</comment>
  </data>
  <data name="SortByColumnsArg2" xml:space="preserve">
    <value>column</value>
    <comment>function_parameter - Second argument to the SortByColumns function - the column based on which the source will be sorted.</comment>
  </data>
  <data name="SortByColumnsArg3" xml:space="preserve">
    <value>order</value>
    <comment>function_parameter - Third argument to the SortByColumns function - the order (ascending / descending) to apply the sorting.</comment>
  </data>
  <data name="AboutSortByColumns_source" xml:space="preserve">
    <value>The table to sort.</value>
  </data>
  <data name="AboutSortByColumns_column" xml:space="preserve">
    <value>A unique column name.</value>
  </data>
  <data name="AboutSortByColumns_order" xml:space="preserve">
    <value>SortOrder.Ascending or SortOrder.Descending</value>
    <comment>{Locked=SortOrder.Ascending}{Locked=SortOrder.Descending} Possible values for the third argument of the Sort function</comment>
  </data>
  <data name="SortByColumnsWithOrderValuesArg3" xml:space="preserve">
    <value>values</value>
    <comment>function_parameter - Third argument to the SortByColumns function - a list of values specifying the order of items to be sorted.</comment>
  </data>
  <data name="AboutSortByColumns_values" xml:space="preserve">
    <value>A column of values to be used for sorting purposes. Sorting is not done ascendingly/descendingly, but rather based on the index of matching values in the column </value>
  </data>
  <data name="AboutRand" xml:space="preserve">
    <value>Returns a random number greater than or equal to 0 and less than 1, evenly distributed.</value>
    <comment>Description of 'Rand' function.</comment>
  </data>
  <data name="AboutRandBetween" xml:space="preserve">
    <value>Returns a random number between bottom and top, evenly distributed.</value>
    <comment>Description of 'RandBetween' function.</comment>
  </data>
  <data name="AboutRandBetween_bottom" xml:space="preserve">
    <value>The smallest integer that the function can return.</value>
  </data>
  <data name="AboutRandBetween_top" xml:space="preserve">
    <value>The largest integer that the function can return. Must be equal to or greater than bottom.</value>
  </data>
  <data name="RandBetweenArg1" xml:space="preserve">
    <value>bottom</value>
    <comment>function_parameter - First argument to the RandBetween function - the smallest integer that the function can return.</comment>
  </data>
  <data name="RandBetweenArg2" xml:space="preserve">
    <value>top</value>
    <comment>function_parameter - Second argument to the RandBetween function - the largest integer that the function can return.</comment>
  </data>
  <data name="AboutGUID" xml:space="preserve">
    <value>Creates a GUID from a string, or returns a randomly generated GUID if no arguments are supplied.</value>
    <comment>Description of 'GUID' function.</comment>
  </data>
  <data name="GUIDArg" xml:space="preserve">
    <value>GUID_string</value>
    <comment>function_parameter - String to convert into a GUID</comment>
  </data>
  <data name="AboutGUID_GUID_string" xml:space="preserve">
    <value>String to convert into a GUID</value>
    <comment>Description of the GUID String param for the GUID function</comment>
  </data>
  <data name="AboutNow" xml:space="preserve">
    <value>Returns the current date and time.</value>
    <comment>Description of 'Now' function.</comment>
  </data>
  <data name="AboutUTCNow" xml:space="preserve">
    <value>Returns the current date and time in UTC time.</value>
    <comment>Description of 'UTCNow' function.</comment>
  </data>
  <data name="AboutTimeZoneOffset" xml:space="preserve">
    <value>Returns the time difference between UTC time and local time, in minutes.For example, If your time zone is UTC+2, -120 will be returned.</value>
    <comment>Description of 'TimeZoneOffset' function.</comment>
  </data>
  <data name="TimeZoneOffsetArg1" xml:space="preserve">
    <value>date</value>
    <comment>function_parameter - Argument of the TimeZoneOffset function - the date for the timezone offset.</comment>
  </data>
  <data name="AboutTimeZoneOffset_date" xml:space="preserve">
    <value>The date on which to calculate the 'TimeZoneOffset'.</value>
    <comment>{Locked=TimeZoneOffset}</comment>
  </data>
  <data name="AboutToday" xml:space="preserve">
    <value>Returns the current date.</value>
    <comment>Description of 'Today' function.</comment>
  </data>
  <data name="AboutUTCToday" xml:space="preserve">
    <value>Returns the current date in UTC time.</value>
    <comment>Description of 'UTCToday' function.</comment>
  </data>
  <data name="AboutWeekNum" xml:space="preserve">
    <value>Returns the week number for a given date.</value>
    <comment>Description of 'WeekNum' function.</comment>
  </data>
  <data name="WeekNumArg1" xml:space="preserve">
    <value>date</value>
    <comment>function_parameter - First parameter for the WeekNum function - a date value for which the week number will be calculated.</comment>
  </data>
  <data name="WeekNumArg2" xml:space="preserve">
    <value>start_of_week</value>
    <comment>function_parameter - Second (optional) parameter for the WeekNum function - the weekday that is used to start the week. Translate this string. Maintain as a single word (do not add spaces).</comment>
  </data>
  <data name="AboutWeekNum_date" xml:space="preserve">
    <value>A date value for which the week number will be calculated.</value>
  </data>
  <data name="AboutWeekNum_start_of_week" xml:space="preserve">
    <value>A value from the StartOfWeek enumeration or a number from the corresponding Excel function to indicate how the days of the week should be numbered.</value>
    <comment>{Locked=StartOfWeek}</comment>
  </data>
  <data name="AboutISOWeekNum" xml:space="preserve">
    <value>Returns the week number according to ISO rules for a given date.</value>
    <comment>Description of 'ISOWeekNum' function.</comment>
  </data>
  <data name="ISOWeekNumArg1" xml:space="preserve">
    <value>date</value>
    <comment>function_parameter - First parameter for the ISOWeekNum function - a date value for which the ISO week number will be calculated.</comment>
  </data>
  <data name="AboutISOWeekNum_date" xml:space="preserve">
    <value>A date value for which the ISO week number will be calculated.</value>
  </data>
  <data name="AboutEDate" xml:space="preserve">
    <value>Returns a date adjusted by a number of months. The day of the month remains the same but is capped by the number of days in the new month.</value>
    <comment>Description of 'EDate' function.</comment>
  </data>
  <data name="EDateArg1" xml:space="preserve">
    <value>date</value>
    <comment>function_parameter - First parameter for the EDate function - a date value to be adjusted by the specified number of months.</comment>
  </data>
  <data name="EDateArg2" xml:space="preserve">
    <value>months</value>
    <comment>function_parameter - Second parameter for the EDate function - number of months by which to change the date.</comment>
  </data>
  <data name="AboutEDate_date" xml:space="preserve">
    <value>A date value to be adjusted by the specified number of months.</value>
    <comment>Description of the first argument to the 'EDate' function.</comment>
  </data>
  <data name="AboutEDate_months" xml:space="preserve">
    <value>Number of months by which to change the date. A positive value yields a future date, a negative value a past date, and zero will not change the month.</value>
    <comment>Description of the second argument to the 'EDate' function.</comment>
  </data>
  <data name="AboutEOMonth" xml:space="preserve">
    <value>Returns the last day of the month for a specified date, adjusted by a number of months.</value>
    <comment>Description of 'EOMonth' function.</comment>
  </data>
  <data name="EOMonthArg1" xml:space="preserve">
    <value>date</value>
    <comment>function_parameter - First parameter for the EOMonth function - a date value to be adjusted by the specified number of months.</comment>
  </data>
  <data name="EOMonthArg2" xml:space="preserve">
    <value>months</value>
    <comment>function_parameter - Second parameter for the EOMonth function - number of months by which to change the date.</comment>
  </data>
  <data name="AboutEOMonth_date" xml:space="preserve">
    <value>A date value to be adjusted by the specified number of months.</value>
    <comment>Description of the first argument to the 'EOMonth' function.</comment>
  </data>
  <data name="AboutEOMonth_months" xml:space="preserve">
    <value>Number of months by which to change the date. A positive value yields a future date, a negative value a past date, and zero will not change the month.</value>
    <comment>Description of the second argument to the 'EOMonth' function.</comment>
  </data>
  <data name="AboutInt" xml:space="preserve">
    <value>Truncates 'number' by rounding toward negative infinity.</value>
    <comment>Description of 'Int' function.</comment>
  </data>
  <data name="AboutIntT" xml:space="preserve">
    <value>Truncates the values in a column of numbers by rounding toward negative infinity.</value>
    <comment>Description of 'Int' function.</comment>
  </data>
  <data name="AboutInt_number" xml:space="preserve">
    <value>A numeric value to process.</value>
  </data>
  <data name="AboutInt_input" xml:space="preserve">
    <value>A column of numeric values to process.</value>
  </data>
  <data name="AboutTrunc" xml:space="preserve">
    <value>Truncates 'number' by rounding toward zero.</value>
    <comment>Description of 'Trunc' function.</comment>
  </data>
  <data name="AboutTrunc_number" xml:space="preserve">
    <value>The number to truncate.</value>
  </data>
  <data name="AboutTrunc_source" xml:space="preserve">
    <value>A column of numbers to truncate.</value>
  </data>
  <data name="AboutTrunc_num_digits" xml:space="preserve">
    <value>The number of fractional digits to use for truncating.</value>
  </data>
  <data name="AboutTruncT" xml:space="preserve">
    <value>Truncates all numbers in 'source' by rounding toward zero.</value>
    <comment>Description of 'TruncT' function.</comment>
  </data>
  <data name="TruncArg1" xml:space="preserve">
    <value>number</value>
    <comment>function_parameter - First argument to the Trunc function - the number to be rounded.</comment>
  </data>
  <data name="TruncArg2" xml:space="preserve">
    <value>num_digits</value>
    <comment>function_parameter - Second argument to the Trunc function - the number of digits to apply the rounding. Translate this string. Maintain as a single word (do not add spaces).</comment>
  </data>
  <data name="TruncTArg1" xml:space="preserve">
    <value>source</value>
    <comment>function_parameter - First argument to the Trunc function - numeric column to be rounded.</comment>
  </data>
  <data name="TruncTArg2" xml:space="preserve">
    <value>num_digits</value>
    <comment>function_parameter - Second argument to the Trunc function - the number of digits to apply the rounding. Translate this string. Maintain as a single word (do not add spaces).</comment>
  </data>
  <data name="AboutRound" xml:space="preserve">
    <value>Rounds 'number' to the specified number of digits.</value>
    <comment>Description of 'Round' function.</comment>
  </data>
  <data name="AboutRoundUp" xml:space="preserve">
    <value>Rounds 'number' up, away from zero.</value>
    <comment>Description of 'RoundUp' function.</comment>
  </data>
  <data name="AboutRoundDown" xml:space="preserve">
    <value>Rounds 'number' down, toward zero.</value>
    <comment>Description of 'RoundDown' function.</comment>
  </data>
  <data name="RoundArg1" xml:space="preserve">
    <value>number</value>
    <comment>function_parameter - First argument to the Round function - the number to be rounded.</comment>
  </data>
  <data name="RoundArg2" xml:space="preserve">
    <value>num_digits</value>
    <comment>function_parameter - Second argument to the Round function - the number of digits to apply the rounding. Translate this string. Maintain as a single word (do not add spaces).</comment>
  </data>
  <data name="AboutRound_number" xml:space="preserve">
    <value>The number to round.</value>
  </data>
  <data name="AboutRound_source" xml:space="preserve">
    <value>A column of numbers to round.</value>
  </data>
  <data name="AboutRound_num_digits" xml:space="preserve">
    <value>The number of fractional digits to use for rounding.</value>
  </data>
  <data name="AboutRoundUp_number" xml:space="preserve">
    <value>The number to round.</value>
  </data>
  <data name="AboutRoundUp_source" xml:space="preserve">
    <value>A column of numbers to round.</value>
  </data>
  <data name="AboutRoundUp_num_digits" xml:space="preserve">
    <value>The number of fractional digits to use for rounding.</value>
  </data>
  <data name="AboutRoundDown_number" xml:space="preserve">
    <value>The number to round.</value>
  </data>
  <data name="AboutRoundDown_source" xml:space="preserve">
    <value>A column of numbers to round.</value>
  </data>
  <data name="AboutRoundDown_num_digits" xml:space="preserve">
    <value>The number of fractional digits to use for rounding.</value>
  </data>
  <data name="AboutRoundT" xml:space="preserve">
    <value>Rounds all numbers in 'source' to the specified number of digits.</value>
    <comment>Description of 'RoundT' function.</comment>
  </data>
  <data name="AboutRoundUpT" xml:space="preserve">
    <value>Rounds all numbers in 'source' up, away from zero.</value>
    <comment>Description of 'RoundUpT' function.</comment>
  </data>
  <data name="AboutRoundDownT" xml:space="preserve">
    <value>Rounds all numbers in 'source' down, toward zero.</value>
    <comment>Description of 'RoundDownT' function.</comment>
  </data>
  <data name="RoundTArg1" xml:space="preserve">
    <value>source</value>
    <comment>function_parameter - First argument to the Round function - numeric column to be rounded.</comment>
  </data>
  <data name="RoundTArg2" xml:space="preserve">
    <value>num_digits</value>
    <comment>function_parameter - Second argument to the Round function - the number of digits to apply the rounding. Translate this string. Maintain as a single word (do not add spaces).</comment>
  </data>
  <data name="AboutRGBA" xml:space="preserve">
    <value>Takes in numeric values for Red, Green, Blue and Alpha components of the color and generates the specific color. R, G, B are numeric between 0 to 255. Alpha is decimal between 0 to 1.</value>
    <comment>Description of 'RGBA' function.</comment>
  </data>
  <data name="RGBAArg1" xml:space="preserve">
    <value>red_value</value>
    <comment>function_parameter - First argument to the RGBA function - the red component of the color. Translate this string. Maintain as a single word (do not add spaces).</comment>
  </data>
  <data name="RGBAArg2" xml:space="preserve">
    <value>green_value</value>
    <comment>function_parameter - Second argument to the RGBA function - the green component of the color. Translate this string. Maintain as a single word (do not add spaces).</comment>
  </data>
  <data name="RGBAArg3" xml:space="preserve">
    <value>blue_value</value>
    <comment>function_parameter - Third argument to the RGBA function - the blue component of the color. Translate this string. Maintain as a single word (do not add spaces).</comment>
  </data>
  <data name="RGBAArg4" xml:space="preserve">
    <value>alpha_value</value>
    <comment>function_parameter - Second argument to the RGBA function - the alpha (transparency) component of the color. Translate this string. Maintain as a single word (do not add spaces).</comment>
  </data>
  <data name="AboutRGBA_red_value" xml:space="preserve">
    <value>The red component, 0 to 255.</value>
  </data>
  <data name="AboutRGBA_green_value" xml:space="preserve">
    <value>The green component, 0 to 255.</value>
  </data>
  <data name="AboutRGBA_blue_value" xml:space="preserve">
    <value>The blue component, 0 to 255.</value>
  </data>
  <data name="AboutRGBA_alpha_value" xml:space="preserve">
    <value>The alpha component, 0 to 1 (or a percentage, such as 49%).</value>
  </data>
  <data name="AboutColorFade" xml:space="preserve">
    <value>Produces a new shade of the specified 'color', based on the specified 'fade' percentage.</value>
    <comment>Description of 'ColorFade' function.</comment>
  </data>
  <data name="ColorFadeArg1" xml:space="preserve">
    <value>color</value>
    <comment>function_parameter - First argument to the ColorFade function - the color on which the function will apply a fade transformation.</comment>
  </data>
  <data name="ColorFadeArg2" xml:space="preserve">
    <value>fade</value>
    <comment>function_parameter - Second argument to the ColorFade function - the amount of fade that will be applied to the color.</comment>
  </data>
  <data name="AboutColorFade_color" xml:space="preserve">
    <value>A color to fade.</value>
  </data>
  <data name="AboutColorFade_fade" xml:space="preserve">
    <value>A percentage by which the color will be faded. A negative percentage produces a darker shade. A positive percentage produces a lighter shade.</value>
  </data>
  <data name="AboutColorFadeT" xml:space="preserve">
    <value>Produces new shades of the specified 'color' values, based on the specified 'fade' percentage values.</value>
  </data>
  <data name="ColorFadeTArg1" xml:space="preserve">
    <value>color_or_column</value>
    <comment>function_parameter - First argument to the ColorFade function - the color on which the function will apply a fade transformation, or a column in a table containing the colors. When translating, maintain as a single word (i.e., do not add spaces)</comment>
  </data>
  <data name="ColorFadeTArg2" xml:space="preserve">
    <value>fade_or_column</value>
    <comment>function_parameter - Second argument to the ColorFade function - the amount of fade that will be applied to the color, or a column in a table containing the amounts. When translating, maintain as a single word (i.e., do not add spaces)</comment>
  </data>
  <data name="AboutColorFade_color_or_column" xml:space="preserve">
    <value>A color (or column of color values) to fade.</value>
  </data>
  <data name="AboutColorFade_fade_or_column" xml:space="preserve">
    <value>A percentage (or column of percentage values) by which the color (or column of color values) will be faded. A negative percentage produces a darker shade. A positive percentage produces a lighter shade.</value>
  </data>
  <data name="AboutAbs" xml:space="preserve">
    <value>Returns the absolute value of a number, a number without its sign.</value>
    <comment>Description of 'Abs' function.</comment>
  </data>
  <data name="AboutAbsT" xml:space="preserve">
    <value>Returns the absolute values (numbers without their sign) of a column of numbers.</value>
    <comment>Description of 'Abs' function.</comment>
  </data>
  <data name="AboutAbs_number" xml:space="preserve">
    <value>A numeric value to process.</value>
  </data>
  <data name="AboutAbs_input" xml:space="preserve">
    <value>A column of numeric values to process.</value>
  </data>
  <data name="AboutSin_number" xml:space="preserve">
    <value>A numeric value (in radians) to process.</value>
  </data>
  <data name="AboutSin_input" xml:space="preserve">
    <value>A column of numeric values (in radians) to process.</value>
  </data>
  <data name="AboutSin" xml:space="preserve">
    <value>Returns the sine value of a number.</value>
    <comment>Sin function parameter in radians.</comment>
  </data>
  <data name="AboutSinT" xml:space="preserve">
    <value>Returns the sine values of a column of numbers.</value>
    <comment>Sin function parameter is a column of numbers in radians.</comment>
  </data>
  <data name="AboutAsin_number" xml:space="preserve">
    <value>A numeric value to process.</value>
  </data>
  <data name="AboutAsin_input" xml:space="preserve">
    <value>A column of numeric values to process.</value>
  </data>
  <data name="AboutAsin" xml:space="preserve">
    <value>Returns the arc sine value (in radians) of a number.</value>
    <comment>Asin function parameter.</comment>
  </data>
  <data name="AboutAsinT" xml:space="preserve">
    <value>Returns the arc sine values (in radians) of a column of numbers.</value>
    <comment>Asin function parameter.</comment>
  </data>
  <data name="AboutCos" xml:space="preserve">
    <value>Returns the cosine value of a number.</value>
    <comment>Cos function parameter in radians.</comment>
  </data>
  <data name="AboutCosT" xml:space="preserve">
    <value>Returns the cosine values of a column of numbers.</value>
    <comment>Cos function parameter is a column of numbers in radians.</comment>
  </data>
  <data name="AboutCos_number" xml:space="preserve">
    <value>A numeric value (in radians) to process.</value>
  </data>
  <data name="AboutCos_input" xml:space="preserve">
    <value>A column of numeric values (in radians) to process.</value>
  </data>
  <data name="AboutAcos" xml:space="preserve">
    <value>Returns the arc cosine value (in radians) of a number.</value>
    <comment>Acos function parameter.</comment>
  </data>
  <data name="AboutAcos_number" xml:space="preserve">
    <value>A numeric value to process.</value>
  </data>
  <data name="AboutAcosT" xml:space="preserve">
    <value>Returns the arc cosine values (in radians) of a column of numbers.</value>
    <comment>Acos function parameter.</comment>
  </data>
  <data name="AboutAcos_input" xml:space="preserve">
    <value>A column of numeric values to process.</value>
  </data>
  <data name="AboutAcot_number" xml:space="preserve">
    <value>A numeric value to process.</value>
  </data>
  <data name="AboutAcot_input" xml:space="preserve">
    <value>A column of numeric values to process.</value>
  </data>
  <data name="AboutAcot" xml:space="preserve">
    <value>Returns the arc cotangent value (in radians) of a number.</value>
    <comment>Acot function parameter.</comment>
  </data>
  <data name="AboutAcotT" xml:space="preserve">
    <value>Returns the arc cotangent values (in radians) of a column of numbers.</value>
    <comment>Acot function parameter.</comment>
  </data>
  <data name="AboutTan" xml:space="preserve">
    <value>Returns the tangent value of a number.</value>
    <comment>Tan function parameter in radians.</comment>
  </data>
  <data name="AboutTanT" xml:space="preserve">
    <value>Returns the tangent values of a column of numbers.</value>
    <comment>Tan function parameter in a column of numbers in radians.</comment>
  </data>
  <data name="AboutTan_number" xml:space="preserve">
    <value>A numeric value (in radians) to process.</value>
  </data>
  <data name="AboutTan_input" xml:space="preserve">
    <value>A column of numeric values (in radians) to process.</value>
  </data>
  <data name="AboutAtan" xml:space="preserve">
    <value>Returns the arc tangent value (in radians) of a number.</value>
    <comment>Atan function parameter.</comment>
  </data>
  <data name="AboutAtanT" xml:space="preserve">
    <value>Returns the arc tangent values (in radians) of a column of numbers.</value>
    <comment>Atan function parameter.</comment>
  </data>
  <data name="AboutAtan_number" xml:space="preserve">
    <value>A numeric value to process.</value>
  </data>
  <data name="AboutAtan_input" xml:space="preserve">
    <value>A column of numeric values to process.</value>
  </data>
  <data name="AboutCot" xml:space="preserve">
    <value>Returns the cotangent value of a number.</value>
    <comment>Cot function parameter in radians.</comment>
  </data>
  <data name="AboutCotT" xml:space="preserve">
    <value>Returns the cotangent values of a column of numbers.</value>
    <comment>Cot function parameter in a column of numbers in radians.</comment>
  </data>
  <data name="AboutCot_number" xml:space="preserve">
    <value>A numeric value (in radians) to process.</value>
  </data>
  <data name="AboutCot_input" xml:space="preserve">
    <value>A column of numeric values (in radians) to process.</value>
  </data>
  <data name="AboutLn" xml:space="preserve">
    <value>Returns the natural logarithm (base E) of a number.</value>
    <comment>Ln function parameter.</comment>
  </data>
  <data name="AboutLnT" xml:space="preserve">
    <value>Returns the natural logarithm values (base E) of a column of numbers.</value>
    <comment>Ln function parameter.</comment>
  </data>
  <data name="AboutLn_number" xml:space="preserve">
    <value>A numeric value to process.</value>
  </data>
  <data name="AboutLn_input" xml:space="preserve">
    <value>A column of numeric values to process.</value>
  </data>
  <data name="AboutLog" xml:space="preserve">
    <value>Returns the logarithm of a number for the given base. The default base is 10.</value>
    <comment>Description of Log function.</comment>
  </data>
  <data name="AboutLogT" xml:space="preserve">
    <value>Returns the logarithm values of a number or column of numbers for the given base or column of bases. The default base is 10.</value>
    <comment>Description of Log function.</comment>
  </data>
  <data name="AboutLog_number" xml:space="preserve">
    <value>A numeric value to process.</value>
  </data>
  <data name="AboutLog_input" xml:space="preserve">
    <value>A column of numeric values to process.</value>
  </data>
  <data name="LogBase" xml:space="preserve">
    <value>base</value>
    <comment>function_parameter - First argument to the Logarithm function - the base of the logarithm.</comment>
  </data>
  <data name="AboutLog_base" xml:space="preserve">
    <value>The base for the logarithm.</value>
  </data>
  <data name="AboutExp" xml:space="preserve">
    <value>Returns E raised to the power of a number. To calculate powers of other bases, use the exponentiation operator (^).</value>
    <comment>Exp function parameter.</comment>
  </data>
  <data name="AboutExpT" xml:space="preserve">
    <value>Returns a column containing E raised to the power of each corresponding number in a column of numbers. To calculate powers of other bases, use the exponentiation operator (^).</value>
    <comment>Exp function parameter.</comment>
  </data>
  <data name="AboutExp_number" xml:space="preserve">
    <value>A numeric value to process.</value>
  </data>
  <data name="AboutExp_input" xml:space="preserve">
    <value>A column of numeric values to process.</value>
  </data>
  <data name="AboutPi" xml:space="preserve">
    <value>Returns the value of pi.</value>
  </data>
  <data name="AboutRadians" xml:space="preserve">
    <value>Returns the radians value of a number.</value>
    <comment>Radians function parameter.</comment>
  </data>
  <data name="AboutRadiansT" xml:space="preserve">
    <value>Returns the radians values of a column of numbers.</value>
    <comment>Radians function parameter.</comment>
  </data>
  <data name="AboutRadians_number" xml:space="preserve">
    <value>A numeric value (in degrees) to process.</value>
  </data>
  <data name="AboutRadians_input" xml:space="preserve">
    <value>A column of numeric values (in degrees) to process.</value>
  </data>
  <data name="AboutDegrees" xml:space="preserve">
    <value>Returns the degrees value of a number.</value>
    <comment>Degrees function parameter.</comment>
  </data>
  <data name="AboutDegreesT" xml:space="preserve">
    <value>Returns the degrees values of a column of numbers.</value>
    <comment>Degrees function parameter.</comment>
  </data>
  <data name="AboutDegrees_number" xml:space="preserve">
    <value>A numeric value (in radians) to process.</value>
  </data>
  <data name="AboutDegrees_input" xml:space="preserve">
    <value>A column of numeric values (in radians) to process.</value>
  </data>
  <data name="AboutDistinct" xml:space="preserve">
    <value>Evaluates an expression over one or more columns of the table and returns a one-column table that contains distinct (unique) values for the evaluated expression.</value>
  </data>
  <data name="DistinctArg1" xml:space="preserve">
    <value>source</value>
    <comment>function_parameter - First parameter to the Distinct function - the source (collection / table) to have distinct elements retrieved.</comment>
  </data>
  <data name="DistinctArg2" xml:space="preserve">
    <value>expression</value>
    <comment>function_parameter - Second parameter to the Distinct function - the expression that will generate the distinct values to be returned.</comment>
  </data>
  <data name="AboutDistinct_source" xml:space="preserve">
    <value>A table from which distinct values will be extracted.</value>
  </data>
  <data name="AboutDistinct_expression" xml:space="preserve">
    <value>An expression evaluated over each row in the input table, and which provides values for the Distinct operation.</value>
  </data>
  <data name="AboutAtan2" xml:space="preserve">
    <value>Returns the arctangent (in radians) of the specified x- and y-coordinates.</value>
  </data>
  <data name="AboutAtan2Arg1" xml:space="preserve">
    <value>x_coordinate</value>
    <comment>function_parameter - First parameter to the Atan function - the x coordinate for arctangent to be returned. When translating, maintain as a single word (i.e., do not add spaces)</comment>
  </data>
  <data name="AboutAtan2Arg2" xml:space="preserve">
    <value>y_coordinate</value>
    <comment>function_parameter - Second parameter to the Atan function - the y coordinate for arctangent to be returned. When translating, maintain as a single word (i.e., do not add spaces)</comment>
  </data>
  <data name="AboutAtan2_x_coordinate" xml:space="preserve">
    <value>x-coordinate.</value>
  </data>
  <data name="AboutAtan2_y_coordinate" xml:space="preserve">
    <value>y-coordinate.</value>
  </data>
  <data name="AboutSqrt" xml:space="preserve">
    <value>Returns the square root of a number.</value>
    <comment>Description of 'Sqrt' function.</comment>
  </data>
  <data name="AboutSqrtT" xml:space="preserve">
    <value>Returns the square roots of a column of numbers.</value>
    <comment>Description of 'Sqrt' function.</comment>
  </data>
  <data name="AboutSqrt_number" xml:space="preserve">
    <value>A numeric value to process.</value>
  </data>
  <data name="AboutSqrt_input" xml:space="preserve">
    <value>A column of numeric values to process.</value>
  </data>
  <data name="MathFuncArg1" xml:space="preserve">
    <value>number</value>
    <comment>function_parameter - First parameter to generic math functions - the number on which the function will be applied.</comment>
  </data>
  <data name="MathTFuncArg1" xml:space="preserve">
    <value>input</value>
    <comment>function_parameter - First parameter to generic math functions - the column in a table on which the function will be applied.</comment>
  </data>
  <data name="MathFuncArg2" xml:space="preserve">
    <value>modifier</value>
    <comment>function_parameter - Second parameter to generic math functions - the second number on which the function will be applied.</comment>
  </data>
  <data name="MathTFuncArg2" xml:space="preserve">
    <value>modifier</value>
    <comment>function_parameter - Second parameter to generic math functions - the second column in a table on which the function will be applied.</comment>
  </data>
  <data name="AboutLeft" xml:space="preserve">
    <value>Returns the specified number of characters from the start of a text value.</value>
    <comment>Description of 'Left' function.</comment>
  </data>
  <data name="AboutLeftT" xml:space="preserve">
    <value>Returns a column containing the specified number of characters from the start of the text value evaluated per row within the specified table or collection.</value>
    <comment>Description of 'Left' function.</comment>
  </data>
  <data name="AboutLeft_text" xml:space="preserve">
    <value>A text value to extract characters from.</value>
  </data>
  <data name="AboutLeft_num_chars" xml:space="preserve">
    <value>The number of characters to extract.</value>
  </data>
  <data name="AboutLeft_text_column" xml:space="preserve">
    <value>A column of text values to extract characters from.</value>
  </data>
  <data name="AboutRight" xml:space="preserve">
    <value>Returns the specified number of characters from the end of a text value.</value>
    <comment>Description of 'Right' function.</comment>
  </data>
  <data name="AboutRightT" xml:space="preserve">
    <value>Returns a column containing the specified number of characters from the end of the text value evaluated per row within the specified table or collection.</value>
    <comment>Description of 'Right' function.</comment>
  </data>
  <data name="AboutRight_text" xml:space="preserve">
    <value>A text value to extract characters from.</value>
  </data>
  <data name="AboutRight_num_chars" xml:space="preserve">
    <value>The number of characters to extract.</value>
  </data>
  <data name="AboutRight_text_column" xml:space="preserve">
    <value>A column of text values to extract characters from.</value>
  </data>
  <data name="LeftRightArg1" xml:space="preserve">
    <value>text</value>
    <comment>function_parameter - First parameter of the Left/Right functions - the text to retrieve the first characters to the left/right.</comment>
  </data>
  <data name="LeftRightTArg1" xml:space="preserve">
    <value>text_column</value>
    <comment>function_parameter - First parameter of the Left/Right functions - the text column to retrieve the first characters to the left/right. Translate this string. Maintain as a single word (do not add spaces).</comment>
  </data>
  <data name="LeftRightArg2" xml:space="preserve">
    <value>num_chars</value>
    <comment>function_parameter - Second parameter of the Left/Right functions - the number of characters to retrieve on the left/right of the given text. Translate this string. Maintain as a single word (do not add spaces).</comment>
  </data>
  <data name="AboutIsBlank" xml:space="preserve">
    <value>Checks whether the expression results in blank, and returns true or false.</value>
    <comment>Description of 'IsBlank' function.</comment>
  </data>
  <data name="IsBlankArg1" xml:space="preserve">
    <value>expression</value>
    <comment>function_parameter - First parameter to the IsBlank function - the expression to be evaluated.</comment>
  </data>
  <data name="AboutIsBlank_expression" xml:space="preserve">
    <value>An expression to be tested.</value>
  </data>
  <data name="AboutIsBlankOrError" xml:space="preserve">
    <value>Checks whether the expression results in blank result or an error, and returns true or false.</value>
    <comment>Description of 'IsBlank' function.</comment>
  </data>
  <data name="IsBlankOrErrorArg1" xml:space="preserve">
    <value>expression</value>
    <comment>function_parameter - First parameter to the IsBlankOrError function - the expression to be evaluated.</comment>
  </data>
  <data name="AboutIsBlankOrError_expression" xml:space="preserve">
    <value>An expression to be tested.</value>
    <comment>Function parameter for IsBlankOrError function.</comment>
  </data>
  <data name="AboutIsEmpty" xml:space="preserve">
    <value>Checks if a collection is empty and returns true or false.</value>
    <comment>Description of 'IsEmpty' function.</comment>
  </data>
  <data name="IsEmptyArg1" xml:space="preserve">
    <value>source</value>
    <comment>function_parameter - First parameter to the IsEmpty function - the source expression to be evaluated.</comment>
  </data>
  <data name="AboutIsEmpty_source" xml:space="preserve">
    <value>A table to be tested.</value>
  </data>
  <data name="AboutShuffle" xml:space="preserve">
    <value>Returns a randomly shuffled copy of the input 'source' table.</value>
    <comment>Description of 'Shuffle' function.</comment>
  </data>
  <data name="ShuffleArg1" xml:space="preserve">
    <value>source</value>
    <comment>function_parameter - First parameter to the Shuffle function - the source to be shuffled.</comment>
  </data>
  <data name="AboutShuffle_source" xml:space="preserve">
    <value>A table to be shuffled.</value>
  </data>
  <data name="AboutLookUp" xml:space="preserve">
    <value>Looks up the first row for which the specified condition evaluates to true and returns the result of expression evaluated within the context of that row if provided an expression and the entire row otherwise.</value>
    <comment>Description of 'LookUp' function.</comment>
  </data>
  <data name="LookUpArg1" xml:space="preserve">
    <value>source</value>
    <comment>function_parameter - First argument to the LookUp function - the source to have the lookup operation performed.</comment>
  </data>
  <data name="LookUpArg2" xml:space="preserve">
    <value>condition</value>
    <comment>function_parameter - Second argument to the LookUp function - the condition on which the lookup operation is performed.</comment>
  </data>
  <data name="LookUpArg3" xml:space="preserve">
    <value>result</value>
    <comment>function_parameter - Third argument to the LookUp function - an expression to be applied to the returned row.</comment>
  </data>
  <data name="AboutLookUp_source" xml:space="preserve">
    <value>A table where values will be looked up.</value>
  </data>
  <data name="AboutLookUp_condition" xml:space="preserve">
    <value>A condition to evaluate for rows in the specified input.</value>
  </data>
  <data name="AboutLookUp_result" xml:space="preserve">
    <value>An expression to evaluate over the row that match the specified condition, and that will provide the result.</value>
  </data>
  <data name="AboutStdevP" xml:space="preserve">
    <value>Calculates standard deviation based on the entire population given as arguments (ignores logical values and text).</value>
    <comment>Description of 'StdevP' function.</comment>
  </data>
  <data name="AboutStdevP_number" xml:space="preserve">
    <value>A number to factor into the standard deviation calculation.</value>
  </data>
  <data name="AboutStdevP_source" xml:space="preserve">
    <value>A table that specifies the population for the standard deviation calculation.</value>
  </data>
  <data name="AboutStdevP_expression" xml:space="preserve">
    <value>An expression evaluated over rows in the input, that specifies values for the standard deviation calculation.</value>
  </data>
  <data name="AboutStdevPT" xml:space="preserve">
    <value>Calculates standard deviation based on the entire population given as a column (ignores logical values and text within the column).</value>
    <comment>Description of 'StdevPT' function.</comment>
  </data>
  <data name="AboutVarP" xml:space="preserve">
    <value>Calculates variance based on the entire population (ignores logical values and text in the population).</value>
    <comment>Description of 'VarP' function.</comment>
  </data>
  <data name="AboutVarP_number" xml:space="preserve">
    <value>A number to factor into the variance calculation.</value>
  </data>
  <data name="AboutVarP_source" xml:space="preserve">
    <value>A table that specifies the population for the variance calculation.</value>
  </data>
  <data name="AboutVarP_expression" xml:space="preserve">
    <value>An expression evaluated over rows in the input, that specifies values for the variance calculation.</value>
  </data>
  <data name="AboutVarPT" xml:space="preserve">
    <value>Calculates variance based on the entire population specified as a column (ignores logical values and text in the column).</value>
    <comment>Description of 'VarPT' function.</comment>
  </data>
  <data name="SetArg1" xml:space="preserve">
    <value>variable</value>
    <comment>function_parameter - First argument to the Set function - the name of a global variable, scoped to the app.</comment>
  </data>
  <data name="AboutSplit" xml:space="preserve">
    <value>Splits a string into substrings using a delimiter.</value>
    <comment>Description of 'Split' function.</comment>
  </data>
  <data name="AboutSplit_text" xml:space="preserve">
    <value>Text to be split into substrings.</value>
    <comment>Description of first argument of the 'Split' function</comment>
  </data>
  <data name="AboutSplit_separator" xml:space="preserve">
    <value>Delimiter text used to split the input text into substrings.</value>
    <comment>Description of second argument of the 'Split' function</comment>
  </data>
  <data name="SplitArg1" xml:space="preserve">
    <value>text</value>
    <comment>function_parameter - First argument to the Split function - the input text that will be split into substrings using SplitArg2 as the delimiter.</comment>
  </data>
  <data name="SplitArg2" xml:space="preserve">
    <value>separator</value>
    <comment>function_parameter - Second argument to the Split function - the delimiter text that is used to split SplitArg1 into substrings.</comment>
  </data>
  <data name="AboutColumnNames" xml:space="preserve">
    <value>Enumerate and returns the column names of an untyped record.</value>
    <comment>Description of 'ColumnNames' function. The term 'record' is used in the context of an object / property bag / set of name/value pairs.</comment>
  </data>
  <data name="ColumnNamesArg1" xml:space="preserve">
    <value>record</value>
    <comment>function_parameter - First argument to the ColumnNames function - the record whose inputs will be returned. The term 'record' is used in the context of an object / property bag / set of name/value pairs.</comment>
  </data>
  <data name="AboutColumnNames_record" xml:space="preserve">
    <value>Record to have its columns enumerated.</value>
    <comment>Description of first argument of the 'ColumnNames' function. The term 'record' is used in the context of an object / property bag / set of name/value pairs.</comment>
  </data>
  <data name="AboutColumn" xml:space="preserve">
    <value>Returns the value of a property of an untyped record, given the column name.</value>
    <comment>Description of 'Column' function. The term 'record' is used in the context of an object / property bag / set of name/value pairs.</comment>
  </data>
  <data name="ColumnArg1" xml:space="preserve">
    <value>record</value>
    <comment>function_parameter - First argument to the Column function - the record to retrieve a column value. The term 'record' is used in the context of an object / property bag / set of name/value pairs.</comment>
  </data>
  <data name="ColumnArg2" xml:space="preserve">
    <value>column_name</value>
    <comment>function_parameter - Second argument to the Column function - name of the column to retrieve from the given record. Translate this string. Maintain as a single word (do not add spaces).</comment>
  </data>
  <data name="AboutColumn_record" xml:space="preserve">
    <value>Record to retrieve a column value.</value>
    <comment>Description of first argument of the 'Column' function. The term 'record' is used in the context of an object / property bag / set of name/value pairs.</comment>
  </data>
  <data name="AboutColumn_column_name" xml:space="preserve">
    <value>Name of the column of the record to be retrieved.</value>
    <comment>Description of second argument of the 'Column' function. The term 'record' is used in the context of an object / property bag / set of name/value pairs.</comment>
  </data>
  <data name="AboutIsType" xml:space="preserve">
    <value>Returns true if the provided value is of the given type.</value>
    <comment>Description of the 'IsType' function.</comment>
  </data>
  <data name="IsTypeArg1" xml:space="preserve">
    <value>value</value>
    <comment>function_parameter - First argument of the IsType function - The polymorphic value to be inspected.</comment>
  </data>
  <data name="IsTypeArg2" xml:space="preserve">
    <value>typeTable</value>
    <comment>function_parameter - Second argument of the IsType function - The Entity table representing the type that we wish to compare the value to. For example, if the author has a CDS data source named Account, that table could be passed here (eg IsType(myVal, Account)).</comment>
  </data>
  <data name="AboutAsType" xml:space="preserve">
    <value>Uses the provided value as the given type.</value>
    <comment>Description of the 'AsType' function.</comment>
  </data>
  <data name="AsTypeArg1" xml:space="preserve">
    <value>value</value>
    <comment>function_parameter - First argument of the IsType function - The polymorphic value to be used as the new type.</comment>
  </data>
  <data name="AsTypeArg2" xml:space="preserve">
    <value>typeTable</value>
    <comment>function_parameter - Second argument of the AsType function - The Entity table representing the type that we wish the value to be used as. For example, if the author has a CDS data source named Account, that table could be passed here (eg AsType(myVal, Account)).</comment>
  </data>
  <data name="AboutAsType_value" xml:space="preserve">
    <value>The polymorphic record to cast as a new type.</value>
  </data>
  <data name="AboutAsType_typeTable" xml:space="preserve">
    <value>The entity table representing the type we wish the value to be used as.</value>
  </data>
  <data name="AboutWith" xml:space="preserve">
    <value>Executes the formula provided as second parameter using the scope provided by the first.</value>
    <comment>Description of the 'With' function.</comment>
  </data>
  <data name="WithArg1" xml:space="preserve">
    <value>scope</value>
    <comment>function_parameter - First argument of the With function - Record type.</comment>
  </data>
  <data name="WithArg2" xml:space="preserve">
    <value>formula</value>
    <comment>function_parameter - Second argument of the With function - Any Power Apps expression</comment>
  </data>
  <data name="AboutWith_scope" xml:space="preserve">
    <value>The scope with which to call the formula defined by the second parameter.</value>
    <comment>Function argument</comment>
  </data>
  <data name="AboutWith_formula" xml:space="preserve">
    <value>The formula to be called using the scope provided by the first parameter.</value>
    <comment>Function argument</comment>
  </data>
  <data name="AboutSequence" xml:space="preserve">
    <value>Generates a table of sequential numbers</value>
    <comment>Description text for the 'Sequence' function.</comment>
  </data>
  <data name="SequenceArg1" xml:space="preserve">
    <value>records</value>
    <comment>function_parameter - Optional first argument to the Sequence function, number of records in the resulting table</comment>
  </data>
  <data name="AboutSequence_records" xml:space="preserve">
    <value>Number of records in the single column table with name "Value". Maximum 50,000.</value>
    <comment>Description of the first parameter to Sequence</comment>
  </data>
  <data name="SequenceArg2" xml:space="preserve">
    <value>start</value>
    <comment>function_parameter - Second optional argument to the Sequence function, the first number in the resulting table</comment>
  </data>
  <data name="AboutSequence_start" xml:space="preserve">
    <value>Optional. The first number in the sequence. Default 1.</value>
    <comment>Description of the second optional parameter to Sequence</comment>
  </data>
  <data name="SequenceArg3" xml:space="preserve">
    <value>step</value>
    <comment>function_parameter - optional third argument to the Sequence function, the difference between each number in the sequence</comment>
  </data>
  <data name="AboutSequence_step" xml:space="preserve">
    <value>Optional. The amount to increment each subsequent value in the table. Default 1.</value>
    <comment>Description of the third parameter to Sequence</comment>
  </data>
  <data name="ErrInvalidDot" xml:space="preserve">
    <value>Invalid use of '.'</value>
    <comment>Error Message.</comment>
  </data>
  <data name="ErrUnknownFunction" xml:space="preserve">
    <value>'{0}' is an unknown or unsupported function.</value>
    <comment>Error Message.</comment>
  </data>
  <data name="ErrUnknownNamespaceFunction" xml:space="preserve">
    <value>'{0}' is an unknown or unsupported function in namespace '{1}'.</value>
    <comment>Error Message.</comment>
  </data>
  <data name="ErrUnSupportedComponentBehaviorInvocation" xml:space="preserve">
    <value>Component behavior can only be invoked from within a component.</value>
    <comment>Error Message.</comment>
  </data>
  <data name="ErrUnSupportedComponentDataPropertyAccess" xml:space="preserve">
    <value>Component function property or parameter can only be accessed from within a component or from component output properties.</value>
    <comment>Error Message.</comment>
  </data>
  <data name="ErrUnSupportedComponentFunctionPropertyReferenceNonFunctionPropertyAccess" xml:space="preserve">
    <value>Component function property or parameter can only reference other function properties.</value>
    <comment>Error Message.</comment>
  </data>
  <data name="ErrBadArity" xml:space="preserve">
    <value>Invalid number of arguments: received {0}, expected {1}.</value>
    <comment>Error Message. {0} Will be a number, and {1} will be a number</comment>
  </data>
  <data name="ErrBadArityEven" xml:space="preserve">
    <value>Invalid number of arguments: received {0}, expected an even number.</value>
    <comment>Error Message. {0} Will be a number</comment>
  </data>
  <data name="ErrBadArityOdd" xml:space="preserve">
    <value>Invalid number of arguments: received {0}, expected an odd number.</value>
    <comment>Error Message. {0} Will be a number</comment>
  </data>
  <data name="ErrBadType" xml:space="preserve">
    <value>Invalid argument type.</value>
    <comment>Error Message.</comment>
  </data>
  <data name="ErrBadType_Type" xml:space="preserve">
    <value>Invalid argument type. Cannot use {0} values in this context.</value>
    <comment>Error Message.</comment>
  </data>
  <data name="ErrBadOperatorTypes" xml:space="preserve">
    <value>This operation isn't valid on these types: {0}, {1}.</value>
    <comment>Error message when the user attempts to use an operator (e.g. + or -) on two values that don't make sense together. {0} and {1} will be canonical type representations like "Number" or "Boolean".</comment>
  </data>
  <data name="ErrGuidStrictComparison" xml:space="preserve">
    <value>GUID values can only be compared to other GUID values.</value>
    <comment>Error message when the user attempts to a GUID value is equal to something that isn't a GUID.</comment>
  </data>
  <data name="ErrBadRecordFieldType_FieldName_ExpectedType" xml:space="preserve">
    <value>Invalid type for field '{0}'. Expected field type of '{1}'.</value>
    <comment>Error message shown to the user when a field in a record has the incorrect type.</comment>
  </data>
  <data name="ErrBadType_ExpectedType" xml:space="preserve">
    <value>Invalid argument type. Expecting a {0} value.</value>
    <comment>Error Message.</comment>
  </data>
  <data name="ErrBadType_ExpectedType_ProvidedType" xml:space="preserve">
    <value>Invalid argument type ({1}). Expecting a {0} value instead.</value>
    <comment>Error Message.</comment>
  </data>
  <data name="ErrBadType_VoidExpression" xml:space="preserve">
    <value>A void expression cannot be used in this context.</value>
    <comment>Error message shown to the user when they try to use a void expression in a function argument that requires a value.</comment>
  </data>
  <data name="ErrBadSchema_ExpectedType" xml:space="preserve">
    <value>Invalid argument type. Expecting a {0} value, but of a different schema.</value>
    <comment>Error Message.</comment>
  </data>
  <data name="ErrBadType_ExpectedTypesCSV" xml:space="preserve">
    <value>Invalid argument type. Expecting one of the following: {0}.</value>
    <comment>Error Message.</comment>
  </data>
  <data name="ErrInvalidArgs_Func" xml:space="preserve">
    <value>The function '{0}' has some invalid arguments.</value>
    <comment>Error Message.</comment>
  </data>
  <data name="ErrNeedTable_Func" xml:space="preserve">
    <value>The first argument of '{0}' should be a table.</value>
    <comment>Error Message.</comment>
  </data>
  <data name="ErrInvalidPropertyAccess" xml:space="preserve">
    <value>Property expects a required parameter. Please use parentheses to pass the required parameter.</value>
    <comment>Error Message.</comment>
  </data>
  <data name="ErrNeedTableCol_Func" xml:space="preserve">
    <value>The first argument of '{0}' should be a one-column table.</value>
    <comment>Error Message.</comment>
  </data>
  <data name="ErrInvalidSchemaNeedTypeCol_Col" xml:space="preserve">
    <value>Invalid schema, expected a column of {0} values for '{1}'.</value>
    <comment>Error Message.</comment>
  </data>
  <data name="ErrInvalidSchemaNeedCol" xml:space="preserve">
    <value>Invalid schema, expected a one-column table.</value>
    <comment>Error Message.</comment>
  </data>
  <data name="ErrNeedRecord" xml:space="preserve">
    <value>Cannot use a non-record value in this context.</value>
    <comment>Error Message.</comment>
  </data>
  <data name="ErrIncompatibleRecord" xml:space="preserve">
    <value>Cannot use this record. It may contain colliding fields of incompatible types.</value>
    <comment>Error Message.</comment>
  </data>
  <data name="ErrNeedRecord_Func" xml:space="preserve">
    <value>The first argument of '{0}' should be a record.</value>
    <comment>Error Message.</comment>
  </data>
  <data name="ErrNeedEntity_EntityName" xml:space="preserve">
    <value>Using this option set as an enumeration value or in the Choices function requires that the '{0}' entity be added as a Data Source. To add, use the View menu and then select Data sources.</value>
    <comment>Error Message. {Locked=Choices} Indicates a given entity must be imported as a first class entity. This is a result of usage of an option set that is exposed via a relationship in a CDS 2 entity.</comment>
  </data>
  <data name="ErrNotAccessibleInCurrentContext" xml:space="preserve">
    <value>The specified property is not accessible in this context.</value>
    <comment>Error Message.</comment>
  </data>
  <data name="ErrInternalControlInInputProperty" xml:space="preserve">
    <value>Controls inside a component can't be referenced in that same component's input properties.</value>
    <comment>Error Message when a user attempts to use a control inside the formula for a component input property.</comment>
  </data>
  <data name="ErrColumnNotAccessibleInCurrentContext" xml:space="preserve">
    <value>The specified column is not accessible in this context.</value>
    <comment>Error Message.</comment>
  </data>
  <data name="WrnRowScopeOneToNExpandNumberOfCalls" xml:space="preserve">
    <value>A One-to-Many or Many-to-Many relationship is being referenced in this function's record scope.  This may result in a large number of calls to your data source that can impact performance.</value>
    <comment>Warning Message.</comment>
  </data>
  <data name="ErrNumberTooLarge" xml:space="preserve">
    <value>Numeric value is too large.</value>
    <comment>Error Message.</comment>
  </data>
  <data name="ErrReservedKeyword" xml:space="preserve">
    <value>Use of a reserved word that is currently not supported.</value>
    <comment>Error Message.</comment>
  </data>
  <data name="ErrTextTooLarge" xml:space="preserve">
    <value>Expression can't be more than {0} characters. The expression is {1} characters.</value>
    <comment>Error Message when the expression text is too long.</comment>
  </data>
  <data name="ErrTextFormatTooLarge" xml:space="preserve">
    <value>Format string size can't be more than {0} characters.</value>
    <comment>Error Message.</comment>
  </data>
  <data name="ErrTextInvalidFormat" xml:space="preserve">
    <value>Invalid format.</value>
    <comment>Error Message returned by the Text function when the format passed to it is invalid.</comment>
  </data>
  <data name="ErrTextInvalidArgDateTime" xml:space="preserve">
    <value>The argument does not represent a valid date or time value.</value>
    <comment>Error Message returned by the Text function when the number to date format exceeds the max days to add.</comment>
  </data>
  <data name="ErrInvalidDataSource" xml:space="preserve">
    <value>This Data source is invalid. Please fix the error in "Data sources" pane by clicking "Content -&gt; Data sources" or "View -&gt; Options"</value>
    <comment>Error Message.</comment>
  </data>
  <data name="ErrExpectedDataSourceRestriction" xml:space="preserve">
    <value>Expected a data source identifier to restrict the inline record.</value>
    <comment>Error Message.</comment>
  </data>
  <data name="ErrIncompatibleTypes" xml:space="preserve">
    <value>The given types are incompatible.</value>
    <comment>Error Message.</comment>
  </data>
  <data name="ErrTypeError_Ex1_Ex2_Found" xml:space="preserve">
    <value>The type of this argument '{2}' does not match one of the expected types '{0}' or '{1}'.</value>
    <comment>Error Message.</comment>
  </data>
  <data name="ErrTypeError_Arg_Expected_Found" xml:space="preserve">
    <value>The type of this argument '{0}' does not match the expected type '{1}'. Found type '{2}'.</value>
    <comment>Error Message.</comment>
  </data>
  <data name="ErrTypeError_WrongType" xml:space="preserve">
    <value>The type of this expression does not match the expected type '{0}'. Found type '{1}'.</value>
    <comment>Error Message.</comment>
  </data>
  <data name="ErrTypeErrorRecordIncompatibleWithSource" xml:space="preserve">
    <value>The type of the record is incompatible with the source.</value>
    <comment>Error Message.</comment>
  </data>
  <data name="ErrExpectedStringLiteralArg_Name" xml:space="preserve">
    <value>Argument '{0}' is invalid, expected a text literal.</value>
    <comment>Error Message.</comment>
  </data>
  <data name="ErrArgNotAValidIdentifier_Name" xml:space="preserve">
    <value>Argument '{0}' is not a valid identifier.</value>
    <comment>Error Message.</comment>
  </data>
  <data name="ErrColExists_Name" xml:space="preserve">
    <value>A column named '{0}' already exists.</value>
    <comment>Error Message.</comment>
  </data>
  <data name="ErrColConflict_Name" xml:space="preserve">
    <value>Column name conflict for '{0}'.</value>
    <comment>Error Message.</comment>
  </data>
  <data name="ErrColDNE_Name" xml:space="preserve">
    <value>The specified column '{0}' does not exist.</value>
    <comment>Error Message.</comment>
  </data>
  <data name="ErrColumnDoesNotExist_Name_Similar" xml:space="preserve">
    <value>The specified column '{0}' does not exist. The column with the most similar name is '{1}'.</value>
    <comment>Error message when attempting to put a column that does not exist into a table. {0} has the column display name that doesn't exist, and {1} has the most similar column name in the table.</comment>
  </data>
  <data name="ErrSortIncorrectOrder" xml:space="preserve">
    <value>The sort order is incorrect for the type of the expression.</value>
    <comment>Error Message.</comment>
  </data>
  <data name="ErrSortWrongType" xml:space="preserve">
    <value>Cannot sort on the expression type.</value>
    <comment>Error Message.</comment>
  </data>
  <data name="ErrDistinctWrongType" xml:space="preserve">
    <value>Cannot apply distinct on the expression type.</value>
    <comment>Error Message.</comment>
  </data>
  <data name="ErrFunctionDoesNotAcceptThisType_Function_Expected" xml:space="preserve">
    <value>Type error: {0} expects either {1} or a table column of {1} type.</value>
    <comment>Error Message.</comment>
  </data>
  <data name="ErrIncorrectFormat_Func" xml:space="preserve">
    <value>Incorrect format specifier for '{0}'.</value>
    <comment>Error Message.</comment>
  </data>
  <data name="ErrAsyncLambda" xml:space="preserve">
    <value>Asynchronous invocations cannot be used in conditions and value functions.</value>
    <comment>Error Message.</comment>
  </data>
  <data name="ErrValueMustBeFullyQualified" xml:space="preserve">
    <value>This is a namespace, you can access its members using the '.' operator.</value>
    <comment>Error message shown when a maker tries to use fully qualified value name as a First name node only</comment>
  </data>
  <data name="ErrScopeModificationLambda" xml:space="preserve">
    <value>This function cannot operate on the same data source that is used in {0}.</value>
    <comment>Error Message.</comment>
  </data>
  <data name="ErrFunctionDisallowedWithinNondeterministicOperationOrder" xml:space="preserve">
    <value>This function cannot be invoked within {0}.</value>
    <comment>Error Message.</comment>
  </data>
  <data name="ErrAsTypeAndIsTypeExpectConnectedDataSource" xml:space="preserve">
    <value>Incorrect argument. This formula expects a table from a connected data source. The AsType and IsType functions require connected data sources.</value>
    <comment>{Locked=AsType}{Locked=IsType} Error message provided when the user attempts to use a non-Connected data source table as the second argument to AsType or IsType.</comment>
  </data>
  <data name="InfoMessage" xml:space="preserve">
    <value>Message: </value>
    <comment>Message Label.</comment>
  </data>
  <data name="InfoNode_Node" xml:space="preserve">
    <value>Node: {0}</value>
    <comment>Node Label.</comment>
  </data>
  <data name="InfoTok_Tok" xml:space="preserve">
    <value>Tok: {0}</value>
    <comment>Tok Label.</comment>
  </data>
  <data name="FormatSpan_Min_Lim" xml:space="preserve">
    <value>({0},{1}) </value>
    <comment>Format String.</comment>
  </data>
  <data name="FormatErrorSeparator" xml:space="preserve">
    <value>, </value>
    <comment>Format String.</comment>
  </data>
  <data name="AboutDate" xml:space="preserve">
    <value>Returns the number that represents the date in Power Apps date-time code.</value>
    <comment>Description of 'Date' function.</comment>
  </data>
  <data name="DateArg1" xml:space="preserve">
    <value>year</value>
    <comment>function_parameter - First parameter for the Date function - the year.</comment>
  </data>
  <data name="DateArg2" xml:space="preserve">
    <value>month</value>
    <comment>function_parameter - Second parameter for the Date function - the month.</comment>
  </data>
  <data name="DateArg3" xml:space="preserve">
    <value>day</value>
    <comment>function_parameter - Third parameter for the Date function - the day.</comment>
  </data>
  <data name="AboutDate_year" xml:space="preserve">
    <value>The year.</value>
  </data>
  <data name="AboutDate_month" xml:space="preserve">
    <value>The month.</value>
  </data>
  <data name="AboutDate_day" xml:space="preserve">
    <value>The day.</value>
  </data>
  <data name="AboutTime" xml:space="preserve">
    <value>Converts hours, minutes and seconds into a decimal number.</value>
    <comment>Description of 'Time' function.</comment>
  </data>
  <data name="TimeArg1" xml:space="preserve">
    <value>hour</value>
    <comment>function_parameter - First parameter for the Time function - the hour.</comment>
  </data>
  <data name="TimeArg2" xml:space="preserve">
    <value>minute</value>
    <comment>function_parameter - Second parameter for the Time function - the minute.</comment>
  </data>
  <data name="TimeArg3" xml:space="preserve">
    <value>second</value>
    <comment>function_parameter - Third parameter for the Time function - the second.</comment>
  </data>
  <data name="TimeArg4" xml:space="preserve">
    <value>millisecond</value>
    <comment>function_parameter - Fourth parameter for the Time function - the milliseconds.</comment>
  </data>
  <data name="AboutTime_hour" xml:space="preserve">
    <value>The hour component.</value>
  </data>
  <data name="AboutTime_minute" xml:space="preserve">
    <value>The minute component.</value>
  </data>
  <data name="AboutTime_second" xml:space="preserve">
    <value>The second component.</value>
  </data>
  <data name="AboutTime_millisecond" xml:space="preserve">
    <value>The millisecond component.</value>
  </data>
  <data name="AboutDateTime" xml:space="preserve">
    <value>Creates a value that represents an instant in time, expressed as a date and time of the day.</value>
    <comment>Description of 'DateTime' function.</comment>
  </data>
  <data name="AboutDateTime_year" xml:space="preserve">
    <value>The year.</value>
    <comment>Description of the first parameter to the 'DateTime' function: the year of the date/time value being created.</comment>
  </data>
  <data name="AboutDateTime_month" xml:space="preserve">
    <value>The month.</value>
    <comment>Description of the second parameter to the 'DateTime' function: the month of the date/time value being created.</comment>
  </data>
  <data name="AboutDateTime_day" xml:space="preserve">
    <value>The day.</value>
    <comment>Description of the third parameter to the 'DateTime' function: the day of the date/time value being created.</comment>
  </data>
  <data name="AboutDateTime_hour" xml:space="preserve">
    <value>The hour.</value>
    <comment>Description of the fourth parameter to the 'DateTime' function: the hour of the date/time value being created.</comment>
  </data>
  <data name="AboutDateTime_minute" xml:space="preserve">
    <value>The minute.</value>
    <comment>Description of the fifth parameter to the 'DateTime' function: the minute of the date/time value being created.</comment>
  </data>
  <data name="AboutDateTime_second" xml:space="preserve">
    <value>The second.</value>
    <comment>Description of the sixth parameter to the 'DateTime' function: the second of the date/time value being created.</comment>
  </data>
  <data name="AboutDateTime_millisecond" xml:space="preserve">
    <value>The milliseconds.</value>
    <comment>Description of the seventh parameter to the 'DateTime' function: the milliseconds of the date/time value being created.</comment>
  </data>
  <data name="AboutYear" xml:space="preserve">
    <value>Year returns the year of a given date.</value>
    <comment>Description of 'Year' function.</comment>
  </data>
  <data name="YearArg1" xml:space="preserve">
    <value>date_time</value>
    <comment>function_parameter - First parameter for the Year function - the date to extract the year component. Translate this string. Maintain as a single word (do not add spaces).</comment>
  </data>
  <data name="AboutYear_date_time" xml:space="preserve">
    <value>A date value from which the year component will be extracted.</value>
  </data>
  <data name="AboutMonth" xml:space="preserve">
    <value>Returns the month, a number from 1 (January) to 12 (December).</value>
    <comment>Description of 'Month' function.</comment>
  </data>
  <data name="MonthArg1" xml:space="preserve">
    <value>date_time</value>
    <comment>function_parameter - First parameter for the Month function - the date to extract the month component. Translate this string. Maintain as a single word (do not add spaces).</comment>
  </data>
  <data name="AboutMonth_date_time" xml:space="preserve">
    <value>The date value from which the month component will be extracted.</value>
  </data>
  <data name="AboutDay" xml:space="preserve">
    <value>Day returns the day of the month, a number from 1 to 31.</value>
    <comment>Description of 'Day' function.</comment>
  </data>
  <data name="DayArg1" xml:space="preserve">
    <value>date_time</value>
    <comment>function_parameter - First parameter for the Day function - the date to extract the day component. Translate this string. Maintain as a single word (do not add spaces).</comment>
  </data>
  <data name="AboutDay_date_time" xml:space="preserve">
    <value>The date value from which the day component will be extracted.</value>
  </data>
  <data name="AboutHour" xml:space="preserve">
    <value>Hour returns the hour as a number between 0 (12:00:00 AM) and 23 (11:00:00 PM).</value>
    <comment>Description of 'Hour' function.</comment>
  </data>
  <data name="HourArg1" xml:space="preserve">
    <value>date_time</value>
    <comment>function_parameter - First parameter for the Hour function - the date to extract the hour component. Translate this string. Maintain as a single word (do not add spaces).</comment>
  </data>
  <data name="AboutHour_date_time" xml:space="preserve">
    <value>The date or time value from which the component will be extracted.</value>
  </data>
  <data name="AboutMinute" xml:space="preserve">
    <value>Returns the minute, a number from 0 to 59.</value>
    <comment>Description of 'Minute' function.</comment>
  </data>
  <data name="MinuteArg1" xml:space="preserve">
    <value>date_time</value>
    <comment>function_parameter - First parameter for the Minute function - the date to extract the minute component. Translate this string. Maintain as a single word (do not add spaces).</comment>
  </data>
  <data name="AboutMinute_date_time" xml:space="preserve">
    <value>The date or time value from which the minute component will be extracted.</value>
  </data>
  <data name="AboutSecond" xml:space="preserve">
    <value>Returns the second, a number from 0 to 59.</value>
    <comment>Description of 'Second' function.</comment>
  </data>
  <data name="SecondArg1" xml:space="preserve">
    <value>date_time</value>
    <comment>function_parameter - First parameter for the Second function - the date to extract the second component. Translate this string. Maintain as a single word (do not add spaces).</comment>
  </data>
  <data name="AboutSecond_date_time" xml:space="preserve">
    <value>The date or time value from which the second component will be extracted.</value>
  </data>
  <data name="AboutWeekday" xml:space="preserve">
    <value>Returns the weekday of a datetime value. By default, the result ranges from 1 (Sunday) to 7 (Saturday). You can specify a different range with a StartOfWeek enumeration value or a Microsoft Excel Weekday function code.</value>
    <comment>Description of 'Weekday' function.</comment>
  </data>
  <data name="WeekdayArg1" xml:space="preserve">
    <value>date</value>
    <comment>function_parameter - First parameter for the Weekday function - a date value for which the day of the week will be calculated.</comment>
  </data>
  <data name="WeekdayArg2" xml:space="preserve">
    <value>start_of_week</value>
    <comment>function_parameter - Second (optional) parameter for the Weekday function - the weekday that is used to start the week. Translate this string. Maintain as a single word (do not add spaces).</comment>
  </data>
  <data name="AboutWeekday_date" xml:space="preserve">
    <value>A date value for which the day of the week will be calculated.</value>
  </data>
  <data name="AboutWeekday_start_of_week" xml:space="preserve">
    <value>A value from the StartOfWeek enumeration or a number from the corresponding Excel function to indicate how the days of the week should be numbered.</value>
    <comment>{Locked=StartOfWeek}</comment>
  </data>
  <data name="AboutCalendar__MonthsLong" xml:space="preserve">
    <value>Returns a single column table containing the full names of each month.</value>
    <comment>Description of 'WeekdaysLong' function.</comment>
  </data>
  <data name="AboutCalendar__MonthsShort" xml:space="preserve">
    <value>Returns a single column table containing the shorthand names of each month.</value>
    <comment>Description of 'WeekdaysLong' function.</comment>
  </data>
  <data name="AboutCalendar__WeekdaysLong" xml:space="preserve">
    <value>Returns a single column table containing the full names of each day of the week.</value>
    <comment>Description of 'WeekdaysLong' function.</comment>
  </data>
  <data name="AboutCalendar__WeekdaysShort" xml:space="preserve">
    <value>Returns a single column table containing the shorthand names of each day of the week.</value>
    <comment>Description of 'WeekdaysLong' function.</comment>
  </data>
  <data name="AboutClock__AmPm" xml:space="preserve">
    <value>Returns a single column table containing the uppercase designations for before and after noon.</value>
    <comment>Description of 'AmPm' function.</comment>
  </data>
  <data name="AboutClock__AmPmShort" xml:space="preserve">
    <value>Returns a single column table containing the abbreviated uppercase designations for before and after noon.</value>
    <comment>Description of 'AmPmShort' function.</comment>
  </data>
  <data name="AboutClock__IsClock24" xml:space="preserve">
    <value>Returns a boolean value indicating whether or not the clock uses 24 hour time.</value>
    <comment>Description of 'IsClock24' function.</comment>
  </data>
  <data name="AboutDateValue" xml:space="preserve">
    <value>Converts a date in the form of text to a number that represents the date in Power Apps date-time code.</value>
    <comment>Description of 'DateValue' function.</comment>
  </data>
  <data name="DateValueArg1" xml:space="preserve">
    <value>date_text</value>
    <comment>function_parameter - First argument to the DateValue function - the text to be parsed as a date. Translate this string. Maintain as a single word (do not add spaces).</comment>
  </data>
  <data name="DateValueArg2" xml:space="preserve">
    <value>language_code</value>
    <comment>function_parameter - Second argument to the DateValue function - the language code to be used when parsing the text as a date. Translate this string. Maintain as a single word (do not add spaces).</comment>
  </data>
  <data name="AboutDateValue_date_text" xml:space="preserve">
    <value>A text representation of a date/time stamp, in a platform-supported format.</value>
  </data>
  <data name="AboutDateValue_language_code" xml:space="preserve">
    <value>Language code of the supplied text.</value>
  </data>
  <data name="AboutTimeValue" xml:space="preserve">
    <value>Converts a time in the form of text to a number that represents the date in Microsoft Power Apps date-time code, ignoring any date portion.</value>
    <comment>Description of 'TimeValue' function.</comment>
  </data>
  <data name="TimeValueArg1" xml:space="preserve">
    <value>time_text</value>
    <comment>function_parameter - First argument to the TimeValue function - the text to be parsed as a time. Translate this string. Maintain as a single word (do not add spaces).</comment>
  </data>
  <data name="TimeValueArg2" xml:space="preserve">
    <value>language_code</value>
    <comment>function_parameter - Second argument to the TimeValue function - the language code to be used when parsing the text as a date. Translate this string. Maintain as a single word (do not add spaces).</comment>
  </data>
  <data name="AboutTimeValue_time_text" xml:space="preserve">
    <value>A text representation of a date/time stamp, in a platform supported format.</value>
  </data>
  <data name="AboutTimeValue_language_code" xml:space="preserve">
    <value>Language code of the supplied text.</value>
  </data>
  <data name="ErrAutoRefreshNotAllowed" xml:space="preserve">
    <value>Automatically refreshing service functions cannot be used in Action rules.</value>
    <comment>Error message when trying to use auto-refresh functions in Action rules.</comment>
  </data>
  <data name="ErrMultipleValuesForField_Name" xml:space="preserve">
    <value>A field named '{0}' was specified more than once in this record.</value>
    <comment>Parse error on duplicate field definitions.</comment>
  </data>
  <data name="WarnColumnNameSpecifiedMultipleTimes_Name" xml:space="preserve">
    <value>A column named '{0}' was specified more than once.</value>
    <comment>Duplicate columns.</comment>
  </data>
  <data name="WarnLiteralPredicate" xml:space="preserve">
    <value>Warning: This predicate is a literal value and does not reference the input table.</value>
    <comment>Warning given when a literal predicate is given to a function operating over a table.</comment>
  </data>
  <data name="WarnDynamicMetadata" xml:space="preserve">
    <value>Warning: Select "Capture Schema" at the bottom of the expanded formula bar to set and refresh this method's result schema. Otherwise this method will return no result.</value>
    <comment>Warning given when service function returns dynamic metadata.</comment>
  </data>
  <data name="FindArg1" xml:space="preserve">
    <value>find_text</value>
    <comment>function_parameter - First argument of the Find function - the text to search for. Translate this string. Maintain as a single word (do not add spaces).</comment>
  </data>
  <data name="FindArg2" xml:space="preserve">
    <value>within_text</value>
    <comment>function_parameter - Second argument of the Find function - the text to be searched. Translate this string. Maintain as a single word (do not add spaces).</comment>
  </data>
  <data name="FindArg3" xml:space="preserve">
    <value>start_num</value>
    <comment>function_parameter - Third argument of the Find function - the initial position in the text to be searched. Translate this string. Maintain as a single word (do not add spaces).</comment>
  </data>
  <data name="AboutFind_find_text" xml:space="preserve">
    <value>A text value to look for.</value>
  </data>
  <data name="AboutFind_within_text" xml:space="preserve">
    <value>The text value to look in.</value>
  </data>
  <data name="AboutFind_start_num" xml:space="preserve">
    <value>An optional starting position.</value>
  </data>
  <data name="AboutFind" xml:space="preserve">
    <value>Returns the starting position of one text value within another text value. Find is case sensitive.</value>
    <comment>Description of 'Find' function</comment>
  </data>
  <data name="AboutFindT" xml:space="preserve">
    <value>Returns a column of starting positions of one text value (or column of strings) within another text value (or column of strings). Find is case sensitive.</value>
    <comment>Description of 'Find' function</comment>
  </data>
  <data name="FindTArg1" xml:space="preserve">
    <value>find_text_or_column</value>
    <comment>function_parameter - First argument of the Find function - the text to search for. Translate this string. Maintain as a single word (do not add spaces).</comment>
  </data>
  <data name="FindTArg2" xml:space="preserve">
    <value>within_text_or_column</value>
    <comment>function_parameter - Second argument of the Find function - the text to be searched. Translate this string. Maintain as a single word (do not add spaces).</comment>
  </data>
  <data name="FindTArg3" xml:space="preserve">
    <value>start_num</value>
    <comment>function_parameter - Third argument of the Find function - the initial position in the text to be searched. Translate this string. Maintain as a single word (do not add spaces).</comment>
  </data>
  <data name="AboutFind_find_text_or_column" xml:space="preserve">
    <value>A text value (or column of text values) to look for.</value>
  </data>
  <data name="AboutFind_within_text_or_column" xml:space="preserve">
    <value>The text value (or column of text values) to look in.</value>
  </data>
  <data name="AboutColorValue" xml:space="preserve">
    <value>Returns the color corresponding to the given color string.</value>
    <comment>Description of 'ColorValue' function</comment>
  </data>
  <data name="ColorValueArg1" xml:space="preserve">
    <value>color_text</value>
    <comment>function_parameter - First argument of the ColorValue function - the text to be converted to a color value. Translate this string. Maintain as a single word (do not add spaces).</comment>
  </data>
  <data name="AboutColorValue_color_text" xml:space="preserve">
    <value>A color specified by name, such as "Blue", or using the standard 6-digit hex notation #rrggbb.</value>
  </data>
  <data name="ErrInvalidJsonPointer" xml:space="preserve">
    <value>Invalid json pointer.</value>
    <comment>Generic json pointer parsing error.</comment>
  </data>
  <data name="None" xml:space="preserve">
    <value>None</value>
    <comment>Function category name - function without pre-defined categories.</comment>
  </data>
  <data name="Text" xml:space="preserve">
    <value>Text</value>
    <comment>Function category name - function that works on text values.</comment>
  </data>
  <data name="Logical" xml:space="preserve">
    <value>Logical</value>
    <comment>Function category name - function that works on Boolean values.</comment>
  </data>
  <data name="Table" xml:space="preserve">
    <value>Table</value>
    <comment>Function category name - function that works on tabular data.</comment>
  </data>
  <data name="Behavior" xml:space="preserve">
    <value>Behavior</value>
    <comment>Function category name - function that needs to be executed in behavior contexts (i.e., not purely functional, with side effects).</comment>
  </data>
  <data name="DateTime" xml:space="preserve">
    <value>Date and time</value>
    <comment>Function category name - function that works on date/time values.</comment>
  </data>
  <data name="MathAndStat" xml:space="preserve">
    <value>Math and statistical</value>
    <comment>Function category name - functions for mathematical and/or statistical operations.</comment>
  </data>
  <data name="UserDefined" xml:space="preserve">
    <value>Defined by the user</value>
    <comment>Function category name - function that is defined by the user, not a built-in function.</comment>
  </data>
  <data name="Information" xml:space="preserve">
    <value>Information</value>
    <comment>Function category name - function that returns information about the environment where it is running.</comment>
  </data>
  <data name="Color" xml:space="preserve">
    <value>Color</value>
    <comment>Function category name - function that works on or returns color values.</comment>
  </data>
  <data name="REST" xml:space="preserve">
    <value>Services</value>
    <comment>Function category name - function that comes from a web service, typically using REST (REpresentational State Transfer) communication.</comment>
  </data>
  <data name="Component" xml:space="preserve">
    <value>Component</value>
    <comment>Function category name - function defined in components within the environment where it is running.</comment>
  </data>
  <data name="FunctionReference_Link" xml:space="preserve">
    <value>https://go.microsoft.com/fwlink/?LinkId=722347#</value>
    <comment>{StringContains=LCID}</comment>
  </data>
  <data name="InvalidXml_ElementMissingAttribute_ElemName_AttrName" xml:space="preserve">
    <value>The element '{0}' is missing attribute '{1}'.</value>
    <comment>Invalid xml error message.</comment>
  </data>
  <data name="InvalidXml_AttributeCannotBeEmpty_AttrName" xml:space="preserve">
    <value>The attribute '{0}' cannot be an empty string.</value>
    <comment>Invalid xml error message.</comment>
  </data>
  <data name="InvalidXml_AttributeValueInvalidGuid_AttrName_Value" xml:space="preserve">
    <value>The attribute '{0}' has an invalid GUID value '{1}'.</value>
    <comment>Invalid xml error message.</comment>
  </data>
  <data name="InvalidJson_MissingRequiredNamedValue_PropName" xml:space="preserve">
    <value>The property '{0}' is missing.</value>
    <comment>Invalid Json value error message.</comment>
  </data>
  <data name="InvalidJson_NamedValueTypeNotCorrect_PropName_ExpectedType_ActualType" xml:space="preserve">
    <value>The property '{0}' has an invalid type value: {2}. Expected type value: {1}.</value>
    <comment>Invalid Json value error message.</comment>
  </data>
  <data name="InvalidJson_NamedValueCannotBeEmpty_PropName" xml:space="preserve">
    <value>The property '{0}' cannot be empty.</value>
    <comment>Invalid Json value error message.</comment>
  </data>
  <data name="InvalidJson_NamedEnumStringInvalid_PropName_ActualValue" xml:space="preserve">
    <value>The enum '{0}' is expected to have a valid value but its value {1} is out of range for the enum.</value>
    <comment>Invalid Json enum value error message indicating property does not support value. (ex: property 'dayOfWeek' with invalid value 'Mondayday')</comment>
  </data>
  <data name="InvalidJson_NamedIntegerOverflow_PropName_ActualValue" xml:space="preserve">
    <value>The property '{0}' is expected to have an integer value but its value {1} is out of range.</value>
    <comment>Invalid Json integer value error message.</comment>
  </data>
  <data name="InvalidJson_IndexedValueTypeNotCorrect_Index_ExpectedType_ActualType" xml:space="preserve">
    <value>The item at index {0} has an invalid type value: {2}. Expected type value: {1}.</value>
  </data>
  <data name="InvalidJson_IndexedValueMustBeNonEmpty_Index" xml:space="preserve">
    <value>The item at index {0} must be a non-empty string.</value>
  </data>
  <data name="AboutDateAdd" xml:space="preserve">
    <value>Add the specified number of units to a date.</value>
    <comment>Description of 'DateAdd' function.</comment>
  </data>
  <data name="AboutDateDiff" xml:space="preserve">
    <value>Calculate the difference between two dates.</value>
    <comment>Description of 'DateDiff' function</comment>
  </data>
  <data name="DateAddArg1" xml:space="preserve">
    <value>date</value>
    <comment>function_parameter - First argument of the DateAdd function - the original date.</comment>
  </data>
  <data name="DateAddArg2" xml:space="preserve">
    <value>number_of_units</value>
    <comment>function_parameter - Second argument of the DateAdd function - the number of units (days, months, etc.) to be added. Translate this string. Maintain as a single word (do not add spaces).</comment>
  </data>
  <data name="DateAddArg3" xml:space="preserve">
    <value>unit</value>
    <comment>function_parameter - Third argument of the DateAdd function - the type of unit (days, months, etc.) to be added.</comment>
  </data>
  <data name="AboutDateAdd_date" xml:space="preserve">
    <value>A reference date value.</value>
  </data>
  <data name="AboutDateAdd_number_of_units" xml:space="preserve">
    <value>A number of units to add. The number can be negative.</value>
  </data>
  <data name="AboutDateAdd_unit" xml:space="preserve">
    <value>The unit to use, which can be one of TimeUnit.Years, TimeUnit.Quarters, TimeUnit.Months, TimeUnit.Days, TimeUnit.Hours, TimeUnit.Minutes, TimeUnit.Seconds, TimeUnit.Milliseconds.</value>
    <comment>{Locked=TimeUnit.Years}{Locked=TimeUnit.Quarters}{Locked=TimeUnit.Months}{Locked=TimeUnit.Days}{Locked=TimeUnit.Hours}{Locked=TimeUnit.Minutes}{Locked=TimeUnit.Seconds}{Locked=TimeUnit.Milliseconds}</comment>
  </data>
  <data name="DateDiffArg1" xml:space="preserve">
    <value>start_date</value>
    <comment>function_parameter - First argument of the DateDiff function - the start date. Translate this string. Maintain as a single word (do not add spaces).</comment>
  </data>
  <data name="DateDiffArg2" xml:space="preserve">
    <value>end_date</value>
    <comment>function_parameter - Second argument of the DateDiff function - the end date. Translate this string. Maintain as a single word (do not add spaces).</comment>
  </data>
  <data name="DateDiffArg3" xml:space="preserve">
    <value>unit</value>
    <comment>function_parameter - Third argument of the DateDiff function - the type of unit (days, months, etc.) to return the date difference.</comment>
  </data>
  <data name="AboutDateDiff_start_date" xml:space="preserve">
    <value>A start date for the difference operation.</value>
  </data>
  <data name="AboutDateDiff_end_date" xml:space="preserve">
    <value>An end date for the different operation.</value>
  </data>
  <data name="AboutDateDiff_unit" xml:space="preserve">
    <value>The unit to express the result in, which can be one of TimeUnit.Years, TimeUnit.Quarters, TimeUnit.Months, TimeUnit.Days, TimeUnit.Hours, TimeUnit.Minutes, TimeUnit.Seconds, TimeUnit.Milliseconds.</value>
    <comment>{Locked=TimeUnit.Years}{Locked=TimeUnit.Quarters}{Locked=TimeUnit.Months}{Locked=TimeUnit.Days}{Locked=TimeUnit.Hours}{Locked=TimeUnit.Minutes}{Locked=TimeUnit.Seconds}{Locked=TimeUnit.Milliseconds}</comment>
  </data>
  <data name="AboutDateAddT" xml:space="preserve">
    <value>Add the specified number of units to a column of dates.</value>
    <comment>Description of 'DateAdd' table function.</comment>
  </data>
  <data name="AboutDateDiffT" xml:space="preserve">
    <value>Calculate the difference between two columns of dates.</value>
    <comment>Description of 'DateDiff' table function</comment>
  </data>
  <data name="DateAddTArg1" xml:space="preserve">
    <value>date_column</value>
    <comment>function_parameter - First argument of the DateAdd function - the table column that contains date values. Translate this string. Maintain as a single word (do not add spaces).</comment>
  </data>
  <data name="DateAddTArg2" xml:space="preserve">
    <value>number_of_units</value>
    <comment>function_parameter - Second argument of the DateAdd function - the number of units (days, months, etc.) to be added. Translate this string. Maintain as a single word (do not add spaces).</comment>
  </data>
  <data name="DateAddTArg3" xml:space="preserve">
    <value>unit</value>
    <comment>function_parameter - Third argument of the DateAdd function - the type of unit (days, months, etc.) to be added.</comment>
  </data>
  <data name="AboutDateAdd_date_column" xml:space="preserve">
    <value>A column of date values.</value>
  </data>
  <data name="DateDiffTArg1" xml:space="preserve">
    <value>start_date_column</value>
    <comment>function_parameter - First argument of the DateDiff function - the table column that contains the start dates. Translate this string. Maintain as a single word (do not add spaces).</comment>
  </data>
  <data name="DateDiffTArg2" xml:space="preserve">
    <value>end_date_column</value>
    <comment>function_parameter - Second argument of the DateDiff function - the table column that contains the end dates. Translate this string. Maintain as a single word (do not add spaces).</comment>
  </data>
  <data name="DateDiffTArg3" xml:space="preserve">
    <value>unit</value>
    <comment>function_parameter - Third argument of the DateDiff function - the type of unit (days, months, etc.) to return the date difference.</comment>
  </data>
  <data name="AboutDateDiff_start_date_column" xml:space="preserve">
    <value>A column of start dates for the difference operation.</value>
  </data>
  <data name="AboutDateDiff_end_date_column" xml:space="preserve">
    <value>A column of end dates for the difference operation..</value>
  </data>
  <data name="AboutChar" xml:space="preserve">
    <value>Returns the character specified by the code number from the character set on your platform.</value>
    <comment>Description of 'Char' function.</comment>
  </data>
  <data name="CharArg1" xml:space="preserve">
    <value>number</value>
    <comment>function_parameter - First argument of the Char function - the number from the character set in your platform to be converted to a character.</comment>
  </data>
  <data name="AboutChar_number" xml:space="preserve">
    <value>A code number from the character set on your platform.</value>
  </data>
  <data name="AboutCharT" xml:space="preserve">
    <value>Returns a table of characters specified by the code numbers from the character set on your platform.</value>
    <comment>Description of 'Char' function (table overload).</comment>
  </data>
  <data name="CharTArg1" xml:space="preserve">
    <value>column_of_numbers</value>
    <comment>function_parameter - First argument of the Char function - a table column of code numbers from the character set in your platform to be converted to characters. Translate this string. Maintain as a single word (do not add spaces).</comment>
  </data>
  <data name="AboutChar_column_of_numbers" xml:space="preserve">
    <value>A column of code numbers from the character set on your platform.</value>
  </data>
  <data name="AboutParseJSON" xml:space="preserve">
    <value>Converts a JSON string into an object.</value>
    <comment>Description of 'ParseJSON' function.</comment>
  </data>
  <data name="ParseJSONArg1" xml:space="preserve">
    <value>input</value>
    <comment>function_parameter - First argument of the ParseJSON function - String type.</comment>
  </data>
  <data name="AboutParseJSON_input" xml:space="preserve">
    <value>A JSON string to process.</value>
  </data>
  <data name="AboutIndex" xml:space="preserve">
    <value>Returns the record in a table at a given index.</value>
    <comment>Description of 'Index' function.</comment>
  </data>
  <data name="IndexArg1" xml:space="preserve">
    <value>table</value>
    <comment>function_parameter - First argument of the Index function - Table type.</comment>
  </data>
  <data name="IndexArg2" xml:space="preserve">
    <value>index</value>
    <comment>function_parameter - Second argument of the Index function - Number type.</comment>
  </data>
  <data name="AboutIndex_table" xml:space="preserve">
    <value>A table.</value>
  </data>
  <data name="AboutIndex_index" xml:space="preserve">
    <value>The index of the record to be retrieved.</value>
    <comment>function_parameter - Second argument of the Index function - Number type.</comment>
  </data>
  <data name="ListItemTemplate_Single_Name" xml:space="preserve">
    <value>Single</value>
    <comment>{Locked} List item single line template enum name.</comment>
  </data>
  <data name="ListItemTemplate_Double_Name" xml:space="preserve">
    <value>Double</value>
    <comment>{Locked} List item double line template enum name.</comment>
  </data>
  <data name="ListItemTemplate_Person_Name" xml:space="preserve">
    <value>Person</value>
    <comment>{Locked} List item person (image with details) template enum name.</comment>
  </data>
  <data name="Screen_Name_DisplayName" xml:space="preserve">
    <value>Name</value>
    <comment>Display text for the Name property of the screen</comment>
  </data>
  <data name="Screen_Printing_DisplayName" xml:space="preserve">
    <value>Printing</value>
    <comment>Display text for the Printing property of the screen</comment>
  </data>
  <data name="Screen_ImagePosition_DisplayName" xml:space="preserve">
    <value>Image position</value>
    <comment>Display text for position of background image on the screen.</comment>
  </data>
  <data name="Screen_Size_DisplayName" xml:space="preserve">
    <value>Size</value>
    <comment>Display text for the property to fetch the current size of the screen.</comment>
  </data>
  <data name="barcode_Type_DisplayName" xml:space="preserve">
    <value>Barcode type</value>
    <comment>Display text for Barcode Type</comment>
  </data>
  <data name="BarcodeType_Auto_Name" xml:space="preserve">
    <value>Auto</value>
    <comment>{Locked} Locale-specific name for this enum value.</comment>
  </data>
  <data name="BarcodeType_Aztec_Name" xml:space="preserve">
    <value>Aztec</value>
    <comment>{Locked} Locale-specific name for this enum value.</comment>
  </data>
  <data name="BarcodeType_Codabar_Name" xml:space="preserve">
    <value>Codabar</value>
    <comment>{Locked} Locale-specific name for this enum value.</comment>
  </data>
  <data name="BarcodeType_DataMatrix_Name" xml:space="preserve">
    <value>DataMatrix</value>
    <comment>{Locked} Locale-specific name for this enum value.</comment>
  </data>
  <data name="BarcodeType_Ean_Name" xml:space="preserve">
    <value>Ean</value>
    <comment>{Locked} Locale-specific name for this enum value.</comment>
  </data>
  <data name="BarcodeType_QRCode_Name" xml:space="preserve">
    <value>QRCode</value>
    <comment>{Locked} Locale-specific name for this enum value.</comment>
  </data>
  <data name="BarcodeType_RssExpanded_Name" xml:space="preserve">
    <value>RssExpanded</value>
    <comment>{Locked} Locale-specific name for this enum value.</comment>
  </data>
  <data name="BarcodeType_Upc_Name" xml:space="preserve">
    <value>Upc</value>
    <comment>{Locked} Locale-specific name for this enum value.</comment>
  </data>
  <data name="camera_Contrast_DisplayName" xml:space="preserve">
    <value>Contrast</value>
    <comment>Display text for Contrast</comment>
  </data>
  <data name="camera_Zoom_DisplayName" xml:space="preserve">
    <value>Zoom</value>
    <comment>Display text for Zoom</comment>
  </data>
  <data name="camera_Camera_DisplayName" xml:space="preserve">
    <value>Camera</value>
    <comment>Display text for Camera</comment>
  </data>
  <data name="export_Data_DisplayName" xml:space="preserve">
    <value>Data</value>
    <comment>Display text for Data</comment>
  </data>
  <data name="Edit" xml:space="preserve">
    <value>Edit</value>
    <comment>Value of label</comment>
  </data>
  <data name="Dust" xml:space="preserve">
    <value>Dust</value>
    <comment>Value of checkbox</comment>
  </data>
  <data name="image_Image_DisplayName" xml:space="preserve">
    <value>Image</value>
    <comment>Display text for Image</comment>
  </data>
  <data name="icon_Icon_DisplayName" xml:space="preserve">
    <value>Icon</value>
    <comment>Display text for Icon</comment>
  </data>
  <data name="icon_Rotation_DisplayName" xml:space="preserve">
    <value>Rotation</value>
    <comment>Display text for Rotation</comment>
  </data>
  <data name="image_ImagePosition_DisplayName" xml:space="preserve">
    <value>Image position</value>
    <comment>Display text for ImagePosition</comment>
  </data>
  <data name="image_ImageRotation_DisplayName" xml:space="preserve">
    <value>Rotate</value>
    <comment>Display text for Image Rotation. An enumeration describing what degree of rotation should be applied to the image of this control.</comment>
  </data>
  <data name="label_Live_DisplayName" xml:space="preserve">
    <value>Live</value>
    <comment>Display text for Live. Live as in live announcement. Equivalent to HTML attribute "aria-live", which determines how text changes should be announced by screen readers.</comment>
  </data>
  <data name="label_Overflow_DisplayName" xml:space="preserve">
    <value>Overflow</value>
    <comment>Display text for Overflow</comment>
  </data>
  <data name="DatePicker_DateTimeZone_DisplayName" xml:space="preserve">
    <value>Date time zone</value>
    <comment>The kind of date (local / UTC) that the picker will use</comment>
  </data>
  <data name="DatePicker_Format_DisplayName" xml:space="preserve">
    <value>Format</value>
    <comment>Display text for the Format property of DatePicker control.</comment>
  </data>
  <data name="DatePicker_Language_DisplayName" xml:space="preserve">
    <value>Language</value>
    <comment>Display text for the Language property of DatePicker control.</comment>
  </data>
  <data name="Calendar_Width_DisplayName" xml:space="preserve">
    <value>Calendar width</value>
    <comment>Display name for the Width of the calendar</comment>
  </data>
  <data name="Hide_Calendar_DisplayName" xml:space="preserve">
    <value>Hide calendar</value>
    <comment>Display name for hiding the calendar</comment>
  </data>
  <data name="Calendar_StartOfWeek_DisplayName" xml:space="preserve">
    <value>Start of week</value>
    <comment>The property that specifies which weekday is the first day of a week</comment>
  </data>
  <data name="microphone_Mic_DisplayName" xml:space="preserve">
    <value>Mic</value>
    <comment>Display text for Mic</comment>
  </data>
  <data name="text_Default_DisplayName" xml:space="preserve">
    <value>Default</value>
    <comment>Display text for Default</comment>
  </data>
  <data name="text_Mode_DisplayName" xml:space="preserve">
    <value>Mode</value>
    <comment>Display text for Mode</comment>
  </data>
  <data name="text_Format_DisplayName" xml:space="preserve">
    <value>Format</value>
    <comment>Display text for Format</comment>
  </data>
  <data name="text_VirtualKeyboardMode_DisplayName" xml:space="preserve">
    <value>Virtual keyboard mode</value>
    <comment>Text input property for which type of virtual keyboard will be used for the text input control</comment>
  </data>
  <data name="text_TeamsTheme_DisplayName" xml:space="preserve">
    <value>Teams theme</value>
    <comment>Text input property for which Teams theme will be used</comment>
  </data>
  <data name="text_Clear_DisplayName" xml:space="preserve">
    <value>Clear button</value>
    <comment>Display text for Clear</comment>
  </data>
  <data name="AboutIsNumeric" xml:space="preserve">
    <value>Checks whether a value is a number, and returns true or false.</value>
    <comment>Description of 'IsNumeric' function.</comment>
  </data>
  <data name="IsNumericArg1" xml:space="preserve">
    <value>value</value>
    <comment>function_parameter - First argument to the IsNumeric function - a value that will be tested</comment>
  </data>
  <data name="AboutIsNumeric_value" xml:space="preserve">
    <value>The value to test.</value>
  </data>
  <data name="SupportedDateTimeLanguageCodes" xml:space="preserve">
    <value>"bg-BG","ca-ES","cs-CZ","da","da-DK","de","de-DE","el-GR","en","en-GB","en-US","es","es-ES","es-MX","et-EE","eu-ES","fi-FI","fr","fr-FR","gl-ES","hi-IN","hr-HR","hu-HU","id-ID","it","it-IT","ja","ja-JP","kk-KZ","ko","ko-KR","lt-LT","lv-LV","ms-MY","nb-NO","nl","nl-NL","pl","pl-PL","pt","pt-BR","pt-PT","ro-RO","ru","ru-RU","sk-SK","sl-SL","sr-cyrl-RS","sr-latn-RS","sv","sv-SE","th-TH","tr-TR","uk-UA","vi-VN","zh-CN","zh-TW"</value>
    <comment>{Locked}Supported DateTime language codes.</comment>
  </data>
  <data name="AboutDateTimeValue" xml:space="preserve">
    <value>Converts a date and time in the form of text to a number that represents the date in Power Apps date-time code.</value>
    <comment>Description of 'DateTimeValue' function.</comment>
  </data>
  <data name="DateTimeValueArg1" xml:space="preserve">
    <value>time_text</value>
    <comment>function_parameter - First argument of the DateTimeValue function - the text to be parsed. Translate this string. Maintain as a single word (do not add spaces).</comment>
  </data>
  <data name="DateTimeValueArg2" xml:space="preserve">
    <value>language_code</value>
    <comment>function_parameter - Second argument of the DateTimeValue function - the language code in which the text to be parsed is defined. Translate this string. Maintain as a single word (do not add spaces).</comment>
  </data>
  <data name="AboutDateTimeValue_time_text" xml:space="preserve">
    <value>A text representation of a date/time stamp, in a platform supported format.</value>
  </data>
  <data name="AboutDateTimeValue_language_code" xml:space="preserve">
    <value>Language code of the supplied text.</value>
  </data>
  <data name="AboutTable" xml:space="preserve">
    <value>Creates a table from the specified records, with as many columns as there are unique record fields. For example: Table({key1: val1, key2: val2, ...}, ...)</value>
    <comment>Description of 'Table' function.</comment>
  </data>
  <data name="TableArg1" xml:space="preserve">
    <value>record</value>
    <comment>function_parameter - Argument of the Table function - a record that will become a row in the resulting table.</comment>
  </data>
  <data name="AboutTable_record" xml:space="preserve">
    <value>A record that will become a row in the resulting table.</value>
  </data>
  <data name="AboutShowColumns" xml:space="preserve">
    <value>Returns a table with all columns removed from the 'source' table except the specified columns.</value>
    <comment>Description of ShowColumns function.</comment>
  </data>
  <data name="ShowColumnsArg1" xml:space="preserve">
    <value>source</value>
    <comment>function_parameter - First argument of the ShowColumns function - the data source from which columns will be selected.</comment>
  </data>
  <data name="ShowColumnsArg2" xml:space="preserve">
    <value>column_name</value>
    <comment>function_parameter - Second argument of the ShowColumns function - the name of the column to be selected. Translate this string. Maintain as a single word (do not add spaces).</comment>
  </data>
  <data name="AboutShowColumns_source" xml:space="preserve">
    <value>A table or record value to remove columns from.</value>
  </data>
  <data name="AboutShowColumns_column_name" xml:space="preserve">
    <value>The name of a column to keep.</value>
  </data>
  <data name="AboutIsToday" xml:space="preserve">
    <value>Checks whether the given date is today, and returns true or false.</value>
    <comment>Description of 'IsToday' function</comment>
  </data>
  <data name="AboutIsToday_date" xml:space="preserve">
    <value>The date value to test.</value>
  </data>
  <data name="IsTodayFuncArg1" xml:space="preserve">
    <value>date</value>
    <comment>function_parameter - First argument to the IsToday function - the date to be tested.</comment>
  </data>
  <data name="AboutIsUTCToday" xml:space="preserve">
    <value>Checks whether the given date is today in UTC, and returns true or false.</value>
    <comment>Description of 'IsUTCToday' function</comment>
  </data>
  <data name="AboutIsUTCToday_date" xml:space="preserve">
    <value>The date value to test.</value>
  </data>
  <data name="IsUTCTodayFuncArg1" xml:space="preserve">
    <value>date</value>
    <comment>function_parameter - First argument to the IsUTCToday function - the date to be tested.</comment>
  </data>
  <data name="AboutMod" xml:space="preserve">
    <value>Returns the remainder after a number is divided by a divisor. The result has the same sign as the divisor.</value>
    <comment>Description of 'Mod' function.</comment>
  </data>
  <data name="AboutModT" xml:space="preserve">
    <value>Returns a column containing the remainder after a number (or a column of numbers) is divided by a divisor (or a column of divisors).</value>
    <comment>Description of 'ModT' function.</comment>
  </data>
  <data name="AboutMod_divisor" xml:space="preserve">
    <value>The number to divide by.</value>
  </data>
  <data name="AboutMod_divisor_or_column" xml:space="preserve">
    <value>The number or column of numbers to divide by.</value>
  </data>
  <data name="AboutMod_number" xml:space="preserve">
    <value>The number to find the remainder for.</value>
  </data>
  <data name="AboutMod_number_or_column" xml:space="preserve">
    <value>The number or column of numbers to find the remainder for.</value>
  </data>
  <data name="ModFuncArg1" xml:space="preserve">
    <value>number</value>
    <comment>function_parameter - First argument of the Mod function - the number to find the reminder for.</comment>
  </data>
  <data name="ModFuncArg2" xml:space="preserve">
    <value>divisor</value>
    <comment>function_parameter - Second argument of the Mod function - the number to divide by.</comment>
  </data>
  <data name="ModTFuncArg1" xml:space="preserve">
    <value>number_or_column</value>
    <comment>function_parameter - First argument of the Mod function - the number or column of numbers to find the reminder for. Translate this string. Maintain as a single word (do not add spaces).</comment>
  </data>
  <data name="ModTFuncArg2" xml:space="preserve">
    <value>divisor_or_column</value>
    <comment>function_parameter - Second argument of the Mod function - the number or column of numbers to divide by. Translate this string. Maintain as a single word (do not add spaces).</comment>
  </data>
  <data name="pdfViewer_Document_DisplayName" xml:space="preserve">
    <value>Document</value>
    <comment>Display text for Document</comment>
  </data>
  <data name="pdfViewer_Zoom_DisplayName" xml:space="preserve">
    <value>Zoom</value>
    <comment>Display text for Zoom</comment>
  </data>
  <data name="pdfViewer_Password_DisplayName" xml:space="preserve">
    <value>Password</value>
    <comment>Display text for Password</comment>
  </data>
  <data name="pdfViewer_PasswordState_DisplayName" xml:space="preserve">
    <value>Password state</value>
    <comment>Display text for PasswordState</comment>
  </data>
  <data name="DataDescriptionInvalidFormat_Reason" xml:space="preserve">
    <value>The data description is invalid: {0}</value>
  </data>
  <data name="DataDescriptionParserUnknownException" xml:space="preserve">
    <value>An unknown error occurred trying to parse the data description.</value>
  </data>
  <data name="AboutForAll" xml:space="preserve">
    <value>Applies a given formula on each row in a data source, then returns a new table with results per row.</value>
    <comment>Description of 'ForAll' function.</comment>
  </data>
  <data name="AboutForAll_source" xml:space="preserve">
    <value>The data source or table to operate on.</value>
  </data>
  <data name="AboutForAll_formula" xml:space="preserve">
    <value>The formula to evaluate for all rows of the table.</value>
  </data>
  <data name="ForAllArg1" xml:space="preserve">
    <value>source</value>
    <comment>function_parameter - First argument to the ForAll function - the data source (table / collection) to operate on.</comment>
  </data>
  <data name="ForAllArg2" xml:space="preserve">
    <value>formula</value>
    <comment>function_parameter - Second argument to the ForAll function - the formula to evaluate for all rows in the source.</comment>
  </data>
  <data name="AboutPower" xml:space="preserve">
    <value>Raises a number x to the power of another number y. Same as x^y.</value>
    <comment>Description of 'Power' function.</comment>
  </data>
  <data name="AboutPower_base" xml:space="preserve">
    <value>The base number to be raised.</value>
  </data>
  <data name="AboutPower_exponent" xml:space="preserve">
    <value>The exponent by which the base will be raised.</value>
  </data>
  <data name="PowerFuncArg1" xml:space="preserve">
    <value>base</value>
    <comment>function_parameter - First argument to the Power function - the base number to be raised.</comment>
  </data>
  <data name="PowerFuncArg2" xml:space="preserve">
    <value>exponent</value>
    <comment>function_parameter - Second argument to the power function - the exponent by which the base will be raised.</comment>
  </data>
  <data name="AboutStartsWith" xml:space="preserve">
    <value>Returns true if the provided text starts with the provided start string.</value>
    <comment>Description of 'StartsWith' function.</comment>
  </data>
  <data name="AboutStartsWith_text" xml:space="preserve">
    <value>The text to be checked.</value>
  </data>
  <data name="AboutStartsWith_start" xml:space="preserve">
    <value>The starting string. The function returns true if the text starts with this string.</value>
  </data>
  <data name="StartsWithArg1" xml:space="preserve">
    <value>text</value>
    <comment>function_parameter - First argument to the StartsWith function - the text to be checked.</comment>
  </data>
  <data name="StartsWithArg2" xml:space="preserve">
    <value>start</value>
    <comment>function_parameter - Second argument to the StartsWith function - the text to be checked whether is on the beginning of the given text.</comment>
  </data>
  <data name="AboutEndsWith" xml:space="preserve">
    <value>Returns true if the provided text ends with the provided end string.</value>
    <comment>Description of 'EndsWith' function.</comment>
  </data>
  <data name="AboutEndsWith_text" xml:space="preserve">
    <value>The text to be checked.</value>
  </data>
  <data name="AboutEndsWith_end" xml:space="preserve">
    <value>The ending string. The function returns true if the text ends with this string.</value>
  </data>
  <data name="EndsWithArg1" xml:space="preserve">
    <value>text</value>
    <comment>function_parameter - First argument to the EndsWith function - the text to be checked.</comment>
  </data>
  <data name="EndsWithArg2" xml:space="preserve">
    <value>end</value>
    <comment>function_parameter - Second argument to the EndsWith function - the text to be checked whether is on the end of the given text.</comment>
  </data>
  <data name="AboutBlank" xml:space="preserve">
    <value>Returns a null (blank) value</value>
  </data>
  <data name="AboutPowerT" xml:space="preserve">
    <value>Raises a number x (or column of numbers) to the power of another number y (or column of numbers). Same as x^y.</value>
    <comment>Description of 'Power' function.</comment>
  </data>
  <data name="AboutPower_base_or_column" xml:space="preserve">
    <value>The base number (or column of base numbers) to be raised.</value>
  </data>
  <data name="AboutPower_exponent_or_column" xml:space="preserve">
    <value>The exponent (or column of exponents) by which the base will be raised.</value>
  </data>
  <data name="PowerTFuncArg1" xml:space="preserve">
    <value>base_or_column</value>
    <comment>function_parameter - First argument to the Power function - the base number (or column of numbers) to be raised. Translate this string. Maintain as a single word (do not add spaces).</comment>
  </data>
  <data name="PowerTFuncArg2" xml:space="preserve">
    <value>exponent_or_column</value>
    <comment>function_parameter - Second argument to the Power function - the exponent (or column of numbers) by which the base will be raised. Translate this string. Maintain as a single word (do not add spaces).</comment>
  </data>
  <data name="SuggestRemoteExecutionHint_OpNotSupportedByClient" xml:space="preserve">
    <value>Part of this formula cannot be evaluated remotely. '{0}' operation is currently not supported in this context.</value>
    <comment>Suggestion emitted when non-delegable parts of the expression found which could be made delegable by rearranging the formula.</comment>
  </data>
  <data name="SuggestRemoteExecutionHint_StringMatchSecondParam" xml:space="preserve">
    <value>Part of this formula cannot be evaluated remotely. The '{0}' function cannot be delegated if a field name appears in the second argument.</value>
    <comment>Suggestion emitted when non-delegable parts of the expression found which could be made delegable by rearranging the formula.</comment>
  </data>
  <data name="entityForm_EntityForm_DisplayName" xml:space="preserve">
    <value>Entity form</value>
    <comment>Display text for internal hidden property</comment>
  </data>
  <data name="TeamsTheme_Default_DisplayName" xml:space="preserve">
    <value>Default theme</value>
    <comment>Display text representing the Default value of TeamsTheme enum (TeamsTheme_Default_Name). The possible values for this enumeration are: Default, Dark, Contrast.</comment>
  </data>
  <data name="TeamsTheme_Dark_DisplayName" xml:space="preserve">
    <value>Dark theme</value>
    <comment>Display text representing the Dark value of TeamsTheme enum (TeamsTheme_Dark_Name). The possible values for this enumeration are: Default, Dark, Contrast.</comment>
  </data>
  <data name="TeamsTheme_Contrast_DisplayName" xml:space="preserve">
    <value>Contrast theme</value>
    <comment>Display text representing the Contrast value of TeamsTheme enum (TeamsTheme_Contrast_Name). The possible values for this enumeration are: Default, Dark, Contrast.</comment>
  </data>
  <data name="AboutCollect" xml:space="preserve">
    <value>Adds records to a data source.</value>
    <comment>Description of 'Clear' function.</comment>
  </data>
  <data name="CollectDataSourceArg" xml:space="preserve">
    <value>data_source</value>
    <comment>function_parameter - First parameter for the Collect function. The data source that you want to add data to.</comment>
  </data>
  <data name="CollectRecordArg" xml:space="preserve">
    <value>record</value>
    <comment>function_parameter - Second parameter for the Collect function. The record to be added.</comment>
  </data>
  <data name="AboutClear" xml:space="preserve">
    <value>Deletes all the records of a collection. The columns of the collection will remain.</value>
    <comment>Description of 'Clear' function.</comment>
  </data>
  <data name="AboutClearCollect" xml:space="preserve">
    <value>Deletes all the records from a collection. And then adds a different set of records to the same collection.</value>
    <comment>Description of 'Clear' function.</comment>
  </data>
  <data name="ClearCollectionArg" xml:space="preserve">
    <value>data_source</value>
    <comment>function_parameter - First parameter for the Clear function. The data source that you want to clear from all elements.</comment>
  </data>
  <data name="ClearCollectDataSourceArg" xml:space="preserve">
    <value>data_source</value>
    <comment>function_parameter - First parameter for the ClearCollect function. The data source that contains the records that you want to modify or will contain the records that you want to create.</comment>
  </data>
  <data name="ClearCollectRecordArg" xml:space="preserve">
    <value>record</value>
    <comment>function_parameter - Second parameter for the ClearCollect function. The record to be added.</comment>
  </data>
  <data name="AboutPatch" xml:space="preserve">
    <value>Applies the updates to the specified row and changes the row in the specified datasource. Returns the updated row.</value>
    <comment>Description of 'Patch' function.</comment>
  </data>
  <data name="PatchDataSourceArg" xml:space="preserve">
    <value>data_source</value>
    <comment>function_parameter - First parameter for the Patch function. The data source that contains the records that you want to modify or will contain the records that you want to create.</comment>
  </data>
  <data name="PatchBaseRecordArg" xml:space="preserve">
    <value>base_record</value>
    <comment>function_parameter - Second parameter for the Patch function. The record to modify or create. If the record came from a data source, the record is found and modified. If the result of Defaults is used, a record is created.</comment>
  </data>
  <data name="PatchChangeRecordsArg" xml:space="preserve">
    <value>change_record(s)</value>
    <comment>function_parameter - Third parameter for the Patch function. One or more records that contain properties to modify in the BaseRecord. Change records are processed in order from the beginning of the argument list to the end, with later property values overriding earlier ones.</comment>
  </data>
  <data name="AboutRemove" xml:space="preserve">
    <value>Removes a specific record or records from a data source</value>
    <comment>Description of 'Remove' function.</comment>
  </data>
  <data name="RemoveDataSourceArg" xml:space="preserve">
    <value>data_source</value>
    <comment>function_parameter - First parameter for the Remove function. The data source that contains the records that you want to remove from.</comment>
  </data>
  <data name="RemoveRecordsArg" xml:space="preserve">
    <value>remove_record(s)</value>
    <comment>function_parameter - One or more records to be removed.</comment>
  </data>
  <data name="ErrRemoveAllArg" xml:space="preserve">
    <value>If provided, last argument must be 'RemoveFlags.All'. Is there a typo?</value>
    <comment>{Locked=RemoveFlags.All} Error Message, RemoveFlags.All is an enum value that does not get localized.</comment>
  </data>
  <data name="NotificationType_Error_DisplayName" xml:space="preserve">
    <value>Error</value>
    <comment>Display text representing the Error value of NotificationType enum (NotificationType_Error_Name). This describes showing an error notification. The possible values for this enumeration are: Error, Warning, Success, Information.</comment>
  </data>
  <data name="NotificationType_Warning_DisplayName" xml:space="preserve">
    <value>Warning</value>
    <comment>Display text representing the Warning value of NotificationType enum (NotificationType_Warning_Name). This describes showing an warning notification. The possible values for this enumeration are: Error, Warning, Success, Information.</comment>
  </data>
  <data name="NotificationType_Success_DisplayName" xml:space="preserve">
    <value>Success</value>
    <comment>Display text representing the Error value of NotificationType enum (NotificationType_Success_Name). This describes showing an success notification. The possible values for this enumeration are: Error, Warning, Success, Information.</comment>
  </data>
  <data name="NotificationType_Information_DisplayName" xml:space="preserve">
    <value>Information</value>
    <comment>Display text representing the Error value of NotificationType enum (NotificationType_Information_Name). This describes showing an information notification. The possible values for this enumeration are: Error, Warning, Success, Information.</comment>
  </data>
  <data name="AboutIsError" xml:space="preserve">
    <value>Returns whether an error occurred when evaluating the given argument.</value>
    <comment>Description text for the 'IsError' function.</comment>
  </data>
  <data name="IsErrorArg" xml:space="preserve">
    <value>value</value>
    <comment>function_parameter - First argument to the IsError function - any value, to check if there was an error in producing it.</comment>
  </data>
  <data name="AboutIsError_value" xml:space="preserve">
    <value>The value to check for errors.</value>
    <comment>Description of the first parameter to IsError</comment>
  </data>
  <data name="ErrBadArityMinimum" xml:space="preserve">
    <value>Invalid number of arguments: received {0}, expected {1} or more.</value>
    <comment>Error Message. {0} Will be a number, and {1} will be a number, the minimum number of arguments.</comment>
  </data>
  <data name="ErrBadArityRange" xml:space="preserve">
    <value>Invalid number of arguments: received {0}, expected {1}-{2}.</value>
    <comment>Error Message. {0} Will be a number, and {1} will be the minimum arity and {2} will be the maximum arity</comment>
  </data>
  <data name="ErrGeneralError" xml:space="preserve">
    <value>{0}</value>
    <comment>Error message. {0} will be replaced with the contents of the message. In a few specific instances, we pull error messages from a source other than this file, but we need a error key in this file to attach it to, hence why we have an error message that is only a format specifier.</comment>
  </data>
  <data name="ErrorResource_ErrOperandExpected_ShortMessage" xml:space="preserve">
    <value>Expected an operand. The formula or expression expects a valid operand. For example, you can add the operand '2' to the expression ' 1 +_' so that the result is '3'. Or, you can add the operand "there" to the expression '"Hi "&amp; _ ' so that the result is 'Hi there'.</value>
    <comment>Error Message.</comment>
  </data>
  <data name="ErrorResource_ErrOperandExpected_HowToFix_1" xml:space="preserve">
    <value>Supply an operand value that will complete the expression. Ensure that the operand's type (text, number, date, or true/false) fits the expression. Match numbers with numbers, text with text, and so on. For example, '1 + "Hi"' isn't valid, but '1 + 2' is valid.</value>
    <comment>How to fix the error.</comment>
  </data>
  <data name="ErrorResource_ErrBadToken_ShortMessage" xml:space="preserve">
    <value>Unexpected characters. Characters are used in the formula in an unexpected way.</value>
    <comment>Error Message.</comment>
  </data>
  <data name="ErrorResource_ErrBadToken_LongMessage" xml:space="preserve">
    <value>For example, the character '\' isn't expected after a number, like this: '32\'. A space ('32') would be expected so that it's just the number 32, or another number (as in '323') would be expected.</value>
  </data>
  <data name="ErrorResource_ErrBadToken_HowToFix_1" xml:space="preserve">
    <value>Remove or replace the unexpected characters.</value>
    <comment>1 How to fix the error. </comment>
  </data>
  <data name="ErrorResource_ErrBadToken_Link_1" xml:space="preserve">
    <value>Article: Formula reference for Power Apps</value>
    <comment>Article: Formula reference for Power Apps</comment>
  </data>
  <data name="ErrorResource_ErrBadToken_Link_1_URL" xml:space="preserve">
    <value>https://go.microsoft.com/fwlink/?linkid=2132478</value>
    <comment>{Locked}</comment>
  </data>
  <data name="ErrorResource_UnexpectedCharacterToken_ShortMessage" xml:space="preserve">
    <value>Unexpected character '{0}' at position '{1}' in the formula.</value>
    <comment>Error Message.</comment>
  </data>
  <data name="ErrorResource_UnexpectedCharacterToken_LongMessage" xml:space="preserve">
    <value>For example, the character '\' isn't expected after a number, like this: '32\'. A space ('32') would be expected so that it's just the number 32, or another number (as in '323') would be expected.</value>
  </data>
  <data name="ErrorResource_UnexpectedCharacterToken_HowToFix_1" xml:space="preserve">
    <value>Remove or replace the unexpected character.</value>
  </data>
  <data name="ErrorResource_UnexpectedCharacterToken_Link_1" xml:space="preserve">
    <value>Article: Formula reference for Power Apps</value>
    <comment>Article: Formula reference for Power Apps</comment>
  </data>
  <data name="ErrorResource_UnexpectedCharacterToken_Link_1_URL" xml:space="preserve">
    <value>https://go.microsoft.com/fwlink/?linkid=2132478</value>
    <comment>{Locked}</comment>
  </data>
  <data name="ErrorResource_ErrMissingEndOfBlockComment_ShortMessage" xml:space="preserve">
    <value>Missing end-comment identifier. The block comment has no end-comment identifier.</value>
    <comment>Error Message.</comment>
  </data>
  <data name="ErrorResource_ErrMissingEndOfBlockComment_LongMessage" xml:space="preserve">
    <value>Each block comment must start with '/*' and end with '*/'. If you don't end each block comment properly, all code after the comment becomes part of that comment. If a comment comprises only one line, you can start it with '//' and not identify the end of the comment.</value>
  </data>
  <data name="ErrorResource_ErrMissingEndOfBlockComment_HowToFix_1" xml:space="preserve">
    <value>Add '*/' to the end of your block comment, or change it to a set of line comments.</value>
    <comment>1 How to fix the error. </comment>
  </data>
  <data name="ErrorResource_ErrMissingEndOfBlockComment_Link_1" xml:space="preserve">
    <value>Article: Formula reference for Power Apps</value>
    <comment>Article: Formula reference for Power Apps</comment>
  </data>
  <data name="ErrorResource_ErrMissingEndOfBlockComment_Link_1_URL" xml:space="preserve">
    <value>https://go.microsoft.com/fwlink/?linkid=2132478</value>
    <comment>{Locked}</comment>
  </data>
  <data name="ErrorResource_ErrExpectedFound_Ex_Fnd_ShortMessage" xml:space="preserve">
    <value>Unexpected characters. The formula contains '{0}' where '{1}' is expected.</value>
    <comment>Error Message.</comment>
  </data>
  <data name="ErrorResource_ErrExpectedFound_Ex_Fnd_LongMessage" xml:space="preserve">
    <value>This error occurs if, for example, a formula contains '{{Val@ 7}}' instead of '{{Val: 7}}'. When you set a variable, the syntax requires a colon instead of an "at" symbol.</value>
  </data>
  <data name="ErrorResource_ErrExpectedFound_Ex_Fnd_HowToFix_1" xml:space="preserve">
    <value>Remove or replace the unexpected characters with an expected character.</value>
    <comment>1 How to fix the error. </comment>
  </data>
  <data name="ErrorResource_ErrExpectedFound_Ex_Fnd_Link_1" xml:space="preserve">
    <value>Article: Formula reference for Power Apps</value>
    <comment>Article: Formula reference for Power Apps</comment>
  </data>
  <data name="ErrorResource_ErrExpectedFound_Ex_Fnd_Link_1_URL" xml:space="preserve">
    <value>https://go.microsoft.com/fwlink/?linkid=2132478</value>
    <comment>{Locked}</comment>
  </data>
  <data name="ErrorResource_ErrInvalidName_ShortMessage" xml:space="preserve">
    <value>Name isn't valid. '{0}' isn't recognized.</value>
    <comment>Error Message.</comment>
  </data>
  <data name="ErrorResource_ErrInvalidName_LongMessage" xml:space="preserve">
    <value>This error appears most commonly when a formula refers to something that no longer exists (for example, a control that you've deleted).</value>
  </data>
  <data name="ErrorResource_ErrInvalidName_HowToFix_1" xml:space="preserve">
    <value>Remove or correct the reference to the name that isn't valid.</value>
    <comment>1 How to fix the error. </comment>
  </data>
  <data name="ErrorResource_ErrInvalidName_Link_1" xml:space="preserve">
    <value>Article: Formula reference for Power Apps</value>
    <comment>Article: Formula reference for Power Apps</comment>
  </data>
  <data name="ErrorResource_ErrInvalidName_Link_1_URL" xml:space="preserve">
    <value>https://go.microsoft.com/fwlink/?linkid=2132478</value>
    <comment>{Locked}</comment>
  </data>
  <data name="ErrorResource_ErrInvalidIdentifier_ShortMessage" xml:space="preserve">
    <value>Name isn't valid. This identifier isn't recognized.</value>
    <comment>Error Message.</comment>
  </data>
  <data name="ErrorResource_ErrInvalidIdentifier_LongMessage" xml:space="preserve">
    <value>This error appears most commonly when a formula refers to something that no longer exists (for example, a control that you've deleted).</value>
  </data>
  <data name="ErrorResource_ErrInvalidIdentifier_HowToFix_1" xml:space="preserve">
    <value>Remove or correct the reference to the name that isn't valid.</value>
    <comment>1 How to fix the error. </comment>
  </data>
  <data name="ErrorResource_ErrInvalidIdentifier_Link_1" xml:space="preserve">
    <value>Article: Formula reference for Power Apps</value>
    <comment>Article: Formula reference for Power Apps</comment>
  </data>
  <data name="ErrorResource_ErrInvalidIdentifier_Link_1_URL" xml:space="preserve">
    <value>https://go.microsoft.com/fwlink/?linkid=2132478</value>
    <comment>{Locked}</comment>
  </data>
  <data name="ErrorResource_ErrInvalidPropertyReference_ShortMessage" xml:space="preserve">
    <value>Property reference isn't valid.</value>
    <comment>Error Message.</comment>
  </data>
  <data name="ErrorResource_ErrInvalidPropertyReference_LongMessage" xml:space="preserve">
    <value>This error appears when a formula refers to component function properties with invalid syntax. (For example, Component.CustomFunction instead of Component.CustomFunction())</value>
  </data>
  <data name="ErrorResource_ErrInvalidPropertyReference_HowToFix_1" xml:space="preserve">
    <value>Use correct syntax to refer to component function property. For example, Component.CustomFunction()</value>
    <comment>1 How to fix the error. </comment>
  </data>
  <data name="ErrorResource_ErrInvalidPropertyReference_Link_1" xml:space="preserve">
    <value>Article: Formula reference for PowerApps</value>
    <comment>Article: Formula reference for PowerApps</comment>
  </data>
  <data name="ErrorResource_ErrInvalidPropertyReference_Link_1_URL" xml:space="preserve">
    <value>https://go.microsoft.com/fwlink/?linkid=2132478</value>
    <comment>{Locked}</comment>
  </data>
  <data name="ErrorResource_ErrInvalidParentUse_ShortMessage" xml:space="preserve">
    <value>'Parent' reference isn't valid. You can't reference a parent control in this context.</value>
    <comment>Error Message.</comment>
  </data>
  <data name="ErrorResource_ErrInvalidParentUse_LongMessage" xml:space="preserve">
    <value>You can't use the Parent operator with a control that doesn't have a parent control. This operator refers to the control that hosts the given control and makes all of its properties available.</value>
  </data>
  <data name="ErrorResource_ErrInvalidParentUse_HowToFix_1" xml:space="preserve">
    <value>Remove the 'Parent' operator.</value>
    <comment>1 How to fix the error. </comment>
  </data>
  <data name="ErrorResource_ErrInvalidParentUse_Link_1" xml:space="preserve">
    <value>Article: Add and configure a canvas-app control in Power Apps</value>
    <comment>Article on UI design - working with controls </comment>
  </data>
  <data name="ErrorResource_ErrInvalidParentUse_Link_1_URL" xml:space="preserve">
    <value>https://go.microsoft.com/fwlink/?linkid=2119116</value>
    <comment>{Locked}</comment>
  </data>
  <data name="ErrorResource_ErrTooManyUps_ShortMessage" xml:space="preserve">
    <value>Row-scope nesting too deep. Your formula's row scope exceeds 63 nesting levels.</value>
    <comment>Error Message.</comment>
  </data>
  <data name="ErrorResource_ErrTooManyUps_LongMessage" xml:space="preserve">
    <value>Complexity increases with each nesting level, so Power Apps supports row-scope nesting only up to 63 levels.</value>
  </data>
  <data name="ErrorResource_ErrTooManyUps_HowToFix_1" xml:space="preserve">
    <value>Rewrite the formula with fewer nesting levels.</value>
    <comment>1 How to fix the error. </comment>
  </data>
  <data name="ErrorResource_ErrRuleNestedTooDeeply_ShortMessage" xml:space="preserve">
    <value>Expression nesting too deep. An expression in your formula is nested more than 50 levels.</value>
    <comment>Error Message.</comment>
  </data>
  <data name="ErrorResource_ErrRuleNestedTooDeeply_LongMessage" xml:space="preserve">
    <value>Power Apps supports expression nesting up to only 50 levels. An expression this deep is difficult to understand and maintain.</value>
  </data>
  <data name="ErrorResource_ErrRuleNestedTooDeeply_HowToFix_1" xml:space="preserve">
    <value>Rewrite the formula with fewer nesting levels.</value>
    <comment>1 How to fix the error. </comment>
  </data>
  <data name="ErrorResource_ErrOperatorExpected_ShortMessage" xml:space="preserve">
    <value>Expected operator. We expect an operator such as +, *, or &amp; at this point in the formula.</value>
    <comment>Error Message.</comment>
  </data>
  <data name="ErrorResource_ErrOperatorExpected_LongMessage" xml:space="preserve">
    <value>Operators join two operands together. This error occurs if you put two functions (operands) together with no operator between them -- for example, Len("mytext")Len("mytext").</value>
  </data>
  <data name="ErrorResource_ErrOperatorExpected_HowToFix_1" xml:space="preserve">
    <value>Edit your formula so that it includes an operator between the operands.</value>
    <comment>1 How to fix the error. </comment>
  </data>
  <data name="ErrorResource_ErrOperatorExpected_Link_1" xml:space="preserve">
    <value>Module: Use basic formulas</value>
    <comment>3 crown link on basic formulas</comment>
  </data>
  <data name="ErrorResource_ErrOperatorExpected_Link_1_URL" xml:space="preserve">
    <value>https://go.microsoft.com/fwlink/?linkid=2132396</value>
    <comment>{Locked}</comment>
  </data>
  <data name="ErrorResource_ErrNumberExpected_ShortMessage" xml:space="preserve">
    <value>Expected number. We expect a number at this point in the formula.</value>
    <comment>Error Message.</comment>
  </data>
  <data name="ErrorResource_ErrNumberExpected_LongMessage" xml:space="preserve">
    <value>This error will occur if you use a function that requires a number but you supply, for example, an image instead.</value>
  </data>
  <data name="ErrorResource_ErrNumberExpected_HowToFix_1" xml:space="preserve">
    <value>Edit your formula so that it evaluates to a number at this point in the formula.</value>
    <comment>1 How to fix the error. </comment>
  </data>
  <data name="ErrorResource_ErrNumberExpected_Link_1" xml:space="preserve">
    <value>Article: Formula reference for Power Apps</value>
    <comment>Article: Formula reference for Power Apps</comment>
  </data>
  <data name="ErrorResource_ErrNumberExpected_Link_1_URL" xml:space="preserve">
    <value>https://go.microsoft.com/fwlink/?linkid=2132478</value>
    <comment>{Locked}</comment>
  </data>
  <data name="ErrorResource_ErrBooleanExpected_ShortMessage" xml:space="preserve">
    <value>Expected boolean. We expect a boolean (true/false) at this point in the formula.</value>
    <comment>Error Message.</comment>
  </data>
  <data name="ErrorResource_ErrBooleanExpected_LongMessage" xml:space="preserve">
    <value>A boolean is also known as a true/false value in applications such as Microsoft Excel. This error will occur if you use a function that requires a boolean but you supply, for example, a date instead.</value>
  </data>
  <data name="ErrorResource_ErrBooleanExpected_HowToFix_1" xml:space="preserve">
    <value>Edit your formula so that it evaluates to a boolean at this point in the formula.</value>
    <comment>1 How to fix the error. </comment>
  </data>
  <data name="ErrorResource_ErrBooleanExpected_Link_1" xml:space="preserve">
    <value>Article: Formula reference for Power Apps</value>
    <comment>Article: Formula reference for Power Apps</comment>
  </data>
  <data name="ErrorResource_ErrBooleanExpected_Link_1_URL" xml:space="preserve">
    <value>https://go.microsoft.com/fwlink/?linkid=2132478</value>
    <comment>{Locked}</comment>
  </data>
  <data name="ErrorResource_ErrColonExpected_ShortMessage" xml:space="preserve">
    <value>Expected colon. We expect a colon (:) at this point in the formula.</value>
    <comment>Error Message.</comment>
  </data>
  <data name="ErrorResource_ErrColonExpected_LongMessage" xml:space="preserve">
    <value>A colon separates a field name, sometimes called a column name, from a field value in a record (for example, {Month:"1"}, {Month:"2"} …). A colon also separates hours from minutes and seconds (for example, "3:04").</value>
  </data>
  <data name="ErrorResource_ErrColonExpected_HowToFix_1" xml:space="preserve">
    <value>Edit your formula so that it includes a colon.</value>
    <comment>1 How to fix the error. </comment>
  </data>
  <data name="ErrorResource_ErrColonExpected_Link_1" xml:space="preserve">
    <value>Article: Show text, dates, and times in Power Apps</value>
    <comment>Article: Show text, dates, and times </comment>
  </data>
  <data name="ErrorResource_ErrColonExpected_Link_1_URL" xml:space="preserve">
    <value>https://go.microsoft.com/fwlink/?linkid=2132645</value>
    <comment>{Locked}</comment>
  </data>
  <data name="ErrorResource_ErrBehaviorPropertyExpected_ShortMessage" xml:space="preserve">
    <value>Behavior function in a non-behavior property. You can't use this property to change values elsewhere in the app.</value>
    <comment>Error Message.</comment>
  </data>
  <data name="ErrorResource_ErrBehaviorPropertyExpected_LongMessage" xml:space="preserve">
    <value>Behavior functions change the state of the app by changing values elsewhere in the app. 'Navigate', 'Patch', 'UpdateContext', and 'Collect' are common behavior functions. 'OnSelect', 'OnVisible', and other 'On …' properties are common behavior-based properties.</value>
  </data>
  <data name="ErrorResource_ErrBehaviorPropertyExpected_HowToFix_1" xml:space="preserve">
    <value>Move the behavior function to a behavior-based property.</value>
    <comment>1 How to fix the error. </comment>
  </data>
  <data name="ErrorResource_ErrBehaviorPropertyExpected_Link_1" xml:space="preserve">
    <value>Article: Understand behavior formulas for canvas apps in Power Apps</value>
    <comment>Article: Understand behavior formulas</comment>
  </data>
  <data name="ErrorResource_ErrBehaviorPropertyExpected_Link_1_URL" xml:space="preserve">
    <value>https://go.microsoft.com/fwlink/?linkid=2132570</value>
    <comment>{Locked}</comment>
  </data>
  <data name="ErrorResource_ErrTestPropertyExpected_ShortMessage" xml:space="preserve">
    <value>Test function in a non-test property. You can't use this property to invoke test-only functions.</value>
    <comment>Error Message. The term 'Test' is an adjective ('Test function' = 'function for testing').</comment>
  </data>
  <data name="ErrorResource_ErrTestPropertyExpected_LongMessage" xml:space="preserve">
    <value>Test functions are those that can be used to simulate user input when testing an app. 'SetProperty', 'SelectRow', and 'Assert' are common test functions. They can only be used in the in test cases.</value>
  </data>
  <data name="ErrorResource_ErrTestPropertyExpected_HowToFix_1" xml:space="preserve">
    <value>Use the function in a test case, not in the app itself.</value>
    <comment>How to fix the error. </comment>
  </data>
  <data name="ErrorResource_ErrCannotCoerce_SourceType_TargetType_ShortMessage" xml:space="preserve">
    <value>Can't convert this data type. Power Apps can't convert this {0} to a {1}.</value>
    <comment>Error Message.</comment>
  </data>
  <data name="ErrorResource_ErrCannotCoerce_SourceType_TargetType_LongMessage" xml:space="preserve">
    <value>Power Apps can convert some types of data in your formula to other types for you. For example, it can convert "1" (a string) to a 1 (a number), but it can't all data types to all other data type. For example, it can't convert an image to a number.</value>
  </data>
  <data name="ErrorResource_ErrCannotCoerce_SourceType_TargetType_HowToFix_1" xml:space="preserve">
    <value>Edit your formula so that you convert the data in question to the expected type.</value>
    <comment>1 How to fix the error. </comment>
  </data>
  <data name="ErrorResource_ErrStringExpected_ShortMessage" xml:space="preserve">
    <value>Expected text. We expect text at this point in the formula.</value>
    <comment>Error Message.</comment>
  </data>
  <data name="ErrorResource_ErrStringExpected_LongMessage" xml:space="preserve">
    <value>This error occurs if you use a function that requires a text (or string) argument and you supply, for example, a date instead.</value>
  </data>
  <data name="ErrorResource_ErrStringExpected_HowToFix_1" xml:space="preserve">
    <value>Edit your formula so that it evaluates to text at this point in the formula.</value>
    <comment>1 How to fix the error. </comment>
  </data>
  <data name="ErrorResource_ErrStringExpected_Link_1" xml:space="preserve">
    <value>Article: Formula reference for Power Apps</value>
    <comment>Article: Formula reference for Power Apps</comment>
  </data>
  <data name="ErrorResource_ErrStringExpected_Link_1_URL" xml:space="preserve">
    <value>https://go.microsoft.com/fwlink/?linkid=2132478</value>
    <comment>{Locked}</comment>
  </data>
  <data name="ErrorResource_ErrNumberOrStringExpected_ShortMessage" xml:space="preserve">
    <value>Expected text or number. We expect text or a number at this point in the formula.</value>
    <comment>Error Message.</comment>
  </data>
  <data name="ErrorResource_ErrNumberOrStringExpected_LongMessage" xml:space="preserve">
    <value>This error will occur if you use a function that requires either text or a number but you supply, for example, a boolean (true/false) value.</value>
  </data>
  <data name="ErrorResource_ErrNumberOrStringExpected_HowToFix_1" xml:space="preserve">
    <value>Edit your formula so that it evaluates to text or a number at this point in the formula.</value>
    <comment>1 How to fix the error. </comment>
  </data>
  <data name="ErrorResource_ErrNumberOrStringExpected_Link_1" xml:space="preserve">
    <value>Article: Formula reference for Power Apps</value>
    <comment>Article: Formula reference for Power Apps</comment>
  </data>
  <data name="ErrorResource_ErrNumberOrStringExpected_Link_1_URL" xml:space="preserve">
    <value>https://go.microsoft.com/fwlink/?linkid=2132478</value>
    <comment>{Locked}</comment>
  </data>
  <data name="ErrorResource_ErrClosingBracketExpected_ShortMessage" xml:space="preserve">
    <value>Expected closing bracket. We expect a closing bracket (}) at this point in the formula.</value>
    <comment>Error Message.</comment>
  </data>
  <data name="ErrorResource_ErrClosingBracketExpected_LongMessage" xml:space="preserve">
    <value>A closing bracket indicates the end of a record (for example, {Month:"1"}, {Month:"2"} …).</value>
  </data>
  <data name="ErrorResource_ErrClosingBracketExpected_HowToFix_1" xml:space="preserve">
    <value>Edit your formula so that it includes a bracket.</value>
    <comment>1 How to fix the error. </comment>
  </data>
  <data name="ErrorResource_ErrEmptyInvalidIdentifier_ShortMessage" xml:space="preserve">
    <value>The identifier has no valid text.</value>
    <comment>Error Message.</comment>
  </data>
  <data name="ErrorResource_ErrEmptyInvalidIdentifier_HowToFix_1" xml:space="preserve">
    <value>Ensure you have text for your identifier. This error occurs when the identifier is all blanks or spaces.</value>
    <comment>1 How to fix the error. </comment>
  </data>
  <data name="ErrUnOrderedTypeForComparison_Type" xml:space="preserve">
    <value>Unable to compare values of type {0}.</value>
    <comment>Error message when the user attempts to compare (using Less Than, Greater Than, Less Than or Equal, Greater Than or Equal) values of non-numeric types. {0} will be canonical type representations like "Number" or "Boolean".</comment>
  </data>
  <data name="ErrorResource_ErrIncompatibleTypesForEquality_Left_Right_ShortMessage" xml:space="preserve">
    <value>Incompatible types for comparison. These types can't be compared: {0}, {1}.</value>
    <comment>Error message when the user attempts to check equality between two values that don't make sense together. {0} and {1} will be canonical type representations like "Number" or "Boolean".</comment>
  </data>
  <data name="ErrorResource_ErrIncompatibleTypesForEquality_Left_Right_LongMessage" xml:space="preserve">
    <value>We can't evaluate your formula because the values being compared in the formula aren’t the same type.</value>
  </data>
  <data name="ErrorResource_ErrIncompatibleTypesForEquality_Left_Right_HowToFix_1" xml:space="preserve">
    <value>You might need to convert the value to be the same type, such as converting a date string (e.g., "12/31/2018") to a date value.</value>
    <comment>1 How to fix the error. </comment>
  </data>
  <data name="ErrorResource_ErrIncompatibleTypesForEquality_Left_Right_HowToFix_2" xml:space="preserve">
    <value>If you’re comparing records or tables, the field or column types must match exactly.</value>
    <comment>2 How to fix the error.</comment>
  </data>
  <data name="ErrorResource_ErrIncompatibleTypesForEquality_Left_Right_Link_1" xml:space="preserve">
    <value>Module: Use basic formulas</value>
    <comment>3 crown link on basic formulas</comment>
  </data>
  <data name="ErrorResource_ErrIncompatibleTypesForEquality_Left_Right_Link_1_URL" xml:space="preserve">
    <value>https://go.microsoft.com/fwlink/?linkid=2132396</value>
    <comment>{Locked}</comment>
  </data>
  <data name="ErrorResource_ErrIncompatibleTypesForEquality_Left_Right_Link_2" xml:space="preserve">
    <value>Module: Author basic formulas with tables and records</value>
    <comment>3 crown link on tables and records</comment>
  </data>
  <data name="ErrorResource_ErrIncompatibleTypesForEquality_Left_Right_Link_2_URL" xml:space="preserve">
    <value>https://go.microsoft.com/fwlink/?linkid=2132700</value>
    <comment>{Locked}</comment>
  </data>
  <data name="ErrorResource_ErrServiceFunctionUnknownOptionalParam_Name_ShortMessage" xml:space="preserve">
    <value>No parameter. This function has no optional parameter named '{0}'.</value>
    <comment>Error Message.</comment>
  </data>
  <data name="ErrorResource_ErrServiceFunctionUnknownOptionalParam_Name_HowToFix_1" xml:space="preserve">
    <value>How to fix: Remove or rename the parameter in your formula.</value>
    <comment>1 How to fix the error. </comment>
  </data>
  <data name="ErrorResource_ErrServiceFunctionUnknownOptionalParam_Name_Link_1" xml:space="preserve">
    <value>Article: Formula reference for Power Apps</value>
    <comment>Article: Formula reference for Power Apps</comment>
  </data>
  <data name="ErrorResource_ErrServiceFunctionUnknownOptionalParam_Name_Link_1_URL" xml:space="preserve">
    <value>https://go.microsoft.com/fwlink/?linkid=2132478</value>
    <comment>{Locked}</comment>
  </data>
  <data name="ErrorResource_ErrColumnTypeMismatch_ColName_ExpectedType_ActualType_ShortMessage" xml:space="preserve">
    <value>Incompatible type. The '{0}' column in the data source you’re updating expects a '{1}' type and you’re using a '{2}' type.</value>
    <comment>Error Message.</comment>
  </data>
  <data name="ErrorResource_ErrColumnTypeMismatch_ColName_ExpectedType_ActualType_HowToFix_1" xml:space="preserve">
    <value>You might need to convert the value to the same type, such as converting a date string (e.g., "12/31/2018") to a date value or a string to a number.</value>
    <comment>1 How to fix the error. </comment>
  </data>
  <data name="ErrorResource_ErrColumnTypeMismatch_ColName_ExpectedType_ActualType_Link_1" xml:space="preserve">
    <value>Module: Use basic formulas</value>
    <comment>3 crown link on basic formulas</comment>
  </data>
  <data name="ErrorResource_ErrColumnTypeMismatch_ColName_ExpectedType_ActualType_Link_1_URL" xml:space="preserve">
    <value>https://go.microsoft.com/fwlink/?linkid=2132396</value>
    <comment>{Locked}</comment>
  </data>
  <data name="ErrorResource_ErrColumnTypeMismatch_ColName_ExpectedType_ActualType_Link_2" xml:space="preserve">
    <value>Module: Author basic formulas with tables and records</value>
    <comment>3 crown link on tables and records</comment>
  </data>
  <data name="ErrorResource_ErrColumnTypeMismatch_ColName_ExpectedType_ActualType_Link_2_URL" xml:space="preserve">
    <value>https://go.microsoft.com/fwlink/?linkid=2132700</value>
    <comment>{Locked}</comment>
  </data>
  <data name="ErrorResource_ErrColumnMissing_ColName_ExpectedType_ShortMessage" xml:space="preserve">
    <value>Missing column. Your formula is missing a column '{0}' with a type of '{1}'.</value>
    <comment>Error Message.</comment>
  </data>
  <data name="ErrorResource_ErrColumnMissing_ColName_ExpectedType_HowToFix_1" xml:space="preserve">
    <value>Add a column to your formula.</value>
    <comment>1 How to fix the error. </comment>
  </data>
  <data name="ErrorResource_ErrColumnMissing_ColName_ExpectedType_Link_1" xml:space="preserve">
    <value>Article: Formula reference for Power Apps</value>
    <comment>Article: Formula reference for Power Apps</comment>
  </data>
  <data name="ErrorResource_ErrColumnMissing_ColName_ExpectedType_Link_1_URL" xml:space="preserve">
    <value>https://go.microsoft.com/fwlink/?linkid=2132478</value>
    <comment>{Locked}</comment>
  </data>
  <data name="ErrorResource_ErrRecordDoesNotAcceptThisType_ShortMessage" xml:space="preserve">
    <value>Incompatible type. The item you are trying to put into a record has a type that is not compatible with the record.</value>
    <comment>Error Message.</comment>
  </data>
  <data name="ErrorResource_ErrTableDoesNotAcceptThisType_ShortMessage" xml:space="preserve">
    <value>Incompatible type. The item you are trying to put into a table has a type that is not compatible with the table.</value>
    <comment>Error Message.</comment>
  </data>
  <data name="ErrorResource_ErrTableDoesNotAcceptThisType_HowToFix_1" xml:space="preserve">
    <value>Ensure that the type of the item you want to push into the table is compatible with the table. You may need to convert the type of the item, for instance, to a record.</value>
    <comment>1 How to fix the error. </comment>
  </data>
  <data name="ErrorResource_ErrTableDoesNotAcceptThisType_Link_1" xml:space="preserve">
    <value>Module: Use basic formulas</value>
    <comment>3 crown link on basic formulas</comment>
  </data>
  <data name="ErrorResource_ErrTableDoesNotAcceptThisType_Link_1_URL" xml:space="preserve">
    <value>https://go.microsoft.com/fwlink/?linkid=2132396</value>
    <comment>{Locked}</comment>
  </data>
  <data name="ErrorResource_ErrTableDoesNotAcceptThisType_Link_2" xml:space="preserve">
    <value>Module: Author basic formulas with tables and records</value>
    <comment>3 crown link on tables and records</comment>
  </data>
  <data name="ErrorResource_ErrTableDoesNotAcceptThisType_Link_2_URL" xml:space="preserve">
    <value>https://go.microsoft.com/fwlink/?linkid=2132700</value>
    <comment>{Locked}</comment>
  </data>
  <data name="ErrorResource_ErrTypeError_ShortMessage" xml:space="preserve">
    <value>Incompatible type. We can't evaluate your formula because of a type error.</value>
    <comment>Error Message.</comment>
  </data>
  <data name="ErrorResource_ErrTypeError_LongMessage" xml:space="preserve">
    <value>The data may not match the expected type. (text, number, date, table, record.)</value>
  </data>
  <data name="ErrorResource_ErrTypeError_HowToFix_1" xml:space="preserve">
    <value>Check the types of the values involved in the formula and ensure the types match.</value>
    <comment>1 How to fix the error. </comment>
  </data>
  <data name="ErrorResource_ErrTypeError_Link_1" xml:space="preserve">
    <value>Module: Use basic formulas</value>
    <comment>3 crown link on basic formulas</comment>
  </data>
  <data name="ErrorResource_ErrTypeError_Link_1_URL" xml:space="preserve">
    <value>https://go.microsoft.com/fwlink/?linkid=2132396</value>
    <comment>{Locked}</comment>
  </data>
  <data name="ErrorResource_ErrTypeError_Link_2" xml:space="preserve">
    <value>Module: Author basic formulas with tables and records</value>
    <comment>3 crown link on tables and records</comment>
  </data>
  <data name="ErrorResource_ErrTypeError_Link_2_URL" xml:space="preserve">
    <value>https://go.microsoft.com/fwlink/?linkid=2132700</value>
    <comment>{Locked}</comment>
  </data>
  <data name="ErrorResource_ErrDateExpected_ShortMessage" xml:space="preserve">
    <value>Expected date. We expect a date at this point in the formula.</value>
    <comment>Error Message.</comment>
  </data>
  <data name="ErrorResource_ErrDateExpected_LongMessage" xml:space="preserve">
    <value>This error will occur if you use a function that requires a date but you supply, for example, text instead.</value>
  </data>
  <data name="ErrorResource_ErrDateExpected_HowToFix_1" xml:space="preserve">
    <value>Edit your formula so that it evaluates to a date at this point in the formula.</value>
    <comment>1 How to fix the error. </comment>
  </data>
  <data name="ErrorResource_ErrDateExpected_Link_1" xml:space="preserve">
    <value>Article: Formula reference for Power Apps</value>
    <comment>Article: Formula reference for Power Apps</comment>
  </data>
  <data name="ErrorResource_ErrDateExpected_Link_1_URL" xml:space="preserve">
    <value>https://go.microsoft.com/fwlink/?linkid=2132478</value>
    <comment>{Locked}</comment>
  </data>
  <data name="ErrorResource_SuggestRemoteExecutionHint_ShortMessage" xml:space="preserve">
    <value>Delegation warning. The "{0}" part of this formula might not work correctly on large data sets.</value>
    <comment>Error Message.</comment>
  </data>
  <data name="ErrorResource_SuggestRemoteExecutionHint_LongMessage" xml:space="preserve">
    <value>The data source might not be able to process the formula and might return an incomplete data set. Your application might not return correct results or behave correctly if the data set is incomplete.</value>
  </data>
  <data name="ErrorResource_SuggestRemoteExecutionHint_HowToFix_1" xml:space="preserve">
    <value>If your data set exceeds the 500 record limit but contains less than 2,000 records, try resetting the limit.</value>
    <comment>1 How to fix the error. </comment>
  </data>
  <data name="ErrorResource_SuggestRemoteExecutionHint_HowToFix_2" xml:space="preserve">
    <value>Try simplifying the formula.</value>
    <comment>2 How to fix the error.</comment>
  </data>
  <data name="ErrorResource_SuggestRemoteExecutionHint_HowToFix_3" xml:space="preserve">
    <value>Try moving your data to a different data source.</value>
    <comment>3 How to fix the error.</comment>
  </data>
  <data name="ErrorResource_SuggestRemoteExecutionHint_Link_1" xml:space="preserve">
    <value>Article: Understand delegation in a canvas app</value>
    <comment>Article on delegation</comment>
  </data>
  <data name="ErrorResource_SuggestRemoteExecutionHint_Link_1_URL" xml:space="preserve">
    <value>https://go.microsoft.com/fwlink/?linkid=2132701</value>
    <comment>{Locked}</comment>
  </data>
  <data name="ErrorResource_SuggestRemoteExecutionHint_Link_2" xml:space="preserve">
    <value>Blog: Data row limits for delegation</value>
    <comment>Blog: Data row limits for delegation</comment>
  </data>
  <data name="ErrorResource_SuggestRemoteExecutionHint_Link_2_URL" xml:space="preserve">
    <value>https://go.microsoft.com/fwlink/?linkid=2132702</value>
    <comment>{Locked}</comment>
  </data>
  <data name="ErrorResource_SuggestRemoteExecutionHint_OpNotSupportedByColumn_ShortMessage" xml:space="preserve">
    <value>Delegation warning. The highlighted part of this formula might not work correctly with column "{0}" on large data sets.</value>
    <comment>Error Message.</comment>
  </data>
  <data name="ErrorResource_SuggestRemoteExecutionHint_OpNotSupportedByColumn_LongMessage" xml:space="preserve">
    <value>The data source might not be able to process the formula and might return an incomplete data set. Your application might not return correct results or behave correctly if the data set is incomplete.</value>
  </data>
  <data name="ErrorResource_SuggestRemoteExecutionHint_OpNotSupportedByColumn_HowToFix_1" xml:space="preserve">
    <value>If your data set exceeds the 500 record limit but contains less than 2,000 records, try resetting the limit.</value>
    <comment>1 How to fix the error. </comment>
  </data>
  <data name="ErrorResource_SuggestRemoteExecutionHint_OpNotSupportedByColumn_HowToFix_2" xml:space="preserve">
    <value>Try simplifying the formula.</value>
    <comment>2 How to fix the error.</comment>
  </data>
  <data name="ErrorResource_SuggestRemoteExecutionHint_OpNotSupportedByColumn_HowToFix_3" xml:space="preserve">
    <value>Try moving your data to a different data source.</value>
    <comment>3 How to fix the error.</comment>
  </data>
  <data name="ErrorResource_SuggestRemoteExecutionHint_OpNotSupportedByColumn_Link_1" xml:space="preserve">
    <value>Article: Understand delegation in a canvas app</value>
    <comment>Article on delegation</comment>
  </data>
  <data name="ErrorResource_SuggestRemoteExecutionHint_OpNotSupportedByColumn_Link_1_URL" xml:space="preserve">
    <value>https://go.microsoft.com/fwlink/?linkid=2132701</value>
    <comment>{Locked}</comment>
  </data>
  <data name="ErrorResource_SuggestRemoteExecutionHint_OpNotSupportedByColumn_Link_2" xml:space="preserve">
    <value>Blog: Data row limits for delegation</value>
    <comment>Blog: Data row limits for delegation</comment>
  </data>
  <data name="ErrorResource_SuggestRemoteExecutionHint_OpNotSupportedByColumn_Link_2_URL" xml:space="preserve">
    <value>https://go.microsoft.com/fwlink/?linkid=2132702</value>
    <comment>{Locked}</comment>
  </data>
  <data name="ErrorResource_SuggestRemoteExecutionHint_InOpRhs_ShortMessage" xml:space="preserve">
    <value>Delegation warning. The highlighted part of this formula might not work correctly on large data sets.</value>
    <comment>Error Message.</comment>
  </data>
  <data name="ErrorResource_SuggestRemoteExecutionHint_InOpRhs_LongMessage" xml:space="preserve">
    <value> The right side of the "in" operator should be a column name from the correct data source. The data source might not be able to process the formula and might return an incomplete data set. Your application might not return correct results or behave correctly if the data set is incomplete.</value>
  </data>
  <data name="ErrorResource_SuggestRemoteExecutionHint_InOpRhs_HowToFix_1" xml:space="preserve">
    <value>Change the item to the right of the "in" operator to be a column from the correct data source.</value>
    <comment>1 How to fix the error. </comment>
  </data>
  <data name="ErrorResource_SuggestRemoteExecutionHint_InOpRhs_HowToFix_2" xml:space="preserve">
    <value>If your data set exceeds the 500 record limit but contains less than 2,000 records, try resetting the limit.</value>
    <comment>2 How to fix the error. </comment>
  </data>
  <data name="ErrorResource_SuggestRemoteExecutionHint_InOpRhs_HowToFix_3" xml:space="preserve">
    <value>Try simplifying the formula.</value>
    <comment>3 How to fix the error.</comment>
  </data>
  <data name="ErrorResource_SuggestRemoteExecutionHint_InOpRhs_HowToFix_4" xml:space="preserve">
    <value>Try moving your data to a different data source.</value>
    <comment>4 How to fix the error.</comment>
  </data>
  <data name="ErrorResource_SuggestRemoteExecutionHint_InOpRhs_Link_1" xml:space="preserve">
    <value>Article: Understand delegation in a canvas app</value>
    <comment>Article on delegation</comment>
  </data>
  <data name="ErrorResource_SuggestRemoteExecutionHint_InOpRhs_Link_1_URL" xml:space="preserve">
    <value>https://go.microsoft.com/fwlink/?linkid=2132701</value>
    <comment>{Locked}</comment>
  </data>
  <data name="ErrorResource_SuggestRemoteExecutionHint_InOpRhs_Link_2" xml:space="preserve">
    <value>Blog: Data row limits for delegation</value>
    <comment>Blog: Data row limits for delegation</comment>
  </data>
  <data name="ErrorResource_SuggestRemoteExecutionHint_InOpRhs_Link_2_URL" xml:space="preserve">
    <value>https://go.microsoft.com/fwlink/?linkid=2132702</value>
    <comment>{Locked}</comment>
  </data>
  <data name="ErrorResource_SuggestRemoteExecutionHint_InOpInvalidColumn_ShortMessage" xml:space="preserve">
    <value>The highlighted part of this formula might not work correctly on large data sets. </value>
    <comment>Error Message.</comment>
  </data>
  <data name="ErrorResource_SuggestRemoteExecutionHint_InOpInvalidColumn_LongMessage" xml:space="preserve">
    <value> The right side of the "in" operator is not a column from the correct data source . The data source might not be able to process the formula and might return an incomplete data set. Your application might not return correct results or behave correctly if the data set is incomplete.
      </value>
  </data>
  <data name="ErrorResource_SuggestRemoteExecutionHint_InOpInvalidColumn_HowToFix_1" xml:space="preserve">
    <value>Change the item to the right of the "in" operator to be a column from the correct data source.</value>
    <comment>1 How to fix the error. </comment>
  </data>
  <data name="ErrorResource_SuggestRemoteExecutionHint_InOpInvalidColumn_HowToFix_2" xml:space="preserve">
    <value>If your data set exceeds the 500 record limit but contains less than 2,000 records, try resetting the limit.
      </value>
    <comment>2 How to fix the error. </comment>
  </data>
  <data name="ErrorResource_SuggestRemoteExecutionHint_InOpInvalidColumn_HowToFix_3" xml:space="preserve">
    <value>Try simplifying the formula.</value>
    <comment>3 How to fix the error.</comment>
  </data>
  <data name="ErrorResource_SuggestRemoteExecutionHint_InOpInvalidColumn_HowToFix_4" xml:space="preserve">
    <value>Try moving your data to a different data source.</value>
    <comment>4 How to fix the error.</comment>
  </data>
  <data name="ErrorResource_SuggestRemoteExecutionHint_InOpInvalidColumn_Link_1" xml:space="preserve">
    <value>Article: Understand delegation in a canvas app</value>
    <comment>Article on delegation</comment>
  </data>
  <data name="ErrorResource_SuggestRemoteExecutionHint_InOpInvalidColumn_Link_1_URL" xml:space="preserve">
    <value>https://go.microsoft.com/fwlink/?linkid=2132701</value>
    <comment>{Locked}</comment>
  </data>
  <data name="ErrorResource_SuggestRemoteExecutionHint_InOpInvalidColumn_Link_2" xml:space="preserve">
    <value>Blog: Data row limits for delegation</value>
    <comment>Blog: Data row limits for delegation</comment>
  </data>
  <data name="ErrorResource_SuggestRemoteExecutionHint_InOpInvalidColumn_Link_2_URL" xml:space="preserve">
    <value>https://go.microsoft.com/fwlink/?linkid=2132702</value>
    <comment>{Locked}</comment>
  </data>
  <data name="ErrorResource_SuggestRemoteExecutionHint_OpNotSupportedByService_ShortMessage" xml:space="preserve">
    <value>Delegation warning. The highlighted part of this formula might not work correctly on large data sets. The "{0}" operation is not supported by this connector.</value>
    <comment>Error Message.</comment>
  </data>
  <data name="ErrorResource_SuggestRemoteExecutionHint_OpNotSupportedByService_LongMessage" xml:space="preserve">
    <value>The data source might not be able to process the formula and might return an incomplete data set. Your application might not return correct results or behave correctly if the data set is incomplete.</value>
    <comment>Error Message.</comment>
  </data>
  <data name="ErrorResource_SuggestRemoteExecutionHint_OpNotSupportedByService_HowToFix_1" xml:space="preserve">
    <value>If your data set exceeds the 500 record limit but contains less than 2,000 records, try resetting the limit.</value>
    <comment>1 How to fix the error. </comment>
  </data>
  <data name="ErrorResource_SuggestRemoteExecutionHint_OpNotSupportedByService_HowToFix_2" xml:space="preserve">
    <value>Try simplifying the formula.</value>
    <comment>2 How to fix the error.</comment>
  </data>
  <data name="ErrorResource_SuggestRemoteExecutionHint_OpNotSupportedByService_HowToFix_3" xml:space="preserve">
    <value>Try moving your data to a different data source.</value>
    <comment>3 How to fix the error.</comment>
  </data>
  <data name="ErrorResource_SuggestRemoteExecutionHint_OpNotSupportedByService_Link_1" xml:space="preserve">
    <value>Article: Understand delegation in a canvas app</value>
    <comment>Article on delegation</comment>
  </data>
  <data name="ErrorResource_SuggestRemoteExecutionHint_OpNotSupportedByService_Link_1_URL" xml:space="preserve">
    <value>https://go.microsoft.com/fwlink/?linkid=2132701</value>
    <comment>{Locked}</comment>
  </data>
  <data name="ErrorResource_SuggestRemoteExecutionHint_OpNotSupportedByService_Link_2" xml:space="preserve">
    <value>Blog: Data row limits for delegation</value>
    <comment>Blog: Data row limits for delegation</comment>
  </data>
  <data name="ErrorResource_SuggestRemoteExecutionHint_OpNotSupportedByService_Link_2_URL" xml:space="preserve">
    <value>https://go.microsoft.com/fwlink/?linkid=2132702</value>
    <comment>{Locked}</comment>
  </data>
  <data name="ErrorResource_ErrOnlyOneViewExpected_ShortMessage" xml:space="preserve">
    <value>Expected only one view. We expect only one view at this point in the formula.</value>
    <comment>Error Message.</comment>
  </data>
  <data name="ErrorResource_ErrOnlyOneViewExpected_HowToFix_1" xml:space="preserve">
    <value>Edit your formula so that it only has one view at this point in the formula.</value>
    <comment>How to fix the error.</comment>
  </data>
  <data name="ErrorResource_ErrViewFromCurrentTableExpected_ShortMessage" xml:space="preserve">
    <value>Expected a view from data source {0}.</value>
    <comment>Error Message.</comment>
  </data>
  <data name="ErrorResource_ErrViewFromCurrentTableExpected_HowToFix_1" xml:space="preserve">
    <value>Edit your formula so that it has view from data source {0}.</value>
    <comment>How to fix the error.</comment>
  </data>
  <data name="ErrorResource_ErrInvalidControlReference_ShortMessage" xml:space="preserve">
    <value>This control reference cannot be used in this property</value>
    <comment>Error message.</comment>
  </data>
  <data name="ErrorResource_ErrInvalidControlReference_HowToFix_1" xml:space="preserve">
    <value>This property only supports references to global variables, collections, and some control and screen properties. See the link for a list of supported control properties.</value>
    <comment>How to fix message for an error</comment>
  </data>
  <data name="ErrorResource_ErrInvalidControlReference_Link_1" xml:space="preserve">
    <value>Reference: ConfirmExit for Canvas Apps</value>
    <comment>Reference: ConfirmExit for Canvas Apps</comment>
  </data>
  <data name="ErrorResource_ErrInvalidControlReference_Link_1_URL" xml:space="preserve">
    <value>https://go.microsoft.com/fwlink/?linkid=2132703</value>
    <comment>{Locked}</comment>
  </data>
  <data name="ErrorResource_ErrInvalidStringInterpolation_ShortMessage" xml:space="preserve">
    <value>Expressions which appear inside an interpolated string must evaluate to a Text value or to a compatible type.</value>
    <comment>Error message. The term "interpolated string" should be translated using the same terms used in the C# documentation.</comment>
  </data>
  <data name="ErrorResource_ErrInvalidStringInterpolation_HowToFix_1" xml:space="preserve">
    <value>Check the types of the expressions inside the interpolated string.</value>
    <comment>How to fix message for an error. The term "interpolated string" should be translated using the same terms used in the C# documentation.</comment>
  </data>
  <data name="ErrorResource_ErrEmptyIsland_ShortMessage" xml:space="preserve">
    <value>Empty expressions cannot appear inside an interpolated string.</value>
    <comment>Error message. The term "interpolated string" should be translated using the same terms used in the C# documentation.</comment>
  </data>
  <data name="ErrorResource_ErrEmptyIsland_HowToFix_1" xml:space="preserve">
    <value>Check for empty expressions inside the interpolated string.</value>
    <comment>How to fix message for an error. The term "interpolated string" should be translated using the same terms used in the C# documentation.</comment>
  </data>
  <data name="ErrorResource_ErrAsNotInContext_ShortMessage" xml:space="preserve">
    <value>As is not permitted in this context</value>
    <comment>{Locked=As} This is an error message that shows up when the As keyword is used but is not valid</comment>
  </data>
  <data name="ErrorResource_ErrUntypedObjectScope_ShortMessage" xml:space="preserve">
    <value>Untyped objects cannot be used as the first argument to functions which support record scopes.</value>
    <comment>This error message shows up when using untyped objects as the first arugment to functions with lambda overloads</comment>
  </data>
  <data name="ErrNamedFormula_MissingSemicolon" xml:space="preserve">
    <value>Named formula must end with a semicolon.</value>
    <comment>A semicolon must terminate named formulas. For example, a=10;</comment>
  </data>
  <data name="ErrNamedFormula_MissingValue" xml:space="preserve">
    <value>Named formula must be an expression.</value>
    <comment>This error message shows up when Named formula is not an expression. For example, a = ;</comment>
  </data>
  <data name="ErrUDF_MissingFunctionBody" xml:space="preserve">
    <value>User defined function must have a body.</value>
    <comment>This error message shows up when user defined function does not have a body</comment>
  </data>
  <data name="ErrUDF_FunctionAlreadyDefined" xml:space="preserve">
    <value>Function {0} is already defined.</value>
    <comment>This error message shows up when user tries to define a function that already exists</comment>
  </data>
  <data name="ErrUDF_DuplicateParameter" xml:space="preserve">
    <value>Parameter {0} is a duplicate.</value>
    <comment>This error message shows up when user defined function has a duplicate parameter</comment>
  </data>
  <data name="ErrUDF_UnknownType" xml:space="preserve">
    <value>Unknown type {0}.</value>
    <comment>This error message shows up when an invalid type is used</comment>
  </data>
  <data name="ErrUDF_ReturnTypeDoesNotMatch" xml:space="preserve">
    <value>The stated function return type does not match the return type of the function body.</value>
    <comment>This error message shows up when expected return type does not match with actual return type</comment>
  </data>
  <data name="ErrUDF_MissingReturnType" xml:space="preserve">
    <value>Missing function return type, for example the ":Number" in "FindMonth( d:Text ):Number = Month( DateParse( d ));"</value>
    <comment>This error message shows up when return type is not provided for user defined function, the term FindMonth is a function name, and if translated it should remain a single word {Locked=Number} {Locked=Text} {Locked=Month} {Locked=DateParse}</comment>
  </data>
  <data name="ErrUDF_MissingParamType" xml:space="preserve">
    <value>Missing function argument type, for example the ":Text" in "FindMonth( d:Text ):Number = Month( DateParse( d ))"</value>
    <comment>This error message shows up when argument type is not provided for the parameters in user defined function, the term FindMonth is a function name, and if translated it should remain a single word {Locked=Number} {Locked=Text} {Locked=Month} {Locked=DateParse}</comment>
  </data>
  <data name="ErrNamedFormula_AlreadyDefined" xml:space="preserve">
    <value>NamedFormula '{0}' already exists.</value>
  </data>
  <data name="ErrorResource_NameConflict" xml:space="preserve">
    <value>Can't create a {0} named '{1}' because that name is already used for a {2}.</value>
    <comment>{0} - Entity that is about to be created/renamed, {1} - Name of the entity, {2} - Type of entity that is already using the name.</comment>
  </data>
  <data name="ErrNeedValidVariableName_Arg" xml:space="preserve">
    <value>The first argument of '{0}' should be a valid variable name, and cannot conflict with any existing control, screen, collection, or data source names. Found type '{1}'</value>
    <comment>Error Message</comment>
  </data>
  <data name="AboutSet" xml:space="preserve">
    <value>Create and set a global variable.</value>
    <comment>Description of 'Set' function.</comment>
  </data>
  <data name="SetArg2" xml:space="preserve">
    <value>value</value>
    <comment>function_parameter - Second argument to the Set function - any Power Apps value.</comment>
  </data>
  <data name="AboutDec2Hex" xml:space="preserve">
    <value>Converts a decimal number to hexadecimal</value>
    <comment>Description of 'Dec2Hex' function.</comment>
  </data>
  <data name="Dec2HexArg1" xml:space="preserve">
    <value>number</value>
  </data>
  <data name="AboutDec2Hex_number" xml:space="preserve">
    <value>A numeric decimal value to convert to hexadecimal string.</value>
    <comment>Description of 'Dec2HexArg1' function parameter.</comment>
  </data>
  <data name="Dec2HexArg2" xml:space="preserve">
    <value>places</value>
  </data>
  <data name="AboutDec2Hex_places" xml:space="preserve">
    <value>A numeric value to add padding to hexadecimal string.</value>
    <comment>Description of 'Dec2HexArg2' function parameter.</comment>
  </data>
  <data name="AboutDec2HexT" xml:space="preserve">
    <value>Converts a column of decimal numbers to hexadecimals</value>
    <comment>Description of 'Dec2HexT' function.</comment>
  </data>
  <data name="Dec2HexTArg1" xml:space="preserve">
    <value>table</value>
  </data>
  <data name="Dec2HexTArg2" xml:space="preserve">
    <value>places</value>
  </data>
  <data name="AboutDec2HexT_places" xml:space="preserve">
    <value>A numeric value or array of values to add padding to hexadecimal strings.</value>
    <comment>Description of 'Dec2HexArgT2' function parameter.</comment>
  </data>
  <data name="AboutDec2Hex_table" xml:space="preserve">
    <value>A column of numeric decimal values to convert to hexadecimals.</value>
    <comment>Description of 'Dec2HexTArg1' function parameter.</comment>
  </data>
  <data name="AboutHex2Dec" xml:space="preserve">
    <value>Converts a hexadecimal number to decimal</value>
    <comment>Description of 'Hex2Dec' function.</comment>
  </data>
  <data name="Hex2DecArg1" xml:space="preserve">
    <value>number</value>
  </data>
  <data name="AboutHex2Dec_number" xml:space="preserve">
    <value>A hexadecimal string convert to decimal.</value>
    <comment>Description of 'Hex2DecArg1' function parameter.</comment>
  </data>
  <data name="AboutHex2DecT" xml:space="preserve">
    <value>Converts a column of hexadecimal numbers to decimals</value>
    <comment>Description of 'Hex2DecT' function.</comment>
  </data>
  <data name="Hex2DecTArg1" xml:space="preserve">
    <value>table</value>
  </data>
  <data name="AboutHex2Dec_table" xml:space="preserve">
    <value>A column of hexadecimal strings to convert to decimals.</value>
    <comment>Description of 'Hex2DecTArg1' function parameter.</comment>
  </data>
  <data name="ErrDeprecated" xml:space="preserve">
    <value>This feature is deprecated and is no longer supported.</value>
    <comment>An error message for deprecated features.</comment>
  </data>
  <data name="ErrUnsupportedFunction" xml:space="preserve">
    <value>In namespace {1}, function {0} is not supported.</value>
    <comment>An error message when a function is not supported.</comment>
  </data>
  <data name="WarnDeferredType" xml:space="preserve">
    <value>Warning: Deferred type provided.</value>
    <comment>Warning given when the input has deferred Type. Deferred type is unknown type at compile time and correct type will be supplied by user before evaluation.</comment>
  </data>
  <data name="ErrExpectedIdentifierArg_Name" xml:space="preserve">
    <value>Expected identifier name</value>
    <comment>Error Message.</comment>
  </data>
  <data name="ErrInvalidFunction" xml:space="preserve">
    <value>This function is ambiguous, it contains lambda expressions and column identifiers for the same argument.</value>
    <comment>Error Message.</comment>
  </data>
  <data name="OptionSetOptionNotSupported" xml:space="preserve">
    <value>The value of option {0} is not of expected type {1}.</value>
    <comment>Error Message. When BooleanOptionSet option has an invalid value.</comment>
  </data>
  <data name="AboutOptionSetInfo" xml:space="preserve">
    <value>Returns logical name of the given option set value.</value>
    <comment>Description of 'OptionSetInfo' function.</comment>
  </data>
  <data name="AboutOptionSetInfoArg1" xml:space="preserve">
    <value>option</value>
  </data>
  <data name="AboutOptionSetInfo_option" xml:space="preserve">
    <value>An option set value whose logical name will be returned.</value>
  </data>
  <data name="AboutLanguage" xml:space="preserve">
    <value>Get the default locale set at runtime.</value>
    <comment>Description of 'Language' function.</comment>
  </data>
  <data name="AboutEncodeUrl" xml:space="preserve">
    <value>Encodes a URL string, replacing certain non-alphanumeric characters with % and a hexadecimal number.</value>
    <comment>Description of 'EncodeUrl' function.</comment>
  </data>
  <data name="EncodeUrlArg1" xml:space="preserve">
    <value>url</value>
    <comment>Function_parameter - First parameter for the EncodeUrl function - the URL(string) to encode. Translate this string. Maintain as a single word (do not add spaces)</comment>
  </data>
  <data name="AboutEncodeUrl_url" xml:space="preserve">
    <value>A url to be encoded.</value>
  </data>
  <data name="ErrUnimplementedFunction" xml:space="preserve">
    <value>'{0}' is a recognized but not supported function.</value>
    <comment>Error Message.</comment>
  </data>
  <data name="InvalidCast" xml:space="preserve">
    <value>Type conversion failed because the given value was of type '{0}', expected '{1}' type.</value>
    <comment>Error Message.</comment>
  </data>
  <data name="WrnSortByColumnsNonConstantColumnName" xml:space="preserve">
    <value>The expression '{0}' may represent a column that is not part of the data source or has not been downloaded. Consider using the column name directly instead.</value>
    <comment>Warning message.</comment>
  </data>
  <data name="WrnDelegationTableNotSupported" xml:space="preserve">
    <value>This operation on table '{0}' may not work if it has more than {1} rows.</value>
    <comment>Warning message.</comment>
  </data>
  <data name="WrnDelegationPredicate" xml:space="preserve">
    <value>This predicate will always be true. Did you mean to use ThisRecord or [@ ]?</value>
    <comment>Warning message.</comment>
  </data>
  <data name="WrnDelegationOnlyPrimaryKeyField" xml:space="preserve">
    <value>Can't delegate {0}: only support delegation for lookup on primary key field '{1}'.</value>
    <comment>Warning message.</comment>
  </data>
  <data name="WrnDelegationRefersThisRecord" xml:space="preserve">
    <value>Can't delegate {0}: Expression compares multiple fields.</value>
    <comment>Warning message.</comment>
  </data>
  <data name="WrnDelegationBehaviorFunction" xml:space="preserve">
    <value>Can't delegate {0}: contains a behavior function '{1}'.</value>
    <comment>Warning message.</comment>
  </data>
  <data name="AboutIsMatch" xml:space="preserve">
    <value>Determines if the supplied text has a match of the supplied text format.</value>
    <comment>Description of 'IsMatch' function.</comment>
  </data>
  <data name="AboutIsMatch_text" xml:space="preserve">
    <value>The text to be compared against the format.</value>
  </data>
  <data name="AboutIsMatch_format" xml:space="preserve">
    <value>The format to check the text against. It may be a value of the TextFormat enum or a regular expression.</value>
  </data>
  <data name="AboutIsMatch_extent" xml:space="preserve">
    <value>This determines what part of the text we want to match. It may be a value of the MatchOptions enum.</value>
    <comment>{Locked=MatchOptions} Tooltip for the third argument of the IsMatch function.</comment>
  </data>
  <data name="IsMatchArg1" xml:space="preserve">
    <value>text</value>
    <comment>function_parameter - First argument to the IsMatch function - the text to be compared against the format.</comment>
  </data>
  <data name="IsMatchArg2" xml:space="preserve">
    <value>format</value>
    <comment>function_parameter - Second argument to the IsMatch function - a regular expression format used to match the input text.</comment>
  </data>
  <data name="IsMatchArg3" xml:space="preserve">
    <value>extent</value>
    <comment>function_parameter - Third argument to the IsMatch function. An optional parameter of flags used to determine the extent with which the format is matched to the text.</comment>
  </data>
  <data name="AboutMatch" xml:space="preserve">
    <value>Searches the supplied text for the specified regular expression, returning the first match from it.</value>
    <comment>Description of 'Match' function.</comment>
  </data>
  <data name="AboutMatchAll" xml:space="preserve">
    <value>Searches the supplied text for the specified regular expression, returning all matches from it.</value>
    <comment>Description of 'MatchAll' function.</comment>
  </data>
  <data name="AboutMatch_text" xml:space="preserve">
    <value>The text to be searched against the regular expression.</value>
    <comment>Tooltip for the first argument of the Match function.</comment>
  </data>
  <data name="AboutMatch_regular_expression" xml:space="preserve">
    <value>The regular expression to check the text against. It can contain captures (values between parenthesis) that will be returned in case of a successful match.</value>
    <comment>Tooltip for the second argument of the Match function.</comment>
  </data>
  <data name="AboutMatch_options" xml:space="preserve">
    <value>This determines what part of the text we want to match. It may be a value of the MatchOptions enum.</value>
    <comment>{Locked=MatchOptions} Tooltip for the third argument of the MatchAll function.</comment>
  </data>
  <data name="AboutMatchAll_text" xml:space="preserve">
    <value>The text to be searched against the regular expression.</value>
    <comment>Tooltip for the first argument of the MatchAll function.</comment>
  </data>
  <data name="AboutMatchAll_regular_expression" xml:space="preserve">
    <value>The regular expression to check the text against. It can contain captures (values between parenthesis) that will be returned in case of a successful match.</value>
    <comment>Tooltip for the second argument of the MatchAll function.</comment>
  </data>
  <data name="AboutMatchAll_options" xml:space="preserve">
    <value>This determines what part of the text we want to match. It may be a value of the MatchOptions enum.</value>
    <comment>{Locked=MatchOptions} Tooltip for the third argument of the MatchAll function.</comment>
  </data>
  <data name="MatchArg1" xml:space="preserve">
    <value>text</value>
    <comment>function_parameter - First argument to the Match function - the text to be compared against the regular expression.</comment>
  </data>
  <data name="MatchArg2" xml:space="preserve">
    <value>regular_expression</value>
    <comment>function_parameter - Second argument to the Match function - a regular expression to match against the input text. Translate this string. Maintain as a single word (do not add spaces)</comment>
  </data>
  <data name="MatchArg3" xml:space="preserve">
    <value>options</value>
    <comment>function_parameter - Third argument to the Match function. An optional parameter of flags used to determine the extent with which the regular expression is matched to the text.</comment>
  </data>
  <data name="AboutRefresh" xml:space="preserve">
    <value>Refreshes the specified data source.</value>
    <comment>Description of 'Refresh' function.</comment>
  </data>
  <data name="RefreshArg1" xml:space="preserve">
    <value>connected_data_source</value>
    <comment>function_parameter - Parameter for the Refresh function, the name of a data source that needs to be refreshed locally. Translate this string. Maintain as a single word (do not add spaces).</comment>
  </data>
  <data name="ErrNeedAgg" xml:space="preserve">
    <value>Expected a record or table value.</value>
    <comment>Error Message.</comment>
  </data>
  <data name="AboutRefresh_connected_data_source" xml:space="preserve">
    <value>A connected data source to refresh.</value>
  </data>
  <data name="ErrDataSourceCannotBeRefreshed" xml:space="preserve">
    <value>Only managed connections can be refreshed.</value>
    <comment>Error message on non-service data sources passed to Refresh.</comment>
  </data>
  <data name="ErrorResource_ErrInvalidRegEx_ShortMessage" xml:space="preserve">
    <value>Invalid regular expression.</value>
    <comment>Error message indicating that the regular expression entered by the user is invalid.</comment>
  </data>
  <data name="ErrorResource_ErrVariableRegEx_ShortMessage" xml:space="preserve">
    <value>Regular expressions must be constant values.</value>
    <comment>Error Message.</comment>
  </data>
  <data name="ErrorResource_MutationFunctionCannotBeUsedWithImmutableValue" xml:space="preserve">
    <value>The value passed to the '{0}' function cannot be changed.</value>
    <comment>Error message shown to the user if they try to use a mutation function (such as Patch / Collect) with a value that cannot be mutated.</comment>
  </data>
  <data name="InfoRegExCaptureNameHidesPredefinedFullMatchField" xml:space="preserve">
    <value>The capture name '{0}' is hiding the predefined property that returns the full match of the regular expression. Consider renaming it if you want to use that named property to extract the full match in the specified text.</value>
    <comment>Information message indicating that the maker used a group name that will hide the property 'FullMatch' in the function result.</comment>
  </data>
  <data name="InfoRegExCaptureNameHidesPredefinedSubMatchesField" xml:space="preserve">
    <value>The capture name '{0}' is hiding the predefined property that returns the group matches in the regular expression. Consider renaming it if you want to use that named property to extract all the sub-matches in the specified text.</value>
    <comment>Information message indicating that the maker used a group name that will hide the property 'SubMatches' in the function result.</comment>
  </data>
  <data name="InfoRegExCaptureNameHidesPredefinedStartMatchField" xml:space="preserve">
    <value>The capture name '{0}' is hiding the predefined property that returns the location of the match of the regular expression. Consider renaming it if you want to use that named property to extract the position of the full match in the specified text.</value>
    <comment>Information message indicating that the maker used a group name that will hide the property 'StartMatch' in the function result.</comment>
  </data>
  <data name="AboutPlainText" xml:space="preserve">
    <value>Removes all formatting and returns a plain text value.</value>
    <comment>Description of 'PlainText' function.</comment>
  </data>
  <data name="PlainTextArg1" xml:space="preserve">
    <value>text</value>
    <comment>Function_parameter - First argument of the PlainText function - the text to have its HTML and XML tags removed.</comment>
  </data>
  <data name="AboutPlainText_text" xml:space="preserve">
    <value>The text to have its HTML and XML tags removed.</value>
  </data>
  <data name="ErrFilterFunctionBahaviorAsPredicate" xml:space="preserve">
    <value>Filter functions don't allow behavior functions as predicates.</value>
    <comment>When a filter function (like LookUp) contains a function as predicate that will trigger a side effect.</comment>
  </data>
  <data name="ErrFilterFunction_OnlyTwoArgs" xml:space="preserve">
    <value>Use the And operator to combine multiple predicates into the second argument.</value>
    <comment>{Locked=And} Limiting the Filter funciton to just two arguments, like the LookUp function, allowing us to add a third argument later also like LookUp.</comment>
  </data>
  <data name="ErrSetVariableWithRelationshipNotAllowTable" xml:space="preserve">
    <value>This table cannot be copied. Instead, create an inline table using the ForAll function and {...} notation to copy the individual columns desired.</value>
  </data>
  <data name="ErrSetVariableWithRelationshipNotAllowRecord" xml:space="preserve">
    <value>This record cannot be copied. Instead, create an inline record using {...} notation to copy the individual fields desired.</value>
  </data>
  <data name="ErrNotSupportedFormat_Func" xml:space="preserve">
    <value>The second argument of the '{0}' function is only supported for numeric and date/time values.</value>
    <comment>Error message when function use the second argument for non numeric or date/time value.</comment>
  </data>
  <data name="WrnSetExpandableType" xml:space="preserve">
    <value>Set a variable with an online datasource value (table or record) can cause multiple requests to the server. Soon this will be blocked.</value>
    <comment>Warning for makers that a certain capability should be avoided.</comment>
  </data>
  <data name="ErrTypeLiteral_InvalidTypeDefinition" xml:space="preserve">
    <value>Type literal declaration was invalid</value>
    <comment>Error message when type binding is invalid</comment>
  </data>
  <data name="ErrExpectedRVExtraFields" xml:space="preserve">
    <value>Type mismatch between source and target record types. Given type has extra fields: {0}.</value>
    <comment>Error Message.</comment>
  </data>
  <data name="ErrExpectedRVMissingFields" xml:space="preserve">
    <value>Type mismatch between source and target record types. Given type has missing fields: {0}.</value>
    <comment>Error Message.</comment>
  </data>
  <data name="ErrExpectedRVFieldNotFound" xml:space="preserve">
    <value>Type mismatch between source and target record types. Field name: {0} not found.</value>
    <comment>Error Message.</comment>
  </data>
  <data name="ErrExpectedRVFieldTypeMismatch" xml:space="preserve">
    <value>Type mismatch between source and target record types. Field name: {0} Expected {1}; Found {2}.</value>
    <comment>Error Message.</comment>
  </data>
  <data name="ErrExpectedRVCannotCoerceType" xml:space="preserve">
    <value>Given {0} type cannot be coerced to source type {1}.</value>
    <comment>Error Message.</comment>
  </data>
  <data name="ErrExpectedRVTypeMismatch" xml:space="preserve">
    <value>Type mismatch between source and target types. Expected {0}; Found {1}.</value>
    <comment>Error Message.</comment>
  </data>
  <data name="AboutJSON" xml:space="preserve">
    <value>Generates a JSON text string for a table, record, or value.</value>
    <comment>Description of the 'JSON' function.</comment>
  </data>
  <data name="JSONArg1" xml:space="preserve">
    <value>data</value>
    <comment>function_parameter - First argument to the JSON function - the data (table, record or value) to be converted to the JSON format.</comment>
  </data>
  <data name="AboutJSON_data" xml:space="preserve">
    <value>The data structure to be converted to JSON. Tables, records, and primitive values are supported, arbitrarily nested.</value>
    <comment>Tooltip for the first argument of the JSON function.</comment>
  </data>
  <data name="JSONArg2" xml:space="preserve">
    <value>format</value>
    <comment>function_parameter - Second argument to the JSON function - The format for the JSON conversion. Member of the JSONFormat enum value.</comment>
  </data>
  <data name="AboutJSON_format" xml:space="preserve">
    <value>The format to be used in the JSON conversion. The value will be a member of the JSONFormat enumeration.</value>
    <comment>{Locked=JSONFormat} Tooltip for the second argument of the JSON function.</comment>
  </data>
  <data name="AboutTrace" xml:space="preserve">
    <value>Logs information to Application Insights when enabled, and logs in a test studio session that will be available in the test results.</value>
    <comment>Description of 'Trace' function.</comment>
  </data>
  <data name="TraceArg1" xml:space="preserve">
    <value>message</value>
    <comment>function_parameter - First argument to the Trace function - the message that will be logged to the test results and/or Application Insights.</comment>
  </data>
  <data name="TraceArg2" xml:space="preserve">
    <value>severity</value>
    <comment>Trace severity - a value that goes to an Application Insights TrackTrace API SeverityLevel </comment>
  </data>
  <data name="TraceArg3" xml:space="preserve">
    <value>custom_record</value>
    <comment>Custom dimensions - key value pairs that go to Application Insights. 'Record' is used as a noun in this string, not as a verb. Translate this string. Maintain as a single word (do not add spaces).</comment>
  </data>
  <data name="TraceArg4" xml:space="preserve">
    <value>trace_options</value>
    <comment>Trace options - additional options passed to the Trace function. 'Trace' is used as an adjective in this string, not as a verb (options for the trace function). Translate this string. Maintain as a single word (do not add spaces).</comment>
  </data>
  <data name="AboutTrace_message" xml:space="preserve">
    <value>The information to be traced.</value>
    <comment>Description of the first parameter to the 'Trace' function.</comment>
  </data>
  <data name="AboutTrace_severity" xml:space="preserve">
    <value>The severity level to be traced to Application Insights.</value>
    <comment>Description of the second parameter to the 'Trace' function.</comment>
  </data>
  <data name="AboutTrace_custom_record" xml:space="preserve">
    <value>A record containing custom data that will be traced to Application Insights.</value>
    <comment>Description of the third parameter to the 'Trace' function.</comment>
  </data>
  <data name="AboutTrace_trace_options" xml:space="preserve">
    <value>Additional options to the Trace function.</value>
    <comment>{Locked=Trace} Description of the fourth parameter to the 'Trace' function.</comment>
  </data>
  <data name="ErrFunctionArg2ParamMustBeConstant" xml:space="preserve">
    <value>The '{1}' parameter to the {0} function must be a constant value.</value>
    <comment>Error message shown to the user if they use a non-constant value for the a function that requires a constant value. The first parameter is the function name, and the second parameter is the function parameter name.</comment>
  </data>
  <data name="ErrJSONArg2IncompatibleOptions" xml:space="preserve">
    <value>The JSONFormat values '{0}' and '{1}' cannot be used together.</value>
    <comment>{Locked=JSONFormat} Error message shown to the user if they try to use incompatible values from the JSONFormat enumeration. The parameters are string values, members of that enumeration. For example: The JSONFormat values 'IgnoreBinaryData' and 'IncludeBinaryData' cannot be used together.</comment>
  </data>
  <data name="ErrJSONArg1ContainsUnsupportedMedia" xml:space="preserve">
    <value>The value passed to the JSON function contains media, and it is not supported by default. To allow JSON serialization of media values, make sure to use the IncludeBinaryData option in the 'format' parameter.</value>
    <comment>{Locked=JSON}{Locked=IncludeBinaryData}. Error message shown to the user if they try to serialize an object that contains media values, without specifying the flag that would allow that operation to happen. Media values are any form of media (audio, images, video) that are included as part of a record or a table. The term 'format' should be translated like the term 'JSONArg2' in this same file.</comment>
  </data>
  <data name="ErrJSONArg1UnsupportedType" xml:space="preserve">
    <value>The JSON function cannot serialize objects of type '{0}'.</value>
    <comment>{Locked=JSON}. Error message shown to the user if they try to serialize an object which is not supported in the JSON function.</comment>
  </data>
  <data name="ErrJSONArg1UnsupportedNestedType" xml:space="preserve">
    <value>The JSON function cannot serialize tables / objects with a nested property called '{0}' of type '{1}'.</value>
    <comment>{Locked=JSON}. Error message shown to the user if they try to serialize an object which contain a nested property of a type which is not supported in the JSON function. Both parameters are strings. E.g.: The JSON function cannot serialize tables / objects with a nested property called 'value' of type 'Polymorphic'.</comment>
  </data>
  <data name="ErrJSONArg1UnsupportedTypeWithNonBehavioral" xml:space="preserve">
    <value>The JSON function cannot serialize binary data in non-behavioral expression.</value>
  </data>
  <data name="ErrTraceInvalidCustomRecordType" xml:space="preserve">
    <value>The parameter {0} contains a property of type {1} which is not supported.</value>
    <comment>Error shown to the user when they try to use a custom record with an unsupported type. The first argument is the name of the parameter, the second argument is the type name.</comment>
  </data>
  <data name="ErrRecordContainsInvalidFields_Arg" xml:space="preserve">
    <value>The specified column is read-only and can't be modified: {0}.</value>
    <comment>Error shown to the user when they try to change the value of a read-only field.</comment>
  </data>
  <data name="AboutSearch" xml:space="preserve">
    <value>Searches text in 'source'. Returns rows where text is found. Comparison is done in case-insensitive manner.</value>
    <comment>Description of 'Search' function.</comment>
  </data>
  <data name="AboutSearch_source" xml:space="preserve">
    <value>Table to search.</value>
  </data>
  <data name="AboutSearch_text" xml:space="preserve">
    <value>Search text.</value>
  </data>
  <data name="AboutSearch_column" xml:space="preserve">
    <value>Column to search.</value>
  </data>
  <data name="SearchArg1" xml:space="preserve">
    <value>source</value>
    <comment>function_parameter - First argument to the Search function - the data source (table / collection) to search.</comment>
  </data>
  <data name="SearchArg2" xml:space="preserve">
    <value>text</value>
    <comment>function_parameter - Second argument to the Search function - the text to search.</comment>
  </data>
  <data name="SearchArg3" xml:space="preserve">
    <value>column</value>
    <comment>function_parameter - Third argument to the Search function - the column to search.</comment>
  </data>
  <data name="ErrSearchWrongType" xml:space="preserve">
    <value>Wrong column type. Expects text type.</value>
    <comment>Error Message.</comment>
  </data>
  <data name="ErrSearchWrongTableType" xml:space="preserve">
    <value>Table doesn't contain any column of text type.</value>
    <comment>Error Message.</comment>
  </data>
  <data name="ErrDeprecatedDotUseShowColumns" xml:space="preserve">
    <value>Deprecated use of '.'. Please use the 'ShowColumns' function instead.</value>
    <comment>{Locked='ShowColumns'}</comment>
  </data>
  <data name="IntellisenseAiDisclaimer" xml:space="preserve">
    <value>**Disclaimer:** AI-generated content can have mistakes. Make sure it's accurate and appropriate before using it. [See terms](https://go.microsoft.com/fwlink/?linkid=2225491)</value>
    <comment>The disclaimer we show on AI functions. This is github flavored markdown. So ** marks text in bold. </comment>
  </data>
  <data name="AboutUniChar" xml:space="preserve">
    <value>Returns the Unicode character that is referenced by the given numeric value.</value>
    <comment>Description of 'UniChar' function.</comment>
  </data>
  <data name="AboutUniChar_number" xml:space="preserve">
    <value>Numeric value to be converted into a Unicode character.</value>
  </data>
  <data name="UniCharArg1" xml:space="preserve">
    <value>number</value>
    <comment>function_parameter - First argument to the UniChar function - numberic value to be converted into a Unicode character.</comment>
  </data>
  <data name="AboutUniCharT" xml:space="preserve">
    <value>Converts a table of numeric values to a table of Unicode characters.</value>
    <comment>Description of 'UniChar' function (table overload).</comment>
  </data>
  <data name="UniCharTArg1" xml:space="preserve">
    <value>column_of_numbers</value>
    <comment>function_parameter - First argument to the UniChar function - a table column of numeric values to be converted into Unicode characters.</comment>
  </data>
  <data name="AboutUniChar_column_of_numbers" xml:space="preserve">
    <value>A table column of numeric values to be converted into Unicode characters.</value>
  </data>
<<<<<<< HEAD
  <data name="ErrNeedTable" xml:space="preserve">
    <value>Argument needs to be a table.</value>
  </data>
  <data name="AboutTableConcatenate" xml:space="preserve">
    <value>Creates a new table by combining the all the rows from the specified input tables.</value>
    <comment>Description of 'TableConcatenate' function.</comment>
  </data>
  <data name="TableConcatenateArg1" xml:space="preserve">
    <value>table</value>
    <comment>function_parameter - Argument of the TableConcatenate function - A table whose rows will be appended to the resulting table.</comment>
  </data>
  <data name="AboutTableConcatenate_table" xml:space="preserve">
    <value>A table whose rows will be appended to the resulting table.</value>
  </data>

  <data name="ErrorDelegationTableNotSupported" xml:space="preserve">
    <value>This operation {0} on table '{1}' is not supported</value>
    <comment>Delegation not supported error message.</comment>
=======
  <data name="ErrOnlyPartialAttribute" xml:space="preserve">
    <value>Unsupported attribute kind</value>
    <comment>Error message when the user attempted to use the attribute syntax on a named formula definition, but we didn't recognize the attribute name they specified.</comment>
  </data>
  <data name="ErrOperationDoesntMatch" xml:space="preserve">
    <value>All Partial operators on matching named formulas must be the same.</value>
    <comment>{Locked=Partial} Error message when the user attempted to use a partial operator on multiple named formulas, but didn't specify the same operator on each one.
      A partial operator is the 2nd part of a statement `[Partial Op]` and can be one of "And", "Or", "Table" or "Record".
      It's used to determine how to combine multiple expressions with the same name and operator.</comment>
  </data>
  <data name="ErrUnknownPartialOp" xml:space="preserve">
    <value>Unknown Partial operator.</value>
    <comment>{Locked=Partial}. Error message when the user attempted to use a Partial operator that we don't recognize.
      A partial operator is the 2nd part of a statement `[Partial Op]` and can be one of "And", "Or", "Table" or "Record".
      It's used to determine how to combine multiple expressions with the same name and operator.</comment>
>>>>>>> c7aa8063
  </data>
</root><|MERGE_RESOLUTION|>--- conflicted
+++ resolved
@@ -4448,26 +4448,6 @@
   <data name="AboutUniChar_column_of_numbers" xml:space="preserve">
     <value>A table column of numeric values to be converted into Unicode characters.</value>
   </data>
-<<<<<<< HEAD
-  <data name="ErrNeedTable" xml:space="preserve">
-    <value>Argument needs to be a table.</value>
-  </data>
-  <data name="AboutTableConcatenate" xml:space="preserve">
-    <value>Creates a new table by combining the all the rows from the specified input tables.</value>
-    <comment>Description of 'TableConcatenate' function.</comment>
-  </data>
-  <data name="TableConcatenateArg1" xml:space="preserve">
-    <value>table</value>
-    <comment>function_parameter - Argument of the TableConcatenate function - A table whose rows will be appended to the resulting table.</comment>
-  </data>
-  <data name="AboutTableConcatenate_table" xml:space="preserve">
-    <value>A table whose rows will be appended to the resulting table.</value>
-  </data>
-
-  <data name="ErrorDelegationTableNotSupported" xml:space="preserve">
-    <value>This operation {0} on table '{1}' is not supported</value>
-    <comment>Delegation not supported error message.</comment>
-=======
   <data name="ErrOnlyPartialAttribute" xml:space="preserve">
     <value>Unsupported attribute kind</value>
     <comment>Error message when the user attempted to use the attribute syntax on a named formula definition, but we didn't recognize the attribute name they specified.</comment>
@@ -4483,6 +4463,24 @@
     <comment>{Locked=Partial}. Error message when the user attempted to use a Partial operator that we don't recognize.
       A partial operator is the 2nd part of a statement `[Partial Op]` and can be one of "And", "Or", "Table" or "Record".
       It's used to determine how to combine multiple expressions with the same name and operator.</comment>
->>>>>>> c7aa8063
+  </data>
+  <data name="ErrNeedTable" xml:space="preserve">
+    <value>Argument needs to be a table.</value>
+  </data>
+  <data name="AboutTableConcatenate" xml:space="preserve">
+    <value>Creates a new table by combining the all the rows from the specified input tables.</value>
+    <comment>Description of 'TableConcatenate' function.</comment>
+  </data>
+  <data name="TableConcatenateArg1" xml:space="preserve">
+    <value>table</value>
+    <comment>function_parameter - Argument of the TableConcatenate function - A table whose rows will be appended to the resulting table.</comment>
+  </data>
+  <data name="AboutTableConcatenate_table" xml:space="preserve">
+    <value>A table whose rows will be appended to the resulting table.</value>
+  </data>
+
+  <data name="ErrorDelegationTableNotSupported" xml:space="preserve">
+    <value>This operation {0} on table '{1}' is not supported</value>
+    <comment>Delegation not supported error message.</comment>
   </data>
 </root>