<?xml version="1.0" encoding="UTF-8" standalone="yes"?>
<root>
  <!-- 
    Microsoft ResX Schema 
    
    Version 2.0
    
    The primary goals of this format is to allow a simple XML format 
    that is mostly human readable. The generation and parsing of the 
    various data types are done through the TypeConverter classes 
    associated with the data types.
    
    Example:
    
    ... ado.net/XML headers & schema ...
    <resheader name="resmimetype">text/microsoft-resx</resheader>
    <resheader name="version">2.0</resheader>
    <resheader name="reader">System.Resources.ResXResourceReader, System.Windows.Forms, ...</resheader>
    <resheader name="writer">System.Resources.ResXResourceWriter, System.Windows.Forms, ...</resheader>
    <data name="Name1"><value>this is my long string</value><comment>this is a comment</comment></data>
    <data name="Color1" type="System.Drawing.Color, System.Drawing">Blue</data>
    <data name="Bitmap1" mimetype="application/x-microsoft.net.object.binary.base64">
        <value>[base64 mime encoded serialized .NET Framework object]</value>
    </data>
    <data name="Icon1" type="System.Drawing.Icon, System.Drawing" mimetype="application/x-microsoft.net.object.bytearray.base64">
        <value>[base64 mime encoded string representing a byte array form of the .NET Framework object]</value>
        <comment>This is a comment</comment>
    </data>
                
    There are any number of "resheader" rows that contain simple 
    name/value pairs.
    
    Each data row contains a name, and value. The row also contains a 
    type or mimetype. Type corresponds to a .NET class that support 
    text/value conversion through the TypeConverter architecture. 
    Classes that don't support this are serialized and stored with the 
    mimetype set.
    
    The mimetype is used for serialized objects, and tells the 
    ResXResourceReader how to depersist the object. This is currently not 
    extensible. For a given mimetype the value must be set accordingly:
    
    Note - application/x-microsoft.net.object.binary.base64 is the format 
    that the ResXResourceWriter will generate, however the reader can 
    read any of the formats listed below.
    
    mimetype: application/x-microsoft.net.object.binary.base64
    value   : The object must be serialized with 
            : System.Runtime.Serialization.Formatters.Binary.BinaryFormatter
            : and then encoded with base64 encoding.
    
    mimetype: application/x-microsoft.net.object.soap.base64
    value   : The object must be serialized with 
            : System.Runtime.Serialization.Formatters.Soap.SoapFormatter
            : and then encoded with base64 encoding.

    mimetype: application/x-microsoft.net.object.bytearray.base64
    value   : The object must be serialized into a byte array 
            : using a System.ComponentModel.TypeConverter
            : and then encoded with base64 encoding.
    -->
  <xsd:schema id="root" xmlns="" xmlns:xsd="http://www.w3.org/2001/XMLSchema" xmlns:msdata="urn:schemas-microsoft-com:xml-msdata">
    <xsd:import namespace="http://www.w3.org/XML/1998/namespace" />
    <xsd:element name="root" msdata:IsDataSet="true">
      <xsd:complexType>
        <xsd:choice maxOccurs="unbounded">
          <xsd:element name="metadata">
            <xsd:complexType>
              <xsd:sequence>
                <xsd:element name="value" type="xsd:string" minOccurs="0" />
              </xsd:sequence>
              <xsd:attribute name="name" use="required" type="xsd:string" />
              <xsd:attribute name="type" type="xsd:string" />
              <xsd:attribute name="mimetype" type="xsd:string" />
              <xsd:attribute ref="xml:space" />
            </xsd:complexType>
          </xsd:element>
          <xsd:element name="assembly">
            <xsd:complexType>
              <xsd:attribute name="alias" type="xsd:string" />
              <xsd:attribute name="name" type="xsd:string" />
            </xsd:complexType>
          </xsd:element>
          <xsd:element name="data">
            <xsd:complexType>
              <xsd:sequence>
                <xsd:element name="value" type="xsd:string" minOccurs="0" msdata:Ordinal="1" />
                <xsd:element name="comment" type="xsd:string" minOccurs="0" msdata:Ordinal="2" />
              </xsd:sequence>
              <xsd:attribute name="name" type="xsd:string" use="required" msdata:Ordinal="1" />
              <xsd:attribute name="type" type="xsd:string" msdata:Ordinal="3" />
              <xsd:attribute name="mimetype" type="xsd:string" msdata:Ordinal="4" />
              <xsd:attribute ref="xml:space" />
            </xsd:complexType>
          </xsd:element>
          <xsd:element name="resheader">
            <xsd:complexType>
              <xsd:sequence>
                <xsd:element name="value" type="xsd:string" minOccurs="0" msdata:Ordinal="1" />
              </xsd:sequence>
              <xsd:attribute name="name" type="xsd:string" use="required" />
            </xsd:complexType>
          </xsd:element>
        </xsd:choice>
      </xsd:complexType>
    </xsd:element>
  </xsd:schema>
  <resheader name="resmimetype">
    <value>text/microsoft-resx</value>
  </resheader>
  <resheader name="version">
    <value>2.0</value>
  </resheader>
  <resheader name="reader">
    <value>System.Resources.ResXResourceReader, System.Windows.Forms, Version=4.0.0.0, Culture=neutral, PublicKeyToken=b77a5c561934e089</value>
  </resheader>
  <resheader name="writer">
    <value>System.Resources.ResXResourceWriter, System.Windows.Forms, Version=4.0.0.0, Culture=neutral, PublicKeyToken=b77a5c561934e089</value>
  </resheader>
  <data name="ListItemSingleQuotedFormat" xml:space="preserve">
    <value>'{0}'</value>
    <comment>The format for single quoting a list item.</comment>
  </data>
  <data name="AboutIf" xml:space="preserve">
    <value>Checks if any one of the specified conditions are met and returns the corresponding value. If none of the conditions are met, the function returns the specified default value.</value>
    <comment>Description of 'If' function.</comment>
  </data>
  <data name="IfArgCond" xml:space="preserve">
    <value>logical_test</value>
    <comment>function_parameter - First parameter for the If function, the condition that will be evaluated. Translate this string. Maintain as a single word (do not add spaces).</comment>
  </data>
  <data name="IfArgTrueValue" xml:space="preserve">
    <value>true_value</value>
    <comment>function_parameter - Second parameter for the If function, an expression which will be evaluated if the first parameter is true. Translate this string. Maintain as a single word (do not add spaces).</comment>
  </data>
  <data name="IfArgElseValue" xml:space="preserve">
    <value>else_value</value>
    <comment>function_parameter - Third parameter for the If function, an expression which will be evaluated if the first parameter is false. Translate this string. Maintain as a single word (do not add spaces).</comment>
  </data>
  <data name="AboutIf_logical_test" xml:space="preserve">
    <value>A condition that results in a boolean value.</value>
  </data>
  <data name="AboutIf_true_value" xml:space="preserve">
    <value>An expression that provides the result of If when the condition is true.</value>
    <comment>{Locked=If}</comment>
  </data>
  <data name="AboutIf_else_value" xml:space="preserve">
    <value>An expression that provides the result of If when all specified conditions are false.</value>
    <comment>{Locked=If}</comment>
  </data>
  <data name="AboutSwitch" xml:space="preserve">
    <value>Matches the result of a formula with a series of values. When a match is found, a corresponding formula is evaluated and returned. If no matches are found, the last default formula is evaluated and returned.</value>
    <comment>Description of 'Switch' function.</comment>
  </data>
  <data name="SwitchExpression" xml:space="preserve">
    <value>switch_value</value>
    <comment>function_parameter - First parameter for the Switch function, the value to compare against each 'match_value' parameter passed to the function. Translate this string. Maintain as a single word (do not add spaces).</comment>
  </data>
  <data name="SwitchDefaultReturn" xml:space="preserve">
    <value>default_result</value>
    <comment>function_parameter - Last optional parameter for the Switch function, formula evaluated and returned when there is no match found. Translate this string. Maintain as a single word (do not add spaces).</comment>
  </data>
  <data name="SwitchCaseExpr" xml:space="preserve">
    <value>match_value</value>
    <comment>function_parameter - match_value parameter for the Switch function, the value that will be matched with switch_value. Translate this string. Maintain as a single word (do not add spaces).</comment>
  </data>
  <data name="SwitchCaseArg" xml:space="preserve">
    <value>match_result</value>
    <comment>function_parameter - result statement to return when match is found. Translate this string. Maintain as a single word (do not add spaces).</comment>
  </data>
  <data name="AboutSwitch_switch_value" xml:space="preserve">
    <value>Value to compare against each match_value.</value>
    <comment>The term 'match_value' should be translated the same way as the resource with the key 'SwitchCaseExpr'</comment>
  </data>
  <data name="AboutSwitch_match_value" xml:space="preserve">
    <value>Value to match with switch_value.</value>
    <comment>The term 'switch_value' should be translated the same way as the resource with the key 'SwitchExpression'</comment>
  </data>
  <data name="AboutSwitch_match_result" xml:space="preserve">
    <value>Formula to evaluate and return if match is found.</value>
  </data>
  <data name="AboutSwitch_default_result" xml:space="preserve">
    <value>Formula to evaluate and return if no matches are found.</value>
  </data>
  <data name="AboutAnd" xml:space="preserve">
    <value>Checks whether all arguments are true, and returns true if all arguments are true.</value>
    <comment>Description of 'And' function.</comment>
  </data>
  <data name="AboutOr" xml:space="preserve">
    <value>Checks whether any of the arguments are true, and returns true or false. Returns false only if all arguments are false.</value>
    <comment>Description of 'Or' function.</comment>
  </data>
  <data name="AboutNot" xml:space="preserve">
    <value>Changes false to true and true to false.</value>
    <comment>Description of 'Not' function.</comment>
  </data>
  <data name="LogicalFuncParam" xml:space="preserve">
    <value>logical</value>
    <comment>function_parameter - Parameter for logical functions (And, Or, Not), an expression with a true/false value.</comment>
  </data>
  <data name="AboutAnd_logical" xml:space="preserve">
    <value>A logical expression to factor into the And operation.</value>
  </data>
  <data name="AboutOr_logical" xml:space="preserve">
    <value>A logical expression to factor into the Or operation.</value>
  </data>
  <data name="AboutNot_logical" xml:space="preserve">
    <value>A logical expression to negate.</value>
  </data>
  <data name="AboutCount" xml:space="preserve">
    <value>Counts the numeric values in the specified column.</value>
    <comment>Description of 'Count' function.</comment>
  </data>
  <data name="AboutCountA" xml:space="preserve">
    <value>Counts the number of rows in the column that are not empty.</value>
    <comment>Description of 'CountA' function.</comment>
  </data>
  <data name="AboutCountRows" xml:space="preserve">
    <value>Counts the number of rows in the input table or collection.</value>
    <comment>Description of 'CountRows' function.</comment>
  </data>
  <data name="CountArg1" xml:space="preserve">
    <value>source</value>
    <comment>function_parameter - First argument to the Count function - the source to have its elements counted.</comment>
  </data>
  <data name="AboutCount_source" xml:space="preserve">
    <value>A column of values to count.</value>
  </data>
  <data name="AboutCountA_source" xml:space="preserve">
    <value>A column of values to count.</value>
  </data>
  <data name="AboutCountRows_source" xml:space="preserve">
    <value>A table whose rows will be counted.</value>
  </data>
  <data name="AboutCountIf" xml:space="preserve">
    <value>Counts the number of rows that meet the given condition.</value>
    <comment>Description of 'CountIf' function.</comment>
  </data>
  <data name="CountIfArg1" xml:space="preserve">
    <value>source</value>
    <comment>function_parameter - First argument to the CountIf function - the source to have its elements counted.</comment>
  </data>
  <data name="CountIfArg2" xml:space="preserve">
    <value>condition</value>
    <comment>function_parameter - Second argument to the CountIf function - the condition to be evaluated for which the items will be counted.</comment>
  </data>
  <data name="AboutCountIf_source" xml:space="preserve">
    <value>A table where rows that meet certain criteria will be counted.</value>
  </data>
  <data name="AboutCountIf_condition" xml:space="preserve">
    <value>An expression evaluated for each row, that specifies whether the row should be counted.</value>
  </data>
  <data name="AboutSumT" xml:space="preserve">
    <value>Returns the sum of the numbers the expression evaluates to in the context of the table.</value>
    <comment>Description of 'SumT' function.</comment>
  </data>
  <data name="AboutMaxT" xml:space="preserve">
    <value>Returns the largest value the expression evaluates to in the context of the table.</value>
    <comment>Description of 'MaxT' function.</comment>
  </data>
  <data name="AboutMinT" xml:space="preserve">
    <value>Returns the smallest value the expression evaluates to in the context of the table.</value>
    <comment>Description of 'MinT' function.</comment>
  </data>
  <data name="AboutAverageT" xml:space="preserve">
    <value>Returns the average (arithmetic mean) of the numbers the expression evaluates to in the context of the table.</value>
    <comment>Description of 'AverageT' function.</comment>
  </data>
  <data name="StatisticalTArg1" xml:space="preserve">
    <value>source</value>
    <comment>function_parameter - First argument to statistical aggregation functions (Sum, Average, StdevP, ...) - the source to have its elements aggregated.</comment>
  </data>
  <data name="StatisticalTArg2" xml:space="preserve">
    <value>expression</value>
    <comment>function_parameter - Second argument to statistical aggregation functions (Sum, Average, StdevP, ...) - the expression to be applied to the elements.</comment>
  </data>
  <data name="AboutMin_source" xml:space="preserve">
    <value>A table over which this min operation will be computed.</value>
  </data>
  <data name="AboutMin_expression" xml:space="preserve">
    <value>An expression evaluated over each row in the input table, that provides numeric values for this min operation.</value>
  </data>
  <data name="AboutMax_source" xml:space="preserve">
    <value>A table over which this max operation will be computed.</value>
  </data>
  <data name="AboutMax_expression" xml:space="preserve">
    <value>An expression evaluated over each row in the input table, that provides numeric values for this max operation.</value>
  </data>
  <data name="AboutAverage_source" xml:space="preserve">
    <value>A table over which this average operation will be computed.</value>
  </data>
  <data name="AboutAverage_expression" xml:space="preserve">
    <value>An expression evaluated over each row in the input table, that provides numeric values for this average operation.</value>
  </data>
  <data name="AboutSum_source" xml:space="preserve">
    <value>A table over which this sum operation will be computed.</value>
  </data>
  <data name="AboutSum_expression" xml:space="preserve">
    <value>An expression evaluated over each row in the input table, that provides numeric values for this sum operation.</value>
  </data>
  <data name="AboutSum" xml:space="preserve">
    <value>Returns the sum of its arguments.</value>
    <comment>Description of 'Sum' function.</comment>
  </data>
  <data name="AboutMax" xml:space="preserve">
    <value>Returns the largest value in a set of values. Ignores logical values and text.</value>
    <comment>Description of 'Max' function.</comment>
  </data>
  <data name="AboutMin" xml:space="preserve">
    <value>Returns the smallest value in a set of values. Ignores logical values and text.</value>
    <comment>Description of 'Min' function.</comment>
  </data>
  <data name="AboutAverage" xml:space="preserve">
    <value>Returns the average (arithmetic mean) of its arguments.</value>
    <comment>Description of 'Average' function.</comment>
  </data>
  <data name="StatisticalArg" xml:space="preserve">
    <value>number</value>
    <comment>function_parameter - Argument to statistical functions (Sum, Average, StdevP, ...) - one of the values to be aggregated.</comment>
  </data>
  <data name="AboutSum_number" xml:space="preserve">
    <value>A numeric value for this sum operation.</value>
  </data>
  <data name="AboutMin_number" xml:space="preserve">
    <value>A numeric value for this min operation.</value>
  </data>
  <data name="AboutMax_number" xml:space="preserve">
    <value>A numeric value for this max operation.</value>
  </data>
  <data name="AboutAverage_number" xml:space="preserve">
    <value>A numeric value for this average operation.</value>
  </data>
  <data name="AboutAddColumns" xml:space="preserve">
    <value>Returns a table with new columns computed by evaluating all 'expression' over 'source'.</value>
    <comment>Description of 'AddColumns' function. 'expression' is the third parameter of the function, so it should be translated the same way as 'AddColumnsArg3'; 'source' is the first parameter of the function, so it should be translated as 'AddColumnsArg1'</comment>
  </data>
  <data name="AddColumnsArg1" xml:space="preserve">
    <value>source</value>
    <comment>function_parameter - First argument to the AddColumns function - the source to have columns added to.</comment>
  </data>
  <data name="AddColumnsArg2" xml:space="preserve">
    <value>column</value>
    <comment>function_parameter - Second argument to the AddColumns function - the name of the column to be added.</comment>
  </data>
  <data name="AddColumnsArg3" xml:space="preserve">
    <value>expression</value>
    <comment>function_parameter - Third argument to the AddColumns function - the expression used to create the new column.</comment>
  </data>
  <data name="AboutAddColumns_source" xml:space="preserve">
    <value>A table to add columns to.</value>
    <comment>AddColumns Parameter.</comment>
  </data>
  <data name="AboutAddColumns_column" xml:space="preserve">
    <value>A unique column name.</value>
    <comment>AddColumns Parameter.</comment>
  </data>
  <data name="AboutAddColumns_expression" xml:space="preserve">
    <value>An expression that provides values for the new column.</value>
    <comment>AddColumns Parameter.</comment>
  </data>
  <data name="AboutDropColumns" xml:space="preserve">
    <value>Returns a table with one or more specified 'columns' removed from the 'source' table.</value>
    <comment>Description of 'DropColumns' function. 'source' is the first parameter of the function, so it should be translated as 'DropColumnsArg1'</comment>
  </data>
  <data name="DropColumnsArg1" xml:space="preserve">
    <value>source</value>
    <comment>function_parameter - First argument to the DropColumns function - the source to have columns dropped.</comment>
  </data>
  <data name="DropColumnsArg2" xml:space="preserve">
    <value>column_name</value>
    <comment>function_parameter - Second argument to the DropColumns function - the name of the column to be dropped. Translate this string. Maintain as a single word (do not add spaces).</comment>
  </data>
  <data name="AboutDropColumns_source" xml:space="preserve">
    <value>A table value to remove columns from.</value>
  </data>
  <data name="AboutDropColumns_column_name" xml:space="preserve">
    <value>The name of a column to remove.</value>
  </data>
  <data name="AboutFilter" xml:space="preserve">
    <value>Returns the rows from the table for which all the specified conditions are true.</value>
    <comment>Description of 'Filter' function.</comment>
  </data>
  <data name="FilterArg1" xml:space="preserve">
    <value>source</value>
    <comment>function_parameter - First argument to the Filter function - the source to be filtered.</comment>
  </data>
  <data name="FilterArg2" xml:space="preserve">
    <value>logical_test</value>
    <comment>function_parameter - Second argument to the Filter function - the expression used to filter the source. Translate this string. Maintain as a single word (do not add spaces).</comment>
  </data>
  <data name="AboutFilter_source" xml:space="preserve">
    <value>A table to filter.</value>
  </data>
  <data name="AboutFilter_logical_test" xml:space="preserve">
    <value>A logical test to evaluate for each row. Only the rows that pass this test will be included in the result of Filter.</value>
  </data>
  <data name="AboutFirst" xml:space="preserve">
    <value>Returns the first row of 'source'.</value>
    <comment>Description of 'First' function. 'source' is the first parameter of the function, so it should be translated the same way as 'FirstLastArg1'</comment>
  </data>
  <data name="AboutLast" xml:space="preserve">
    <value>Returns the last row of 'source'.</value>
    <comment>Description of 'Last' function. 'source' is the first parameter of the function, so it should be translated the same way as 'FirstLastArg1'</comment>
  </data>
  <data name="FirstLastArg1" xml:space="preserve">
    <value>source</value>
    <comment>function_parameter - First argument to the First and Last functions - the source to extract the first/last element.</comment>
  </data>
  <data name="AboutFirst_source" xml:space="preserve">
    <value>A table whose first row will be returned.</value>
  </data>
  <data name="AboutLast_source" xml:space="preserve">
    <value>A table whose last row will be returned.</value>
  </data>
  <data name="AboutFirstN" xml:space="preserve">
    <value>Returns the first 'count' rows of 'source'.</value>
    <comment>Description of 'FirstN' function. 'source' should be translated as 'FirstLastNArg1'; 'count' should be translated as 'FirstLastNArg2'</comment>
  </data>
  <data name="AboutLastN" xml:space="preserve">
    <value>Returns the last 'count' rows of 'source'.</value>
    <comment>Description of 'LastN' function. 'source' should be translated as 'FirstLastNArg1'; 'count' should be translated as 'FirstLastNArg2'</comment>
  </data>
  <data name="FirstLastNArg1" xml:space="preserve">
    <value>source</value>
    <comment>function_parameter - First argument to the FirstN and LastN functions - the source to extract the first/last N elements.</comment>
  </data>
  <data name="FirstLastNArg2" xml:space="preserve">
    <value>count</value>
    <comment>function_parameter - Second argument to the FirstN and LastN functions - the number of elements to be extracted.</comment>
  </data>
  <data name="AboutFirstN_source" xml:space="preserve">
    <value>A table from which rows will be returned.</value>
  </data>
  <data name="AboutFirstN_count" xml:space="preserve">
    <value>The number of rows to return.</value>
  </data>
  <data name="AboutLastN_source" xml:space="preserve">
    <value>A table from which rows will be returned.</value>
  </data>
  <data name="AboutLastN_count" xml:space="preserve">
    <value>The number of rows to return.</value>
  </data>
  <data name="AboutText" xml:space="preserve">
    <value>Converts a 'value' to text in a specific number 'format_text'.</value>
    <comment>Description of 'Text' function. 'value' is the name of the first parameter of the function, so it should be translated the same way as 'TextArg1'; 'format_text' is the name of the second parameter of the function, so it should be translated the same way as 'TextArg2'</comment>
  </data>
  <data name="TextArg1" xml:space="preserve">
    <value>value</value>
    <comment>function_parameter - First argument to the Text function - the value to be converted to text.</comment>
  </data>
  <data name="TextArg2" xml:space="preserve">
    <value>format_text</value>
    <comment>function_parameter - Second argument to the Text function - the format used to convert the value to text. Translate this string. Maintain as a single word (do not add spaces).</comment>
  </data>
  <data name="TextArg3" xml:space="preserve">
    <value>language</value>
    <comment>function_parameter - Third argument to the Text function - the language used when converting from the value to text.</comment>
  </data>
  <data name="AboutText_value" xml:space="preserve">
    <value>A value to format into text.</value>
  </data>
  <data name="AboutText_format_text" xml:space="preserve">
    <value>A text value that specifies the way in which 'value' will be formatted.</value>
    <comment>'value' is the name of the first parameter of the function, so it should be translated the same way as 'TextArg1'</comment>
  </data>
  <data name="AboutText_language" xml:space="preserve">
    <value>Language code to use when converting to text.</value>
    <comment>Text Parameter description.</comment>
  </data>
  <data name="AboutValue" xml:space="preserve">
    <value>Converts a 'text' that represents a number to a numeric value.</value>
    <comment>Description of 'Value' function.</comment>
  </data>
  <data name="ValueArg1" xml:space="preserve">
    <value>text</value>
    <comment>function_parameter - First argument to the Value function - the text that will be converted to a number.</comment>
  </data>
  <data name="ValueArg2" xml:space="preserve">
    <value>language</value>
    <comment>function_parameter - Second argument to the Value function - the language whose rules will be used when converting from text to number.</comment>
  </data>
  <data name="AboutValue_text" xml:space="preserve">
    <value>The text value to convert to a numeric value.</value>
  </data>
  <data name="AboutValue_language" xml:space="preserve">
    <value>Language code to use when converting the value.</value>
    <comment>Value Parameter description.</comment>
  </data>
  <data name="AboutBoolean" xml:space="preserve">
    <value>Converts a 'text' that represents a boolean to a boolean value.</value>
    <comment>Description of 'Boolean' function.</comment>
  </data>
  <data name="BooleanArg1" xml:space="preserve">
    <value>text</value>
    <comment>function_parameter - First argument to the Boolean function - the text that will be converted to a boolean.</comment>
  </data>
  <data name="AboutBoolean_text" xml:space="preserve">
    <value>The text value to convert to a boolean value.</value>
  </data>
  <data name="AboutBooleanT" xml:space="preserve">
    <value>Converts a column of text values to a column of boolean values.</value>
    <comment>Description of 'Boolean' function.</comment>
  </data>
  <data name="BooleanTArg1" xml:space="preserve">
    <value>input</value>
    <comment>function_parameter - First argument to the Boolean function - a column of text values.</comment>
  </data>
  <data name="AboutBooleanT_input" xml:space="preserve">
    <value>A column of text values to process.</value>
  </data>
  <data name="AboutBooleanN" xml:space="preserve">
    <value>Converts a 'number' to a boolean value.</value>
    <comment>Description of 'Boolean' function.</comment>
  </data>
  <data name="BooleanNArg1" xml:space="preserve">
    <value>number</value>
    <comment>function_parameter - First argument to the Boolean function - the number that will be converted to a boolean.</comment>
  </data>
  <data name="AboutBooleanN_number" xml:space="preserve">
    <value>The number value to convert to a boolean value.</value>
  </data>
  <data name="AboutBooleanNT" xml:space="preserve">
    <value>Converts a column of numeric values to a column of boolean values.</value>
    <comment>Description of 'Boolean' function.</comment>
  </data>
  <data name="BooleanNTArg1" xml:space="preserve">
    <value>input</value>
    <comment>function_parameter - First argument to the Boolean function - a column of number values.</comment>
  </data>
  <data name="AboutBooleanNT_input" xml:space="preserve">
    <value>A column of number values to process.</value>
  </data>
  <data name="AboutBooleanB" xml:space="preserve">
    <value>Converts a 'boolean' to a boolean value.</value>
    <comment>Description of 'Boolean' function.</comment>
  </data>
  <data name="BooleanBArg1" xml:space="preserve">
    <value>boolean</value>
    <comment>function_parameter - First argument to the Boolean function - the boolean that will be converted to a boolean.</comment>
  </data>
  <data name="AboutBooleanB_boolean" xml:space="preserve">
    <value>The boolean value to convert to a boolean value.</value>
  </data>
  <data name="AboutBooleanBT" xml:space="preserve">
    <value>Converts a column of boolean values to a column of boolean values.</value>
    <comment>Description of 'Boolean' function.</comment>
  </data>
  <data name="BooleanBTArg1" xml:space="preserve">
    <value>input</value>
    <comment>function_parameter - First argument to the Boolean function - a column of boolean values.</comment>
  </data>
  <data name="AboutBooleanBT_input" xml:space="preserve">
    <value>A column of boolean values to process.</value>
  </data>
  <data name="AboutCoalesce" xml:space="preserve">
    <value>Returns the first non blank argument</value>
    <comment>Description of 'Coalesce' function.</comment>
  </data>
  <data name="CoalesceArg1" xml:space="preserve">
    <value>value</value>
    <comment>function_parameter - Argument to the Coalesce function - a value to be evaluated if non blank.</comment>
  </data>
  <data name="AboutCoalesce_value" xml:space="preserve">
    <value>An argument to be returned if it is the first non blank argument.</value>
  </data>
  <data name="AboutConcatenate" xml:space="preserve">
    <value>Joins several text values into one text value.</value>
    <comment>Description of 'Concatenate' function.</comment>
  </data>
  <data name="ConcatenateArg1" xml:space="preserve">
    <value>text</value>
    <comment>function_parameter - Argument to the Concatenate function - the text to be concatenated.</comment>
  </data>
  <data name="AboutConcatenate_text" xml:space="preserve">
    <value>A text value, to be concatenated with the rest of the arguments.</value>
  </data>
  <data name="AboutConcatenateT" xml:space="preserve">
    <value>Joins several text values or tables into one column of text values.</value>
    <comment>Description of 'Concatenate' function.</comment>
  </data>
  <data name="ConcatenateTArg1" xml:space="preserve">
    <value>value</value>
    <comment>function_parameter - Argument to the Concatenate function - the text or table to be concatenated.</comment>
  </data>
  <data name="AboutConcatenate_value" xml:space="preserve">
    <value>A text value or a column of text values, to be concatenated with the rest of the arguments.</value>
  </data>
  <data name="AboutConcat" xml:space="preserve">
    <value>Joins all text values produced by evaluating the given expression over the given table into one text value.</value>
    <comment>Description of 'Concat' function.</comment>
  </data>
  <data name="ConcatArg1" xml:space="preserve">
    <value>table</value>
    <comment>function_parameter - First argument to the Concat function - the table to have its rows concatenated by a given expression.</comment>
  </data>
  <data name="ConcatArg2" xml:space="preserve">
    <value>expression</value>
    <comment>function_parameter - Second argument to the Concat function - the expression used to convert the table rows into text.</comment>
  </data>
  <data name="ConcatArg3" xml:space="preserve">
    <value>separator</value>
    <comment>function_parameter - Third optional argument to the Concat function - the separator to insert between concatenated rows.</comment>
  </data>
  <data name="AboutConcat_table" xml:space="preserve">
    <value>A table value, over which the expression given by the second parameter is to be evaluated.</value>
  </data>
  <data name="AboutConcat_expression" xml:space="preserve">
    <value>An text-producing expression to evaluate for each row in the given table.</value>
  </data>
  <data name="AboutConcat_separator" xml:space="preserve">
    <value>A text value to be inserted between concatenated rows of the table.</value>
    <comment>Description of optional 'separator' parameter</comment>
  </data>
  <data name="AboutLen" xml:space="preserve">
    <value>Returns the number of characters in a text value.</value>
    <comment>Description of 'Len' function.</comment>
  </data>
  <data name="AboutLen_text" xml:space="preserve">
    <value>A text value whose length in characters will be returned.</value>
  </data>
  <data name="AboutLenT" xml:space="preserve">
    <value>Returns the number of characters in a text value, evaluated per row within the specified table or collection.</value>
    <comment>Description of 'Len' function.</comment>
  </data>
  <data name="AboutLen_text_column" xml:space="preserve">
    <value>A column of text values whose lengths in characters will be returned (as a new column).</value>
  </data>
  <data name="LenArg1" xml:space="preserve">
    <value>text</value>
    <comment>function_parameter - First argument to the Len function - the text to have its length retrieved.</comment>
  </data>
  <data name="LenTArg1" xml:space="preserve">
    <value>text_column</value>
    <comment>function_parameter - First argument to the Len function - the name of the column in a data source the length of its elements retrieved. Translate this string. Maintain as a single word (do not add spaces).</comment>
  </data>
  <data name="AboutUpper" xml:space="preserve">
    <value>Converts a text value to all uppercase letters.</value>
    <comment>Description of 'Upper' function.</comment>
  </data>
  <data name="AboutUpperT" xml:space="preserve">
    <value>Converts all letters in a text value, evaluated per row within the specified table or collection, to uppercase.</value>
    <comment>Description of 'Update' function.</comment>
  </data>
  <data name="AboutUpper_text" xml:space="preserve">
    <value>A text value to convert to uppercase.</value>
  </data>
  <data name="AboutUpper_text_column" xml:space="preserve">
    <value>A column of text values to convert to a column of uppercase text values.</value>
  </data>
  <data name="AboutLower" xml:space="preserve">
    <value>Converts all letters in a text value to lowercase.</value>
    <comment>Description of 'Lower' function.</comment>
  </data>
  <data name="AboutLowerT" xml:space="preserve">
    <value>Converts all letters in a text value, evaluated per row within the specified table or collection, to lowercase.</value>
    <comment>Description of 'Lower' function.</comment>
  </data>
  <data name="AboutLower_text" xml:space="preserve">
    <value>A text value to convert to lowercase.</value>
  </data>
  <data name="AboutLower_text_column" xml:space="preserve">
    <value>A column of text values to convert to a column of lowercase text values.</value>
  </data>
  <data name="AboutProper" xml:space="preserve">
    <value>Converts a text value to proper case; the first letter in each word in uppercase, and all other letters to lowercase.</value>
    <comment>Description of 'Proper' function.</comment>
  </data>
  <data name="AboutProperT" xml:space="preserve">
    <value>Converts a text value, evaluated per row within the specified table or collection, to proper case; the first letter in each word in uppercase, and all other letters to lowercase.</value>
    <comment>Description of 'Proper' function.</comment>
  </data>
  <data name="AboutProper_text" xml:space="preserve">
    <value>A text value to convert to proper case.</value>
  </data>
  <data name="AboutProper_text_column" xml:space="preserve">
    <value>A column of text values to convert to a column of proper case text values.</value>
  </data>
  <data name="AboutTrim" xml:space="preserve">
    <value>Removes all spaces from a text value except for single spaces between words.</value>
    <comment>Description of 'Trim' function.</comment>
  </data>
  <data name="AboutTrim_text" xml:space="preserve">
    <value>A text value to convert to trim.</value>
  </data>
  <data name="AboutTrim_text_column" xml:space="preserve">
    <value>A column of text values to trim.</value>
  </data>
  <data name="AboutTrimEnds" xml:space="preserve">
    <value>Removes all leading and trailing spaces from a text value.</value>
    <comment>Description of 'TrimEnds' function.</comment>
  </data>
  <data name="AboutTrimEnds_text" xml:space="preserve">
    <value>A text value to trim the trailing and leading whitespace.</value>
  </data>
  <data name="AboutTrimEnds_text_column" xml:space="preserve">
    <value>A column of text values to trim the trailing and leading whitespace.</value>
  </data>
  <data name="AboutMid" xml:space="preserve">
    <value>Returns the characters from the middle of a text value, given a starting position and length.</value>
    <comment>Description of 'Mid' function.</comment>
  </data>
  <data name="AboutMidT" xml:space="preserve">
    <value>Returns the characters from the middle of a text value, given a starting position and length, evaluated per row within the specified table or collection.</value>
    <comment>Description of 'Mid' function.</comment>
  </data>
  <data name="AboutMid_text" xml:space="preserve">
    <value>A text value from which characters will be extracted.</value>
  </data>
  <data name="AboutMid_text_column" xml:space="preserve">
    <value>A column of text values from which characters will be extracted into a new column.</value>
  </data>
  <data name="AboutMid_start_num" xml:space="preserve">
    <value>The start position where to extract characters from.</value>
  </data>
  <data name="AboutMid_num_chars" xml:space="preserve">
    <value>The number of characters to extract.</value>
  </data>
  <data name="StringFuncArg1" xml:space="preserve">
    <value>text</value>
    <comment>function_parameter - First argument of string related functions, such as Trim, Lower, Upper - the text to have the function applied to.</comment>
  </data>
  <data name="StringTFuncArg1" xml:space="preserve">
    <value>text_column</value>
    <comment>function_parameter - First argument of string related functions, such as Trim, Lower, Upper - the text column in a data source to have the function applied to. Translate this string. Maintain as a single word (do not add spaces).</comment>
  </data>
  <data name="StringFuncArg2" xml:space="preserve">
    <value>start_num</value>
    <comment>function_parameter - Second argument of string related functions, such as Mid, Replace, indicating the start position of the string to apply the function. Translate this string. Maintain as a single word (do not add spaces).</comment>
  </data>
  <data name="StringFuncArg3" xml:space="preserve">
    <value>num_chars</value>
    <comment>function_parameter - Third argument of string related functions, such as Mid, Replace, indicating the number of characters that the function should be applied to. Translate this string. Maintain as a single word (do not add spaces).</comment>
  </data>
  <data name="AboutReplace" xml:space="preserve">
    <value>Replace part of a text value with a different text value.</value>
    <comment>Description of 'Replace' function.</comment>
  </data>
  <data name="AboutReplaceT" xml:space="preserve">
    <value>Replace part of a text value with a different text value, evaluated per row within the specified table or collection.</value>
    <comment>Description of 'Replace' function.</comment>
  </data>
  <data name="ReplaceFuncArg1" xml:space="preserve">
    <value>old_text</value>
    <comment>function_parameter - First argument to the Replace function - the text to be replaced. Translate this string. Maintain as a single word (do not add spaces).</comment>
  </data>
  <data name="ReplaceFuncArg4" xml:space="preserve">
    <value>new_text</value>
    <comment>function_parameter - Last argument to the Replace function - the text to replace the original text. Translate this string. Maintain as a single word (do not add spaces).</comment>
  </data>
  <data name="AboutReplace_old_text" xml:space="preserve">
    <value>The text value to process.</value>
  </data>
  <data name="AboutReplace_start_num" xml:space="preserve">
    <value>The starting position where the replacement will take place.</value>
  </data>
  <data name="AboutReplace_num_chars" xml:space="preserve">
    <value>The number of characters to replace.</value>
  </data>
  <data name="AboutReplace_new_text" xml:space="preserve">
    <value>A replacement text value.</value>
  </data>
  <data name="AboutReplace_text_column" xml:space="preserve">
    <value>A column of text values to process.</value>
  </data>
  <data name="AboutError" xml:space="preserve">
    <value>Produces an error with custom values.</value>
    <comment>Description of 'Error' function.</comment>
  </data>
  <data name="AboutError_error_information" xml:space="preserve">
    <value>A record containing the custom values for the produced error.</value>
    <comment>Description of the first (and only) parameter to the Error function, which is a record containing certain properties that identify the error that is created.</comment>
  </data>
  <data name="ErrorArg1" xml:space="preserve">
    <value>error_information</value>
    <comment>function_parameter - Argument to the Error function - a record of information for generating a custom error. Translate this string. Maintain as a single word (do not add spaces).</comment>
  </data>
  <data name="ErrErrorIrrelevantField" xml:space="preserve">
    <value>The Error function only uses the fields "Kind", "Message", "Notify", "Control", and "Property".</value>
    <comment>An error message for when the user passes in an unexpected extra field to Error. {Locked=Kind} {Locked=Message} {Locked=Notify} {Locked=Control} {Locked=Property} {Locked=Error}</comment>
  </data>
  <data name="AboutIfError" xml:space="preserve">
    <value>Evaluates and returns the first non-error argument.</value>
    <comment>Description of 'IfError' function.</comment>
  </data>
  <data name="IfErrorArg1" xml:space="preserve">
    <value>value</value>
    <comment>function_parameter - Argument to the IfError function - a value to be returned if non error.</comment>
  </data>
  <data name="AboutIfError_value" xml:space="preserve">
    <value>Value that is returned if it is not an error.</value>
    <comment>Description of the first parameter IfError accepts</comment>
  </data>
  <data name="IfErrorArg2" xml:space="preserve">
    <value>fallback</value>
    <comment>function_parameter - Argument to the IfError function - a value to fallback on if the previous args are errors.</comment>
  </data>
  <data name="AboutIfError_fallback" xml:space="preserve">
    <value>Value that is returned if the previous argument is an error.</value>
    <comment>Description of the repeated parameter: a value to fallback on if the previous args are errors</comment>
  </data>
  <data name="AboutSubstitute" xml:space="preserve">
    <value>Replaces existing text with new text in a text value.</value>
    <comment>Description of 'Substitute' function.</comment>
  </data>
  <data name="AboutSubstituteT" xml:space="preserve">
    <value>Replaces existing text with new text in a text value evaluated per row within the specified table or collection.</value>
    <comment>Description of 'Substitute' function.</comment>
  </data>
  <data name="SubstituteFuncArg1" xml:space="preserve">
    <value>text</value>
    <comment>function_parameter - First argument to the Substitute function - the text to have (part of) it replaced.</comment>
  </data>
  <data name="SubstituteTFuncArg1" xml:space="preserve">
    <value>text_column</value>
    <comment>function_parameter - First argument to the Substitute function - a text column to have (part of) its values replaced. Translate this string. Maintain as a single word (do not add spaces).</comment>
  </data>
  <data name="SubstituteFuncArg2" xml:space="preserve">
    <value>old_text</value>
    <comment>function_parameter - Second argument to the Substitute function - the text to be replaced. Translate this string. Maintain as a single word (do not add spaces).</comment>
  </data>
  <data name="SubstituteFuncArg3" xml:space="preserve">
    <value>new_text</value>
    <comment>function_parameter - Third argument to the Substitute function - the text to replace the old value. Translate this string. Maintain as a single word (do not add spaces).</comment>
  </data>
  <data name="SubstituteFuncArg4" xml:space="preserve">
    <value>instance_num</value>
    <comment>function_parameter - Fourth (optional) argument to the Substitute function - the specific instance to be replaced. Translate this string. Maintain as a single word (do not add spaces).</comment>
  </data>
  <data name="AboutSubstitute_text" xml:space="preserve">
    <value>The text value to process.</value>
  </data>
  <data name="AboutSubstitute_old_text" xml:space="preserve">
    <value>The text to replace.</value>
  </data>
  <data name="AboutSubstitute_new_text" xml:space="preserve">
    <value>A replacement text.</value>
  </data>
  <data name="AboutSubstitute_instance_num" xml:space="preserve">
    <value>Specifies which occurrence of the given text to replace.</value>
  </data>
  <data name="AboutSubstitute_text_column" xml:space="preserve">
    <value>A column of text values to process.</value>
  </data>
  <data name="AboutSort" xml:space="preserve">
    <value>Sorts 'source' based on the results of the 'expression' evaluated for each row, optionally specifying a sort 'order'.</value>
    <comment>Description of 'Sort' function.</comment>
  </data>
  <data name="SortArg1" xml:space="preserve">
    <value>source</value>
    <comment>function_parameter - First argument to the Sort function - the source (table / collection) to be sorted.</comment>
  </data>
  <data name="SortArg2" xml:space="preserve">
    <value>expression</value>
    <comment>function_parameter - Second argument to the Sort function - the expression used to sort the source</comment>
  </data>
  <data name="SortArg3" xml:space="preserve">
    <value>order</value>
    <comment>function_parameter - Third argument to the Sort function - the order (ascending / descending) to apply the sorting.</comment>
  </data>
  <data name="AboutSort_source" xml:space="preserve">
    <value>The table to sort.</value>
  </data>
  <data name="AboutSort_expression" xml:space="preserve">
    <value>An expression that gets evaluated over rows in 'source' and provides values for sorting.</value>
  </data>
  <data name="AboutSort_order" xml:space="preserve">
    <value>SortOrder.Ascending or SortOrder.Descending</value>
    <comment>{Locked=SortOrder.Ascending}{Locked=SortOrder.Descending} Possible values for the third argument of the Sort function</comment>
  </data>
  <data name="AboutSortByColumns" xml:space="preserve">
    <value>Sorts 'source' based on the column, optionally specifying a sort 'order'.</value>
    <comment>Description of 'SortByColumns' function.</comment>
  </data>
  <data name="SortByColumnsArg1" xml:space="preserve">
    <value>source</value>
    <comment>function_parameter - First argument to the SortByColumns function - the source (table / collection) to be sorted.</comment>
  </data>
  <data name="SortByColumnsArg2" xml:space="preserve">
    <value>column</value>
    <comment>function_parameter - Second argument to the SortByColumns function - the column based on which the source will be sorted.</comment>
  </data>
  <data name="SortByColumnsArg3" xml:space="preserve">
    <value>order</value>
    <comment>function_parameter - Third argument to the SortByColumns function - the order (ascending / descending) to apply the sorting.</comment>
  </data>
  <data name="AboutSortByColumns_source" xml:space="preserve">
    <value>The table to sort.</value>
  </data>
  <data name="AboutSortByColumns_column" xml:space="preserve">
    <value>A unique column name.</value>
  </data>
  <data name="AboutSortByColumns_order" xml:space="preserve">
    <value>SortOrder.Ascending or SortOrder.Descending</value>
    <comment>{Locked=SortOrder.Ascending}{Locked=SortOrder.Descending} Possible values for the third argument of the Sort function</comment>
  </data>
  <data name="AboutSortByColumnsWithOrderValues" xml:space="preserve">
    <value>Sorts 'source' based on the index of matching values in the specified column.</value>
    <comment>Description of 'SortByColumns' function.</comment>
  </data>
  <data name="SortByColumnsWithOrderValuesArg1" xml:space="preserve">
    <value>source</value>
    <comment>function_parameter - First argument to the SortByColumns function - the source (table / collection) to be sorted.</comment>
  </data>
  <data name="SortByColumnsWithOrderValuesArg2" xml:space="preserve">
    <value>column</value>
    <comment>function_parameter - Second argument to the SortByColumns function - the column based on which the source will be sorted.</comment>
  </data>
  <data name="SortByColumnsWithOrderValuesArg3" xml:space="preserve">
    <value>values</value>
    <comment>function_parameter - Third argument to the SortByColumns function - a list of values specifying the order of items to be sorted.</comment>
  </data>
  <data name="AboutSortByColumns_values" xml:space="preserve">
    <value>A column of values to be used for sorting purposes. Sorting is not done ascendingly/descendingly, but rather based on the index of matching values in the column </value>
  </data>
  <data name="AboutRand" xml:space="preserve">
    <value>Returns a random number greater than or equal to 0 and less than 1, evenly distributed.</value>
    <comment>Description of 'Rand' function.</comment>
  </data>
  <data name="AboutRandBetween" xml:space="preserve">
    <value>Returns a random number between bottom and top, evenly distributed.</value>
    <comment>Description of 'RandBetween' function.</comment>
  </data>
  <data name="AboutRandBetween_bottom" xml:space="preserve">
    <value>The smallest integer that the function can return.</value>
  </data>
  <data name="AboutRandBetween_top" xml:space="preserve">
    <value>The largest integer that the function can return. Must be equal to or greater than bottom.</value>
  </data>
  <data name="RandBetweenArg1" xml:space="preserve">
    <value>bottom</value>
    <comment>function_parameter - First argument to the RandBetween function - the smallest integer that the function can return.</comment>
  </data>
  <data name="RandBetweenArg2" xml:space="preserve">
    <value>top</value>
    <comment>function_parameter - Second argument to the RandBetween function - the largest integer that the function can return.</comment>
  </data>
  <data name="AboutGUID" xml:space="preserve">
    <value>Creates a GUID from a string, or returns a randomly generated GUID if no arguments are supplied.</value>
    <comment>Description of 'GUID' function.</comment>
  </data>
  <data name="GUIDArg" xml:space="preserve">
    <value>GUID_string</value>
    <comment>function_parameter - String to convert into a GUID</comment>
  </data>
  <data name="AboutGUID_GUID_string" xml:space="preserve">
    <value>String to convert into a GUID</value>
    <comment>Description of the GUID String param for the GUID function</comment>
  </data>
  <data name="AboutNow" xml:space="preserve">
    <value>Returns the current date and time.</value>
    <comment>Description of 'Now' function.</comment>
  </data>
  <data name="AboutUTCNow" xml:space="preserve">
    <value>Returns the current date and time in UTC time.</value>
    <comment>Description of 'UTCNow' function.</comment>
  </data>
  <data name="AboutTimeZoneOffset" xml:space="preserve">
    <value>Returns the time difference between UTC time and local time, in minutes.For example, If your time zone is UTC+2, -120 will be returned.</value>
    <comment>Description of 'TimeZoneOffset' function.</comment>
  </data>
  <data name="TimeZoneOffsetArg1" xml:space="preserve">
    <value>date</value>
    <comment>function_parameter - Argument of the TimeZoneOffset function - the date for the timezone offset.</comment>
  </data>
  <data name="AboutTimeZoneOffset_date" xml:space="preserve">
    <value>The date on which to calculate the 'TimeZoneOffset'.</value>
    <comment>{Locked=TimeZoneOffset}</comment>
  </data>
  <data name="AboutToday" xml:space="preserve">
    <value>Returns the current date.</value>
    <comment>Description of 'Today' function.</comment>
  </data>
  <data name="AboutUTCToday" xml:space="preserve">
    <value>Returns the current date in UTC time.</value>
    <comment>Description of 'UTCToday' function.</comment>
  </data>
  <data name="AboutWeekNum" xml:space="preserve">
    <value>Returns the week number for a given date.</value>
    <comment>Description of 'WeekNum' function.</comment>
  </data>
  <data name="WeekNumArg1" xml:space="preserve">
    <value>date</value>
    <comment>function_parameter - First parameter for the WeekNum function - a date value for which the week number will be calculated.</comment>
  </data>
  <data name="WeekNumArg2" xml:space="preserve">
    <value>start_of_week</value>
    <comment>function_parameter - Second (optional) parameter for the WeekNum function - the weekday that is used to start the week. Translate this string. Maintain as a single word (do not add spaces).</comment>
  </data>
  <data name="AboutWeekNum_date" xml:space="preserve">
    <value>A date value for which the week number will be calculated.</value>
  </data>
  <data name="AboutWeekNum_start_of_week" xml:space="preserve">
    <value>A value from the StartOfWeek enumeration or a number from the corresponding Excel function to indicate how the days of the week should be numbered.</value>
    <comment>{Locked=StartOfWeek}</comment>
  </data>
  <data name="AboutISOWeekNum" xml:space="preserve">
    <value>Returns the week number according to ISO rules for a given date.</value>
    <comment>Description of 'ISOWeekNum' function.</comment>
  </data>
  <data name="ISOWeekNumArg1" xml:space="preserve">
    <value>date</value>
    <comment>function_parameter - First parameter for the ISOWeekNum function - a date value for which the ISO week number will be calculated.</comment>
  </data>
  <data name="AboutISOWeekNum_date" xml:space="preserve">
    <value>A date value for which the ISO week number will be calculated.</value>
  </data>
  <data name="AboutInt" xml:space="preserve">
    <value>Truncates 'number' by rounding toward negative infinity.</value>
    <comment>Description of 'Int' function.</comment>
  </data>
  <data name="AboutIntT" xml:space="preserve">
    <value>Truncates the values in a column of numbers by rounding toward negative infinity.</value>
    <comment>Description of 'Int' function.</comment>
  </data>
  <data name="AboutInt_number" xml:space="preserve">
    <value>A numeric value to process.</value>
  </data>
  <data name="AboutInt_input" xml:space="preserve">
    <value>A column of numeric values to process.</value>
  </data>
  <data name="AboutTrunc" xml:space="preserve">
    <value>Truncates 'number' by rounding toward zero.</value>
    <comment>Description of 'Trunc' function.</comment>
  </data>
  <data name="AboutTrunc_number" xml:space="preserve">
    <value>The number to truncate.</value>
  </data>
  <data name="AboutTrunc_source" xml:space="preserve">
    <value>A column of numbers to truncate.</value>
  </data>
  <data name="AboutTrunc_num_digits" xml:space="preserve">
    <value>The number of fractional digits to use for truncating.</value>
  </data>
  <data name="AboutTruncT" xml:space="preserve">
    <value>Truncates all numbers in 'source' by rounding toward zero.</value>
    <comment>Description of 'TruncT' function.</comment>
  </data>
  <data name="TruncArg1" xml:space="preserve">
    <value>number</value>
    <comment>function_parameter - First argument to the Trunc function - the number to be rounded.</comment>
  </data>
  <data name="TruncArg2" xml:space="preserve">
    <value>num_digits</value>
    <comment>function_parameter - Second argument to the Trunc function - the number of digits to apply the rounding. Translate this string. Maintain as a single word (do not add spaces).</comment>
  </data>
  <data name="TruncTArg1" xml:space="preserve">
    <value>source</value>
    <comment>function_parameter - First argument to the Trunc function - numeric column to be rounded.</comment>
  </data>
  <data name="TruncTArg2" xml:space="preserve">
    <value>num_digits</value>
    <comment>function_parameter - Second argument to the Trunc function - the number of digits to apply the rounding. Translate this string. Maintain as a single word (do not add spaces).</comment>
  </data>
  <data name="AboutRound" xml:space="preserve">
    <value>Rounds 'number' to the specified number of digits.</value>
    <comment>Description of 'Round' function.</comment>
  </data>
  <data name="AboutRoundUp" xml:space="preserve">
    <value>Rounds 'number' up, away from zero.</value>
    <comment>Description of 'RoundUp' function.</comment>
  </data>
  <data name="AboutRoundDown" xml:space="preserve">
    <value>Rounds 'number' down, toward zero.</value>
    <comment>Description of 'RoundDown' function.</comment>
  </data>
  <data name="RoundArg1" xml:space="preserve">
    <value>number</value>
    <comment>function_parameter - First argument to the Round function - the number to be rounded.</comment>
  </data>
  <data name="RoundArg2" xml:space="preserve">
    <value>num_digits</value>
    <comment>function_parameter - Second argument to the Round function - the number of digits to apply the rounding. Translate this string. Maintain as a single word (do not add spaces).</comment>
  </data>
  <data name="AboutRound_number" xml:space="preserve">
    <value>The number to round.</value>
  </data>
  <data name="AboutRound_source" xml:space="preserve">
    <value>A column of numbers to round.</value>
  </data>
  <data name="AboutRound_num_digits" xml:space="preserve">
    <value>The number of fractional digits to use for rounding.</value>
  </data>
  <data name="AboutRoundUp_number" xml:space="preserve">
    <value>The number to round.</value>
  </data>
  <data name="AboutRoundUp_source" xml:space="preserve">
    <value>A column of numbers to round.</value>
  </data>
  <data name="AboutRoundUp_num_digits" xml:space="preserve">
    <value>The number of fractional digits to use for rounding.</value>
  </data>
  <data name="AboutRoundDown_number" xml:space="preserve">
    <value>The number to round.</value>
  </data>
  <data name="AboutRoundDown_source" xml:space="preserve">
    <value>A column of numbers to round.</value>
  </data>
  <data name="AboutRoundDown_num_digits" xml:space="preserve">
    <value>The number of fractional digits to use for rounding.</value>
  </data>
  <data name="AboutRoundT" xml:space="preserve">
    <value>Rounds all numbers in 'source' to the specified number of digits.</value>
    <comment>Description of 'RoundT' function.</comment>
  </data>
  <data name="AboutRoundUpT" xml:space="preserve">
    <value>Rounds all numbers in 'source' up, away from zero.</value>
    <comment>Description of 'RoundUpT' function.</comment>
  </data>
  <data name="AboutRoundDownT" xml:space="preserve">
    <value>Rounds all numbers in 'source' down, toward zero.</value>
    <comment>Description of 'RoundDownT' function.</comment>
  </data>
  <data name="RoundTArg1" xml:space="preserve">
    <value>source</value>
    <comment>function_parameter - First argument to the Round function - numeric column to be rounded.</comment>
  </data>
  <data name="RoundTArg2" xml:space="preserve">
    <value>num_digits</value>
    <comment>function_parameter - Second argument to the Round function - the number of digits to apply the rounding. Translate this string. Maintain as a single word (do not add spaces).</comment>
  </data>
  <data name="AboutRGBA" xml:space="preserve">
    <value>Takes in numeric values for Red, Green, Blue and Alpha components of the color and generates the specific color. R, G, B are numeric between 0 to 255. Alpha is decimal between 0 to 1.</value>
    <comment>Description of 'RGBA' function.</comment>
  </data>
  <data name="RGBAArg1" xml:space="preserve">
    <value>red_value</value>
    <comment>function_parameter - First argument to the RGBA function - the red component of the color. Translate this string. Maintain as a single word (do not add spaces).</comment>
  </data>
  <data name="RGBAArg2" xml:space="preserve">
    <value>green_value</value>
    <comment>function_parameter - Second argument to the RGBA function - the green component of the color. Translate this string. Maintain as a single word (do not add spaces).</comment>
  </data>
  <data name="RGBAArg3" xml:space="preserve">
    <value>blue_value</value>
    <comment>function_parameter - Third argument to the RGBA function - the blue component of the color. Translate this string. Maintain as a single word (do not add spaces).</comment>
  </data>
  <data name="RGBAArg4" xml:space="preserve">
    <value>alpha_value</value>
    <comment>function_parameter - Second argument to the RGBA function - the alpha (transparency) component of the color. Translate this string. Maintain as a single word (do not add spaces).</comment>
  </data>
  <data name="AboutRGBA_red_value" xml:space="preserve">
    <value>The red component, 0 to 255.</value>
  </data>
  <data name="AboutRGBA_green_value" xml:space="preserve">
    <value>The green component, 0 to 255.</value>
  </data>
  <data name="AboutRGBA_blue_value" xml:space="preserve">
    <value>The blue component, 0 to 255.</value>
  </data>
  <data name="AboutRGBA_alpha_value" xml:space="preserve">
    <value>The alpha component, 0 to 1 (or a percentage, such as 49%).</value>
  </data>
  <data name="AboutColorFade" xml:space="preserve">
    <value>Produces a new shade of the specified 'color', based on the specified 'fade' percentage.</value>
    <comment>Description of 'ColorFade' function.</comment>
  </data>
  <data name="ColorFadeArg1" xml:space="preserve">
    <value>color</value>
    <comment>function_parameter - First argument to the ColorFade function - the color on which the function will apply a fade transformation.</comment>
  </data>
  <data name="ColorFadeArg2" xml:space="preserve">
    <value>fade</value>
    <comment>function_parameter - Second argument to the ColorFade function - the amount of fade that will be applied to the color.</comment>
  </data>
  <data name="AboutColorFade_color" xml:space="preserve">
    <value>A color to fade.</value>
  </data>
  <data name="AboutColorFade_fade" xml:space="preserve">
    <value>A percentage by which the color will be faded. A negative percentage produces a darker shade. A positive percentage produces a lighter shade.</value>
  </data>
  <data name="AboutColorFadeT" xml:space="preserve">
    <value>Produces new shades of the specified 'color' values, based on the specified 'fade' percentage values.</value>
  </data>
  <data name="ColorFadeTArg1" xml:space="preserve">
    <value>color_or_column</value>
    <comment>function_parameter - First argument to the ColorFade function - the color on which the function will apply a fade transformation, or a column in a table containing the colors. When translating, maintain as a single word (i.e., do not add spaces)</comment>
  </data>
  <data name="ColorFadeTArg2" xml:space="preserve">
    <value>fade_or_column</value>
    <comment>function_parameter - Second argument to the ColorFade function - the amount of fade that will be applied to the color, or a column in a table containing the amounts. When translating, maintain as a single word (i.e., do not add spaces)</comment>
  </data>
  <data name="AboutColorFade_color_or_column" xml:space="preserve">
    <value>A color (or column of color values) to fade.</value>
  </data>
  <data name="AboutColorFade_fade_or_column" xml:space="preserve">
    <value>A percentage (or column of percentage values) by which the color (or column of color values) will be faded. A negative percentage produces a darker shade. A positive percentage produces a lighter shade.</value>
  </data>
  <data name="AboutAbs" xml:space="preserve">
    <value>Returns the absolute value of a number, a number without its sign.</value>
    <comment>Description of 'Abs' function.</comment>
  </data>
  <data name="AboutAbsT" xml:space="preserve">
    <value>Returns the absolute values (numbers without their sign) of a column of numbers.</value>
    <comment>Description of 'Abs' function.</comment>
  </data>
  <data name="AboutAbs_number" xml:space="preserve">
    <value>A numeric value to process.</value>
  </data>
  <data name="AboutAbs_input" xml:space="preserve">
    <value>A column of numeric values to process.</value>
  </data>
  <data name="AboutSin_number" xml:space="preserve">
    <value>A numeric value (in radians) to process.</value>
  </data>
  <data name="AboutSin_input" xml:space="preserve">
    <value>A column of numeric values (in radians) to process.</value>
  </data>
  <data name="AboutSin" xml:space="preserve">
    <value>Returns the sine value of a number.</value>
    <comment>Sin function parameter in radians.</comment>
  </data>
  <data name="AboutSinT" xml:space="preserve">
    <value>Returns the sine values of a column of numbers.</value>
    <comment>Sin function parameter is a column of numbers in radians.</comment>
  </data>
  <data name="AboutAsin_number" xml:space="preserve">
    <value>A numeric value to process.</value>
  </data>
  <data name="AboutAsin_input" xml:space="preserve">
    <value>A column of numeric values to process.</value>
  </data>
  <data name="AboutAsin" xml:space="preserve">
    <value>Returns the arc sine value (in radians) of a number.</value>
    <comment>Asin function parameter.</comment>
  </data>
  <data name="AboutAsinT" xml:space="preserve">
    <value>Returns the arc sine values (in radians) of a column of numbers.</value>
    <comment>Asin function parameter.</comment>
  </data>
  <data name="AboutCos" xml:space="preserve">
    <value>Returns the cosine value of a number.</value>
    <comment>Cos function parameter in radians.</comment>
  </data>
  <data name="AboutCosT" xml:space="preserve">
    <value>Returns the cosine values of a column of numbers.</value>
    <comment>Cos function parameter is a column of numbers in radians.</comment>
  </data>
  <data name="AboutCos_number" xml:space="preserve">
    <value>A numeric value (in radians) to process.</value>
  </data>
  <data name="AboutCos_input" xml:space="preserve">
    <value>A column of numeric values (in radians) to process.</value>
  </data>
  <data name="AboutAcos" xml:space="preserve">
    <value>Returns the arc cosine value (in radians) of a number.</value>
    <comment>Acos function parameter.</comment>
  </data>
  <data name="AboutAcos_number" xml:space="preserve">
    <value>A numeric value to process.</value>
  </data>
  <data name="AboutAcosT" xml:space="preserve">
    <value>Returns the arc cosine values (in radians) of a column of numbers.</value>
    <comment>Acos function parameter.</comment>
  </data>
  <data name="AboutAcos_input" xml:space="preserve">
    <value>A column of numeric values to process.</value>
  </data>
  <data name="AboutAcot_number" xml:space="preserve">
    <value>A numeric value to process.</value>
  </data>
  <data name="AboutAcot_input" xml:space="preserve">
    <value>A column of numeric values to process.</value>
  </data>
  <data name="AboutAcot" xml:space="preserve">
    <value>Returns the arc cotangent value (in radians) of a number.</value>
    <comment>Acot function parameter.</comment>
  </data>
  <data name="AboutAcotT" xml:space="preserve">
    <value>Returns the arc cotangent values (in radians) of a column of numbers.</value>
    <comment>Acot function parameter.</comment>
  </data>
  <data name="AboutTan" xml:space="preserve">
    <value>Returns the tangent value of a number.</value>
    <comment>Tan function parameter in radians.</comment>
  </data>
  <data name="AboutTanT" xml:space="preserve">
    <value>Returns the tangent values of a column of numbers.</value>
    <comment>Tan function parameter in a column of numbers in radians.</comment>
  </data>
  <data name="AboutTan_number" xml:space="preserve">
    <value>A numeric value (in radians) to process.</value>
  </data>
  <data name="AboutTan_input" xml:space="preserve">
    <value>A column of numeric values (in radians) to process.</value>
  </data>
  <data name="AboutAtan" xml:space="preserve">
    <value>Returns the arc tangent value (in radians) of a number.</value>
    <comment>Atan function parameter.</comment>
  </data>
  <data name="AboutAtanT" xml:space="preserve">
    <value>Returns the arc tangent values (in radians) of a column of numbers.</value>
    <comment>Atan function parameter.</comment>
  </data>
  <data name="AboutAtan_number" xml:space="preserve">
    <value>A numeric value to process.</value>
  </data>
  <data name="AboutAtan_input" xml:space="preserve">
    <value>A column of numeric values to process.</value>
  </data>
  <data name="AboutCot" xml:space="preserve">
    <value>Returns the cotangent value of a number.</value>
    <comment>Cot function parameter in radians.</comment>
  </data>
  <data name="AboutCotT" xml:space="preserve">
    <value>Returns the cotangent values of a column of numbers.</value>
    <comment>Cot function parameter in a column of numbers in radians.</comment>
  </data>
  <data name="AboutCot_number" xml:space="preserve">
    <value>A numeric value (in radians) to process.</value>
  </data>
  <data name="AboutCot_input" xml:space="preserve">
    <value>A column of numeric values (in radians) to process.</value>
  </data>
  <data name="AboutLn" xml:space="preserve">
    <value>Returns the natural logarithm (base E) of a number.</value>
    <comment>Ln function parameter.</comment>
  </data>
  <data name="AboutLnT" xml:space="preserve">
    <value>Returns the natural logarithm values (base E) of a column of numbers.</value>
    <comment>Ln function parameter.</comment>
  </data>
  <data name="AboutLn_number" xml:space="preserve">
    <value>A numeric value to process.</value>
  </data>
  <data name="AboutLn_input" xml:space="preserve">
    <value>A column of numeric values to process.</value>
  </data>
  <data name="AboutLog" xml:space="preserve">
    <value>Returns the logarithm of a number for the given base. The default base is 10.</value>
    <comment>Description of Log function.</comment>
  </data>
  <data name="AboutLogT" xml:space="preserve">
    <value>Returns the logarithm values of a number or column of numbers for the given base or column of bases. The default base is 10.</value>
    <comment>Description of Log function.</comment>
  </data>
  <data name="AboutLog_number" xml:space="preserve">
    <value>A numeric value to process.</value>
  </data>
  <data name="AboutLog_input" xml:space="preserve">
    <value>A column of numeric values to process.</value>
  </data>
  <data name="LogBase" xml:space="preserve">
    <value>base</value>
    <comment>function_parameter - First argument to the Logarithm function - the base of the logarithm.</comment>
  </data>
  <data name="AboutLog_base" xml:space="preserve">
    <value>The base for the logarithm.</value>
  </data>
  <data name="AboutExp" xml:space="preserve">
    <value>Returns E raised to the power of a number. To calculate powers of other bases, use the exponentiation operator (^).</value>
    <comment>Exp function parameter.</comment>
  </data>
  <data name="AboutExpT" xml:space="preserve">
    <value>Returns a column containing E raised to the power of each corresponding number in a column of numbers. To calculate powers of other bases, use the exponentiation operator (^).</value>
    <comment>Exp function parameter.</comment>
  </data>
  <data name="AboutExp_number" xml:space="preserve">
    <value>A numeric value to process.</value>
  </data>
  <data name="AboutExp_input" xml:space="preserve">
    <value>A column of numeric values to process.</value>
  </data>
  <data name="AboutPi" xml:space="preserve">
    <value>Returns the value of pi.</value>
  </data>
  <data name="AboutRadians" xml:space="preserve">
    <value>Returns the radians value of a number.</value>
    <comment>Radians function parameter.</comment>
  </data>
  <data name="AboutRadiansT" xml:space="preserve">
    <value>Returns the radians values of a column of numbers.</value>
    <comment>Radians function parameter.</comment>
  </data>
  <data name="AboutRadians_number" xml:space="preserve">
    <value>A numeric value (in degrees) to process.</value>
  </data>
  <data name="AboutRadians_input" xml:space="preserve">
    <value>A column of numeric values (in degrees) to process.</value>
  </data>
  <data name="AboutDegrees" xml:space="preserve">
    <value>Returns the degrees value of a number.</value>
    <comment>Degrees function parameter.</comment>
  </data>
  <data name="AboutDegreesT" xml:space="preserve">
    <value>Returns the degrees values of a column of numbers.</value>
    <comment>Degrees function parameter.</comment>
  </data>
  <data name="AboutDegrees_number" xml:space="preserve">
    <value>A numeric value (in radians) to process.</value>
  </data>
  <data name="AboutDegrees_input" xml:space="preserve">
    <value>A column of numeric values (in radians) to process.</value>
  </data>
  <data name="AboutDistinct" xml:space="preserve">
    <value>Evaluates an expression over one or more columns of the table and returns a one-column table that contains distinct (unique) values for the evaluated expression.</value>
  </data>
  <data name="DistinctArg1" xml:space="preserve">
    <value>source</value>
    <comment>function_parameter - First parameter to the Distinct function - the source (collection / table) to have distinct elements retrieved.</comment>
  </data>
  <data name="DistinctArg2" xml:space="preserve">
    <value>expression</value>
    <comment>function_parameter - Second parameter to the Distinct function - the expression that will generate the distinct values to be returned.</comment>
  </data>
  <data name="AboutDistinct_source" xml:space="preserve">
    <value>A table from which distinct values will be extracted.</value>
  </data>
  <data name="AboutDistinct_expression" xml:space="preserve">
    <value>An expression evaluated over each row in the input table, and which provides values for the Distinct operation.</value>
  </data>
  <data name="AboutAtan2" xml:space="preserve">
    <value>Returns the arctangent (in radians) of the specified x- and y-coordinates.</value>
  </data>
  <data name="AboutAtan2Arg1" xml:space="preserve">
    <value>x_coordinate</value>
    <comment>function_parameter - First parameter to the Atan function - the x coordinate for arctangent to be returned. When translating, maintain as a single word (i.e., do not add spaces)</comment>
  </data>
  <data name="AboutAtan2Arg2" xml:space="preserve">
    <value>y_coordinate</value>
    <comment>function_parameter - Second parameter to the Atan function - the y coordinate for arctangent to be returned. When translating, maintain as a single word (i.e., do not add spaces)</comment>
  </data>
  <data name="AboutAtan2_x_coordinate" xml:space="preserve">
    <value>x-coordinate.</value>
  </data>
  <data name="AboutAtan2_y_coordinate" xml:space="preserve">
    <value>y-coordinate.</value>
  </data>
  <data name="AboutSqrt" xml:space="preserve">
    <value>Returns the square root of a number.</value>
    <comment>Description of 'Sqrt' function.</comment>
  </data>
  <data name="AboutSqrtT" xml:space="preserve">
    <value>Returns the square roots of a column of numbers.</value>
    <comment>Description of 'Sqrt' function.</comment>
  </data>
  <data name="AboutSqrt_number" xml:space="preserve">
    <value>A numeric value to process.</value>
  </data>
  <data name="AboutSqrt_input" xml:space="preserve">
    <value>A column of numeric values to process.</value>
  </data>
  <data name="MathFuncArg1" xml:space="preserve">
    <value>number</value>
    <comment>function_parameter - First parameter to generic math functions - the number on which the function will be applied.</comment>
  </data>
  <data name="MathTFuncArg1" xml:space="preserve">
    <value>input</value>
    <comment>function_parameter - First parameter to generic math functions - the column in a table on which the function will be applied.</comment>
  </data>
  <data name="AboutLeft" xml:space="preserve">
    <value>Returns the specified number of characters from the start of a text value.</value>
    <comment>Description of 'Left' function.</comment>
  </data>
  <data name="AboutLeftT" xml:space="preserve">
    <value>Returns a column containing the specified number of characters from the start of the text value evaluated per row within the specified table or collection.</value>
    <comment>Description of 'Left' function.</comment>
  </data>
  <data name="AboutLeft_text" xml:space="preserve">
    <value>A text value to extract characters from.</value>
  </data>
  <data name="AboutLeft_num_chars" xml:space="preserve">
    <value>The number of characters to extract.</value>
  </data>
  <data name="AboutLeft_text_column" xml:space="preserve">
    <value>A column of text values to extract characters from.</value>
  </data>
  <data name="AboutRight" xml:space="preserve">
    <value>Returns the specified number of characters from the end of a text value.</value>
    <comment>Description of 'Right' function.</comment>
  </data>
  <data name="AboutRightT" xml:space="preserve">
    <value>Returns a column containing the specified number of characters from the end of the text value evaluated per row within the specified table or collection.</value>
    <comment>Description of 'Right' function.</comment>
  </data>
  <data name="AboutRight_text" xml:space="preserve">
    <value>A text value to extract characters from.</value>
  </data>
  <data name="AboutRight_num_chars" xml:space="preserve">
    <value>The number of characters to extract.</value>
  </data>
  <data name="AboutRight_text_column" xml:space="preserve">
    <value>A column of text values to extract characters from.</value>
  </data>
  <data name="LeftRightArg1" xml:space="preserve">
    <value>text</value>
    <comment>function_parameter - First parameter of the Left/Right functions - the text to retrieve the first characters to the left/right.</comment>
  </data>
  <data name="LeftRightTArg1" xml:space="preserve">
    <value>text_column</value>
    <comment>function_parameter - First parameter of the Left/Right functions - the text column to retrieve the first characters to the left/right. Translate this string. Maintain as a single word (do not add spaces).</comment>
  </data>
  <data name="LeftRightArg2" xml:space="preserve">
    <value>num_chars</value>
    <comment>function_parameter - Second parameter of the Left/Right functions - the number of characters to retrieve on the left/right of the given text. Translate this string. Maintain as a single word (do not add spaces).</comment>
  </data>
  <data name="AboutIsBlank" xml:space="preserve">
    <value>Checks whether the expression results in blank, and returns true or false.</value>
    <comment>Description of 'IsBlank' function.</comment>
  </data>
  <data name="IsBlankArg1" xml:space="preserve">
    <value>expression</value>
    <comment>function_parameter - First parameter to the IsBlank function - the expression to be evaluated.</comment>
  </data>
  <data name="AboutIsBlank_expression" xml:space="preserve">
    <value>An expression to be tested.</value>
  </data>
  <data name="AboutIsBlankOrError" xml:space="preserve">
    <value>Checks whether the expression results in blank result or an error, and returns true or false.</value>
    <comment>Description of 'IsBlank' function.</comment>
  </data>
  <data name="IsBlankOrErrorArg1" xml:space="preserve">
    <value>expression</value>
    <comment>function_parameter - First parameter to the IsBlankOrError function - the expression to be evaluated.</comment>
  </data>
  <data name="AboutIsBlankOrError_expression" xml:space="preserve">
    <value>An expression to be tested.</value>
    <comment>Function parameter for IsBlankOrError function.</comment>
  </data>
  <data name="AboutIsEmpty" xml:space="preserve">
    <value>Checks if a collection is empty and returns true or false.</value>
    <comment>Description of 'IsEmpty' function.</comment>
  </data>
  <data name="IsEmptyArg1" xml:space="preserve">
    <value>source</value>
    <comment>function_parameter - First parameter to the IsEmpty function - the source expression to be evaluated.</comment>
  </data>
  <data name="AboutIsEmpty_source" xml:space="preserve">
    <value>A table to be tested.</value>
  </data>
  <data name="AboutShuffle" xml:space="preserve">
    <value>Returns a randomly shuffled copy of the input 'source' table.</value>
    <comment>Description of 'Shuffle' function.</comment>
  </data>
  <data name="ShuffleArg1" xml:space="preserve">
    <value>source</value>
    <comment>function_parameter - First parameter to the Shuffle function - the source to be shuffled.</comment>
  </data>
  <data name="AboutShuffle_source" xml:space="preserve">
    <value>A table to be shuffled.</value>
  </data>
  <data name="AboutLookUp" xml:space="preserve">
    <value>Looks up the first row for which the specified condition evaluates to true and returns the result of expression evaluated within the context of that row if provided an expression and the entire row otherwise.</value>
    <comment>Description of 'LookUp' function.</comment>
  </data>
  <data name="LookUpArg1" xml:space="preserve">
    <value>source</value>
    <comment>function_parameter - First argument to the LookUp function - the source to have the lookup operation performed.</comment>
  </data>
  <data name="LookUpArg2" xml:space="preserve">
    <value>condition</value>
    <comment>function_parameter - Second argument to the LookUp function - the condition on which the lookup operation is performed.</comment>
  </data>
  <data name="LookUpArg3" xml:space="preserve">
    <value>result</value>
    <comment>function_parameter - Third argument to the LookUp function - an expression to be applied to the returned row.</comment>
  </data>
  <data name="AboutLookUp_source" xml:space="preserve">
    <value>A table where values will be looked up.</value>
  </data>
  <data name="AboutLookUp_condition" xml:space="preserve">
    <value>A condition to evaluate for rows in the specified input.</value>
  </data>
  <data name="AboutLookUp_result" xml:space="preserve">
    <value>An expression to evaluate over the row that match the specified condition, and that will provide the result.</value>
  </data>
  <data name="AboutStdevP" xml:space="preserve">
    <value>Calculates standard deviation based on the entire population given as arguments (ignores logical values and text).</value>
    <comment>Description of 'StdevP' function.</comment>
  </data>
  <data name="AboutStdevP_number" xml:space="preserve">
    <value>A number to factor into the standard deviation calculation.</value>
  </data>
  <data name="AboutStdevP_source" xml:space="preserve">
    <value>A table that specifies the population for the standard deviation calculation.</value>
  </data>
  <data name="AboutStdevP_expression" xml:space="preserve">
    <value>An expression evaluated over rows in the input, that specifies values for the standard deviation calculation.</value>
  </data>
  <data name="AboutStdevPT" xml:space="preserve">
    <value>Calculates standard deviation based on the entire population given as a column (ignores logical values and text within the column).</value>
    <comment>Description of 'StdevPT' function.</comment>
  </data>
  <data name="AboutVarP" xml:space="preserve">
    <value>Calculates variance based on the entire population (ignores logical values and text in the population).</value>
    <comment>Description of 'VarP' function.</comment>
  </data>
  <data name="AboutVarP_number" xml:space="preserve">
    <value>A number to factor into the variance calculation.</value>
  </data>
  <data name="AboutVarP_source" xml:space="preserve">
    <value>A table that specifies the population for the variance calculation.</value>
  </data>
  <data name="AboutVarP_expression" xml:space="preserve">
    <value>An expression evaluated over rows in the input, that specifies values for the variance calculation.</value>
  </data>
  <data name="AboutVarPT" xml:space="preserve">
    <value>Calculates variance based on the entire population specified as a column (ignores logical values and text in the column).</value>
    <comment>Description of 'VarPT' function.</comment>
  </data>
  <data name="SetArg1" xml:space="preserve">
    <value>variable</value>
    <comment>function_parameter - First argument to the Set function - the name of a global variable, scoped to the app.</comment>
  </data>
  <data name="AboutSplit" xml:space="preserve">
    <value>Splits a string into substrings using a delimiter.</value>
    <comment>Description of 'Split' function.</comment>
  </data>
  <data name="AboutSplit_text" xml:space="preserve">
    <value>Text to be split into substrings.</value>
    <comment>Description of first argument of the 'Split' function</comment>
  </data>
  <data name="AboutSplit_separator" xml:space="preserve">
    <value>Delimiter text used to split the input text into substrings.</value>
    <comment>Description of second argument of the 'Split' function</comment>
  </data>
  <data name="SplitArg1" xml:space="preserve">
    <value>text</value>
    <comment>function_parameter - First argument to the Split function - the input text that will be split into substrings using SplitArg2 as the delimiter.</comment>
  </data>
  <data name="SplitArg2" xml:space="preserve">
    <value>separator</value>
    <comment>function_parameter - Second argument to the Split function - the delimiter text that is used to split SplitArg1 into substrings.</comment>
  </data>
  <data name="AboutIsType" xml:space="preserve">
    <value>Returns true if the provided value is of the given type.</value>
    <comment>Description of the 'IsType' function.</comment>
  </data>
  <data name="IsTypeArg1" xml:space="preserve">
    <value>value</value>
    <comment>function_parameter - First argument of the IsType function - The polymorphic value to be inspected.</comment>
  </data>
  <data name="IsTypeArg2" xml:space="preserve">
    <value>typeTable</value>
    <comment>function_parameter - Second argument of the IsType function - The Entity table representing the type that we wish to compare the value to. For example, if the author has a CDS data source named Account, that table could be passed here (eg IsType(myVal, Account)).</comment>
  </data>
  <data name="AboutAsType" xml:space="preserve">
    <value>Uses the provided value as the given type.</value>
    <comment>Description of the 'AsType' function.</comment>
  </data>
  <data name="AsTypeArg1" xml:space="preserve">
    <value>value</value>
    <comment>function_parameter - First argument of the IsType function - The polymorphic value to be used as the new type.</comment>
  </data>
  <data name="AsTypeArg2" xml:space="preserve">
    <value>typeTable</value>
    <comment>function_parameter - Second argument of the AsType function - The Entity table representing the type that we wish the value to be used as. For example, if the author has a CDS data source named Account, that table could be passed here (eg AsType(myVal, Account)).</comment>
  </data>
  <data name="AboutAsType_value" xml:space="preserve">
    <value>The polymorphic record to cast as a new type.</value>
  </data>
  <data name="AboutAsType_typeTable" xml:space="preserve">
    <value>The entity table representing the type we wish the value to be used as.</value>
  </data>
  <data name="AboutWith" xml:space="preserve">
    <value>Executes the formula provided as second parameter using the scope provided by the first.</value>
    <comment>Description of the 'With' function.</comment>
  </data>
  <data name="WithArg1" xml:space="preserve">
    <value>scope</value>
    <comment>function_parameter - First argument of the With function - Record type.</comment>
  </data>
  <data name="WithArg2" xml:space="preserve">
    <value>formula</value>
    <comment>function_parameter - Second argument of the With function - Any Power Apps expression</comment>
  </data>
  <data name="AboutWith_scope" xml:space="preserve">
    <value>The scope with which to call the formula defined by the second parameter.</value>
    <comment>Function argument</comment>
  </data>
  <data name="AboutWith_formula" xml:space="preserve">
    <value>The formula to be called using the scope provided by the first parameter.</value>
    <comment>Function argument</comment>
  </data>
  <data name="AboutSequence" xml:space="preserve">
    <value>Generates a table of sequential numbers</value>
    <comment>Description text for the 'Sequence' function.</comment>
  </data>
  <data name="SequenceArg1" xml:space="preserve">
    <value>records</value>
    <comment>function_parameter - Optional first argument to the Sequence function, number of records in the resulting table</comment>
  </data>
  <data name="AboutSequence_records" xml:space="preserve">
    <value>Number of records in the single column table with name "Value". Maximum 50,000.</value>
    <comment>Description of the first parameter to Sequence</comment>
  </data>
  <data name="SequenceArg2" xml:space="preserve">
    <value>start</value>
    <comment>function_parameter - Second optional argument to the Sequence function, the first number in the resulting table</comment>
  </data>
  <data name="AboutSequence_start" xml:space="preserve">
    <value>Optional. The first number in the sequence. Default 1.</value>
    <comment>Description of the second optional parameter to Sequence</comment>
  </data>
  <data name="SequenceArg3" xml:space="preserve">
    <value>step</value>
    <comment>function_parameter - optional third argument to the Sequence function, the difference between each number in the sequence</comment>
  </data>
  <data name="AboutSequence_step" xml:space="preserve">
    <value>Optional. The amount to increment each subsequent value in the table. Default 1.</value>
    <comment>Description of the third parameter to Sequence</comment>
  </data>
  <data name="ErrInvalidDot" xml:space="preserve">
    <value>Invalid use of '.'</value>
    <comment>Error Message.</comment>
  </data>
  <data name="ErrUnknownFunction" xml:space="preserve">
    <value>'{0}' is an unknown or unsupported function.</value>
    <comment>Error Message.</comment>
  </data>
  <data name="ErrUnknownNamespaceFunction" xml:space="preserve">
    <value>'{0}' is an unknown or unsupported function in namespace '{1}'.</value>
    <comment>Error Message.</comment>
  </data>
  <data name="ErrUnSupportedComponentBehaviorInvocation" xml:space="preserve">
    <value>Component behavior can only be invoked from within a component.</value>
    <comment>Error Message.</comment>
  </data>
  <data name="ErrUnSupportedComponentDataPropertyAccess" xml:space="preserve">
    <value>Component custom data property with parameters can only be accessed from within a component or from component output properties.</value>
    <comment>Error Message.</comment>
  </data>
  <data name="ErrBadArity" xml:space="preserve">
    <value>Invalid number of arguments: received {0}, expected {1}.</value>
    <comment>Error Message. {0} Will be a number, and {1} will be a number</comment>
  </data>
  <data name="ErrBadArityEven" xml:space="preserve">
    <value>Invalid number of arguments: received {0}, expected an even number.</value>
    <comment>Error Message. {0} Will be a number</comment>
  </data>
  <data name="ErrBadArityOdd" xml:space="preserve">
    <value>Invalid number of arguments: received {0}, expected an odd number.</value>
    <comment>Error Message. {0} Will be a number</comment>
  </data>
  <data name="ErrBadType" xml:space="preserve">
    <value>Invalid argument type.</value>
    <comment>Error Message.</comment>
  </data>
  <data name="ErrBadType_Type" xml:space="preserve">
    <value>Invalid argument type. Cannot use {0} values in this context.</value>
    <comment>Error Message.</comment>
  </data>
  <data name="ErrBadOperatorTypes" xml:space="preserve">
    <value>This operation isn't valid on these types: {0}, {1}.</value>
    <comment>Error message when the user attempts to use an operator (e.g. + or -) on two values that don't make sense together. {0} and {1} will be canonical type representations like "Number" or "Boolean".</comment>
  </data>
  <data name="ErrGuidStrictComparison" xml:space="preserve">
    <value>GUID values can only be compared to other GUID values.</value>
    <comment>Error message when the user attempts to a GUID value is equal to something that isn't a GUID.</comment>
  </data>
  <data name="ErrBadRecordFieldType_FieldName_ExpectedType" xml:space="preserve">
    <value>Invalid type for field '{0}'. Expected field type of '{1}'.</value>
    <comment>Error message shown to the user when a field in a record has the incorrect type.</comment>
  </data>
  <data name="ErrBadType_ExpectedType" xml:space="preserve">
    <value>Invalid argument type. Expecting a {0} value.</value>
    <comment>Error Message.</comment>
  </data>
  <data name="ErrBadType_ExpectedType_ProvidedType" xml:space="preserve">
    <value>Invalid argument type ({1}). Expecting a {0} value instead.</value>
    <comment>Error Message.</comment>
  </data>
  <data name="ErrBadSchema_ExpectedType" xml:space="preserve">
    <value>Invalid argument type. Expecting a {0} value, but of a different schema.</value>
    <comment>Error Message.</comment>
  </data>
  <data name="ErrBadType_ExpectedTypesCSV" xml:space="preserve">
    <value>Invalid argument type. Expecting one of the following: {0}.</value>
    <comment>Error Message.</comment>
  </data>
  <data name="ErrInvalidArgs_Func" xml:space="preserve">
    <value>The function '{0}' has some invalid arguments.</value>
    <comment>Error Message.</comment>
  </data>
  <data name="ErrNeedTable_Func" xml:space="preserve">
    <value>The first argument of '{0}' should be a table.</value>
    <comment>Error Message.</comment>
  </data>
  <data name="ErrInvalidPropertyAccess" xml:space="preserve">
    <value>Property expects a required parameter. Please use parentheses to pass the required parameter.</value>
    <comment>Error Message.</comment>
  </data>
  <data name="ErrNeedTableCol_Func" xml:space="preserve">
    <value>The first argument of '{0}' should be a one-column table.</value>
    <comment>Error Message.</comment>
  </data>
  <data name="ErrInvalidSchemaNeedStringCol_Col" xml:space="preserve">
    <value>Invalid schema, expected a column of text values for '{0}'.</value>
    <comment>Error Message.</comment>
  </data>
  <data name="ErrInvalidSchemaNeedDateCol_Col" xml:space="preserve">
    <value>Invalid schema, expected a column of date values for '{0}'.</value>
    <comment>Error Message.</comment>
  </data>
  <data name="ErrInvalidSchemaNeedNumCol_Col" xml:space="preserve">
    <value>Invalid schema, expected a column of numeric values for '{0}'.</value>
    <comment>Error Message.</comment>
  </data>
  <data name="ErrInvalidSchemaNeedColorCol_Col" xml:space="preserve">
    <value>Invalid schema, expected a column of color values for '{0}'.</value>
    <comment>Error Message.</comment>
  </data>
  <data name="ErrInvalidSchemaNeedCol" xml:space="preserve">
    <value>Invalid schema, expected a one-column table.</value>
    <comment>Error Message.</comment>
  </data>
  <data name="ErrNeedRecord" xml:space="preserve">
    <value>Cannot use a non-record value in this context.</value>
    <comment>Error Message.</comment>
  </data>
  <data name="ErrIncompatibleRecord" xml:space="preserve">
    <value>Cannot use this record. It may contain colliding fields of incompatible types.</value>
    <comment>Error Message.</comment>
  </data>
  <data name="ErrNeedRecord_Func" xml:space="preserve">
    <value>The first argument of '{0}' should be a record.</value>
    <comment>Error Message.</comment>
  </data>
  <data name="ErrNeedEntity_EntityName" xml:space="preserve">
    <value>Using this option set as an enumeration value or in the Choices function requires that the '{0}' entity be added as a Data Source. To add, use the View menu and then select Data sources.</value>
    <comment>Error Message. {Locked=Choices} Indicates a given entity must be imported as a first class entity. This is a result of usage of an option set that is exposed via a relationship in a CDS 2 entity.</comment>
  </data>
  <data name="ErrNotAccessibleInCurrentContext" xml:space="preserve">
    <value>The specified property is not accessible in this context.</value>
    <comment>Error Message.</comment>
  </data>
  <data name="ErrInternalControlInInputProperty" xml:space="preserve">
    <value>Controls inside a component can't be referenced in that same component's input properties.</value>
    <comment>Error Message when a user attempts to use a control inside the formula for a component input property.</comment>
  </data>
  <data name="ErrColumnNotAccessibleInCurrentContext" xml:space="preserve">
    <value>The specified column is not accessible in this context.</value>
    <comment>Error Message.</comment>
  </data>
  <data name="WrnRowScopeOneToNExpandNumberOfCalls" xml:space="preserve">
    <value>A One-to-Many or Many-to-Many relationship is being referenced in this function's record scope.  This may result in a large number of calls to your data source that can impact performance.</value>
    <comment>Warning Message.</comment>
  </data>
  <data name="ErrNumberTooLarge" xml:space="preserve">
    <value>Numeric value is too large.</value>
    <comment>Error Message.</comment>
  </data>
  <data name="ErrTextTooLarge" xml:space="preserve">
    <value>Expression can't be more than {0} characters. The expression is {1} characters.</value>
    <comment>Error Message when the expression text is too long.</comment>
  </data>
  <data name="ErrTextFormatTooLarge" xml:space="preserve">
    <value>Format string size can't be more than {0} characters.</value>
    <comment>Error Message.</comment>
  </data>
  <data name="ErrTextInvalidFormat" xml:space="preserve">
    <value>Invalid format.</value>
    <comment>Error Message returned by the Text function when the format passed to it is invalid.</comment>
  </data>
  <data name="ErrTextInvalidArgDateTime" xml:space="preserve">
    <value>The argument does not represent a valid date or time value.</value>
    <comment>Error Message returned by the Text function when the number to date format exceeds the max days to add.</comment>
  </data>
  <data name="ErrInvalidDataSource" xml:space="preserve">
    <value>This Data source is invalid. Please fix the error in "Data sources" pane by clicking "Content -&gt; Data sources" or "View -&gt; Options"</value>
    <comment>Error Message.</comment>
  </data>
  <data name="ErrExpectedDataSourceRestriction" xml:space="preserve">
    <value>Expected a data source identifier to restrict the inline record.</value>
    <comment>Error Message.</comment>
  </data>
  <data name="ErrIncompatibleTypes" xml:space="preserve">
    <value>The given types are incompatible.</value>
    <comment>Error Message.</comment>
  </data>
  <data name="ErrTypeError_Ex1_Ex2_Found" xml:space="preserve">
    <value>The type of this argument '{2}' does not match one of the expected types '{0}' or '{1}'.</value>
    <comment>Error Message.</comment>
  </data>
  <data name="ErrTypeError_Arg_Expected_Found" xml:space="preserve">
    <value>The type of this argument '{0}' does not match the expected type '{1}'. Found type '{2}'.</value>
    <comment>Error Message.</comment>
  </data>
  <data name="ErrTypeError_WrongType" xml:space="preserve">
    <value>The type of this expression does not match the expected type '{0}'. Found type '{1}'.</value>
    <comment>Error Message.</comment>
  </data>
  <data name="ErrTypeErrorRecordIncompatibleWithSource" xml:space="preserve">
    <value>The type of the record is incompatible with the source.</value>
    <comment>Error Message.</comment>
  </data>
  <data name="ErrExpectedStringLiteralArg_Name" xml:space="preserve">
    <value>Argument '{0}' is invalid, expected a text literal.</value>
    <comment>Error Message.</comment>
  </data>
  <data name="ErrArgNotAValidIdentifier_Name" xml:space="preserve">
    <value>Argument '{0}' is not a valid identifier.</value>
    <comment>Error Message.</comment>
  </data>
  <data name="ErrColExists_Name" xml:space="preserve">
    <value>A column named '{0}' already exists.</value>
    <comment>Error Message.</comment>
  </data>
  <data name="ErrColConflict_Name" xml:space="preserve">
    <value>Column name conflict for '{0}'.</value>
    <comment>Error Message.</comment>
  </data>
  <data name="ErrColDNE_Name" xml:space="preserve">
    <value>The specified column '{0}' does not exist.</value>
    <comment>Error Message.</comment>
  </data>
  <data name="ErrColumnDoesNotExist_Name_Similar" xml:space="preserve">
    <value>The specified column '{0}' does not exist. The column with the most similar name is '{1}'.</value>
    <comment>Error message when attempting to put a column that does not exist into a table. {0} has the column display name that doesn't exist, and {1} has the most similar column name in the table.</comment>
  </data>
  <data name="ErrSortIncorrectOrder" xml:space="preserve">
    <value>The sort order is incorrect for the type of the expression.</value>
    <comment>Error Message.</comment>
  </data>
  <data name="ErrSortWrongType" xml:space="preserve">
    <value>Cannot sort on the expression type.</value>
    <comment>Error Message.</comment>
  </data>
  <data name="ErrDistinctWrongType" xml:space="preserve">
    <value>Cannot apply distinct on the expression type.</value>
    <comment>Error Message.</comment>
  </data>
  <data name="ErrFunctionDoesNotAcceptThisType_Function_Expected" xml:space="preserve">
    <value>Type error: {0} expects either {1} or a table column of {1} type.</value>
    <comment>Error Message.</comment>
  </data>
  <data name="ErrIncorrectFormat_Func" xml:space="preserve">
    <value>Incorrect format specifier for '{0}'.</value>
    <comment>Error Message.</comment>
  </data>
  <data name="ErrAsyncLambda" xml:space="preserve">
    <value>Asynchronous invocations cannot be used in conditions and value functions.</value>
    <comment>Error Message.</comment>
  </data>
  <data name="ErrValueMustBeFullyQualified" xml:space="preserve">
    <value>This is a namespace, you can access its members using the '.' operator.</value>
    <comment>Error message shown when a maker tries to use fully qualified value name as a First name node only</comment>
  </data>
  <data name="ErrScopeModificationLambda" xml:space="preserve">
    <value>This function cannot operate on the same data source that is used in {0}.</value>
    <comment>Error Message.</comment>
  </data>
  <data name="ErrFunctionDisallowedWithinNondeterministicOperationOrder" xml:space="preserve">
    <value>This function cannot be invoked within {0}.</value>
    <comment>Error Message.</comment>
  </data>
  <data name="ErrAsTypeAndIsTypeExpectConnectedDataSource" xml:space="preserve">
    <value>Incorrect argument. This formula expects a table from a connected data source. The AsType and IsType functions require connected data sources.</value>
    <comment>{Locked=AsType}{Locked=IsType} Error message provided when the user attempts to use a non-Connected data source table as the second argument to AsType or IsType.</comment>
  </data>
  <data name="InfoMessage" xml:space="preserve">
    <value>Message: </value>
    <comment>Message Label.</comment>
  </data>
  <data name="InfoNode_Node" xml:space="preserve">
    <value>Node: {0}</value>
    <comment>Node Label.</comment>
  </data>
  <data name="InfoTok_Tok" xml:space="preserve">
    <value>Tok: {0}</value>
    <comment>Tok Label.</comment>
  </data>
  <data name="FormatSpan_Min_Lim" xml:space="preserve">
    <value>({0},{1}) </value>
    <comment>Format String.</comment>
  </data>
  <data name="FormatErrorSeparator" xml:space="preserve">
    <value>, </value>
    <comment>Format String.</comment>
  </data>
  <data name="AboutDate" xml:space="preserve">
    <value>Returns the number that represents the date in Power Apps date-time code.</value>
    <comment>Description of 'Date' function.</comment>
  </data>
  <data name="DateArg1" xml:space="preserve">
    <value>year</value>
    <comment>function_parameter - First parameter for the Date function - the year.</comment>
  </data>
  <data name="DateArg2" xml:space="preserve">
    <value>month</value>
    <comment>function_parameter - Second parameter for the Date function - the month.</comment>
  </data>
  <data name="DateArg3" xml:space="preserve">
    <value>day</value>
    <comment>function_parameter - Third parameter for the Date function - the day.</comment>
  </data>
  <data name="AboutDate_year" xml:space="preserve">
    <value>The year.</value>
  </data>
  <data name="AboutDate_month" xml:space="preserve">
    <value>The month.</value>
  </data>
  <data name="AboutDate_day" xml:space="preserve">
    <value>The day.</value>
  </data>
  <data name="AboutTime" xml:space="preserve">
    <value>Converts hours, minutes and seconds into a decimal number.</value>
    <comment>Description of 'Time' function.</comment>
  </data>
  <data name="TimeArg1" xml:space="preserve">
    <value>hour</value>
    <comment>function_parameter - First parameter for the Time function - the hour.</comment>
  </data>
  <data name="TimeArg2" xml:space="preserve">
    <value>minute</value>
    <comment>function_parameter - Second parameter for the Time function - the minute.</comment>
  </data>
  <data name="TimeArg3" xml:space="preserve">
    <value>second</value>
    <comment>function_parameter - Third parameter for the Time function - the second.</comment>
  </data>
  <data name="TimeArg4" xml:space="preserve">
    <value>millisecond</value>
    <comment>function_parameter - Fourth parameter for the Time function - the milliseconds.</comment>
  </data>
  <data name="AboutTime_hour" xml:space="preserve">
    <value>The hour component.</value>
  </data>
  <data name="AboutTime_minute" xml:space="preserve">
    <value>The minute component.</value>
  </data>
  <data name="AboutTime_second" xml:space="preserve">
    <value>The second component.</value>
  </data>
  <data name="AboutTime_millisecond" xml:space="preserve">
    <value>The millisecond component.</value>
  </data>
  <data name="AboutDateTime" xml:space="preserve">
    <value>Creates a value that represents an instant in time, expressed as a date and time of the day.</value>
    <comment>Description of 'DateTime' function.</comment>
  </data>
  <data name="AboutDateTime_year" xml:space="preserve">
    <value>The year.</value>
    <comment>Description of the first parameter to the 'DateTime' function: the year of the date/time value being created.</comment>
  </data>
  <data name="AboutDateTime_month" xml:space="preserve">
    <value>The month.</value>
    <comment>Description of the second parameter to the 'DateTime' function: the month of the date/time value being created.</comment>
  </data>
  <data name="AboutDateTime_day" xml:space="preserve">
    <value>The day.</value>
    <comment>Description of the third parameter to the 'DateTime' function: the day of the date/time value being created.</comment>
  </data>
  <data name="AboutDateTime_hour" xml:space="preserve">
    <value>The hour.</value>
    <comment>Description of the fourth parameter to the 'DateTime' function: the hour of the date/time value being created.</comment>
  </data>
  <data name="AboutDateTime_minute" xml:space="preserve">
    <value>The minute.</value>
    <comment>Description of the fifth parameter to the 'DateTime' function: the minute of the date/time value being created.</comment>
  </data>
  <data name="AboutDateTime_second" xml:space="preserve">
    <value>The second.</value>
    <comment>Description of the sixth parameter to the 'DateTime' function: the second of the date/time value being created.</comment>
  </data>
  <data name="AboutDateTime_millisecond" xml:space="preserve">
    <value>The milliseconds.</value>
    <comment>Description of the seventh parameter to the 'DateTime' function: the milliseconds of the date/time value being created.</comment>
  </data>
  <data name="AboutYear" xml:space="preserve">
    <value>Year returns the year of a given date.</value>
    <comment>Description of 'Year' function.</comment>
  </data>
  <data name="YearArg1" xml:space="preserve">
    <value>date_time</value>
    <comment>function_parameter - First parameter for the Year function - the date to extract the year component. Translate this string. Maintain as a single word (do not add spaces).</comment>
  </data>
  <data name="AboutYear_date_time" xml:space="preserve">
    <value>A date value from which the year component will be extracted.</value>
  </data>
  <data name="AboutMonth" xml:space="preserve">
    <value>Returns the month, a number from 1 (January) to 12 (December).</value>
    <comment>Description of 'Month' function.</comment>
  </data>
  <data name="MonthArg1" xml:space="preserve">
    <value>date_time</value>
    <comment>function_parameter - First parameter for the Month function - the date to extract the month component. Translate this string. Maintain as a single word (do not add spaces).</comment>
  </data>
  <data name="AboutMonth_date_time" xml:space="preserve">
    <value>The date value from which the month component will be extracted.</value>
  </data>
  <data name="AboutDay" xml:space="preserve">
    <value>Day returns the day of the month, a number from 1 to 31.</value>
    <comment>Description of 'Day' function.</comment>
  </data>
  <data name="DayArg1" xml:space="preserve">
    <value>date_time</value>
    <comment>function_parameter - First parameter for the Day function - the date to extract the day component. Translate this string. Maintain as a single word (do not add spaces).</comment>
  </data>
  <data name="AboutDay_date_time" xml:space="preserve">
    <value>The date value from which the day component will be extracted.</value>
  </data>
  <data name="AboutHour" xml:space="preserve">
    <value>Hour returns the hour as a number between 0 (12:00:00 AM) and 23 (11:00:00 PM).</value>
    <comment>Description of 'Hour' function.</comment>
  </data>
  <data name="HourArg1" xml:space="preserve">
    <value>date_time</value>
    <comment>function_parameter - First parameter for the Hour function - the date to extract the hour component. Translate this string. Maintain as a single word (do not add spaces).</comment>
  </data>
  <data name="AboutHour_date_time" xml:space="preserve">
    <value>The date or time value from which the component will be extracted.</value>
  </data>
  <data name="AboutMinute" xml:space="preserve">
    <value>Returns the minute, a number from 0 to 59.</value>
    <comment>Description of 'Minute' function.</comment>
  </data>
  <data name="MinuteArg1" xml:space="preserve">
    <value>date_time</value>
    <comment>function_parameter - First parameter for the Minute function - the date to extract the minute component. Translate this string. Maintain as a single word (do not add spaces).</comment>
  </data>
  <data name="AboutMinute_date_time" xml:space="preserve">
    <value>The date or time value from which the minute component will be extracted.</value>
  </data>
  <data name="AboutSecond" xml:space="preserve">
    <value>Returns the second, a number from 0 to 59.</value>
    <comment>Description of 'Second' function.</comment>
  </data>
  <data name="SecondArg1" xml:space="preserve">
    <value>date_time</value>
    <comment>function_parameter - First parameter for the Second function - the date to extract the second component. Translate this string. Maintain as a single word (do not add spaces).</comment>
  </data>
  <data name="AboutSecond_date_time" xml:space="preserve">
    <value>The date or time value from which the second component will be extracted.</value>
  </data>
  <data name="AboutWeekday" xml:space="preserve">
    <value>Returns the weekday of a datetime value. By default, the result ranges from 1 (Sunday) to 7 (Saturday). You can specify a different range with a StartOfWeek enumeration value or a Microsoft Excel Weekday function code.</value>
    <comment>Description of 'Weekday' function.</comment>
  </data>
  <data name="WeekdayArg1" xml:space="preserve">
    <value>date</value>
    <comment>function_parameter - First parameter for the Weekday function - a date value for which the day of the week will be calculated.</comment>
  </data>
  <data name="WeekdayArg2" xml:space="preserve">
    <value>start_of_week</value>
    <comment>function_parameter - Second (optional) parameter for the Weekday function - the weekday that is used to start the week. Translate this string. Maintain as a single word (do not add spaces).</comment>
  </data>
  <data name="AboutWeekday_date" xml:space="preserve">
    <value>A date value for which the day of the week will be calculated.</value>
  </data>
  <data name="AboutWeekday_start_of_week" xml:space="preserve">
    <value>A value from the StartOfWeek enumeration or a number from the corresponding Excel function to indicate how the days of the week should be numbered.</value>
    <comment>{Locked=StartOfWeek}</comment>
  </data>
  <data name="AboutCalendar__MonthsLong" xml:space="preserve">
    <value>Returns a single column table containing the full names of each month.</value>
    <comment>Description of 'WeekdaysLong' function.</comment>
  </data>
  <data name="AboutCalendar__MonthsShort" xml:space="preserve">
    <value>Returns a single column table containing the shorthand names of each month.</value>
    <comment>Description of 'WeekdaysLong' function.</comment>
  </data>
  <data name="AboutCalendar__WeekdaysLong" xml:space="preserve">
    <value>Returns a single column table containing the full names of each day of the week.</value>
    <comment>Description of 'WeekdaysLong' function.</comment>
  </data>
  <data name="AboutCalendar__WeekdaysShort" xml:space="preserve">
    <value>Returns a single column table containing the shorthand names of each day of the week.</value>
    <comment>Description of 'WeekdaysLong' function.</comment>
  </data>
  <data name="AboutClock__AmPm" xml:space="preserve">
    <value>Returns a single column table containing the uppercase designations for before and after noon.</value>
    <comment>Description of 'AmPm' function.</comment>
  </data>
  <data name="AboutClock__AmPmShort" xml:space="preserve">
    <value>Returns a single column table containing the abbreviated uppercase designations for before and after noon.</value>
    <comment>Description of 'AmPmShort' function.</comment>
  </data>
  <data name="AboutClock__IsClock24" xml:space="preserve">
    <value>Returns a boolean value indicating whether or not the clock uses 24 hour time.</value>
    <comment>Description of 'IsClock24' function.</comment>
  </data>
  <data name="AboutDateValue" xml:space="preserve">
    <value>Converts a date in the form of text to a number that represents the date in Power Apps date-time code.</value>
    <comment>Description of 'DateValue' function.</comment>
  </data>
  <data name="DateValueArg1" xml:space="preserve">
    <value>date_text</value>
    <comment>function_parameter - First argument to the DateValue function - the text to be parsed as a date. Translate this string. Maintain as a single word (do not add spaces).</comment>
  </data>
  <data name="DateValueArg2" xml:space="preserve">
    <value>language_code</value>
    <comment>function_parameter - Second argument to the DateValue function - the language code to be used when parsing the text as a date. Translate this string. Maintain as a single word (do not add spaces).</comment>
  </data>
  <data name="AboutDateValue_date_text" xml:space="preserve">
    <value>A text representation of a date/time stamp, in a platform-supported format.</value>
  </data>
  <data name="AboutDateValue_language_code" xml:space="preserve">
    <value>Language code of the supplied text.</value>
  </data>
  <data name="AboutTimeValue" xml:space="preserve">
    <value>Converts a time in the form of text to a number that represents the date in Microsoft Power Apps date-time code, ignoring any date portion.</value>
    <comment>Description of 'TimeValue' function.</comment>
  </data>
  <data name="TimeValueArg1" xml:space="preserve">
    <value>time_text</value>
    <comment>function_parameter - First argument to the TimeValue function - the text to be parsed as a time. Translate this string. Maintain as a single word (do not add spaces).</comment>
  </data>
  <data name="TimeValueArg2" xml:space="preserve">
    <value>language_code</value>
    <comment>function_parameter - Second argument to the TimeValue function - the language code to be used when parsing the text as a date. Translate this string. Maintain as a single word (do not add spaces).</comment>
  </data>
  <data name="AboutTimeValue_time_text" xml:space="preserve">
    <value>A text representation of a date/time stamp, in a platform supported format.</value>
  </data>
  <data name="AboutTimeValue_language_code" xml:space="preserve">
    <value>Language code of the supplied text.</value>
  </data>
  <data name="ErrAutoRefreshNotAllowed" xml:space="preserve">
    <value>Automatically refreshing service functions cannot be used in Action rules.</value>
    <comment>Error message when trying to use auto-refresh functions in Action rules.</comment>
  </data>
  <data name="ErrMultipleValuesForField_Name" xml:space="preserve">
    <value>A field named '{0}' was specified more than once in this record.</value>
    <comment>Parse error on duplicate field definitions.</comment>
  </data>
  <data name="WarnColumnNameSpecifiedMultipleTimes_Name" xml:space="preserve">
    <value>A column named '{0}' was specified more than once.</value>
    <comment>Duplicate columns.</comment>
  </data>
  <data name="WarnLiteralPredicate" xml:space="preserve">
    <value>Warning: This predicate is a literal value and does not reference the input table.</value>
    <comment>Warning given when a literal predicate is given to a function operating over a table.</comment>
  </data>
  <data name="WarnDynamicMetadata" xml:space="preserve">
    <value>Warning: Select "Capture Schema" at the bottom of the expanded formula bar to set and refresh this method's result schema. Otherwise this method will return no result.</value>
    <comment>Warning given when service function returns dynamic metadata.</comment>
  </data>
  <data name="FindArg1" xml:space="preserve">
    <value>find_text</value>
    <comment>function_parameter - First argument of the Find function - the text to search for. Translate this string. Maintain as a single word (do not add spaces).</comment>
  </data>
  <data name="FindArg2" xml:space="preserve">
    <value>within_text</value>
    <comment>function_parameter - Second argument of the Find function - the text to be searched. Translate this string. Maintain as a single word (do not add spaces).</comment>
  </data>
  <data name="FindArg3" xml:space="preserve">
    <value>start_num</value>
    <comment>function_parameter - Third argument of the Find function - the initial position in the text to be searched. Translate this string. Maintain as a single word (do not add spaces).</comment>
  </data>
  <data name="AboutFind_find_text" xml:space="preserve">
    <value>A text value to look for.</value>
  </data>
  <data name="AboutFind_within_text" xml:space="preserve">
    <value>The text value to look in.</value>
  </data>
  <data name="AboutFind_start_num" xml:space="preserve">
    <value>An optional starting position.</value>
  </data>
  <data name="AboutFind" xml:space="preserve">
    <value>Returns the starting position of one text value within another text value. Find is case sensitive.</value>
    <comment>Description of 'Find' function</comment>
  </data>
  <data name="AboutFindT" xml:space="preserve">
    <value>Returns a column of starting positions of one text value (or column of strings) within another text value (or column of strings). Find is case sensitive.</value>
    <comment>Description of 'Find' function</comment>
  </data>
  <data name="FindTArg1" xml:space="preserve">
    <value>find_text_or_column</value>
    <comment>function_parameter - First argument of the Find function - the text to search for. Translate this string. Maintain as a single word (do not add spaces).</comment>
  </data>
  <data name="FindTArg2" xml:space="preserve">
    <value>within_text_or_column</value>
    <comment>function_parameter - Second argument of the Find function - the text to be searched. Translate this string. Maintain as a single word (do not add spaces).</comment>
  </data>
  <data name="FindTArg3" xml:space="preserve">
    <value>start_num</value>
    <comment>function_parameter - Third argument of the Find function - the initial position in the text to be searched. Translate this string. Maintain as a single word (do not add spaces).</comment>
  </data>
  <data name="AboutFind_find_text_or_column" xml:space="preserve">
    <value>A text value (or column of text values) to look for.</value>
  </data>
  <data name="AboutFind_within_text_or_column" xml:space="preserve">
    <value>The text value (or column of text values) to look in.</value>
  </data>
  <data name="AboutColorValue" xml:space="preserve">
    <value>Returns the color corresponding to the given color string.</value>
    <comment>Description of 'ColorValue' function</comment>
  </data>
  <data name="ColorValueArg1" xml:space="preserve">
    <value>color_text</value>
    <comment>function_parameter - First argument of the ColorValue function - the text to be converted to a color value. Translate this string. Maintain as a single word (do not add spaces).</comment>
  </data>
  <data name="AboutColorValue_color_text" xml:space="preserve">
    <value>A color specified by name, such as "Blue", or using the standard 6-digit hex notation #rrggbb.</value>
  </data>
  <data name="ErrInvalidJsonPointer" xml:space="preserve">
    <value>Invalid json pointer.</value>
    <comment>Generic json pointer parsing error.</comment>
  </data>
  <data name="Text" xml:space="preserve">
    <value>Text</value>
  </data>
  <data name="Logical" xml:space="preserve">
    <value>Logical</value>
  </data>
  <data name="Table" xml:space="preserve">
    <value>Table</value>
  </data>
  <data name="Behavior" xml:space="preserve">
    <value>Behavior</value>
  </data>
  <data name="DateTime" xml:space="preserve">
    <value>Date &amp; Time</value>
  </data>
  <data name="MathAndStat" xml:space="preserve">
    <value>Math &amp; Statistical</value>
  </data>
  <data name="Information" xml:space="preserve">
    <value>Information</value>
  </data>
  <data name="Color" xml:space="preserve">
    <value>Color</value>
  </data>
  <data name="REST" xml:space="preserve">
    <value>Services</value>
    <comment>REST is an acronym for REpresentational State Transfer, a category of web services.</comment>
  </data>
  <data name="FunctionReference_Link" xml:space="preserve">
    <value>https://go.microsoft.com/fwlink/?LinkId=722347#</value>
    <comment>{StringContains=LCID}</comment>
  </data>
  <data name="InvalidXml_ElementMissingAttribute_ElemName_AttrName" xml:space="preserve">
    <value>The element '{0}' is missing attribute '{1}'.</value>
    <comment>Invalid xml error message.</comment>
  </data>
  <data name="InvalidXml_AttributeCannotBeEmpty_AttrName" xml:space="preserve">
    <value>The attribute '{0}' cannot be an empty string.</value>
    <comment>Invalid xml error message.</comment>
  </data>
  <data name="InvalidXml_AttributeValueInvalidGuid_AttrName_Value" xml:space="preserve">
    <value>The attribute '{0}' has an invalid GUID value '{1}'.</value>
    <comment>Invalid xml error message.</comment>
  </data>
  <data name="InvalidJson_MissingRequiredNamedValue_PropName" xml:space="preserve">
    <value>The property '{0}' is missing.</value>
    <comment>Invalid Json value error message.</comment>
  </data>
  <data name="InvalidJson_NamedValueTypeNotCorrect_PropName_ExpectedType_ActualType" xml:space="preserve">
    <value>The property '{0}' has an invalid type value: {2}. Expected type value: {1}.</value>
    <comment>Invalid Json value error message.</comment>
  </data>
  <data name="InvalidJson_NamedValueCannotBeEmpty_PropName" xml:space="preserve">
    <value>The property '{0}' cannot be empty.</value>
    <comment>Invalid Json value error message.</comment>
  </data>
  <data name="InvalidJson_NamedEnumStringInvalid_PropName_ActualValue" xml:space="preserve">
    <value>The enum '{0}' is expected to have a valid value but its value {1} is out of range for the enum.</value>
    <comment>Invalid Json enum value error message indicating property does not support value. (ex: property 'dayOfWeek' with invalid value 'Mondayday')</comment>
  </data>
  <data name="InvalidJson_NamedIntegerOverflow_PropName_ActualValue" xml:space="preserve">
    <value>The property '{0}' is expected to have an integer value but its value {1} is out of range.</value>
    <comment>Invalid Json integer value error message.</comment>
  </data>
  <data name="InvalidJson_IndexedValueTypeNotCorrect_Index_ExpectedType_ActualType" xml:space="preserve">
    <value>The item at index {0} has an invalid type value: {2}. Expected type value: {1}.</value>
  </data>
  <data name="InvalidJson_IndexedValueMustBeNonEmpty_Index" xml:space="preserve">
    <value>The item at index {0} must be a non-empty string.</value>
  </data>
  <data name="AboutDateAdd" xml:space="preserve">
    <value>Add the specified number of units to a date.</value>
    <comment>Description of 'DateAdd' function.</comment>
  </data>
  <data name="AboutDateDiff" xml:space="preserve">
    <value>Calculate the difference between two dates.</value>
    <comment>Description of 'DateDiff' function</comment>
  </data>
  <data name="DateAddArg1" xml:space="preserve">
    <value>date</value>
    <comment>function_parameter - First argument of the DateAdd function - the original date.</comment>
  </data>
  <data name="DateAddArg2" xml:space="preserve">
    <value>number_of_units</value>
    <comment>function_parameter - Second argument of the DateAdd function - the number of units (days, months, etc.) to be added. Translate this string. Maintain as a single word (do not add spaces).</comment>
  </data>
  <data name="DateAddArg3" xml:space="preserve">
    <value>unit</value>
    <comment>function_parameter - Third argument of the DateAdd function - the type of unit (days, months, etc.) to be added.</comment>
  </data>
  <data name="AboutDateAdd_date" xml:space="preserve">
    <value>A reference date value.</value>
  </data>
  <data name="AboutDateAdd_number_of_units" xml:space="preserve">
    <value>A number of units to add. The number can be negative.</value>
  </data>
  <data name="AboutDateAdd_unit" xml:space="preserve">
    <value>The unit to use, which can be one of TimeUnit.Years, TimeUnit.Quarters, TimeUnit.Months, TimeUnit.Days, TimeUnit.Hours, TimeUnit.Minutes, TimeUnit.Seconds, TimeUnit.Milliseconds.</value>
    <comment>{Locked=TimeUnit.Years}{Locked=TimeUnit.Quarters}{Locked=TimeUnit.Months}{Locked=TimeUnit.Days}{Locked=TimeUnit.Hours}{Locked=TimeUnit.Minutes}{Locked=TimeUnit.Seconds}{Locked=TimeUnit.Milliseconds}</comment>
  </data>
  <data name="DateDiffArg1" xml:space="preserve">
    <value>start_date</value>
    <comment>function_parameter - First argument of the DateDiff function - the start date. Translate this string. Maintain as a single word (do not add spaces).</comment>
  </data>
  <data name="DateDiffArg2" xml:space="preserve">
    <value>end_date</value>
    <comment>function_parameter - Second argument of the DateDiff function - the end date. Translate this string. Maintain as a single word (do not add spaces).</comment>
  </data>
  <data name="DateDiffArg3" xml:space="preserve">
    <value>unit</value>
    <comment>function_parameter - Third argument of the DateDiff function - the type of unit (days, months, etc.) to return the date difference.</comment>
  </data>
  <data name="AboutDateDiff_start_date" xml:space="preserve">
    <value>A start date for the difference operation.</value>
  </data>
  <data name="AboutDateDiff_end_date" xml:space="preserve">
    <value>An end date for the different operation.</value>
  </data>
  <data name="AboutDateDiff_unit" xml:space="preserve">
    <value>The unit to express the result in, which can be one of TimeUnit.Years, TimeUnit.Quarters, TimeUnit.Months, TimeUnit.Days, TimeUnit.Hours, TimeUnit.Minutes, TimeUnit.Seconds, TimeUnit.Milliseconds.</value>
    <comment>{Locked=TimeUnit.Years}{Locked=TimeUnit.Quarters}{Locked=TimeUnit.Months}{Locked=TimeUnit.Days}{Locked=TimeUnit.Hours}{Locked=TimeUnit.Minutes}{Locked=TimeUnit.Seconds}{Locked=TimeUnit.Milliseconds}</comment>
  </data>
  <data name="AboutDateAddT" xml:space="preserve">
    <value>Add the specified number of units to a column of dates.</value>
    <comment>Description of 'DateAdd' table function.</comment>
  </data>
  <data name="AboutDateDiffT" xml:space="preserve">
    <value>Calculate the difference between two columns of dates.</value>
    <comment>Description of 'DateDiff' table function</comment>
  </data>
  <data name="DateAddTArg1" xml:space="preserve">
    <value>date_column</value>
    <comment>function_parameter - First argument of the DateAdd function - the table column that contains date values. Translate this string. Maintain as a single word (do not add spaces).</comment>
  </data>
  <data name="DateAddTArg2" xml:space="preserve">
    <value>number_of_units</value>
    <comment>function_parameter - Second argument of the DateAdd function - the number of units (days, months, etc.) to be added. Translate this string. Maintain as a single word (do not add spaces).</comment>
  </data>
  <data name="DateAddTArg3" xml:space="preserve">
    <value>unit</value>
    <comment>function_parameter - Third argument of the DateAdd function - the type of unit (days, months, etc.) to be added.</comment>
  </data>
  <data name="AboutDateAdd_date_column" xml:space="preserve">
    <value>A column of date values.</value>
  </data>
  <data name="DateDiffTArg1" xml:space="preserve">
    <value>start_date_column</value>
    <comment>function_parameter - First argument of the DateDiff function - the table column that contains the start dates. Translate this string. Maintain as a single word (do not add spaces).</comment>
  </data>
  <data name="DateDiffTArg2" xml:space="preserve">
    <value>end_date_column</value>
    <comment>function_parameter - Second argument of the DateDiff function - the table column that contains the end dates. Translate this string. Maintain as a single word (do not add spaces).</comment>
  </data>
  <data name="DateDiffTArg3" xml:space="preserve">
    <value>unit</value>
    <comment>function_parameter - Third argument of the DateDiff function - the type of unit (days, months, etc.) to return the date difference.</comment>
  </data>
  <data name="AboutDateDiff_start_date_column" xml:space="preserve">
    <value>A column of start dates for the difference operation.</value>
  </data>
  <data name="AboutDateDiff_end_date_column" xml:space="preserve">
    <value>A column of end dates for the difference operation..</value>
  </data>
  <data name="AboutChar" xml:space="preserve">
    <value>Returns the character specified by the code number from the character set on your platform.</value>
    <comment>Description of 'Char' function.</comment>
  </data>
  <data name="CharArg1" xml:space="preserve">
    <value>number</value>
    <comment>function_parameter - First argument of the Char function - the number from the character set in your platform to be converted to a character.</comment>
  </data>
  <data name="AboutChar_number" xml:space="preserve">
    <value>A code number from the character set on your platform.</value>
  </data>
  <data name="AboutCharT" xml:space="preserve">
    <value>Returns a table of characters specified by the code numbers from the character set on your platform.</value>
    <comment>Description of 'Char' function (table overload).</comment>
  </data>
  <data name="CharTArg1" xml:space="preserve">
    <value>column_of_numbers</value>
    <comment>function_parameter - First argument of the Char function - a table column of code numbers from the character set in your platform to be converted to characters. Translate this string. Maintain as a single word (do not add spaces).</comment>
  </data>
  <data name="AboutChar_column_of_numbers" xml:space="preserve">
    <value>A column of code numbers from the character set on your platform.</value>
  </data>
  <data name="AboutParseJSON" xml:space="preserve">
    <value>Converts a JSON string into an object.</value>
    <comment>Description of 'ParseJSON' function.</comment>
  </data>
  <data name="ParseJSONArg1" xml:space="preserve">
    <value>input</value>
    <comment>function_parameter - First argument of the ParseJSON function - String type.</comment>
  </data>
  <data name="AboutParseJSON_input" xml:space="preserve">
    <value>A JSON string to process.</value>
  </data>
  <data name="AboutIndex" xml:space="preserve">
    <value>Returns the record in a table at a given index.</value>
    <comment>Description of 'Index' function.</comment>
  </data>
  <data name="IndexArg1" xml:space="preserve">
    <value>table</value>
    <comment>function_parameter - First argument of the Index function - Table type.</comment>
  </data>
  <data name="IndexArg2" xml:space="preserve">
    <value>index</value>
    <comment>function_parameter - Second argument of the Index function - Number type.</comment>
  </data>
  <data name="AboutIndex_table" xml:space="preserve">
    <value>A table.</value>
  </data>
  <data name="AboutIndex_index" xml:space="preserve">
    <value>The index of the record to be retrieved.</value>
    <comment>function_parameter - Second argument of the Index function - Number type.</comment>
  </data>
  <data name="ListItemTemplate_Single_Name" xml:space="preserve">
    <value>Single</value>
    <comment>{Locked} List item single line template enum name.</comment>
  </data>
  <data name="ListItemTemplate_Double_Name" xml:space="preserve">
    <value>Double</value>
    <comment>{Locked} List item double line template enum name.</comment>
  </data>
  <data name="ListItemTemplate_Person_Name" xml:space="preserve">
    <value>Person</value>
    <comment>{Locked} List item person (image with details) template enum name.</comment>
  </data>
  <data name="Screen_Name_DisplayName" xml:space="preserve">
    <value>Name</value>
    <comment>Display text for the Name property of the screen</comment>
  </data>
  <data name="Screen_Printing_DisplayName" xml:space="preserve">
    <value>Printing</value>
    <comment>Display text for the Printing property of the screen</comment>
  </data>
  <data name="Screen_ImagePosition_DisplayName" xml:space="preserve">
    <value>Image position</value>
    <comment>Display text for position of background image on the screen.</comment>
  </data>
  <data name="Screen_Size_DisplayName" xml:space="preserve">
    <value>Size</value>
    <comment>Display text for the property to fetch the current size of the screen.</comment>
  </data>
  <data name="barcode_Type_DisplayName" xml:space="preserve">
    <value>Barcode type</value>
    <comment>Display text for Barcode Type</comment>
  </data>
  <data name="BarcodeType_Auto_Name" xml:space="preserve">
    <value>Auto</value>
    <comment>{Locked} Locale-specific name for this enum value.</comment>
  </data>
  <data name="BarcodeType_Aztec_Name" xml:space="preserve">
    <value>Aztec</value>
    <comment>{Locked} Locale-specific name for this enum value.</comment>
  </data>
  <data name="BarcodeType_Codabar_Name" xml:space="preserve">
    <value>Codabar</value>
    <comment>{Locked} Locale-specific name for this enum value.</comment>
  </data>
  <data name="BarcodeType_DataMatrix_Name" xml:space="preserve">
    <value>DataMatrix</value>
    <comment>{Locked} Locale-specific name for this enum value.</comment>
  </data>
  <data name="BarcodeType_Ean_Name" xml:space="preserve">
    <value>Ean</value>
    <comment>{Locked} Locale-specific name for this enum value.</comment>
  </data>
  <data name="BarcodeType_QRCode_Name" xml:space="preserve">
    <value>QRCode</value>
    <comment>{Locked} Locale-specific name for this enum value.</comment>
  </data>
  <data name="BarcodeType_RssExpanded_Name" xml:space="preserve">
    <value>RssExpanded</value>
    <comment>{Locked} Locale-specific name for this enum value.</comment>
  </data>
  <data name="BarcodeType_Upc_Name" xml:space="preserve">
    <value>Upc</value>
    <comment>{Locked} Locale-specific name for this enum value.</comment>
  </data>
  <data name="camera_Contrast_DisplayName" xml:space="preserve">
    <value>Contrast</value>
    <comment>Display text for Contrast</comment>
  </data>
  <data name="camera_Zoom_DisplayName" xml:space="preserve">
    <value>Zoom</value>
    <comment>Display text for Zoom</comment>
  </data>
  <data name="camera_Camera_DisplayName" xml:space="preserve">
    <value>Camera</value>
    <comment>Display text for Camera</comment>
  </data>
  <data name="export_Data_DisplayName" xml:space="preserve">
    <value>Data</value>
    <comment>Display text for Data</comment>
  </data>
  <data name="Edit" xml:space="preserve">
    <value>Edit</value>
    <comment>Value of label</comment>
  </data>
  <data name="Dust" xml:space="preserve">
    <value>Dust</value>
    <comment>Value of checkbox</comment>
  </data>
  <data name="image_Image_DisplayName" xml:space="preserve">
    <value>Image</value>
    <comment>Display text for Image</comment>
  </data>
  <data name="icon_Icon_DisplayName" xml:space="preserve">
    <value>Icon</value>
    <comment>Display text for Icon</comment>
  </data>
  <data name="icon_Rotation_DisplayName" xml:space="preserve">
    <value>Rotation</value>
    <comment>Display text for Rotation</comment>
  </data>
  <data name="image_ImagePosition_DisplayName" xml:space="preserve">
    <value>Image position</value>
    <comment>Display text for ImagePosition</comment>
  </data>
  <data name="image_ImageRotation_DisplayName" xml:space="preserve">
    <value>Rotate</value>
    <comment>Display text for Image Rotation. An enumeration describing what degree of rotation should be applied to the image of this control.</comment>
  </data>
  <data name="ImageRotation_None_DisplayName" xml:space="preserve">
    <value>None</value>
    <comment>Display text representing the None (do not rotate) value of ImageRotation enum (ImageRotation_None_Name). The possible values for this enumeration are: None, Rotate90, Rotate180, Rotate270.</comment>
  </data>
  <data name="label_Live_DisplayName" xml:space="preserve">
    <value>Live</value>
    <comment>Display text for Live. Live as in live announcement. Equivalent to HTML attribute "aria-live", which determines how text changes should be announced by screen readers.</comment>
  </data>
  <data name="label_Overflow_DisplayName" xml:space="preserve">
    <value>Overflow</value>
    <comment>Display text for Overflow</comment>
  </data>
  <data name="DatePicker_DateTimeZone_DisplayName" xml:space="preserve">
    <value>Date time zone</value>
    <comment>The kind of date (local / UTC) that the picker will use</comment>
  </data>
  <data name="DatePicker_Format_DisplayName" xml:space="preserve">
    <value>Format</value>
    <comment>Display text for the Format property of DatePicker control.</comment>
  </data>
  <data name="DatePicker_Language_DisplayName" xml:space="preserve">
    <value>Language</value>
    <comment>Display text for the Language property of DatePicker control.</comment>
  </data>
  <data name="Calendar_Width_DisplayName" xml:space="preserve">
    <value>Calendar width</value>
    <comment>Display name for the Width of the calendar</comment>
  </data>
  <data name="Hide_Calendar_DisplayName" xml:space="preserve">
    <value>Hide calendar</value>
    <comment>Display name for hiding the calendar</comment>
  </data>
  <data name="Calendar_StartOfWeek_DisplayName" xml:space="preserve">
    <value>Start of week</value>
    <comment>The property that specifies which weekday is the first day of a week</comment>
  </data>
  <data name="microphone_Mic_DisplayName" xml:space="preserve">
    <value>Mic</value>
    <comment>Display text for Mic</comment>
  </data>
  <data name="text_Default_DisplayName" xml:space="preserve">
    <value>Default</value>
    <comment>Display text for Default</comment>
  </data>
  <data name="text_Mode_DisplayName" xml:space="preserve">
    <value>Mode</value>
    <comment>Display text for Mode</comment>
  </data>
  <data name="text_Format_DisplayName" xml:space="preserve">
    <value>Format</value>
    <comment>Display text for Format</comment>
  </data>
  <data name="text_VirtualKeyboardMode_DisplayName" xml:space="preserve">
    <value>Virtual keyboard mode</value>
    <comment>Text input property for which type of virtual keyboard will be used for the text input control</comment>
  </data>
  <data name="text_TeamsTheme_DisplayName" xml:space="preserve">
    <value>Teams theme</value>
    <comment>Text input property for which Teams theme will be used</comment>
  </data>
  <data name="text_Clear_DisplayName" xml:space="preserve">
    <value>Clear button</value>
    <comment>Display text for Clear</comment>
  </data>
  <data name="Align_Left_DisplayName" xml:space="preserve">
    <value>Align left</value>
    <comment>Represents a left alignment of text</comment>
  </data>
  <data name="Align_Right_DisplayName" xml:space="preserve">
    <value>Align right</value>
    <comment>Represents a right alignment of text</comment>
  </data>
  <data name="Align_Center_DisplayName" xml:space="preserve">
    <value>Align center</value>
    <comment>Represents a centered alignment of text</comment>
  </data>
  <data name="Align_Justify_DisplayName" xml:space="preserve">
    <value>Justify</value>
    <comment>Represents a justified alignment of text</comment>
  </data>
  <data name="AboutIsNumeric" xml:space="preserve">
    <value>Checks whether a value is a number, and returns true or false.</value>
    <comment>Description of 'IsNumeric' function.</comment>
  </data>
  <data name="IsNumericArg1" xml:space="preserve">
    <value>value</value>
    <comment>function_parameter - First argument to the IsNumeric function - a value that will be tested</comment>
  </data>
  <data name="AboutIsNumeric_value" xml:space="preserve">
    <value>The value to test.</value>
  </data>
  <data name="SupportedDateTimeLanguageCodes" xml:space="preserve">
    <value>"bg-BG","ca-ES","cs-CZ","da","da-DK","de","de-DE","el-GR","en","en-GB","en-US","es","es-ES","es-MX","et-EE","eu-ES","fi-FI","fr","fr-FR","gl-ES","hi-IN","hr-HR","hu-HU","id-ID","it","it-IT","ja","ja-JP","kk-KZ","ko","ko-KR","lt-LT","lv-LV","ms-MY","nb-NO","nl","nl-NL","pl","pl-PL","pt","pt-BR","pt-PT","ro-RO","ru","ru-RU","sk-SK","sl-SL","sr-cyrl-RS","sr-latn-RS","sv","sv-SE","th-TH","tr-TR","uk-UA","vi-VN","zh-CN","zh-TW"</value>
    <comment>{Locked}Supported DateTime language codes.</comment>
  </data>
  <data name="AboutDateTimeValue" xml:space="preserve">
    <value>Converts a date and time in the form of text to a number that represents the date in Power Apps date-time code.</value>
    <comment>Description of 'DateTimeValue' function.</comment>
  </data>
  <data name="DateTimeValueArg1" xml:space="preserve">
    <value>time_text</value>
    <comment>function_parameter - First argument of the DateTimeValue function - the text to be parsed. Translate this string. Maintain as a single word (do not add spaces).</comment>
  </data>
  <data name="DateTimeValueArg2" xml:space="preserve">
    <value>language_code</value>
    <comment>function_parameter - Second argument of the DateTimeValue function - the language code in which the text to be parsed is defined. Translate this string. Maintain as a single word (do not add spaces).</comment>
  </data>
  <data name="AboutDateTimeValue_time_text" xml:space="preserve">
    <value>A text representation of a date/time stamp, in a platform supported format.</value>
  </data>
  <data name="AboutDateTimeValue_language_code" xml:space="preserve">
    <value>Language code of the supplied text.</value>
  </data>
  <data name="AboutTable" xml:space="preserve">
    <value>Creates a table from the specified records, with as many columns as there are unique record fields. For example: Table({key1: val1, key2: val2, ...}, ...)</value>
    <comment>Description of 'Table' function.</comment>
  </data>
  <data name="TableArg1" xml:space="preserve">
    <value>record</value>
    <comment>function_parameter - Argument of the Table function - a record that will become a row in the resulting table.</comment>
  </data>
  <data name="AboutTable_record" xml:space="preserve">
    <value>A record that will become a row in the resulting table.</value>
  </data>
  <data name="AboutShowColumns" xml:space="preserve">
    <value>Returns a table with all columns removed from the 'source' table except the specified columns.</value>
    <comment>Description of ShowColumns function.</comment>
  </data>
  <data name="ShowColumnsArg1" xml:space="preserve">
    <value>source</value>
    <comment>function_parameter - First argument of the ShowColumns function - the data source from which columns will be selected.</comment>
  </data>
  <data name="ShowColumnsArg2" xml:space="preserve">
    <value>column_name</value>
    <comment>function_parameter - Second argument of the ShowColumns function - the name of the column to be selected. Translate this string. Maintain as a single word (do not add spaces).</comment>
  </data>
  <data name="AboutShowColumns_source" xml:space="preserve">
    <value>A table value to remove columns from.</value>
  </data>
  <data name="AboutShowColumns_column_name" xml:space="preserve">
    <value>The name of a column to keep.</value>
  </data>
  <data name="AboutIsToday" xml:space="preserve">
    <value>Checks whether the given date is today, and returns true or false.</value>
    <comment>Description of 'IsToday' function</comment>
  </data>
  <data name="AboutIsToday_date" xml:space="preserve">
    <value>The date value to test.</value>
  </data>
  <data name="IsTodayFuncArg1" xml:space="preserve">
    <value>date</value>
    <comment>function_parameter - First argument to the IsToday function - the date to be tested.</comment>
  </data>
  <data name="AboutIsUTCToday" xml:space="preserve">
    <value>Checks whether the given date is today in UTC, and returns true or false.</value>
    <comment>Description of 'IsUTCToday' function</comment>
  </data>
  <data name="AboutIsUTCToday_date" xml:space="preserve">
    <value>The date value to test.</value>
  </data>
  <data name="IsUTCTodayFuncArg1" xml:space="preserve">
    <value>date</value>
    <comment>function_parameter - First argument to the IsUTCToday function - the date to be tested.</comment>
  </data>
  <data name="AboutMod" xml:space="preserve">
    <value>Returns the remainder after a number is divided by a divisor. The result has the same sign as the divisor.</value>
    <comment>Description of 'Mod' function.</comment>
  </data>
  <data name="AboutModT" xml:space="preserve">
    <value>Returns a column containing the remainder after a number (or a column of numbers) is divided by a divisor (or a column of divisors).</value>
    <comment>Description of 'ModT' function.</comment>
  </data>
  <data name="AboutMod_divisor" xml:space="preserve">
    <value>The number to divide by.</value>
  </data>
  <data name="AboutMod_divisor_or_column" xml:space="preserve">
    <value>The number or column of numbers to divide by.</value>
  </data>
  <data name="AboutMod_number" xml:space="preserve">
    <value>The number to find the remainder for.</value>
  </data>
  <data name="AboutMod_number_or_column" xml:space="preserve">
    <value>The number or column of numbers to find the remainder for.</value>
  </data>
  <data name="ModFuncArg1" xml:space="preserve">
    <value>number</value>
    <comment>function_parameter - First argument of the Mod function - the number to find the reminder for.</comment>
  </data>
  <data name="ModFuncArg2" xml:space="preserve">
    <value>divisor</value>
    <comment>function_parameter - Second argument of the Mod function - the number to divide by.</comment>
  </data>
  <data name="ModTFuncArg1" xml:space="preserve">
    <value>number_or_column</value>
    <comment>function_parameter - First argument of the Mod function - the number or column of numbers to find the reminder for. Translate this string. Maintain as a single word (do not add spaces).</comment>
  </data>
  <data name="ModTFuncArg2" xml:space="preserve">
    <value>divisor_or_column</value>
    <comment>function_parameter - Second argument of the Mod function - the number or column of numbers to divide by. Translate this string. Maintain as a single word (do not add spaces).</comment>
  </data>
  <data name="pdfViewer_Document_DisplayName" xml:space="preserve">
    <value>Document</value>
    <comment>Display text for Document</comment>
  </data>
  <data name="pdfViewer_Zoom_DisplayName" xml:space="preserve">
    <value>Zoom</value>
    <comment>Display text for Zoom</comment>
  </data>
  <data name="pdfViewer_Password_DisplayName" xml:space="preserve">
    <value>Password</value>
    <comment>Display text for Password</comment>
  </data>
  <data name="pdfViewer_PasswordState_DisplayName" xml:space="preserve">
    <value>Password state</value>
    <comment>Display text for PasswordState</comment>
  </data>
  <data name="DataDescriptionInvalidFormat_Reason" xml:space="preserve">
    <value>The data description is invalid: {0}</value>
  </data>
  <data name="DataDescriptionParserUnknownException" xml:space="preserve">
    <value>An unknown error occurred trying to parse the data description.</value>
  </data>
  <data name="AboutForAll" xml:space="preserve">
    <value>Applies a given formula on each row in a data source, then returns a new table with results per row.</value>
    <comment>Description of 'ForAll' function.</comment>
  </data>
  <data name="AboutForAll_source" xml:space="preserve">
    <value>The data source or table to operate on.</value>
  </data>
  <data name="AboutForAll_formula" xml:space="preserve">
    <value>The formula to evaluate for all rows of the table.</value>
  </data>
  <data name="ForAllArg1" xml:space="preserve">
    <value>source</value>
    <comment>function_parameter - First argument to the ForAll function - the data source (table / collection) to operate on.</comment>
  </data>
  <data name="ForAllArg2" xml:space="preserve">
    <value>formula</value>
    <comment>function_parameter - Second argument to the ForAll function - the formula to evaluate for all rows in the source.</comment>
  </data>
  <data name="AboutPower" xml:space="preserve">
    <value>Raises a number x to the power of another number y. Same as x^y.</value>
    <comment>Description of 'Power' function.</comment>
  </data>
  <data name="AboutPower_base" xml:space="preserve">
    <value>The base number to be raised.</value>
  </data>
  <data name="AboutPower_exponent" xml:space="preserve">
    <value>The exponent by which the base will be raised.</value>
  </data>
  <data name="PowerFuncArg1" xml:space="preserve">
    <value>base</value>
    <comment>function_parameter - First argument to the Power function - the base number to be raised.</comment>
  </data>
  <data name="PowerFuncArg2" xml:space="preserve">
    <value>exponent</value>
    <comment>function_parameter - Second argument to the power function - the exponent by which the base will be raised.</comment>
  </data>
  <data name="AboutStartsWith" xml:space="preserve">
    <value>Returns true if the provided text starts with the provided start string.</value>
    <comment>Description of 'StartsWith' function.</comment>
  </data>
  <data name="AboutStartsWith_text" xml:space="preserve">
    <value>The text to be checked.</value>
  </data>
  <data name="AboutStartsWith_start" xml:space="preserve">
    <value>The starting string. The function returns true if the text starts with this string.</value>
  </data>
  <data name="StartsWithArg1" xml:space="preserve">
    <value>text</value>
    <comment>function_parameter - First argument to the StartsWith function - the text to be checked.</comment>
  </data>
  <data name="StartsWithArg2" xml:space="preserve">
    <value>start</value>
    <comment>function_parameter - Second argument to the StartsWith function - the text to be checked whether is on the beginning of the given text.</comment>
  </data>
  <data name="AboutEndsWith" xml:space="preserve">
    <value>Returns true if the provided text ends with the provided end string.</value>
    <comment>Description of 'EndsWith' function.</comment>
  </data>
  <data name="AboutEndsWith_text" xml:space="preserve">
    <value>The text to be checked.</value>
  </data>
  <data name="AboutEndsWith_end" xml:space="preserve">
    <value>The ending string. The function returns true if the text ends with this string.</value>
  </data>
  <data name="EndsWithArg1" xml:space="preserve">
    <value>text</value>
    <comment>function_parameter - First argument to the EndsWith function - the text to be checked.</comment>
  </data>
  <data name="EndsWithArg2" xml:space="preserve">
    <value>end</value>
    <comment>function_parameter - Second argument to the EndsWith function - the text to be checked whether is on the end of the given text.</comment>
  </data>
  <data name="AboutBlank" xml:space="preserve">
    <value>Returns a null (blank) value</value>
  </data>
  <data name="AboutPowerT" xml:space="preserve">
    <value>Raises a number x (or column of numbers) to the power of another number y (or column of numbers). Same as x^y.</value>
    <comment>Description of 'Power' function.</comment>
  </data>
  <data name="AboutPower_base_or_column" xml:space="preserve">
    <value>The base number (or column of base numbers) to be raised.</value>
  </data>
  <data name="AboutPower_exponent_or_column" xml:space="preserve">
    <value>The exponent (or column of exponents) by which the base will be raised.</value>
  </data>
  <data name="PowerTFuncArg1" xml:space="preserve">
    <value>base_or_column</value>
    <comment>function_parameter - First argument to the Power function - the base number (or column of numbers) to be raised. Translate this string. Maintain as a single word (do not add spaces).</comment>
  </data>
  <data name="PowerTFuncArg2" xml:space="preserve">
    <value>exponent_or_column</value>
    <comment>function_parameter - Second argument to the Power function - the exponent (or column of numbers) by which the base will be raised. Translate this string. Maintain as a single word (do not add spaces).</comment>
  </data>
  <data name="Icon_Import_DisplayName" xml:space="preserve">
    <value>Import</value>
    <comment>Icon control name representing an import action. Display text representing the value of Icon enum that will be shown in the icon control. This value represents the Import value.</comment>
  </data>
  <data name="Icon_AddUser_DisplayName" xml:space="preserve">
    <value>Add user</value>
    <comment>Icon control name representing an add user object. Display text representing the value of Icon enum that will be shown in the icon control. This value represents the AddUser value.</comment>
  </data>
  <data name="Icon_Alarm_DisplayName" xml:space="preserve">
    <value>Alarm</value>
    <comment>Icon control name representing an alarm object. Display text representing the value of Icon enum that will be shown in the icon control. Should be translated the same as the Alarm icon in fabric https://uifabricicons.azurewebsites.net/.</comment>
  </data>
  <data name="Icon_Blocked_DisplayName" xml:space="preserve">
    <value>Blocked</value>
    <comment>Icon control name representing an blocked action. Display text representing the value of Icon enum that will be shown in the icon control. Should be translated the same as the Blocked icon in fabric https://uifabricicons.azurewebsites.net/.</comment>
  </data>
  <data name="Icon_Bookmark_DisplayName" xml:space="preserve">
    <value>Bookmark</value>
    <comment>Icon control name representing an bookmark action. Display text representing the value of Icon enum that will be shown in the icon control. This value represents the Bookmark value.</comment>
  </data>
  <data name="Icon_Bug_DisplayName" xml:space="preserve">
    <value>Bug</value>
    <comment>Icon control name representing an bug object. Display text representing the value of Icon enum that will be shown in the icon control. Should be translated the same as the Bug icon in fabric https://uifabricicons.azurewebsites.net/.</comment>
  </data>
  <data name="Icon_Calculator_DisplayName" xml:space="preserve">
    <value>Calculator</value>
    <comment>Icon control name representing an calculator object. Display text representing the value of Icon enum that will be shown in the icon control. This value represents the Calculator value.</comment>
  </data>
  <data name="Icon_Diamond_DisplayName" xml:space="preserve">
    <value>Diamond</value>
    <comment>Icon control name representing an diamond object. Display text representing the value of Icon enum that will be shown in the icon control. This value represents the Diamond value.</comment>
  </data>
  <data name="Icon_DockLeft_DisplayName" xml:space="preserve">
    <value>Dock left</value>
    <comment>Icon control name representing an dock left action. Display text representing the value of Icon enum that will be shown in the icon control. Should be translated the same as the DockLeft icon in fabric https://uifabricicons.azurewebsites.net/</comment>
  </data>
  <data name="Icon_DockRight_DisplayName" xml:space="preserve">
    <value>Dock right</value>
    <comment>Icon control name representing an dock right action. Display text representing the value of Icon enum that will be shown in the icon control. Should be translated the same as the DockRight icon in fabric https://uifabricicons.azurewebsites.net/.</comment>
  </data>
  <data name="Icon_Enhance_DisplayName" xml:space="preserve">
    <value>Enhance</value>
    <comment>Icon control name representing an enhance object. Display text representing the value of Icon enum that will be shown in the icon control. Enhance means the same as it does in the fabric icons AutoEnhanceOn and AutoEnhanceOff https://uifabricicons.azurewebsites.net/.</comment>
  </data>
  <data name="Icon_Error_DisplayName" xml:space="preserve">
    <value>Error</value>
    <comment>Icon control name representing an error object. Display text representing the value of Icon enum that will be shown in the icon control. This value represents the Error value.</comment>
  </data>
  <data name="Icon_Export_DisplayName" xml:space="preserve">
    <value>Export</value>
    <comment>Icon control name representing an export action. Display text representing the value of Icon enum that will be shown in the icon control. This value represents the Export value.</comment>
  </data>
  <data name="Icon_Flag_DisplayName" xml:space="preserve">
    <value>Flag</value>
    <comment>Icon control name representing an flag object. Display text representing the value of Icon enum that will be shown in the icon control. This value represents the Flag value.</comment>
  </data>
  <data name="Icon_Globe_DisplayName" xml:space="preserve">
    <value>Globe</value>
    <comment>Icon control name representing an globe object. Display text representing the value of Icon enum that will be shown in the icon control. This value represents the Globe value.</comment>
  </data>
  <data name="Icon_HalfFilledCircle_DisplayName" xml:space="preserve">
    <value>Half filled circle</value>
    <comment>Icon control name representing an half filled circle object. Display text representing the value of Icon enum that will be shown in the icon control. This value represents the HalfFilledCircle value.</comment>
  </data>
  <data name="Icon_Health_DisplayName" xml:space="preserve">
    <value>Health</value>
    <comment>Icon control name representing an health object. Display text representing the value of Icon enum that will be shown in the icon control. Should be translated the same as the Health icon in fabric https://uifabricicons.azurewebsites.net/.</comment>
  </data>
  <data name="Icon_Heart_DisplayName" xml:space="preserve">
    <value>Heart</value>
    <comment>Icon control name representing an heart object. Display text representing the value of Icon enum that will be shown in the icon control. This value represents the Heart value.</comment>
  </data>
  <data name="Icon_Help_DisplayName" xml:space="preserve">
    <value>Help</value>
    <comment>Icon control name representing an help action. Display text representing the value of Icon enum that will be shown in the icon control. This value represents the Help value.</comment>
  </data>
  <data name="Icon_Hide_DisplayName" xml:space="preserve">
    <value>Hide</value>
    <comment>Icon control name representing an hide action. Display text representing the value of Icon enum that will be shown in the icon control. Should be translated the same as the Hide icon in fabric https://uifabricicons.azurewebsites.net/.</comment>
  </data>
  <data name="Icon_History_DisplayName" xml:space="preserve">
    <value>History</value>
    <comment>Icon control name representing an history object. Display text representing the value of Icon enum that will be shown in the icon control. Should be translated the same as the History icon in fabric https://uifabricicons.azurewebsites.net/.</comment>
  </data>
  <data name="Icon_HorizontalLine_DisplayName" xml:space="preserve">
    <value>Horizontal line</value>
    <comment>Icon control name representing an horizontal line object. Display text representing the value of Icon enum that will be shown in the icon control. This value represents the HorizontalLine value.</comment>
  </data>
  <data name="Icon_Hospital_DisplayName" xml:space="preserve">
    <value>Hospital</value>
    <comment>Icon control name representing an hospital object. Display text representing the value of Icon enum that will be shown in the icon control. This value represents the Hospital value.</comment>
  </data>
  <data name="Icon_Key_DisplayName" xml:space="preserve">
    <value>Key</value>
    <comment>Icon control name representing an key object. Display text representing the value of Icon enum that will be shown in the icon control. This value represents the Key value.</comment>
  </data>
  <data name="Icon_Lightbulb_DisplayName" xml:space="preserve">
    <value>Lightbulb</value>
    <comment>Icon control name representing an lightbulb object. Display text representing the value of Icon enum that will be shown in the icon control. This value represents the Lightbulb value.</comment>
  </data>
  <data name="Icon_LightningBolt_DisplayName" xml:space="preserve">
    <value>Lightning bolt</value>
    <comment>Icon control name representing an lightning bolt object. Display text representing the value of Icon enum that will be shown in the icon control. This value represents the LightningBolt value.</comment>
  </data>
  <data name="Icon_Link_DisplayName" xml:space="preserve">
    <value>Link</value>
    <comment>Icon control name representing an hyperlink. Display text representing the value of Icon enum that will be shown in the icon control. Should be translated the same as the Link icon in fabric https://uifabricicons.azurewebsites.net/.</comment>
  </data>
  <data name="Icon_Manufacture_DisplayName" xml:space="preserve">
    <value>Manufacture</value>
    <comment>Icon control name representing an manufacture object. Display text representing the value of Icon enum that will be shown in the icon control. Should be translated the similar to the Manufacturing icon in fabric https://uifabricicons.azurewebsites.net/</comment>
  </data>
  <data name="Icon_Medical_DisplayName" xml:space="preserve">
    <value>Medical</value>
    <comment>Icon control name representing an medical object. Display text representing the value of Icon enum that will be shown in the icon control. Should be translated the same as the Medical icon in fabric https://uifabricicons.azurewebsites.net/</comment>
  </data>
  <data name="Icon_Microphone_DisplayName" xml:space="preserve">
    <value>Microphone</value>
    <comment>Icon control name representing an microphone object. Display text representing the value of Icon enum that will be shown in the icon control. This value represents the Microphone value.</comment>
  </data>
  <data name="Icon_Notebook_DisplayName" xml:space="preserve">
    <value>Notebook</value>
    <comment>Icon control name representing an notebook object. Display text representing the value of Icon enum that will be shown in the icon control. This value represents the Notebook value.</comment>
  </data>
  <data name="Icon_OpenInNewWindow_DisplayName" xml:space="preserve">
    <value>Open in new window</value>
    <comment>Icon control name representing an open in new window action. Display text representing the value of Icon enum that will be shown in the icon control. This value represents the OpenInNewWindow value.</comment>
  </data>
  <data name="Icon_Phonebook_DisplayName" xml:space="preserve">
    <value>Phonebook</value>
    <comment>Icon control name representing an phonebook object. Display text representing the value of Icon enum that will be shown in the icon control. This value represents the Phonebook value.</comment>
  </data>
  <data name="Icon_Print_DisplayName" xml:space="preserve">
    <value>Print</value>
    <comment>Icon control name representing an print object. Display text representing the value of Icon enum that will be shown in the icon control. Should be translated the same as the Print icon in fabric https://uifabricicons.azurewebsites.net/</comment>
  </data>
  <data name="Icon_Publish_DisplayName" xml:space="preserve">
    <value>Publish</value>
    <comment>Icon control name representing an publish action. Display text representing the value of Icon enum that will be shown in the icon control. This value represents the Publish value.</comment>
  </data>
  <data name="Icon_QuestionMark_DisplayName" xml:space="preserve">
    <value>Question mark</value>
    <comment>Icon control name representing an question mark action. Display text representing the value of Icon enum that will be shown in the icon control. This value represents the QuestionMark value.</comment>
  </data>
  <data name="Icon_Redo_DisplayName" xml:space="preserve">
    <value>Redo</value>
    <comment>Icon control name representing an redo action. Display text representing the value of Icon enum that will be shown in the icon control. This value represents the Redo value.</comment>
  </data>
  <data name="Icon_Reset_DisplayName" xml:space="preserve">
    <value>Reset</value>
    <comment>Icon control name representing an reset action. Display text representing the value of Icon enum that will be shown in the icon control. This value represents the Reset value.</comment>
  </data>
  <data name="Icon_Ribbon_DisplayName" xml:space="preserve">
    <value>Ribbon</value>
    <comment>Icon control name representing an ribbon object. Display text representing the value of Icon enum that will be shown in the icon control. This value represents the Ribbon value.</comment>
  </data>
  <data name="Icon_Scan_DisplayName" xml:space="preserve">
    <value>Scan</value>
    <comment>Icon control name representing an scan object. Display text representing the value of Icon enum that will be shown in the icon control. This value represents the Scan value.</comment>
  </data>
  <data name="Icon_Share_DisplayName" xml:space="preserve">
    <value>Share</value>
    <comment>Icon control name representing an share action. Display text representing the value of Icon enum that will be shown in the icon control. This value represents the Share value.</comment>
  </data>
  <data name="Icon_Shirt_DisplayName" xml:space="preserve">
    <value>Shirt</value>
    <comment>Icon control name representing an shirt object. Display text representing the value of Icon enum that will be shown in the icon control. This value represents the Shirt value.</comment>
  </data>
  <data name="Icon_Shop_DisplayName" xml:space="preserve">
    <value>Shop</value>
    <comment>Icon control name representing an shop object. Display text representing the value of Icon enum that will be shown in the icon control. This value represents the Shop value.</comment>
  </data>
  <data name="Icon_Signal_DisplayName" xml:space="preserve">
    <value>Signal</value>
    <comment>Icon control name representing an signal object. Display text representing the value of Icon enum that will be shown in the icon control. This value represents the Signal value.</comment>
  </data>
  <data name="Icon_Support_DisplayName" xml:space="preserve">
    <value>Support</value>
    <comment>Icon control name representing an support object. Display text representing the value of Icon enum that will be shown in the icon control. This value represents the Support value.</comment>
  </data>
  <data name="Icon_Sync_DisplayName" xml:space="preserve">
    <value>Sync</value>
    <comment>Icon control name representing an sync action. Display text representing the value of Icon enum that will be shown in the icon control. This value represents the Sync value.</comment>
  </data>
  <data name="Icon_Text_DisplayName" xml:space="preserve">
    <value>Text</value>
    <comment>Icon control name representing an text object. Display text representing the value of Icon enum that will be shown in the icon control. This value represents the Text value.</comment>
  </data>
  <data name="Icon_ThumbsDown_DisplayName" xml:space="preserve">
    <value>Thumbs down</value>
    <comment>Icon control name representing an thumbs down action. Display text representing the value of Icon enum that will be shown in the icon control. This value represents the ThumbsDown value.</comment>
  </data>
  <data name="Icon_ThumbsUp_DisplayName" xml:space="preserve">
    <value>Thumbs up</value>
    <comment>Icon control name representing an thumbs up action. Display text representing the value of Icon enum that will be shown in the icon control. This value represents the ThumbsUp value.</comment>
  </data>
  <data name="Icon_Train_DisplayName" xml:space="preserve">
    <value>Train</value>
    <comment>Icon control name representing an train object. Display text representing the value of Icon enum that will be shown in the icon control. This value represents the Train value.</comment>
  </data>
  <data name="Icon_Tray_DisplayName" xml:space="preserve">
    <value>Tray</value>
    <comment>Icon control name representing an tray object. Display text representing the value of Icon enum that will be shown in the icon control. This value represents the Tray value.</comment>
  </data>
  <data name="Icon_Undo_DisplayName" xml:space="preserve">
    <value>Undo</value>
    <comment>Icon control name representing an undo action. Display text representing the value of Icon enum that will be shown in the icon control. This value represents the Undo value.</comment>
  </data>
  <data name="Icon_Unlock_DisplayName" xml:space="preserve">
    <value>Unlock</value>
    <comment>Icon control name representing an unlock object. Display text representing the value of Icon enum that will be shown in the icon control. Should be translated the same as the Unlock icon in fabric https://uifabricicons.azurewebsites.net/</comment>
  </data>
  <data name="Icon_VerticalLine_DisplayName" xml:space="preserve">
    <value>Vertical line</value>
    <comment>Icon control name representing an vertical line object. Display text representing the value of Icon enum that will be shown in the icon control. This value represents the VerticalLine value.</comment>
  </data>
  <data name="Icon_Video_DisplayName" xml:space="preserve">
    <value>Video</value>
    <comment>Icon control name representing an video object. Display text representing the value of Icon enum that will be shown in the icon control. This value represents the Video value.</comment>
  </data>
  <data name="Icon_View_DisplayName" xml:space="preserve">
    <value>View</value>
    <comment>Icon control name representing an view action. Display text representing the value of Icon enum that will be shown in the icon control. This is the opposite as the Hide value</comment>
  </data>
  <data name="Icon_ZoomIn_DisplayName" xml:space="preserve">
    <value>Zoom in</value>
    <comment>Icon control name representing an zoom in action. Display text representing the value of Icon enum that will be shown in the icon control. This value represents the ZoomIn value.</comment>
  </data>
  <data name="Icon_ZoomOut_DisplayName" xml:space="preserve">
    <value>Zoom out</value>
    <comment>Icon control name representing an zoom out action. Display text representing the value of Icon enum that will be shown in the icon control. This value represents the ZoomOut value.</comment>
  </data>
  <data name="Icon_BookmarkFilled_DisplayName" xml:space="preserve">
    <value>Bookmark (filled)</value>
    <comment>Icon control name representing an bookmark (filled) action. Display text representing the value of Icon enum that will be shown in the icon control. This value represents the BookmarkFilled value.</comment>
  </data>
  <data name="Icon_CancelBadge_DisplayName" xml:space="preserve">
    <value>Cancel (badge)</value>
    <comment>Icon control name representing an cancel (badge) action. Display text representing the value of Icon enum that will be shown in the icon control. This value represents the Cancel action inside a circle.</comment>
  </data>
  <data name="Icon_CheckBadge_DisplayName" xml:space="preserve">
    <value>Check (badge)</value>
    <comment>Icon control name representing an check (badge) action. Display text representing the value of Icon enum that will be shown in the icon control. This value represents the Check action inside a circle.</comment>
  </data>
  <data name="Icon_Cut_DisplayName" xml:space="preserve">
    <value>Cut</value>
    <comment>Icon control name representing an cut action. Display text representing the value of Icon enum that will be shown in the icon control. This value represents the Cut value.</comment>
  </data>
  <data name="Icon_FilterFlat_DisplayName" xml:space="preserve">
    <value>Flat filter</value>
    <comment>Icon control name representing an flat filter object. Display text representing the value of Icon enum that will be shown in the icon control. This value represents the FilterFlat value.</comment>
  </data>
  <data name="Icon_FilterFlatFilled_DisplayName" xml:space="preserve">
    <value>Flat filter (filled)</value>
    <comment>Icon control name representing an flat filter (filled) object. Display text representing the value of Icon enum that will be shown in the icon control. This value represents the FilterFlatFilled value.</comment>
  </data>
  <data name="Icon_Leave_DisplayName" xml:space="preserve">
    <value>Leave</value>
    <comment>Icon control name representing an leave action. Display text representing the value of Icon enum that will be shown in the icon control. This value represents the Leave value.</comment>
  </data>
  <data name="Icon_Paste_DisplayName" xml:space="preserve">
    <value>Paste</value>
    <comment>Icon control name representing an paste action. Display text representing the value of Icon enum that will be shown in the icon control. This value represents the Paste value.</comment>
  </data>
  <data name="Icon_ThumbsDownFilled_DisplayName" xml:space="preserve">
    <value>Thumbs down (filled)</value>
    <comment>Icon control name representing an thumbs down (filled) action. Display text representing the value of Icon enum that will be shown in the icon control. This value represents the ThumbsDownFilled value.</comment>
  </data>
  <data name="Icon_ThumbsUpFilled_DisplayName" xml:space="preserve">
    <value>Thumbs up (filled)</value>
    <comment>Icon control name representing an thumbs up (filled) action. Display text representing the value of Icon enum that will be shown in the icon control. This value represents the ThumbsUpFilled value.</comment>
  </data>
  <data name="Icon_EmojiHappy_DisplayName" xml:space="preserve">
    <value>Emoji - Happy</value>
    <comment>Icon control name representing an emoji - happy glyph. Display text representing the value of Icon enum that will be shown in the icon control. This value represents the EmojiHappy value.</comment>
  </data>
  <data name="SuggestRemoteExecutionHint_OpNotSupportedByClient" xml:space="preserve">
    <value>Part of this formula cannot be evaluated remotely. '{0}' operation is currently not supported in this context.</value>
    <comment>Suggestion emitted when non-delegable parts of the expression found which could be made delegable by rearranging the formula.</comment>
  </data>
  <data name="SuggestRemoteExecutionHint_StringMatchSecondParam" xml:space="preserve">
    <value>Part of this formula cannot be evaluated remotely. The '{0}' function cannot be delegated if a field name appears in the second argument.</value>
    <comment>Suggestion emitted when non-delegable parts of the expression found which could be made delegable by rearranging the formula.</comment>
  </data>
  <data name="entityForm_EntityForm_DisplayName" xml:space="preserve">
    <value>Entity form</value>
    <comment>Display text for internal hidden property</comment>
  </data>
  <data name="BorderStyle_None_DisplayName" xml:space="preserve">
    <value>None</value>
    <comment>Display text representing the None value of BorderStyle enum (BorderStyle_None_Name). The possible values for this enumeration are: None, Dashed, Solid, Dotted.</comment>
  </data>
  <data name="BorderStyle_Dashed_DisplayName" xml:space="preserve">
    <value>Dashed</value>
    <comment>Display text representing the Dashed value of BorderStyle enum (BorderStyle_Dashed_Name). The possible values for this enumeration are: None, Dashed, Solid, Dotted.</comment>
  </data>
  <data name="BorderStyle_Solid_DisplayName" xml:space="preserve">
    <value>Solid</value>
    <comment>Display text representing the Solid value of BorderStyle enum (BorderStyle_Solid_Name). The possible values for this enumeration are: None, Dashed, Solid, Dotted.</comment>
  </data>
  <data name="BorderStyle_Dotted_DisplayName" xml:space="preserve">
    <value>Dotted</value>
    <comment>Display text representing the Dotted value of BorderStyle enum (BorderStyle_Dotted_Name). The possible values for this enumeration are: None, Dashed, Solid, Dotted.</comment>
  </data>
  <data name="DisplayMode_Disabled_DisplayName" xml:space="preserve">
    <value>Disabled</value>
    <comment>Display text representing the Disabled value of DisplayMode enum (DisplayMode_Disabled_Name). The possible values for this enumeration are: Disabled, Edit, View.</comment>
  </data>
  <data name="DisplayMode_Edit_DisplayName" xml:space="preserve">
    <value>Edit</value>
    <comment>Display text representing the Edit value of DisplayMode enum (DisplayMode_Edit_Name). The possible values for this enumeration are: Disabled, Edit, View. Notice that the term ‘Edit’ is used as an adjective (edit display mode), not a verb.</comment>
  </data>
  <data name="DisplayMode_View_DisplayName" xml:space="preserve">
    <value>View</value>
    <comment>Display text representing the View value of DisplayMode enum (DisplayMode_View_Name). The possible values for this enumeration are: Disabled, Edit, View. Notice that the term ‘View’ is used as an adjective (view display mode), not a verb.</comment>
  </data>
  <data name="LayoutMode_Manual_DisplayName" xml:space="preserve">
    <value>Manual</value>
    <comment>Display text for Manual ("Fixed") LayoutMode enum option (LayoutMode_Manual_Name), where users can position controls using X/Y coordinates. The possible values for this enumeration are: Manual, Auto.</comment>
  </data>
  <data name="LayoutMode_Auto_DisplayName" xml:space="preserve">
    <value>Auto</value>
    <comment>Display text for Auto ("Flex") LayoutMode enum option (LayoutMode_Auto_Name), where the container automatically positions controls based on the available space. The possible values for this enumeration are: Manual, Auto.</comment>
  </data>
  <data name="LayoutDirection_Horizontal_DisplayName" xml:space="preserve">
    <value>Horizontal</value>
    <comment>Display text for Horizontal enum option (LayoutDirection_Horizontal_Name). The possible values for this enumeration are: Horizontal, Vertical.</comment>
  </data>
  <data name="LayoutDirection_Vertical_DisplayName" xml:space="preserve">
    <value>Vertical</value>
    <comment>Display text for Vertical enum option (LayoutDirection_Vertical_Name). The possible values for this enumeration are: Horizontal, Vertical.</comment>
  </data>
  <data name="LayoutAlignItems_Start_DisplayName" xml:space="preserve">
    <value>Start</value>
    <comment>Display text for Start enum option (LayoutAlignItems_Start_Name), where the child controls are aligned to the top or left of the container. 'Start' is to be treated as a noun, as it aligns the control to the start of a container. The possible values for this enumeration are: Start, Center, End, Stretch.</comment>
  </data>
  <data name="LayoutAlignItems_Center_DisplayName" xml:space="preserve">
    <value>Center</value>
    <comment>Display text for Center enum option (LayoutAlignItems_Center_Name), where the child controls are aligned to the center of the container. The possible values for this enumeration are: Start, Center, End, Stretch.</comment>
  </data>
  <data name="LayoutAlignItems_End_DisplayName" xml:space="preserve">
    <value>End</value>
    <comment>Display text for End enum option (LayoutAlignItems_End_Name), where the child controls are aligned to the bottom or right of the container. 'End' is to be treated as a noun, as it aligns the control to the end of a container. The possible values for this enumeration are: Start, Center, End, Stretch.</comment>
  </data>
  <data name="LayoutAlignItems_Stretch_DisplayName" xml:space="preserve">
    <value>Stretch</value>
    <comment>Display text for Stretch enum option (LayoutAlignItems_Stretch_Name), where the child controls stretch to take up available space on the cross axis. The possible values for this enumeration are: Start, Center, End, Stretch.</comment>
  </data>
  <data name="AlignInContainer_Start_DisplayName" xml:space="preserve">
    <value>Start</value>
    <comment>Display text for Start enum option (AlignInContainer_Start_Name), where the control is aligned to the top or left of its container. 'Start' is to be treated as a noun, as it aligns the control to the start of a container. The possible values for this enumeration are: Start, Center, End, Stretch, SetByContainer.</comment>
  </data>
  <data name="AlignInContainer_Center_DisplayName" xml:space="preserve">
    <value>Center</value>
    <comment>Display text for Center enum option (AlignInContainer_Center_Name), where the control is aligned to the center of its container. The possible values for this enumeration are: Start, Center, End, Stretch, SetByContainer.</comment>
  </data>
  <data name="AlignInContainer_End_DisplayName" xml:space="preserve">
    <value>End</value>
    <comment>Display text for End enum option (AlignInContainer_End_Name), where the control is aligned to the bottom or right of its container. 'End' is to be treated as a noun, as it aligns the control to the end of a container. The possible values for this enumeration are: Start, Center, End, Stretch, SetByContainer.</comment>
  </data>
  <data name="AlignInContainer_Stretch_DisplayName" xml:space="preserve">
    <value>Stretch</value>
    <comment>Display text for Stretch enum option (AlignInContainer_Stretch_Name), where the control stretches to take up available space on the cross axis. The possible values for this enumeration are: Start, Center, End, Stretch, SetByContainer.</comment>
  </data>
  <data name="AlignInContainer_SetByContainer_DisplayName" xml:space="preserve">
    <value>Set by container</value>
    <comment>Display text for SetByContainer enum option (AlignInContainer_SetByContainer_Name), where the control's alignment is automatically determined based on its container. The possible values for this enumeration are: Start, Center, End, Stretch, SetByContainer.</comment>
  </data>
  <data name="LayoutJustifyContent_Start_DisplayName" xml:space="preserve">
    <value>Start</value>
    <comment>Display text for Start enum option (LayoutJustifyContent_Start_Name), where the controls are justified to the top or left of the container. 'Start' is to be treated as a noun, as it justifies the control along the start of a container. The possible values for this enumeration are: Start, Center, End, SpaceEvenly, SpaceAround, SpaceBetween.</comment>
  </data>
  <data name="LayoutJustifyContent_Center_DisplayName" xml:space="preserve">
    <value>Center</value>
    <comment>Display text for Center enum option (LayoutJustifyContent_Center_Name), where the controls are justified to the center of the container. The possible values for this enumeration are: Start, Center, End, SpaceEvenly, SpaceAround, SpaceBetween.</comment>
  </data>
  <data name="LayoutJustifyContent_End_DisplayName" xml:space="preserve">
    <value>End</value>
    <comment>Display text for End enum option (LayoutJustifyContent_End_Name), where the controls are justified to the bottom or right of the container. 'End' is to be treated as a noun, as it justifies the control along the end of a container. The possible values for this enumeration are: Start, Center, End, SpaceEvenly, SpaceAround, SpaceBetween.</comment>
  </data>
  <data name="LayoutJustifyContent_SpaceEvenly_DisplayName" xml:space="preserve">
    <value>Space Evenly</value>
    <comment>Display text for SpaceEvenly enum option (LayoutJustifyContent_SpaceEvenly_Name), where the controls are spaced evenly through the container. The possible values for this enumeration are: Start, Center, End, SpaceEvenly, SpaceAround, SpaceBetween.</comment>
  </data>
  <data name="LayoutJustifyContent_SpaceAround_DisplayName" xml:space="preserve">
    <value>Space Around</value>
    <comment>Display text for SpaceAround enum option (LayoutJustifyContent_SpaceAround_Name), where extra space in the container is distributed around each control. The possible values for this enumeration are: Start, Center, End, SpaceEvenly, SpaceAround, SpaceBetween.</comment>
  </data>
  <data name="LayoutJustifyContent_SpaceBetween_DisplayName" xml:space="preserve">
    <value>Space Between</value>
    <comment>Display text for SpaceBetween enum option (LayoutJustifyContent_SpaceBetween_Name), where extra space is distributed between each control. The possible values for this enumeration are: Start, Center, End, SpaceEvenly, SpaceAround, SpaceBetween.</comment>
  </data>
  <data name="LayoutOverflow_Hide_DisplayName" xml:space="preserve">
    <value>Hide</value>
    <comment>Display text for LayoutOverflow_Hide enum option (LayoutOverflow_Hide_Name). The possible values for this enumeration are: Hide, Scroll.</comment>
  </data>
  <data name="LayoutOverflow_Scroll_DisplayName" xml:space="preserve">
    <value>Scroll</value>
    <comment>Display text for LayoutOverflow_Scroll enum option (LayoutOverflow_Scroll_Name). The possible values for this enumeration are: Hide, Scroll.</comment>
  </data>
  <data name="Overflow_Hidden_DisplayName" xml:space="preserve">
    <value>Hidden</value>
    <comment>Display text representing the Hidden value of Overflow enum (Overflow_Hidden_Name). The possible values for this enumeration are: Hidden, Scroll.</comment>
  </data>
  <data name="Overflow_Scroll_DisplayName" xml:space="preserve">
    <value>Scroll</value>
    <comment>Display text representing the Scroll value of Overflow enum (Overflow_Scroll_Name). The possible values for this enumeration are: Hidden, Scroll.</comment>
  </data>
  <data name="TextMode_SingleLine_DisplayName" xml:space="preserve">
    <value>Single line</value>
    <comment>Display text representing the SingleLine value of TextMode enum (TextMode_SingleLine_Name). The possible values for this enumeration are: SingleLine, Password, MultiLine.</comment>
  </data>
  <data name="TextMode_Password_DisplayName" xml:space="preserve">
    <value>Password</value>
    <comment>Display text representing the Password value of TextMode enum (TextMode_Password_Name). The possible values for this enumeration are: SingleLine, Password, MultiLine.</comment>
  </data>
  <data name="TextMode_MultiLine_DisplayName" xml:space="preserve">
    <value>Multiline</value>
    <comment>Display text representing the MultiLine value of TextMode enum (TextMode_MultiLine_Name). The possible values for this enumeration are: SingleLine, Password, MultiLine.</comment>
  </data>
  <data name="TextFormat_Text_DisplayName" xml:space="preserve">
    <value>Text</value>
    <comment>Display text representing the Text value of TextFormat enum (TextFormat_Text_Name). The possible values for this enumeration are: Text, Number.</comment>
  </data>
  <data name="TextFormat_Number_DisplayName" xml:space="preserve">
    <value>Number</value>
    <comment>Display text representing the Number value of TextFormat enum (TextFormat_Number_Name). The possible values for this enumeration are: Text, Number.</comment>
  </data>
  <data name="VirtualKeyboardMode_Auto_DisplayName" xml:space="preserve">
    <value>Auto keyboard</value>
    <comment>Display text representing the Auto value of VirtualKeyboardMode enum (VirtualKeyboardMode_Auto_Name). The possible values for this enumeration are: Auto, Numeric, Text.</comment>
  </data>
  <data name="VirtualKeyboardMode_Numeric_DisplayName" xml:space="preserve">
    <value>Numeric keyboard</value>
    <comment>Display text representing the Numeric value of VirtualKeyboardMode enum (VirtualKeyboardMode_Numeric_Name). The possible values for this enumeration are: Auto, Numeric, Text.</comment>
  </data>
  <data name="VirtualKeyboardMode_Text_DisplayName" xml:space="preserve">
    <value>Text keyboard</value>
    <comment>Display text representing the Text value of VirtualKeyboardMode enum (VirtualKeyboardMode_Text_Name). The possible values for this enumeration are: Auto, Numeric, Text.</comment>
  </data>
  <data name="TeamsTheme_Default_DisplayName" xml:space="preserve">
    <value>Default theme</value>
    <comment>Display text representing the Default value of TeamsTheme enum (TeamsTheme_Default_Name). The possible values for this enumeration are: Default, Dark, Contrast.</comment>
  </data>
  <data name="TeamsTheme_Dark_DisplayName" xml:space="preserve">
    <value>Dark theme</value>
    <comment>Display text representing the Dark value of TeamsTheme enum (TeamsTheme_Dark_Name). The possible values for this enumeration are: Default, Dark, Contrast.</comment>
  </data>
  <data name="TeamsTheme_Contrast_DisplayName" xml:space="preserve">
    <value>Contrast theme</value>
    <comment>Display text representing the Contrast value of TeamsTheme enum (TeamsTheme_Contrast_Name). The possible values for this enumeration are: Default, Dark, Contrast.</comment>
  </data>
  <data name="AboutCollect" xml:space="preserve">
    <value>Adds records to a data source.</value>
    <comment>Description of 'Clear' function.</comment>
  </data>
  <data name="CollectDataSourceArg" xml:space="preserve">
    <value>data_source</value>
    <comment>function_parameter - First parameter for the Collect function. The data source that you want to add data to.</comment>
  </data>
  <data name="CollectRecordArg" xml:space="preserve">
    <value>record</value>
    <comment>function_parameter - Second parameter for the Collect function. The record to be added.</comment>
  </data>
  <data name="AboutClear" xml:space="preserve">
    <value>Deletes all the records of a collection. The columns of the collection will remain.</value>
    <comment>Description of 'Clear' function.</comment>
  </data>
  <data name="AboutClearCollect" xml:space="preserve">
    <value>Deletes all the records from a collection. And then adds a different set of records to the same collection.</value>
    <comment>Description of 'Clear' function.</comment>
  </data>
  <data name="ClearCollectionArg" xml:space="preserve">
    <value>data_source</value>
    <comment>function_parameter - First parameter for the Clear function. The data source that you want to clear from all elements.</comment>
  </data>
  <data name="ClearCollectDataSourceArg" xml:space="preserve">
    <value>data_source</value>
    <comment>function_parameter - First parameter for the ClearCollect function. The data source that contains the records that you want to modify or will contain the records that you want to create.</comment>
  </data>
  <data name="ClearCollectRecordArg" xml:space="preserve">
    <value>record</value>
    <comment>function_parameter - Second parameter for the ClearCollect function. The record to be added.</comment>
  </data>
  <data name="AboutPatch" xml:space="preserve">
    <value>Applies the updates to the specified row and changes the row in the specified datasource. Returns the updated row.</value>
    <comment>Description of 'Patch' function.</comment>
  </data>
  <data name="PatchDataSourceArg" xml:space="preserve">
    <value>data_source</value>
    <comment>function_parameter - First parameter for the Patch function. The data source that contains the records that you want to modify or will contain the records that you want to create.</comment>
  </data>
  <data name="PatchBaseRecordArg" xml:space="preserve">
    <value>base_record</value>
    <comment>function_parameter - Second parameter for the Patch function. The record to modify or create. If the record came from a data source, the record is found and modified. If the result of Defaults is used, a record is created.</comment>
  </data>
  <data name="PatchChangeRecordsArg" xml:space="preserve">
    <value>change_record(s)</value>
    <comment>function_parameter - Third parameter for the Patch function. One or more records that contain properties to modify in the BaseRecord. Change records are processed in order from the beginning of the argument list to the end, with later property values overriding earlier ones.</comment>
  </data>
  <data name="AboutRemove" xml:space="preserve">
    <value>Removes a specific record or records from a data source</value>
    <comment>Description of 'Remove' function.</comment>
  </data>
  <data name="RemoveDataSourceArg" xml:space="preserve">
    <value>data_source</value>
    <comment>function_parameter - First parameter for the Remove function. The data source that contains the records that you want to remove from.</comment>
  </data>
  <data name="RemoveRecordsArg" xml:space="preserve">
    <value>remove_record(s)</value>
    <comment>function_parameter - One or more records to be removed.</comment>
  </data>
  <data name="ErrRemoveAllArg" xml:space="preserve">
    <value>If provided, last argument must be 'RemoveFlags.All'. Is there a typo?</value>
    <comment>{Locked=RemoveFlags.All} Error Message, RemoveFlags.All is an enum value that does not get localized.</comment>
  </data>
  <data name="PenMode_Draw_DisplayName" xml:space="preserve">
    <value>Draw</value>
    <comment>Display text representing the Draw value of PenMode enum (PenMode_Draw_Name). The possible values for this enumeration are: Draw, Erase.</comment>
  </data>
  <data name="PenMode_Erase_DisplayName" xml:space="preserve">
    <value>Erase</value>
    <comment>Display text representing the Erase value of PenMode enum (PenMode_Erase_Name). The possible values for this enumeration are: Draw, Erase.</comment>
  </data>
  <data name="DateTimeZone_Local_DisplayName" xml:space="preserve">
    <value>Local</value>
    <comment>Display text representing the Local value of DateTimeZone enum (DateTimeZone_Local_Name). The possible values for this enumeration are: Local, UTC.</comment>
  </data>
  <data name="DateTimeZone_UTC_DisplayName" xml:space="preserve">
    <value>UTC</value>
    <comment>Display text representing the UTC value of DateTimeZone enum (DateTimeZone_UTC_Name). The possible values for this enumeration are: Local, UTC.</comment>
  </data>
  <data name="ImagePosition_Fill_DisplayName" xml:space="preserve">
    <value>Fill</value>
    <comment>Display text representing the Fill value of ImagePosition enum (ImagePosition_Fill_Name). The possible values for this enumeration are: Fill, Fit, Stretch, Tile, Center.</comment>
  </data>
  <data name="ImagePosition_Fit_DisplayName" xml:space="preserve">
    <value>Fit</value>
    <comment>Display text representing the Fit value of ImagePosition enum (ImagePosition_Fit_Name). The possible values for this enumeration are: Fill, Fit, Stretch, Tile, Center.</comment>
  </data>
  <data name="ImagePosition_Stretch_DisplayName" xml:space="preserve">
    <value>Stretch</value>
    <comment>Display text representing the Stretch value of ImagePosition enum (ImagePosition_Stretch_Name). The possible values for this enumeration are: Fill, Fit, Stretch, Tile, Center.</comment>
  </data>
  <data name="ImagePosition_Tile_DisplayName" xml:space="preserve">
    <value>Tile</value>
    <comment>Display text representing the Tile value of ImagePosition enum (ImagePosition_Tile_Name). The possible values for this enumeration are: Fill, Fit, Stretch, Tile, Center.</comment>
  </data>
  <data name="ImagePosition_Center_DisplayName" xml:space="preserve">
    <value>Center</value>
    <comment>Display text representing the Center value of ImagePosition enum (ImagePosition_Center_Name). The possible values for this enumeration are: Fill, Fit, Stretch, Tile, Center.</comment>
  </data>
  <data name="VerticalAlign_Top_DisplayName" xml:space="preserve">
    <value>Top</value>
    <comment>Display text representing the Top value of VerticalAlign enum (VerticalAlign_Top_Name). The possible values for this enumeration are: Top, Middle, Bottom.</comment>
  </data>
  <data name="VerticalAlign_Middle_DisplayName" xml:space="preserve">
    <value>Middle</value>
    <comment>Display text representing the Middle value of VerticalAlign enum (VerticalAlign_Middle_Name). The possible values for this enumeration are: Top, Middle, Bottom.</comment>
  </data>
  <data name="VerticalAlign_Bottom_DisplayName" xml:space="preserve">
    <value>Bottom</value>
    <comment>Display text representing the Bottom value of VerticalAlign enum (VerticalAlign_Bottom_Name). The possible values for this enumeration are: Top, Middle, Bottom.</comment>
  </data>
  <data name="Layout_Horizontal_DisplayName" xml:space="preserve">
    <value>Horizontal</value>
    <comment>Display text representing the Horizontal value of Layout enum (Layout_Horizontal_Name). The possible values for this enumeration are: Horizontal, Vertical.</comment>
  </data>
  <data name="Layout_Vertical_DisplayName" xml:space="preserve">
    <value>Vertical</value>
    <comment>Display text representing the Vertical value of Layout enum (Layout_Vertical_Name). The possible values for this enumeration are: Horizontal, Vertical.</comment>
  </data>
  <data name="TextPosition_Left_DisplayName" xml:space="preserve">
    <value>Left</value>
    <comment>Display text representing the Left value of TextPosition enum (TextPosition_Left_Name). The possible values for this enumeration are: Left, Right.</comment>
  </data>
  <data name="TextPosition_Right_DisplayName" xml:space="preserve">
    <value>Right</value>
    <comment>Display text representing the Right value of TextPosition enum (TextPosition_Right_Name). The possible values for this enumeration are: Left, Right.</comment>
  </data>
  <data name="Transition_Push_DisplayName" xml:space="preserve">
    <value>Push</value>
    <comment>Display text representing the Push value of Transition enum (Transition_Push_Name) - when used in a gallery, the items will have a 'pushed down' effect when moused over. The possible values for this enumeration are: Push, Pop, None.</comment>
  </data>
  <data name="Transition_Pop_DisplayName" xml:space="preserve">
    <value>Pop</value>
    <comment>Display text representing the Pop value of Transition enum (Transition_Pop_Name) - when used in a gallery, the items will have a 'popped up' effect when moused over. The possible values for this enumeration are: Push, Pop, None.</comment>
  </data>
  <data name="Transition_None_DisplayName" xml:space="preserve">
    <value>None</value>
    <comment>Display text representing the None value of Transition enum (Transition_None_Name) - when used in a gallery, the items will have no effect when moused over. The possible values for this enumeration are: Push, Pop, None.</comment>
  </data>
  <data name="FontWeight_Normal_DisplayName" xml:space="preserve">
    <value>Normal</value>
    <comment>Display text representing the Normal value of FontWeight enum (FontWeight_Normal_Name). The possible values for this enumeration are: Normal, Semibold, Bold, Lighter.</comment>
  </data>
  <data name="FontWeight_Semibold_DisplayName" xml:space="preserve">
    <value>Semibold</value>
    <comment>Display text representing the Semibold value of FontWeight enum (FontWeight_Semibold_Name). The possible values for this enumeration are: Normal, Semibold, Bold, Lighter.</comment>
  </data>
  <data name="FontWeight_Bold_DisplayName" xml:space="preserve">
    <value>Bold</value>
    <comment>Display text representing the Bold value of FontWeight enum (FontWeight_Bold_Name). The possible values for this enumeration are: Normal, Semibold, Bold, Lighter.</comment>
  </data>
  <data name="FontWeight_Lighter_DisplayName" xml:space="preserve">
    <value>Lighter</value>
    <comment>Display text representing the Lighter value of FontWeight enum (FontWeight_Lighter_Name). The possible values for this enumeration are: Normal, Semibold, Bold, Lighter.</comment>
  </data>
  <data name="FormPattern_None_DisplayName" xml:space="preserve">
    <value>None</value>
    <comment>Display text representing the None value of FormPattern enum (FormPattern_None_Name). The possible values for this enumeration are: None, Details, List, CardList.</comment>
  </data>
  <data name="FormPattern_Details_DisplayName" xml:space="preserve">
    <value>Details</value>
    <comment>Display text representing the Details value of FormPattern enum (FormPattern_Details_Name). The possible values for this enumeration are: None, Details, List, CardList.</comment>
  </data>
  <data name="FormPattern_List_DisplayName" xml:space="preserve">
    <value>List</value>
    <comment>Display text representing the List value of FormPattern enum (FormPattern_List_Name). The possible values for this enumeration are: None, Details, List, CardList.</comment>
  </data>
  <data name="FormPattern_CardList_DisplayName" xml:space="preserve">
    <value>Card list</value>
    <comment>Display text representing the CardList value of FormPattern enum (FormPattern_CardList_Name). The possible values for this enumeration are: None, Details, List, CardList.</comment>
  </data>
  <data name="BarcodeType_Auto_DisplayName" xml:space="preserve">
    <value>Auto</value>
    <comment>Display text representing the Auto value of BarcodeType enum (BarcodeType_Auto_Name). This describes a type of barcode used for scanning. The possible values for this enumeration are: Auto, Aztec, Codabar, Code128, Code39, Code93, DataMatrix, Ean, I2of5, Pdf417, QRCode, Rss14, RssExpanded, Upc.</comment>
  </data>
  <data name="BarcodeType_Aztec_DisplayName" xml:space="preserve">
    <value>Aztec</value>
    <comment>Display text representing the Aztec value of BarcodeType enum (BarcodeType_Aztec_Name). This describes a type of barcode used for scanning. The possible values for this enumeration are: Auto, Aztec, Codabar, Code128, Code39, Code93, DataMatrix, Ean, I2of5, Pdf417, QRCode, Rss14, RssExpanded, Upc.</comment>
  </data>
  <data name="BarcodeType_Codabar_DisplayName" xml:space="preserve">
    <value>Codabar</value>
    <comment>Display text representing the Codabar value of BarcodeType enum (BarcodeType_Codabar_Name). This describes a type of barcode used for scanning. The possible values for this enumeration are: Auto, Aztec, Codabar, Code128, Code39, Code93, DataMatrix, Ean, I2of5, Pdf417, QRCode, Rss14, RssExpanded, Upc.</comment>
  </data>
  <data name="BarcodeType_DataMatrix_DisplayName" xml:space="preserve">
    <value>Data Matrix</value>
    <comment>Display text representing the DataMatrix value of BarcodeType enum (BarcodeType_DataMatrix_Name). This describes a type of barcode used for scanning. The possible values for this enumeration are: Auto, Aztec, Codabar, Code128, Code39, Code93, DataMatrix, Ean, I2of5, Pdf417, QRCode, Rss14, RssExpanded, Upc.</comment>
  </data>
  <data name="BarcodeType_Ean_DisplayName" xml:space="preserve">
    <value>EAN</value>
    <comment>Display text representing the Ean value of BarcodeType enum (BarcodeType_Ean_Name). This describes a type of barcode used for scanning. The possible values for this enumeration are: Auto, Aztec, Codabar, Code128, Code39, Code93, DataMatrix, Ean, I2of5, Pdf417, QRCode, Rss14, RssExpanded, Upc.</comment>
  </data>
  <data name="BarcodeType_QRCode_DisplayName" xml:space="preserve">
    <value>QR Code</value>
    <comment>Display text representing the QRCode value of BarcodeType enum (BarcodeType_QRCode_Name). This describes a type of barcode used for scanning. The possible values for this enumeration are: Auto, Aztec, Codabar, Code128, Code39, Code93, DataMatrix, Ean, I2of5, Pdf417, QRCode, Rss14, RssExpanded, Upc.</comment>
  </data>
  <data name="BarcodeType_RssExpanded_DisplayName" xml:space="preserve">
    <value>RSS Expanded</value>
    <comment>Display text representing the RssExpanded value of BarcodeType enum (BarcodeType_RssExpanded_Name). This describes a type of barcode used for scanning. The possible values for this enumeration are: Auto, Aztec, Codabar, Code128, Code39, Code93, DataMatrix, Ean, I2of5, Pdf417, QRCode, Rss14, RssExpanded, Upc.</comment>
  </data>
  <data name="BarcodeType_Upc_DisplayName" xml:space="preserve">
    <value>UPC</value>
    <comment>Display text representing the Upc value of BarcodeType enum (BarcodeType_Upc_Name). This describes a type of barcode used for scanning. The possible values for this enumeration are: Auto, Aztec, Codabar, Code128, Code39, Code93, DataMatrix, Ean, I2of5, Pdf417, QRCode, Rss14, RssExpanded, Upc.</comment>
  </data>
  <data name="GridStyle_XOnly_DisplayName" xml:space="preserve">
    <value>X only</value>
    <comment>Display text representing the XOnly value of GridStyle enum (GridStyle_XOnly_Name). This describes an x axis only style grid. The possible values for this enumeration are: XOnly, YOnly, All, None.</comment>
  </data>
  <data name="GridStyle_YOnly_DisplayName" xml:space="preserve">
    <value>Y only</value>
    <comment>Display text representing the YOnly value of GridStyle enum (GridStyle_YOnly_Name). This describes a y axis only style grid. The possible values for this enumeration are: XOnly, YOnly, All, None.</comment>
  </data>
  <data name="GridStyle_All_DisplayName" xml:space="preserve">
    <value>All</value>
    <comment>Display text representing the All value of GridStyle enum (GridStyle_All_Name). This describes a grid with both x and y axis style. The possible values for this enumeration are: XOnly, YOnly, All, None.</comment>
  </data>
  <data name="GridStyle_None_DisplayName" xml:space="preserve">
    <value>None</value>
    <comment>Display text representing the None value of GridStyle enum (GridStyle_None_Name). This describes a grid with neither x nor y axis style. The possible values for this enumeration are: XOnly, YOnly, All, None.</comment>
  </data>
  <data name="FormMode_Edit_DisplayName" xml:space="preserve">
    <value>Edit</value>
    <comment>Display text representing the Edit value of FormMode enum (FormMode_Edit_Name). This describes a form in edit mode. The possible values for this enumeration are: Edit, New, View.</comment>
  </data>
  <data name="FormMode_View_DisplayName" xml:space="preserve">
    <value>View</value>
    <comment>Display text representing the View value of FormMode enum (FormMode_View_Name). This describes a form in view mode. The possible values for this enumeration are: Edit, New, View.</comment>
  </data>
  <data name="FormMode_New_DisplayName" xml:space="preserve">
    <value>New</value>
    <comment>Display text representing the New value of FormMode enum (FormMode_New_Name). This describes a form in new mode. The possible values for this enumeration are: Edit, New, View.</comment>
  </data>
  <data name="SelectedState_Edit_DisplayName" xml:space="preserve">
    <value>Edit</value>
    <comment>Display text representing the Edit value of SelectedState enum (SelectedState_Edit_Name). This describes a form in edit mode. The possible values for this enumeration are: Edit, New, View.</comment>
  </data>
  <data name="SelectedState_View_DisplayName" xml:space="preserve">
    <value>View</value>
    <comment>Display text representing the View value of SelectedState enum (SelectedState_View_Name). This describes a form in view mode. The possible values for this enumeration are: Edit, New, View.</comment>
  </data>
  <data name="SelectedState_New_DisplayName" xml:space="preserve">
    <value>New</value>
    <comment>Display text representing the New value of SelectedState enum (SelectedState_New_Name). This describes a form in new mode. The possible values for this enumeration are: Edit, New, View.</comment>
  </data>
  <data name="LoadingSpinner_Controls_DisplayName" xml:space="preserve">
    <value>Controls</value>
    <comment>Display text representing the Controls value of LoadingSpinner enum (LoadingSpinner_Controls_Name). This describes showing a loading spinner while a controls children controls load. The possible values for this enumeration are: Controls, Data, None.</comment>
  </data>
  <data name="LoadingSpinner_Data_DisplayName" xml:space="preserve">
    <value>Data</value>
    <comment>Display text representing the Data value of LoadingSpinner enum (LoadingSpinner_Data_Name). This describes showing a loading spinner while a controls data loads. The possible values for this enumeration are: Controls, Data, None.</comment>
  </data>
  <data name="LoadingSpinner_None_DisplayName" xml:space="preserve">
    <value>None</value>
    <comment>Display text representing the None value of LoadingSpinner enum (LoadingSpinner_None_Name). This describes not showing a loading spinner at all. The possible values for this enumeration are: Controls, Data, None.</comment>
  </data>
  <data name="NotificationType_Error_DisplayName" xml:space="preserve">
    <value>Error</value>
    <comment>Display text representing the Error value of NotificationType enum (NotificationType_Error_Name). This describes showing an error notification. The possible values for this enumeration are: Error, Warning, Success, Information.</comment>
  </data>
  <data name="NotificationType_Warning_DisplayName" xml:space="preserve">
    <value>Warning</value>
    <comment>Display text representing the Warning value of NotificationType enum (NotificationType_Warning_Name). This describes showing an warning notification. The possible values for this enumeration are: Error, Warning, Success, Information.</comment>
  </data>
  <data name="NotificationType_Success_DisplayName" xml:space="preserve">
    <value>Success</value>
    <comment>Display text representing the Error value of NotificationType enum (NotificationType_Success_Name). This describes showing an success notification. The possible values for this enumeration are: Error, Warning, Success, Information.</comment>
  </data>
  <data name="NotificationType_Information_DisplayName" xml:space="preserve">
    <value>Information</value>
    <comment>Display text representing the Error value of NotificationType enum (NotificationType_Information_Name). This describes showing an information notification. The possible values for this enumeration are: Error, Warning, Success, Information.</comment>
  </data>
  <data name="Icon_Add_DisplayName" xml:space="preserve">
    <value>Add</value>
    <comment>Display text representing the value of Icon enum that will be shown in the icon control. This value represents the Add value.</comment>
  </data>
  <data name="Icon_Cancel_DisplayName" xml:space="preserve">
    <value>Cancel</value>
    <comment>Display text representing the value of Icon enum that will be shown in the icon control. This value represents the Cancel value.</comment>
  </data>
  <data name="Icon_Edit_DisplayName" xml:space="preserve">
    <value>Edit</value>
    <comment>Display text representing the value of Icon enum that will be shown in the icon control. This value represents the Edit value.</comment>
  </data>
  <data name="Icon_Check_DisplayName" xml:space="preserve">
    <value>Check</value>
    <comment>This string represents an icon with a checkmark (Unicode U+2713). Display text representing the value of Icon enum that will be shown in the icon control. This value represents the Check value.</comment>
  </data>
  <data name="Icon_Search_DisplayName" xml:space="preserve">
    <value>Search</value>
    <comment>Display text representing the value of Icon enum that will be shown in the icon control. This value represents the Search value.</comment>
  </data>
  <data name="Icon_Filter_DisplayName" xml:space="preserve">
    <value>Filter</value>
    <comment>Display text representing the value of Icon enum that will be shown in the icon control. This value represents the Filter value.</comment>
  </data>
  <data name="Icon_Sort_DisplayName" xml:space="preserve">
    <value>Sort</value>
    <comment>Display text representing the value of Icon enum that will be shown in the icon control. This value represents the Sort value.</comment>
  </data>
  <data name="Icon_Reload_DisplayName" xml:space="preserve">
    <value>Reload</value>
    <comment>Display text representing the value of Icon enum that will be shown in the icon control. This value represents the Reload value.</comment>
  </data>
  <data name="Icon_Trash_DisplayName" xml:space="preserve">
    <value>Trash</value>
    <comment>Display text representing the value of Icon enum that will be shown in the icon control. This value represents the Trash value.</comment>
  </data>
  <data name="Icon_Save_DisplayName" xml:space="preserve">
    <value>Save</value>
    <comment>Icon control name representing the act of saving a file, symbolized with a diskette. Display text representing the value of Icon enum that will be shown in the icon control. This value represents the Save value.</comment>
  </data>
  <data name="Icon_Download_DisplayName" xml:space="preserve">
    <value>Download</value>
    <comment>Icon control name representing a file download. Display text representing the value of Icon enum that will be shown in the icon control. This value represents the Download value.</comment>
  </data>
  <data name="Icon_Copy_DisplayName" xml:space="preserve">
    <value>Copy</value>
    <comment>Icon control name representing the act of copying, symbolized with two rectangles, one of top of the other. Display text representing the value of Icon enum that will be shown in the icon control. This value represents the Copy value.</comment>
  </data>
  <data name="Icon_LikeDislike_DisplayName" xml:space="preserve">
    <value>Like / Dislike</value>
    <comment>Icon control name representing the act of liking or disliking. Display text representing the value of Icon enum that will be shown in the icon control. This value represents the LikeDislike value.</comment>
  </data>
  <data name="Icon_Crop_DisplayName" xml:space="preserve">
    <value>Crop</value>
    <comment>Crop is used here in the verb context, meaning to cut / trim, usually associated with images. Display text representing the value of Icon enum that will be shown in the icon control. This value represents the Crop value.</comment>
  </data>
  <data name="Icon_Pin_DisplayName" xml:space="preserve">
    <value>Pin</value>
    <comment>Display text representing the value of Icon enum that will be shown in the icon control. This value represents the Pin value.</comment>
  </data>
  <data name="Icon_ClearDrawing_DisplayName" xml:space="preserve">
    <value>Clear drawing</value>
    <comment>Display text representing the value of Icon enum that will be shown in the icon control. This value represents the ClearDrawing value.</comment>
  </data>
  <data name="Icon_ExpandView_DisplayName" xml:space="preserve">
    <value>Expand view</value>
    <comment>Display text representing the value of Icon enum that will be shown in the icon control. This value represents the ExpandView value.</comment>
  </data>
  <data name="Icon_CollapseView_DisplayName" xml:space="preserve">
    <value>Collapse view</value>
    <comment>Display text representing the value of Icon enum that will be shown in the icon control. This value represents the CollapseView value.</comment>
  </data>
  <data name="Icon_Draw_DisplayName" xml:space="preserve">
    <value>Draw</value>
    <comment>Draw is used here in the verb context, like in drawing a picture or an image. Display text representing the value of Icon enum that will be shown in the icon control. This value represents the Draw value.</comment>
  </data>
  <data name="Icon_Compose_DisplayName" xml:space="preserve">
    <value>Compose</value>
    <comment>Display text representing the value of Icon enum that will be shown in the icon control. This value represents the Compose value.</comment>
  </data>
  <data name="Icon_Erase_DisplayName" xml:space="preserve">
    <value>Erase</value>
    <comment>Display text representing the value of Icon enum that will be shown in the icon control. This value represents the Erase value.</comment>
  </data>
  <data name="Icon_Message_DisplayName" xml:space="preserve">
    <value>Message</value>
    <comment>Display text representing the value of Icon enum that will be shown in the icon control. This value represents the Message value.</comment>
  </data>
  <data name="Icon_Post_DisplayName" xml:space="preserve">
    <value>Post</value>
    <comment>Display text representing the value of Icon enum that will be shown in the icon control. This value represents the Post value.</comment>
  </data>
  <data name="Icon_AddDocument_DisplayName" xml:space="preserve">
    <value>Add document</value>
    <comment>Display text representing the value of Icon enum that will be shown in the icon control. This value represents the AddDocument value.</comment>
  </data>
  <data name="Icon_AddLibrary_DisplayName" xml:space="preserve">
    <value>Add library</value>
    <comment>Display text representing the value of Icon enum that will be shown in the icon control. This value represents the AddLibrary value.</comment>
  </data>
  <data name="Icon_Home_DisplayName" xml:space="preserve">
    <value>Home</value>
    <comment>Home here is representing a home navigation button. Display text representing the value of Icon enum that will be shown in the icon control. This value represents the Home value.</comment>
  </data>
  <data name="Icon_Hamburger_DisplayName" xml:space="preserve">
    <value>Hamburger</value>
    <comment>Icon control name representing a hamburger-style menu button. Display text representing the value of Icon enum that will be shown in the icon control. This value represents the Hamburger value.</comment>
  </data>
  <data name="Icon_Settings_DisplayName" xml:space="preserve">
    <value>Settings</value>
    <comment>Icon control name representing software settings. Display text representing the value of Icon enum that will be shown in the icon control. This value represents the Settings value.</comment>
  </data>
  <data name="Icon_More_DisplayName" xml:space="preserve">
    <value>More</value>
    <comment>Icon control name representing an ellipsis, symbolized with a set of dots. Display text representing the value of Icon enum that will be shown in the icon control. This value represents the More value.</comment>
  </data>
  <data name="Icon_Waffle_DisplayName" xml:space="preserve">
    <value>Waffle</value>
    <comment>Icon control name representing a waffle-style menu button. Display text representing the value of Icon enum that will be shown in the icon control. This value represents the Waffle value.</comment>
  </data>
  <data name="Icon_ChevronLeft_DisplayName" xml:space="preserve">
    <value>Left</value>
    <comment>Icon control name representing an arrow head shape which is pointing left (it is image which looks like a less than sign). Display text representing the value of Icon enum that will be shown in the icon control. This value represents the ChevronLeft value.</comment>
  </data>
  <data name="Icon_ChevronRight_DisplayName" xml:space="preserve">
    <value>Right</value>
    <comment>Icon control name representing an arrow head shape which is pointing right (it is image which looks like a greater than sign). Display text representing the value of Icon enum that will be shown in the icon control. This value represents the ChevronRight value.</comment>
  </data>
  <data name="Icon_ChevronUp_DisplayName" xml:space="preserve">
    <value>Up</value>
    <comment>Icon control name representing an arrow head shape which is pointing up (it is image which looks like this '^'). Display text representing the value of Icon enum that will be shown in the icon control. This value represents the ChevronUp value.</comment>
  </data>
  <data name="Icon_ChevronDown_DisplayName" xml:space="preserve">
    <value>Down</value>
    <comment>Icon control name representing an arrow head shape which is pointing down (it is image which looks like this 'v'). Display text representing the value of Icon enum that will be shown in the icon control. This value represents the ChevronDown value.</comment>
  </data>
  <data name="Icon_NextArrow_DisplayName" xml:space="preserve">
    <value>Next</value>
    <comment>Icon with an arrow pointing right, representing a 'next' or 'forward' action in an app. Display text representing the value of Icon enum that will be shown in the icon control. This value represents the NextArrow value.</comment>
  </data>
  <data name="Icon_BackArrow_DisplayName" xml:space="preserve">
    <value>Back</value>
    <comment>Icon with an arrow pointing left, representing a 'back' action in an app. Display text representing the value of Icon enum that will be shown in the icon control. This value represents the BackArrow value.</comment>
  </data>
  <data name="Icon_ArrowDown_DisplayName" xml:space="preserve">
    <value>Arrow down</value>
    <comment>Display text representing the value of Icon enum that will be shown in the icon control. This value represents the ArrowDown value.</comment>
  </data>
  <data name="Icon_ArrowUp_DisplayName" xml:space="preserve">
    <value>Arrow up</value>
    <comment>Display text representing the value of Icon enum that will be shown in the icon control. This value represents the ArrowUp value.</comment>
  </data>
  <data name="Icon_ArrowLeft_DisplayName" xml:space="preserve">
    <value>Arrow left</value>
    <comment>Display text representing the value of Icon enum that will be shown in the icon control. This value represents the ArrowLeft value.</comment>
  </data>
  <data name="Icon_ArrowRight_DisplayName" xml:space="preserve">
    <value>Arrow right</value>
    <comment>Display text representing the value of Icon enum that will be shown in the icon control. This value represents the ArrowRight value.</comment>
  </data>
  <data name="Icon_Camera_DisplayName" xml:space="preserve">
    <value>Camera</value>
    <comment>Display text representing the value of Icon enum that will be shown in the icon control. This value represents the Camera value.</comment>
  </data>
  <data name="Icon_Document_DisplayName" xml:space="preserve">
    <value>Document</value>
    <comment>Display text representing the value of Icon enum that will be shown in the icon control. This value represents the Document value.</comment>
  </data>
  <data name="Icon_DockCheckProperties_DisplayName" xml:space="preserve">
    <value>Document checkmark</value>
    <comment>Display text representing the value of Icon enum that will be shown in the icon control. This value represents the DockCheckProperties value.</comment>
  </data>
  <data name="Icon_Folder_DisplayName" xml:space="preserve">
    <value>Folder</value>
    <comment>Display text representing the value of Icon enum that will be shown in the icon control. This value represents the Folder value.</comment>
  </data>
  <data name="Icon_Journal_DisplayName" xml:space="preserve">
    <value>Journal</value>
    <comment>Display text representing the value of Icon enum that will be shown in the icon control. This value represents the Journal value.</comment>
  </data>
  <data name="Icon_ForkKnife_DisplayName" xml:space="preserve">
    <value>Food</value>
    <comment>Icon control name representing food, symbolized with a knife and fork. Display text representing the value of Icon enum that will be shown in the icon control. This value represents the ForkKnife value.</comment>
  </data>
  <data name="Icon_Transportation_DisplayName" xml:space="preserve">
    <value>Transportation</value>
    <comment>Icon control name representing an assortment of transportation modes. Display text representing the value of Icon enum that will be shown in the icon control. This value represents the Transportation value.</comment>
  </data>
  <data name="Icon_Airplane_DisplayName" xml:space="preserve">
    <value>Airplane</value>
    <comment>Icon control name representing an airplane. Display text representing the value of Icon enum that will be shown in the icon control. This value represents the Airplane value.</comment>
  </data>
  <data name="Icon_Bus_DisplayName" xml:space="preserve">
    <value>Bus</value>
    <comment>Icon control name representing a transit bus. Display text representing the value of Icon enum that will be shown in the icon control. This value represents the Bus value.</comment>
  </data>
  <data name="Icon_Cars_DisplayName" xml:space="preserve">
    <value>Cars</value>
    <comment>Icon control name representing a group of cars. Display text representing the value of Icon enum that will be shown in the icon control. This value represents the Cars value.</comment>
  </data>
  <data name="Icon_Money_DisplayName" xml:space="preserve">
    <value>Money</value>
    <comment>Icon control name representing money, symbolized with a coin with a dollar sign on it. Display text representing the value of Icon enum that will be shown in the icon control. This value represents the Money value.</comment>
  </data>
  <data name="Icon_Currency_DisplayName" xml:space="preserve">
    <value>Currency</value>
    <comment>Icon control name representing currency, symbolized by coins with different currency signs. Display text representing the value of Icon enum that will be shown in the icon control. This value represents the Currency value.</comment>
  </data>
  <data name="Icon_AddToCalendar_DisplayName" xml:space="preserve">
    <value>Add to calendar</value>
    <comment>Display text representing the value of Icon enum that will be shown in the icon control. This value represents the AddToCalendar value.</comment>
  </data>
  <data name="Icon_CalendarBlank_DisplayName" xml:space="preserve">
    <value>Calendar blank</value>
    <comment>This string represents an icon of an empty calendar. Display text representing the value of Icon enum that will be shown in the icon control. This value represents the CalendarBlank value.</comment>
  </data>
  <data name="Icon_OfficeBuilding_DisplayName" xml:space="preserve">
    <value>Office building</value>
    <comment>Icon control name representing an office building. Display text representing the value of Icon enum that will be shown in the icon control. This value represents the OfficeBuilding value.</comment>
  </data>
  <data name="Icon_PaperClip_DisplayName" xml:space="preserve">
    <value>Paper clip</value>
    <comment>Icon control name representing a file attachment, symbolized with a paperclip. Display text representing the value of Icon enum that will be shown in the icon control. This value represents the PaperClip value.</comment>
  </data>
  <data name="Icon_Newspaper_DisplayName" xml:space="preserve">
    <value>Newspaper</value>
    <comment>Icon control name representing a newspaper. Display text representing the value of Icon enum that will be shown in the icon control. This value represents the Newspaper value.</comment>
  </data>
  <data name="Icon_Lock_DisplayName" xml:space="preserve">
    <value>Lock</value>
    <comment>Icon control name representing a lock, symbolized with a padlock. Display text representing the value of Icon enum that will be shown in the icon control. This value represents the Lock value.</comment>
  </data>
  <data name="Icon_Waypoint_DisplayName" xml:space="preserve">
    <value>Waypoint</value>
    <comment>Icon control name representing a mapping destination. Display text representing the value of Icon enum that will be shown in the icon control. This value represents the Waypoint value.</comment>
  </data>
  <data name="Icon_Location_DisplayName" xml:space="preserve">
    <value>Location</value>
    <comment>Display text representing the value of Icon enum that will be shown in the icon control. This value represents the Location value.</comment>
  </data>
  <data name="Icon_DocumentPDF_DisplayName" xml:space="preserve">
    <value>PDF document</value>
    <comment>Icon control name representing a PDF document. Display text representing the value of Icon enum that will be shown in the icon control. This value represents the DocumentPDF value.</comment>
  </data>
  <data name="Icon_Bell_DisplayName" xml:space="preserve">
    <value>Bell</value>
    <comment>Icon control name representing a bell. Display text representing the value of Icon enum that will be shown in the icon control. This value represents the Bell value.</comment>
  </data>
  <data name="Icon_ShoppingCart_DisplayName" xml:space="preserve">
    <value>Shopping cart</value>
    <comment>Icon control name representing a shopping cart. Display text representing the value of Icon enum that will be shown in the icon control. This value represents the ShoppingCart value.</comment>
  </data>
  <data name="Icon_Phone_DisplayName" xml:space="preserve">
    <value>Phone</value>
    <comment>Display text representing the value of Icon enum that will be shown in the icon control. This value represents the Phone value.</comment>
  </data>
  <data name="Icon_PhoneHangUp_DisplayName" xml:space="preserve">
    <value>End call</value>
    <comment>Display text representing the value of Icon enum that will be shown in the icon control. This value represents the PhoneHangUp value.</comment>
  </data>
  <data name="Icon_Mobile_DisplayName" xml:space="preserve">
    <value>Mobile</value>
    <comment>Display text representing the value of Icon enum that will be shown in the icon control. This value represents the Mobile value.</comment>
  </data>
  <data name="Icon_Laptop_DisplayName" xml:space="preserve">
    <value>Laptop</value>
    <comment>Display text representing the value of Icon enum that will be shown in the icon control. This value represents the Laptop value.</comment>
  </data>
  <data name="Icon_ComputerDesktop_DisplayName" xml:space="preserve">
    <value>Computer desktop</value>
    <comment>This string represents an icon of a desktop computer. Display text representing the value of Icon enum that will be shown in the icon control. This value represents the ComputerDesktop value.</comment>
  </data>
  <data name="Icon_Devices_DisplayName" xml:space="preserve">
    <value>Devices</value>
    <comment>This string represents an icon of multiple electronic devices (computer and phone). Display text representing the value of Icon enum that will be shown in the icon control. This value represents the Laptop value.</comment>
  </data>
  <data name="Icon_Controller_DisplayName" xml:space="preserve">
    <value>Controller</value>
    <comment>Display text representing the value of Icon enum that will be shown in the icon control. This value represents the Controller value.</comment>
  </data>
  <data name="Icon_Tools_DisplayName" xml:space="preserve">
    <value>Tools</value>
    <comment>Display text representing the value of Icon enum that will be shown in the icon control. This value represents the Tools value.</comment>
  </data>
  <data name="Icon_ToolsWrench_DisplayName" xml:space="preserve">
    <value>Tools wrench</value>
    <comment>Display text representing the value of Icon enum that will be shown in the icon control. This value represents the ToolsWrench value.</comment>
  </data>
  <data name="Icon_Mail_DisplayName" xml:space="preserve">
    <value>Mail</value>
    <comment>This string represents an icon of an envelope. Display text representing the value of Icon enum that will be shown in the icon control. This value represents the Mail value.</comment>
  </data>
  <data name="Icon_Send_DisplayName" xml:space="preserve">
    <value>Send</value>
    <comment>Display text representing the value of Icon enum that will be shown in the icon control. This value represents the Send value.</comment>
  </data>
  <data name="Icon_Clock_DisplayName" xml:space="preserve">
    <value>Clock</value>
    <comment>Display text representing the value of Icon enum that will be shown in the icon control. This value represents the Clock value.</comment>
  </data>
  <data name="Icon_ListWatchlistRemind_DisplayName" xml:space="preserve">
    <value>List reminder</value>
    <comment>This string represents an icon of a paper with a pushpin on it - the term 'List' is a noun. Display text representing the value of Icon enum that will be shown in the icon control. This value represents the ListWatchlistRemind value.</comment>
  </data>
  <data name="Icon_LogJournal_DisplayName" xml:space="preserve">
    <value>Log journal</value>
    <comment>Display text representing the value of Icon enum that will be shown in the icon control. This value represents the LogJournal value.</comment>
  </data>
  <data name="Icon_Note_DisplayName" xml:space="preserve">
    <value>Note</value>
    <comment>Display text representing the value of Icon enum that will be shown in the icon control. This value represents the Note value.</comment>
  </data>
  <data name="Icon_PhotosPictures_DisplayName" xml:space="preserve">
    <value>Picture frames</value>
    <comment>Display text representing the value of Icon enum that will be shown in the icon control. This value represents the PhotosPictures value.</comment>
  </data>
  <data name="Icon_RadarActivityMonitor_DisplayName" xml:space="preserve">
    <value>Radar</value>
    <comment>Display text representing the value of Icon enum that will be shown in the icon control. This value represents the RadarActivityMonitor value.</comment>
  </data>
  <data name="Icon_Tablet_DisplayName" xml:space="preserve">
    <value>Tablet</value>
    <comment>Display text representing the value of Icon enum that will be shown in the icon control. This value represents the Tablet value.</comment>
  </data>
  <data name="Icon_Tag_DisplayName" xml:space="preserve">
    <value>Tag</value>
    <comment>Display text representing the value of Icon enum that will be shown in the icon control. This value represents the Tag value.</comment>
  </data>
  <data name="Icon_CameraAperture_DisplayName" xml:space="preserve">
    <value>Camera aperture</value>
    <comment>Display text representing the value of Icon enum that will be shown in the icon control. This value represents the CameraAperture value.</comment>
  </data>
  <data name="Icon_ColorPicker_DisplayName" xml:space="preserve">
    <value>Color picker</value>
    <comment>Display text representing the value of Icon enum that will be shown in the icon control. This value represents the ColorPicker value.</comment>
  </data>
  <data name="Icon_DetailList_DisplayName" xml:space="preserve">
    <value>Detail list</value>
    <comment>Display text representing the value of Icon enum that will be shown in the icon control. This value represents the DetailList value.</comment>
  </data>
  <data name="Icon_DocumentWithContent_DisplayName" xml:space="preserve">
    <value>Document with content</value>
    <comment>Display text representing the value of Icon enum that will be shown in the icon control. This value represents the DocumentWithContent value.</comment>
  </data>
  <data name="Icon_ListScrollEmpty_DisplayName" xml:space="preserve">
    <value>List scroll empty</value>
    <comment>This string represents an icon of a blank scroll (paper) - the term 'List' is a noun. Display text representing the value of Icon enum that will be shown in the icon control. This value represents the ListScrollEmpty value.</comment>
  </data>
  <data name="Icon_ListScrollWatchlist_DisplayName" xml:space="preserve">
    <value>List scroll watchlist</value>
    <comment>This string represents an icon of a scroll (paper) with lines - the term 'List' is a noun. Display text representing the value of Icon enum that will be shown in the icon control. This value represents the ListScrollWatchlist value.</comment>
  </data>
  <data name="Icon_OptionsList_DisplayName" xml:space="preserve">
    <value>Options list</value>
    <comment>Display text representing the value of Icon enum that will be shown in the icon control. This value represents the OptionsList value.</comment>
  </data>
  <data name="Icon_People_DisplayName" xml:space="preserve">
    <value>People</value>
    <comment>Display text representing the value of Icon enum that will be shown in the icon control. This value represents the People value.</comment>
  </data>
  <data name="Icon_Person_DisplayName" xml:space="preserve">
    <value>Person</value>
    <comment>Display text representing the value of Icon enum that will be shown in the icon control. This value represents the Person value.</comment>
  </data>
  <data name="Icon_EmojiFrown_DisplayName" xml:space="preserve">
    <value>Emoji - Frown</value>
    <comment>Icon control name representing an emoji of a face with an upset expression. Display text representing the value of Icon enum that will be shown in the icon control. This value represents the EmojiFrown value.</comment>
  </data>
  <data name="Icon_EmojiSmile_DisplayName" xml:space="preserve">
    <value>Emoji - Smile</value>
    <comment>Icon control name representing an emoji of a face with a happy expression. Display text representing the value of Icon enum that will be shown in the icon control. This value represents the EmojiSmile value.</comment>
  </data>
  <data name="Icon_EmojiSad_DisplayName" xml:space="preserve">
    <value>Emoji - Sad</value>
    <comment>Icon control name representing an emoji of a face with a sad expression. Display text representing the value of Icon enum that will be shown in the icon control. This value represents the EmojiSad value.</comment>
  </data>
  <data name="Icon_EmojiNeutral_DisplayName" xml:space="preserve">
    <value>Emoji - Neutral</value>
    <comment>Icon control name representing an emoji of a face with a neutral expression. Display text representing the value of Icon enum that will be shown in the icon control. This value represents the EmojiNeutral value.</comment>
  </data>
  <data name="Icon_Warning_DisplayName" xml:space="preserve">
    <value>Warning</value>
    <comment>Icon control name representing a cautionary warning. Display text representing the value of Icon enum that will be shown in the icon control. This value represents the Warning value.</comment>
  </data>
  <data name="Icon_Information_DisplayName" xml:space="preserve">
    <value>Information</value>
    <comment>Icon control name representing helpful information. Display text representing the value of Icon enum that will be shown in the icon control. This value represents the Information value.</comment>
  </data>
  <data name="Icon_Database_DisplayName" xml:space="preserve">
    <value>Database</value>
    <comment>Icon control name representing data, symbolized by the flowchart shape of stacked cylinders. Display text representing the value of Icon enum that will be shown in the icon control. This value represents the Database value.</comment>
  </data>
  <data name="Icon_Weather_DisplayName" xml:space="preserve">
    <value>Weather</value>
    <comment>Icon control name representing weather. Display text representing the value of Icon enum that will be shown in the icon control. This value represents the Weather value.</comment>
  </data>
  <data name="Icon_TrendingHashtag_DisplayName" xml:space="preserve">
    <value>Hashtag</value>
    <comment>Display text representing the value of Icon enum that will be shown in the icon control. This value represents the TrendingHashtag value.</comment>
  </data>
  <data name="Icon_TrendingUpwards_DisplayName" xml:space="preserve">
    <value>Trending upward</value>
    <comment>Display text representing the value of Icon enum that will be shown in the icon control. This value represents the TrendingUpwards value.</comment>
  </data>
  <data name="Icon_Items_DisplayName" xml:space="preserve">
    <value>Items</value>
    <comment>Display text representing the value of Icon enum that will be shown in the icon control. This value represents the Items value.</comment>
  </data>
  <data name="Icon_LevelsLayersItems_DisplayName" xml:space="preserve">
    <value>Layers</value>
    <comment>Display text representing the value of Icon enum that will be shown in the icon control. This value represents the LevelsLayersItems value.</comment>
  </data>
  <data name="Icon_Trending_DisplayName" xml:space="preserve">
    <value>Trending</value>
    <comment>Display text representing the value of Icon enum that will be shown in the icon control. This value represents the Trending value.</comment>
  </data>
  <data name="Icon_LineWeight_DisplayName" xml:space="preserve">
    <value>Line weight</value>
    <comment>Display text representing the value of Icon enum that will be shown in the icon control. This value represents the LineWeight value.</comment>
  </data>
  <data name="AboutIsError" xml:space="preserve">
    <value>Returns whether an error occurred when evaluating the given argument.</value>
    <comment>Description text for the 'IsError' function.</comment>
  </data>
  <data name="IsErrorArg" xml:space="preserve">
    <value>value</value>
    <comment>function_parameter - First argument to the IsError function - any value, to check if there was an error in producing it.</comment>
  </data>
  <data name="AboutIsError_value" xml:space="preserve">
    <value>The value to check for errors.</value>
    <comment>Description of the first parameter to IsError</comment>
  </data>
  <data name="ErrBadArityMinimum" xml:space="preserve">
    <value>Invalid number of arguments: received {0}, expected {1} or more.</value>
    <comment>Error Message. {0} Will be a number, and {1} will be a number, the minimum number of arguments.</comment>
  </data>
  <data name="ErrBadArityRange" xml:space="preserve">
    <value>Invalid number of arguments: received {0}, expected {1}-{2}.</value>
    <comment>Error Message. {0} Will be a number, and {1} will be the minimum arity and {2} will be the maximum arity</comment>
  </data>
  <data name="ErrGeneralError" xml:space="preserve">
    <value>{0}</value>
    <comment>Error message. {0} will be replaced with the contents of the message. In a few specific instances, we pull error messages from a source other than this file, but we need a error key in this file to attach it to, hence why we have an error message that is only a format specifier.</comment>
  </data>
  <data name="FormulaColumns_NotSupported" xml:space="preserve">
    <value>Not supported in formula columns.</value>
    <comment>Error Message. Used in formula columns for scenarios where there the full PowerApps support is not available.</comment>
  </data>
  <data name="FormulaColumns_MathFunctionBadArity" xml:space="preserve">
    <value>Invalid number of arguments for {0} function: received {1}, expected {2}</value>
    <comment>Error Message. Used in formula columns for scenarios where an invalid number of arguments is supplied to a math function. The {0} will be the name of the function. The {1} will be the incorrect number of arguments received. The {2} will be the correct number of args expected. </comment>
  </data>
  <data name="FormulaColumns_ArgNotSupported" xml:space="preserve">
    <value>The {0} argument is not supported for the {1} function in formula columns.</value>
    <comment>Error Message. Used in formula columns for arguments that are not supported there.  The {0} will be the name of the argument that is not supported.  The {1} will be the name of the function.</comment>
  </data>
  <data name="FormulaColumns_ArgTypeNotSupported" xml:space="preserve">
    <value>This argument cannot be passed as this type in formula columns.</value>
    <comment>Error Message. Used in formula columns for an argument where the type is not supported. {0} is the attempted type the argument is being coerced to.</comment>
  </data>
  <data name="FormulaColumns_ArgumentTypeNotSupported" xml:space="preserve">
    <value>This argument cannot be passed as type {0} in formula columns.</value>
    <comment>Error Message. Used in formula columns for an argument where the type is not supported. {0} is the attempted type the argument is being coerced to.</comment>
  </data>
  <data name="FormulaColumns_LiteralArgRequired" xml:space="preserve">
    <value>Only a literal value is supported for this argument.</value>
    <comment>Error Message. Used in formula columns for arguments where the value supplied must be a literal value (for example, a number or a string), instead of a calculation.</comment>
  </data>
  <data name="FormulaColumns_TimeZoneConversion" xml:space="preserve">
    <value>{0} cannot be performed on this input without a time zone conversion, which is not supported in formula columns.</value>
    <comment>Error Message. Used in formula columns for scenarios where time zone conversion is needed to perform the operation. The {0} will be the name of the function.</comment>
  </data>
  <data name="FormulaColumns_IncompatibleDateTimes" xml:space="preserve">
    <value>This operation cannot be performed on values which are of different Date Time Behaviors.</value>
    <comment>Error Message. Used in formula columns for scenarios where values of different Date Time Behaviors are used together, which is not supported</comment>
  </data>
  <data name="FormulaColumns_DateTimeFormatNotSupported" xml:space="preserve">
    <value>Only the short date and time format strings are supported in formula columns.</value>
    <comment>Error Message. Used in formula columns for scenarios where the maker supplies an invalid format string</comment>
  </data>
  <data name="FormulaColumns_InvalidTimeUnit" xml:space="preserve">
    <value>The {0} argument is an invalid/unsupported unit of time for the {1} date arithmetic function.</value>
    <comment>Error Message. Used in formula columns for scenarios where the maker supplies an unsupported unit of time to the DateAdd or DateDiff function. The {0} will be the name of the argument. The {1} will be the name of the function.</comment>
  </data>
  <data name="FormulaColumns_NumericFormatNotSupported" xml:space="preserve">
    <value>Locale-specific formatting tokens such as "." and "," are not supported in formula columns.</value>
    <comment>Error Message. Used in formula columns for scenarios where the maker supplies an invalid format string</comment>
  </data>
  <data name="FormulaColumns_FunctionNotSupported" xml:space="preserve">
    <value>{0} is not supported in formula columns, use {1} instead.</value>
    <comment>Error Message. Used in formula columns for scenarios where the maker attempts to use a function that is not supported, providing an alternate function name.  The {0} will be the name of the function that is not supported, and {1} is the name of the suggested alternate.</comment>
  </data>
  <data name="FormulaColumns_OperationNotSupported" xml:space="preserve">
    <value>This operation cannot be performed on type {0} in formula columns.</value>
    <comment>Error Message. Used in formula columns for scenarios where the maker attempts to perform an unsupported operatiom. The {0} will be the type the operation is not supported for.</comment>
  </data>
  <data name="FormulaColumns_ResultTypeNotSupported" xml:space="preserve">
    <value>The result type {0} is not supported in formula columns.</value>
    <comment>Error Message. Used in formula columns for a formula that returns a type which is not supported.</comment>
  </data>
  <data name="FormulaColumns_RecordAccessNotSupported" xml:space="preserve">
    <value>Directly referencing an entire record is not supported in formula columns. Please reference a valid field in the record.</value>
    <comment>Error Message. Used in formula columns for scenarios where the maker attempts to reference an entire record instead of a specific field.</comment>
  </data>
  <data name="FormulaColumns_ResultTypeMustMatch" xml:space="preserve">
    <value>The result type for this formula is expected to be {0}, but the actual result type is {1}. The result type of a formula column cannot be changed.</value>
    <comment>Error Message. Used in formula columns for a formula that returns an unexpected result type during editing. The {0} will be the name of the required type. The {1} will be the name of the incorrect type.</comment>
  </data>
  <data name="FormulaColumns_ColumnTypeNotSupported" xml:space="preserve">
    <value>Columns of type {0} are not supported in formula columns.</value>
    <comment>Error Message. Used in formula columns for a formula where the maker attempts to use a column from Dataverse that is not supported, such as floating point.</comment>
  </data>
  <data name="FormulaColumns_ColumnFormatNotSupported" xml:space="preserve">
    <value>Columns of type {0} with format {1} are not supported in formula columns.</value>
    <comment>Error Message. Used in formula columns for a formula where the maker attempts to use a column from Dataverse that is of a format that not supported, such as whole number formatted as language.</comment>
  </data>
  <data name="FormulaColumns_AggregateCoercionNotSupported" xml:space="preserve">
    <value>Coercing records or tables is not supported in formula columns.</value>
    <comment>Error Message. Used in formula columns for a formula where the maker attempts record-record or table-table coercion.</comment>
  </data>
  <data name="FormulaColumns_SingleColumnTableNotSupported" xml:space="preserve">
    <value>Single-column tables are not supported in formula columns.</value>
    <comment>Error Message. Used in formula columns for a formula that references a single-column table.</comment>
  </data>
  <data name="FormulaColumns_VirtualTableNotSupported" xml:space="preserve">
    <value>Cannot reference virtual table {0} in formula columns.</value>
    <comment>Error Message. Used in formula columns for a formula that references a virtual table.</comment>
  </data>
  <data name="ErrorResource_ErrOperandExpected_ShortMessage" xml:space="preserve">
    <value>Expected an operand. The formula or expression expects a valid operand. For example, you can add the operand '2' to the expression ' 1 +_' so that the result is '3'. Or, you can add the operand "there" to the expression '"Hi "&amp; _ ' so that the result is 'Hi there'.</value>
    <comment>Error Message.</comment>
  </data>
  <data name="ErrorResource_ErrOperandExpected_HowToFix_1" xml:space="preserve">
    <value>Supply an operand value that will complete the expression. Ensure that the operand's type (text, number, date, or true/false) fits the expression. Match numbers with numbers, text with text, and so on. For example, '1 + "Hi"' isn't valid, but '1 + 2' is valid.</value>
    <comment>How to fix the error.</comment>
  </data>
  <data name="ErrorResource_ErrBadToken_ShortMessage" xml:space="preserve">
    <value>Unexpected characters. Characters are used in the formula in an unexpected way.</value>
    <comment>Error Message.</comment>
  </data>
  <data name="ErrorResource_ErrBadToken_LongMessage" xml:space="preserve">
    <value>For example, the character '\' isn't expected after a number, like this: '32\'. A space ('32') would be expected so that it's just the number 32, or another number (as in '323') would be expected.</value>
  </data>
  <data name="ErrorResource_ErrBadToken_HowToFix_1" xml:space="preserve">
    <value>Remove or replace the unexpected characters.</value>
    <comment>1 How to fix the error. </comment>
  </data>
  <data name="ErrorResource_ErrBadToken_Link_1" xml:space="preserve">
    <value>Article: Formula reference for Power Apps</value>
    <comment>Article: Formula reference for Power Apps</comment>
  </data>
  <data name="ErrorResource_ErrBadToken_Link_1_URL" xml:space="preserve">
    <value>https://go.microsoft.com/fwlink/?linkid=2132478</value>
    <comment>{Locked}</comment>
  </data>
  <data name="ErrorResource_UnexpectedCharacterToken_ShortMessage" xml:space="preserve">
    <value>Unexpected character '{0}' at position '{1}' in the formula.</value>
    <comment>Error Message.</comment>
  </data>
  <data name="ErrorResource_UnexpectedCharacterToken_LongMessage" xml:space="preserve">
    <value>For example, the character '\' isn't expected after a number, like this: '32\'. A space ('32') would be expected so that it's just the number 32, or another number (as in '323') would be expected.</value>
  </data>
  <data name="ErrorResource_UnexpectedCharacterToken_HowToFix_1" xml:space="preserve">
    <value>Remove or replace the unexpected character.</value>
  </data>
  <data name="ErrorResource_UnexpectedCharacterToken_Link_1" xml:space="preserve">
    <value>Article: Formula reference for Power Apps</value>
    <comment>Article: Formula reference for Power Apps</comment>
  </data>
  <data name="ErrorResource_UnexpectedCharacterToken_Link_1_URL" xml:space="preserve">
    <value>https://go.microsoft.com/fwlink/?linkid=2132478</value>
    <comment>{Locked}</comment>
  </data>
  <data name="ErrorResource_ErrMissingEndOfBlockComment_ShortMessage" xml:space="preserve">
    <value>Missing end-comment identifier. The block comment has no end-comment identifier.</value>
    <comment>Error Message.</comment>
  </data>
  <data name="ErrorResource_ErrMissingEndOfBlockComment_LongMessage" xml:space="preserve">
    <value>Each block comment must start with '/*' and end with '*/'. If you don't end each block comment properly, all code after the comment becomes part of that comment. If a comment comprises only one line, you can start it with '//' and not identify the end of the comment.</value>
  </data>
  <data name="ErrorResource_ErrMissingEndOfBlockComment_HowToFix_1" xml:space="preserve">
    <value>Add '*/' to the end of your block comment, or change it to a set of line comments.</value>
    <comment>1 How to fix the error. </comment>
  </data>
  <data name="ErrorResource_ErrMissingEndOfBlockComment_Link_1" xml:space="preserve">
    <value>Article: Formula reference for Power Apps</value>
    <comment>Article: Formula reference for Power Apps</comment>
  </data>
  <data name="ErrorResource_ErrMissingEndOfBlockComment_Link_1_URL" xml:space="preserve">
    <value>https://go.microsoft.com/fwlink/?linkid=2132478</value>
    <comment>{Locked}</comment>
  </data>
  <data name="ErrorResource_ErrExpectedFound_Ex_Fnd_ShortMessage" xml:space="preserve">
    <value>Unexpected characters. The formula contains '{0}' where '{1}' is expected.</value>
    <comment>Error Message.</comment>
  </data>
  <data name="ErrorResource_ErrExpectedFound_Ex_Fnd_LongMessage" xml:space="preserve">
    <value>This error occurs if, for example, a formula contains '{{Val@ 7}}' instead of '{{Val: 7}}'. When you set a variable, the syntax requires a colon instead of an "at" symbol.</value>
  </data>
  <data name="ErrorResource_ErrExpectedFound_Ex_Fnd_HowToFix_1" xml:space="preserve">
    <value>Remove or replace the unexpected characters with an expected character.</value>
    <comment>1 How to fix the error. </comment>
  </data>
  <data name="ErrorResource_ErrExpectedFound_Ex_Fnd_Link_1" xml:space="preserve">
    <value>Article: Formula reference for Power Apps</value>
    <comment>Article: Formula reference for Power Apps</comment>
  </data>
  <data name="ErrorResource_ErrExpectedFound_Ex_Fnd_Link_1_URL" xml:space="preserve">
    <value>https://go.microsoft.com/fwlink/?linkid=2132478</value>
    <comment>{Locked}</comment>
  </data>
  <data name="ErrorResource_ErrInvalidName_ShortMessage" xml:space="preserve">
    <value>Name isn't valid. '{0}' isn't recognized.</value>
    <comment>Error Message.</comment>
  </data>
  <data name="ErrorResource_ErrInvalidName_LongMessage" xml:space="preserve">
    <value>This error appears most commonly when a formula refers to something that no longer exists (for example, a control that you've deleted).</value>
  </data>
  <data name="ErrorResource_ErrInvalidName_HowToFix_1" xml:space="preserve">
    <value>Remove or correct the reference to the name that isn't valid.</value>
    <comment>1 How to fix the error. </comment>
  </data>
  <data name="ErrorResource_ErrInvalidName_Link_1" xml:space="preserve">
    <value>Article: Formula reference for Power Apps</value>
    <comment>Article: Formula reference for Power Apps</comment>
  </data>
  <data name="ErrorResource_ErrInvalidName_Link_1_URL" xml:space="preserve">
    <value>https://go.microsoft.com/fwlink/?linkid=2132478</value>
    <comment>{Locked}</comment>
  </data>
  <data name="ErrorResource_ErrInvalidIdentifier_ShortMessage" xml:space="preserve">
    <value>Name isn't valid. This identifier isn't recognized.</value>
    <comment>Error Message.</comment>
  </data>
  <data name="ErrorResource_ErrInvalidIdentifier_LongMessage" xml:space="preserve">
    <value>This error appears most commonly when a formula refers to something that no longer exists (for example, a control that you've deleted).</value>
  </data>
  <data name="ErrorResource_ErrInvalidIdentifier_HowToFix_1" xml:space="preserve">
    <value>Remove or correct the reference to the name that isn't valid.</value>
    <comment>1 How to fix the error. </comment>
  </data>
  <data name="ErrorResource_ErrInvalidIdentifier_Link_1" xml:space="preserve">
    <value>Article: Formula reference for Power Apps</value>
    <comment>Article: Formula reference for Power Apps</comment>
  </data>
  <data name="ErrorResource_ErrInvalidIdentifier_Link_1_URL" xml:space="preserve">
    <value>https://go.microsoft.com/fwlink/?linkid=2132478</value>
    <comment>{Locked}</comment>
  </data>
  <data name="ErrorResource_ErrInvalidPropertyReference_ShortMessage" xml:space="preserve">
    <value>Property reference isn't valid.</value>
    <comment>Error Message.</comment>
  </data>
  <data name="ErrorResource_ErrInvalidPropertyReference_LongMessage" xml:space="preserve">
    <value>This error appears when a formula refers to component function properties with invalid syntax. (For example, Component.CustomFunction instead of Component.CustomFunction())</value>
  </data>
  <data name="ErrorResource_ErrInvalidPropertyReference_HowToFix_1" xml:space="preserve">
    <value>Use correct syntax to refer to component function property. For example, Component.CustomFunction()</value>
    <comment>1 How to fix the error. </comment>
  </data>
  <data name="ErrorResource_ErrInvalidPropertyReference_Link_1" xml:space="preserve">
    <value>Article: Formula reference for PowerApps</value>
    <comment>Article: Formula reference for PowerApps</comment>
  </data>
  <data name="ErrorResource_ErrInvalidPropertyReference_Link_1_URL" xml:space="preserve">
    <value>https://go.microsoft.com/fwlink/?linkid=2132478</value>
    <comment>{Locked}</comment>
  </data>
  <data name="ErrorResource_ErrInvalidParentUse_ShortMessage" xml:space="preserve">
    <value>'Parent' reference isn't valid. You can't reference a parent control in this context.</value>
    <comment>Error Message.</comment>
  </data>
  <data name="ErrorResource_ErrInvalidParentUse_LongMessage" xml:space="preserve">
    <value>You can't use the Parent operator with a control that doesn't have a parent control. This operator refers to the control that hosts the given control and makes all of its properties available.</value>
  </data>
  <data name="ErrorResource_ErrInvalidParentUse_HowToFix_1" xml:space="preserve">
    <value>Remove the 'Parent' operator.</value>
    <comment>1 How to fix the error. </comment>
  </data>
  <data name="ErrorResource_ErrInvalidParentUse_Link_1" xml:space="preserve">
    <value>Article: Add and configure a canvas-app control in Power Apps</value>
    <comment>Article on UI design - working with controls </comment>
  </data>
  <data name="ErrorResource_ErrInvalidParentUse_Link_1_URL" xml:space="preserve">
    <value>https://go.microsoft.com/fwlink/?linkid=2119116</value>
    <comment>{Locked}</comment>
  </data>
  <data name="ErrorResource_ErrTooManyUps_ShortMessage" xml:space="preserve">
    <value>Row-scope nesting too deep. Your formula's row scope exceeds 63 nesting levels.</value>
    <comment>Error Message.</comment>
  </data>
  <data name="ErrorResource_ErrTooManyUps_LongMessage" xml:space="preserve">
    <value>Complexity increases with each nesting level, so Power Apps supports row-scope nesting only up to 63 levels.</value>
  </data>
  <data name="ErrorResource_ErrTooManyUps_HowToFix_1" xml:space="preserve">
    <value>Rewrite the formula with fewer nesting levels.</value>
    <comment>1 How to fix the error. </comment>
  </data>
  <data name="ErrorResource_ErrRuleNestedTooDeeply_ShortMessage" xml:space="preserve">
    <value>Expression nesting too deep. An expression in your formula is nested more than 50 levels.</value>
    <comment>Error Message.</comment>
  </data>
  <data name="ErrorResource_ErrRuleNestedTooDeeply_LongMessage" xml:space="preserve">
    <value>Power Apps supports expression nesting up to only 50 levels. An expression this deep is difficult to understand and maintain.</value>
  </data>
  <data name="ErrorResource_ErrRuleNestedTooDeeply_HowToFix_1" xml:space="preserve">
    <value>Rewrite the formula with fewer nesting levels.</value>
    <comment>1 How to fix the error. </comment>
  </data>
  <data name="ErrorResource_ErrOperatorExpected_ShortMessage" xml:space="preserve">
    <value>Expected operator. We expect an operator such as +, *, or &amp; at this point in the formula.</value>
    <comment>Error Message.</comment>
  </data>
  <data name="ErrorResource_ErrOperatorExpected_LongMessage" xml:space="preserve">
    <value>Operators join two operands together. This error occurs if you put two functions (operands) together with no operator between them -- for example, Len("mytext")Len("mytext").</value>
  </data>
  <data name="ErrorResource_ErrOperatorExpected_HowToFix_1" xml:space="preserve">
    <value>Edit your formula so that it includes an operator between the operands.</value>
    <comment>1 How to fix the error. </comment>
  </data>
  <data name="ErrorResource_ErrOperatorExpected_Link_1" xml:space="preserve">
    <value>Module: Use basic formulas</value>
    <comment>3 crown link on basic formulas</comment>
  </data>
  <data name="ErrorResource_ErrOperatorExpected_Link_1_URL" xml:space="preserve">
    <value>https://go.microsoft.com/fwlink/?linkid=2132396</value>
    <comment>{Locked}</comment>
  </data>
  <data name="ErrorResource_ErrNumberExpected_ShortMessage" xml:space="preserve">
    <value>Expected number. We expect a number at this point in the formula.</value>
    <comment>Error Message.</comment>
  </data>
  <data name="ErrorResource_ErrNumberExpected_LongMessage" xml:space="preserve">
    <value>This error will occur if you use a function that requires a number but you supply, for example, an image instead.</value>
  </data>
  <data name="ErrorResource_ErrNumberExpected_HowToFix_1" xml:space="preserve">
    <value>Edit your formula so that it evaluates to a number at this point in the formula.</value>
    <comment>1 How to fix the error. </comment>
  </data>
  <data name="ErrorResource_ErrNumberExpected_Link_1" xml:space="preserve">
    <value>Article: Formula reference for Power Apps</value>
    <comment>Article: Formula reference for Power Apps</comment>
  </data>
  <data name="ErrorResource_ErrNumberExpected_Link_1_URL" xml:space="preserve">
    <value>https://go.microsoft.com/fwlink/?linkid=2132478</value>
    <comment>{Locked}</comment>
  </data>
  <data name="ErrorResource_ErrBooleanExpected_ShortMessage" xml:space="preserve">
    <value>Expected boolean. We expect a boolean (true/false) at this point in the formula.</value>
    <comment>Error Message.</comment>
  </data>
  <data name="ErrorResource_ErrBooleanExpected_LongMessage" xml:space="preserve">
    <value>A boolean is also known as a true/false value in applications such as Microsoft Excel. This error will occur if you use a function that requires a boolean but you supply, for example, a date instead.</value>
  </data>
  <data name="ErrorResource_ErrBooleanExpected_HowToFix_1" xml:space="preserve">
    <value>Edit your formula so that it evaluates to a boolean at this point in the formula.</value>
    <comment>1 How to fix the error. </comment>
  </data>
  <data name="ErrorResource_ErrBooleanExpected_Link_1" xml:space="preserve">
    <value>Article: Formula reference for Power Apps</value>
    <comment>Article: Formula reference for Power Apps</comment>
  </data>
  <data name="ErrorResource_ErrBooleanExpected_Link_1_URL" xml:space="preserve">
    <value>https://go.microsoft.com/fwlink/?linkid=2132478</value>
    <comment>{Locked}</comment>
  </data>
  <data name="ErrorResource_ErrColonExpected_ShortMessage" xml:space="preserve">
    <value>Expected colon. We expect a colon (:) at this point in the formula.</value>
    <comment>Error Message.</comment>
  </data>
  <data name="ErrorResource_ErrColonExpected_LongMessage" xml:space="preserve">
    <value>A colon separates a field name, sometimes called a column name, from a field value in a record (for example, {Month:"1"}, {Month:"2"} …). A colon also separates hours from minutes and seconds (for example, "3:04").</value>
  </data>
  <data name="ErrorResource_ErrColonExpected_HowToFix_1" xml:space="preserve">
    <value>Edit your formula so that it includes a colon.</value>
    <comment>1 How to fix the error. </comment>
  </data>
  <data name="ErrorResource_ErrColonExpected_Link_1" xml:space="preserve">
    <value>Article: Show text, dates, and times in Power Apps</value>
    <comment>Article: Show text, dates, and times </comment>
  </data>
  <data name="ErrorResource_ErrColonExpected_Link_1_URL" xml:space="preserve">
    <value>https://go.microsoft.com/fwlink/?linkid=2132645</value>
    <comment>{Locked}</comment>
  </data>
  <data name="ErrorResource_ErrBehaviorPropertyExpected_ShortMessage" xml:space="preserve">
    <value>Behavior function in a non-behavior property. You can't use this property to change values elsewhere in the app.</value>
    <comment>Error Message.</comment>
  </data>
  <data name="ErrorResource_ErrBehaviorPropertyExpected_LongMessage" xml:space="preserve">
    <value>Behavior functions change the state of the app by changing values elsewhere in the app. 'Navigate', 'Patch', 'UpdateContext', and 'Collect' are common behavior functions. 'OnSelect', 'OnVisible', and other 'On …' properties are common behavior-based properties.</value>
  </data>
  <data name="ErrorResource_ErrBehaviorPropertyExpected_HowToFix_1" xml:space="preserve">
    <value>Move the behavior function to a behavior-based property.</value>
    <comment>1 How to fix the error. </comment>
  </data>
  <data name="ErrorResource_ErrBehaviorPropertyExpected_Link_1" xml:space="preserve">
    <value>Article: Understand behavior formulas for canvas apps in Power Apps</value>
    <comment>Article: Understand behavior formulas</comment>
  </data>
  <data name="ErrorResource_ErrBehaviorPropertyExpected_Link_1_URL" xml:space="preserve">
    <value>https://go.microsoft.com/fwlink/?linkid=2132570</value>
    <comment>{Locked}</comment>
  </data>
  <data name="ErrorResource_ErrTestPropertyExpected_ShortMessage" xml:space="preserve">
    <value>Test function in a non-test property. You can't use this property to invoke test-only functions.</value>
    <comment>Error Message. The term 'Test' is an adjective ('Test function' = 'function for testing').</comment>
  </data>
  <data name="ErrorResource_ErrTestPropertyExpected_LongMessage" xml:space="preserve">
    <value>Test functions are those that can be used to simulate user input when testing an app. 'SetProperty', 'SelectRow', and 'Assert' are common test functions. They can only be used in the in test cases.</value>
  </data>
  <data name="ErrorResource_ErrTestPropertyExpected_HowToFix_1" xml:space="preserve">
    <value>Use the function in a test case, not in the app itself.</value>
    <comment>How to fix the error. </comment>
  </data>
  <data name="ErrorResource_ErrCannotCoerce_SourceType_TargetType_ShortMessage" xml:space="preserve">
    <value>Can't convert this data type. Power Apps can't convert this {0} to a {1}.</value>
    <comment>Error Message.</comment>
  </data>
  <data name="ErrorResource_ErrCannotCoerce_SourceType_TargetType_LongMessage" xml:space="preserve">
    <value>Power Apps can convert some types of data in your formula to other types for you. For example, it can convert "1" (a string) to a 1 (a number), but it can't all data types to all other data type. For example, it can't convert an image to a number.</value>
  </data>
  <data name="ErrorResource_ErrCannotCoerce_SourceType_TargetType_HowToFix_1" xml:space="preserve">
    <value>Edit your formula so that you convert the data in question to the expected type.</value>
    <comment>1 How to fix the error. </comment>
  </data>
  <data name="ErrorResource_ErrStringExpected_ShortMessage" xml:space="preserve">
    <value>Expected text. We expect text at this point in the formula.</value>
    <comment>Error Message.</comment>
  </data>
  <data name="ErrorResource_ErrStringExpected_LongMessage" xml:space="preserve">
    <value>This error occurs if you use a function that requires a text (or string) argument and you supply, for example, a date instead.</value>
  </data>
  <data name="ErrorResource_ErrStringExpected_HowToFix_1" xml:space="preserve">
    <value>Edit your formula so that it evaluates to text at this point in the formula.</value>
    <comment>1 How to fix the error. </comment>
  </data>
  <data name="ErrorResource_ErrStringExpected_Link_1" xml:space="preserve">
    <value>Article: Formula reference for Power Apps</value>
    <comment>Article: Formula reference for Power Apps</comment>
  </data>
  <data name="ErrorResource_ErrStringExpected_Link_1_URL" xml:space="preserve">
    <value>https://go.microsoft.com/fwlink/?linkid=2132478</value>
    <comment>{Locked}</comment>
  </data>
  <data name="ErrorResource_ErrNumberOrStringExpected_ShortMessage" xml:space="preserve">
    <value>Expected text or number. We expect text or a number at this point in the formula.</value>
    <comment>Error Message.</comment>
  </data>
  <data name="ErrorResource_ErrNumberOrStringExpected_LongMessage" xml:space="preserve">
    <value>This error will occur if you use a function that requires either text or a number but you supply, for example, a boolean (true/false) value.</value>
  </data>
  <data name="ErrorResource_ErrNumberOrStringExpected_HowToFix_1" xml:space="preserve">
    <value>Edit your formula so that it evaluates to text or a number at this point in the formula.</value>
    <comment>1 How to fix the error. </comment>
  </data>
  <data name="ErrorResource_ErrNumberOrStringExpected_Link_1" xml:space="preserve">
    <value>Article: Formula reference for Power Apps</value>
    <comment>Article: Formula reference for Power Apps</comment>
  </data>
  <data name="ErrorResource_ErrNumberOrStringExpected_Link_1_URL" xml:space="preserve">
    <value>https://go.microsoft.com/fwlink/?linkid=2132478</value>
    <comment>{Locked}</comment>
  </data>
  <data name="ErrorResource_ErrClosingBracketExpected_ShortMessage" xml:space="preserve">
    <value>Expected closing bracket. We expect a closing bracket (}) at this point in the formula.</value>
    <comment>Error Message.</comment>
  </data>
  <data name="ErrorResource_ErrClosingBracketExpected_LongMessage" xml:space="preserve">
    <value>A closing bracket indicates the end of a record (for example, {Month:"1"}, {Month:"2"} …).</value>
  </data>
  <data name="ErrorResource_ErrClosingBracketExpected_HowToFix_1" xml:space="preserve">
    <value>Edit your formula so that it includes a bracket.</value>
    <comment>1 How to fix the error. </comment>
  </data>
  <data name="ErrorResource_ErrEmptyInvalidIdentifier_ShortMessage" xml:space="preserve">
    <value>The identifier has no valid text.</value>
    <comment>Error Message.</comment>
  </data>
  <data name="ErrorResource_ErrEmptyInvalidIdentifier_HowToFix_1" xml:space="preserve">
    <value>Ensure you have text for your identifier. This error occurs when the identifier is all blanks or spaces.</value>
    <comment>1 How to fix the error. </comment>
  </data>
  <data name="ErrUnOrderedTypeForComparison_Type" xml:space="preserve">
    <value>Unable to compare values of type {0}.</value>
    <comment>Error message when the user attempts to compare (using Less Than, Greater Than, Less Than or Equal, Greater Than or Equal) values of non-numeric types. {0} will be canonical type representations like "Number" or "Boolean".</comment>
  </data>
  <data name="ErrorResource_ErrIncompatibleTypesForEquality_Left_Right_ShortMessage" xml:space="preserve">
    <value>Incompatible types for comparison. These types can't be compared: {0}, {1}.</value>
    <comment>Error message when the user attempts to check equality between two values that don't make sense together. {0} and {1} will be canonical type representations like "Number" or "Boolean".</comment>
  </data>
  <data name="ErrorResource_ErrIncompatibleTypesForEquality_Left_Right_LongMessage" xml:space="preserve">
    <value>We can't evaluate your formula because the values being compared in the formula aren’t the same type.</value>
  </data>
  <data name="ErrorResource_ErrIncompatibleTypesForEquality_Left_Right_HowToFix_1" xml:space="preserve">
    <value>You might need to convert the value to be the same type, such as converting a date string (e.g., "12/31/2018") to a date value.</value>
    <comment>1 How to fix the error. </comment>
  </data>
  <data name="ErrorResource_ErrIncompatibleTypesForEquality_Left_Right_HowToFix_2" xml:space="preserve">
    <value>If you’re comparing records or tables, the field or column types must match exactly.</value>
    <comment>2 How to fix the error.</comment>
  </data>
  <data name="ErrorResource_ErrIncompatibleTypesForEquality_Left_Right_Link_1" xml:space="preserve">
    <value>Module: Use basic formulas</value>
    <comment>3 crown link on basic formulas</comment>
  </data>
  <data name="ErrorResource_ErrIncompatibleTypesForEquality_Left_Right_Link_1_URL" xml:space="preserve">
    <value>https://go.microsoft.com/fwlink/?linkid=2132396</value>
    <comment>{Locked}</comment>
  </data>
  <data name="ErrorResource_ErrIncompatibleTypesForEquality_Left_Right_Link_2" xml:space="preserve">
    <value>Module: Author basic formulas with tables and records</value>
    <comment>3 crown link on tables and records</comment>
  </data>
  <data name="ErrorResource_ErrIncompatibleTypesForEquality_Left_Right_Link_2_URL" xml:space="preserve">
    <value>https://go.microsoft.com/fwlink/?linkid=2132700</value>
    <comment>{Locked}</comment>
  </data>
  <data name="ErrorResource_ErrServiceFunctionUnknownOptionalParam_Name_ShortMessage" xml:space="preserve">
    <value>No parameter. This function has no optional parameter named '{0}'.</value>
    <comment>Error Message.</comment>
  </data>
  <data name="ErrorResource_ErrServiceFunctionUnknownOptionalParam_Name_HowToFix_1" xml:space="preserve">
    <value>How to fix: Remove or rename the parameter in your formula.</value>
    <comment>1 How to fix the error. </comment>
  </data>
  <data name="ErrorResource_ErrServiceFunctionUnknownOptionalParam_Name_Link_1" xml:space="preserve">
    <value>Article: Formula reference for Power Apps</value>
    <comment>Article: Formula reference for Power Apps</comment>
  </data>
  <data name="ErrorResource_ErrServiceFunctionUnknownOptionalParam_Name_Link_1_URL" xml:space="preserve">
    <value>https://go.microsoft.com/fwlink/?linkid=2132478</value>
    <comment>{Locked}</comment>
  </data>
  <data name="ErrorResource_ErrColumnTypeMismatch_ColName_ExpectedType_ActualType_ShortMessage" xml:space="preserve">
    <value>Incompatible type. The '{0}' column in the data source you’re updating expects a '{1}' type and you’re using a '{2}' type.</value>
    <comment>Error Message.</comment>
  </data>
  <data name="ErrorResource_ErrColumnTypeMismatch_ColName_ExpectedType_ActualType_HowToFix_1" xml:space="preserve">
    <value>You might need to convert the value to the same type, such as converting a date string (e.g., "12/31/2018") to a date value or a string to a number.</value>
    <comment>1 How to fix the error. </comment>
  </data>
  <data name="ErrorResource_ErrColumnTypeMismatch_ColName_ExpectedType_ActualType_Link_1" xml:space="preserve">
    <value>Module: Use basic formulas</value>
    <comment>3 crown link on basic formulas</comment>
  </data>
  <data name="ErrorResource_ErrColumnTypeMismatch_ColName_ExpectedType_ActualType_Link_1_URL" xml:space="preserve">
    <value>https://go.microsoft.com/fwlink/?linkid=2132396</value>
    <comment>{Locked}</comment>
  </data>
  <data name="ErrorResource_ErrColumnTypeMismatch_ColName_ExpectedType_ActualType_Link_2" xml:space="preserve">
    <value>Module: Author basic formulas with tables and records</value>
    <comment>3 crown link on tables and records</comment>
  </data>
  <data name="ErrorResource_ErrColumnTypeMismatch_ColName_ExpectedType_ActualType_Link_2_URL" xml:space="preserve">
    <value>https://go.microsoft.com/fwlink/?linkid=2132700</value>
    <comment>{Locked}</comment>
  </data>
  <data name="ErrorResource_ErrColumnMissing_ColName_ExpectedType_ShortMessage" xml:space="preserve">
    <value>Missing column. Your formula is missing a column '{0}' with a type of '{1}'.</value>
    <comment>Error Message.</comment>
  </data>
  <data name="ErrorResource_ErrColumnMissing_ColName_ExpectedType_HowToFix_1" xml:space="preserve">
    <value>Add a column to your formula.</value>
    <comment>1 How to fix the error. </comment>
  </data>
  <data name="ErrorResource_ErrColumnMissing_ColName_ExpectedType_Link_1" xml:space="preserve">
    <value>Article: Formula reference for Power Apps</value>
    <comment>Article: Formula reference for Power Apps</comment>
  </data>
  <data name="ErrorResource_ErrColumnMissing_ColName_ExpectedType_Link_1_URL" xml:space="preserve">
    <value>https://go.microsoft.com/fwlink/?linkid=2132478</value>
    <comment>{Locked}</comment>
  </data>
  <data name="ErrorResource_ErrRecordDoesNotAcceptThisType_ShortMessage" xml:space="preserve">
    <value>Incompatible type. The item you are trying to put into a record has a type that is not compatible with the record.</value>
    <comment>Error Message.</comment>
  </data>
  <data name="ErrorResource_ErrTableDoesNotAcceptThisType_ShortMessage" xml:space="preserve">
    <value>Incompatible type. The item you are trying to put into a table has a type that is not compatible with the table.</value>
    <comment>Error Message.</comment>
  </data>
  <data name="ErrorResource_ErrTableDoesNotAcceptThisType_HowToFix_1" xml:space="preserve">
    <value>Ensure that the type of the item you want to push into the table is compatible with the table. You may need to convert the type of the item, for instance, to a record.</value>
    <comment>1 How to fix the error. </comment>
  </data>
  <data name="ErrorResource_ErrTableDoesNotAcceptThisType_Link_1" xml:space="preserve">
    <value>Module: Use basic formulas</value>
    <comment>3 crown link on basic formulas</comment>
  </data>
  <data name="ErrorResource_ErrTableDoesNotAcceptThisType_Link_1_URL" xml:space="preserve">
    <value>https://go.microsoft.com/fwlink/?linkid=2132396</value>
    <comment>{Locked}</comment>
  </data>
  <data name="ErrorResource_ErrTableDoesNotAcceptThisType_Link_2" xml:space="preserve">
    <value>Module: Author basic formulas with tables and records</value>
    <comment>3 crown link on tables and records</comment>
  </data>
  <data name="ErrorResource_ErrTableDoesNotAcceptThisType_Link_2_URL" xml:space="preserve">
    <value>https://go.microsoft.com/fwlink/?linkid=2132700</value>
    <comment>{Locked}</comment>
  </data>
  <data name="ErrorResource_ErrTypeError_ShortMessage" xml:space="preserve">
    <value>Incompatible type. We can't evaluate your formula because of a type error.</value>
    <comment>Error Message.</comment>
  </data>
  <data name="ErrorResource_ErrTypeError_LongMessage" xml:space="preserve">
    <value>The data may not match the expected type. (text, number, date, table, record.)</value>
  </data>
  <data name="ErrorResource_ErrTypeError_HowToFix_1" xml:space="preserve">
    <value>Check the types of the values involved in the formula and ensure the types match.</value>
    <comment>1 How to fix the error. </comment>
  </data>
  <data name="ErrorResource_ErrTypeError_Link_1" xml:space="preserve">
    <value>Module: Use basic formulas</value>
    <comment>3 crown link on basic formulas</comment>
  </data>
  <data name="ErrorResource_ErrTypeError_Link_1_URL" xml:space="preserve">
    <value>https://go.microsoft.com/fwlink/?linkid=2132396</value>
    <comment>{Locked}</comment>
  </data>
  <data name="ErrorResource_ErrTypeError_Link_2" xml:space="preserve">
    <value>Module: Author basic formulas with tables and records</value>
    <comment>3 crown link on tables and records</comment>
  </data>
  <data name="ErrorResource_ErrTypeError_Link_2_URL" xml:space="preserve">
    <value>https://go.microsoft.com/fwlink/?linkid=2132700</value>
    <comment>{Locked}</comment>
  </data>
  <data name="ErrorResource_ErrDateExpected_ShortMessage" xml:space="preserve">
    <value>Expected date. We expect a date at this point in the formula.</value>
    <comment>Error Message.</comment>
  </data>
  <data name="ErrorResource_ErrDateExpected_LongMessage" xml:space="preserve">
    <value>This error will occur if you use a function that requires a date but you supply, for example, text instead.</value>
  </data>
  <data name="ErrorResource_ErrDateExpected_HowToFix_1" xml:space="preserve">
    <value>Edit your formula so that it evaluates to a date at this point in the formula.</value>
    <comment>1 How to fix the error. </comment>
  </data>
  <data name="ErrorResource_ErrDateExpected_Link_1" xml:space="preserve">
    <value>Article: Formula reference for Power Apps</value>
    <comment>Article: Formula reference for Power Apps</comment>
  </data>
  <data name="ErrorResource_ErrDateExpected_Link_1_URL" xml:space="preserve">
    <value>https://go.microsoft.com/fwlink/?linkid=2132478</value>
    <comment>{Locked}</comment>
  </data>
  <data name="ErrorResource_SuggestRemoteExecutionHint_ShortMessage" xml:space="preserve">
    <value>Delegation warning. The "{0}" part of this formula might not work correctly on large data sets.</value>
    <comment>Error Message.</comment>
  </data>
  <data name="ErrorResource_SuggestRemoteExecutionHint_LongMessage" xml:space="preserve">
    <value>The data source might not be able to process the formula and might return an incomplete data set. Your application might not return correct results or behave correctly if the data set is incomplete.</value>
  </data>
  <data name="ErrorResource_SuggestRemoteExecutionHint_HowToFix_1" xml:space="preserve">
    <value>If your data set exceeds the 500 record limit but contains less than 2,000 records, try resetting the limit.</value>
    <comment>1 How to fix the error. </comment>
  </data>
  <data name="ErrorResource_SuggestRemoteExecutionHint_HowToFix_2" xml:space="preserve">
    <value>Try simplifying the formula.</value>
    <comment>2 How to fix the error.</comment>
  </data>
  <data name="ErrorResource_SuggestRemoteExecutionHint_HowToFix_3" xml:space="preserve">
    <value>Try moving your data to a different data source.</value>
    <comment>3 How to fix the error.</comment>
  </data>
  <data name="ErrorResource_SuggestRemoteExecutionHint_Link_1" xml:space="preserve">
    <value>Article: Understand delegation in a canvas app</value>
    <comment>Article on delegation</comment>
  </data>
  <data name="ErrorResource_SuggestRemoteExecutionHint_Link_1_URL" xml:space="preserve">
    <value>https://go.microsoft.com/fwlink/?linkid=2132701</value>
    <comment>{Locked}</comment>
  </data>
  <data name="ErrorResource_SuggestRemoteExecutionHint_Link_2" xml:space="preserve">
    <value>Blog: Data row limits for delegation</value>
    <comment>Blog: Data row limits for delegation</comment>
  </data>
  <data name="ErrorResource_SuggestRemoteExecutionHint_Link_2_URL" xml:space="preserve">
    <value>https://go.microsoft.com/fwlink/?linkid=2132702</value>
    <comment>{Locked}</comment>
  </data>
  <data name="ErrorResource_SuggestRemoteExecutionHint_OpNotSupportedByColumn_ShortMessage" xml:space="preserve">
    <value>Delegation warning. The highlighted part of this formula might not work correctly with column "{0}" on large data sets.</value>
    <comment>Error Message.</comment>
  </data>
  <data name="ErrorResource_SuggestRemoteExecutionHint_OpNotSupportedByColumn_LongMessage" xml:space="preserve">
    <value>The data source might not be able to process the formula and might return an incomplete data set. Your application might not return correct results or behave correctly if the data set is incomplete.</value>
  </data>
  <data name="ErrorResource_SuggestRemoteExecutionHint_OpNotSupportedByColumn_HowToFix_1" xml:space="preserve">
    <value>If your data set exceeds the 500 record limit but contains less than 2,000 records, try resetting the limit.</value>
    <comment>1 How to fix the error. </comment>
  </data>
  <data name="ErrorResource_SuggestRemoteExecutionHint_OpNotSupportedByColumn_HowToFix_2" xml:space="preserve">
    <value>Try simplifying the formula.</value>
    <comment>2 How to fix the error.</comment>
  </data>
  <data name="ErrorResource_SuggestRemoteExecutionHint_OpNotSupportedByColumn_HowToFix_3" xml:space="preserve">
    <value>Try moving your data to a different data source.</value>
    <comment>3 How to fix the error.</comment>
  </data>
  <data name="ErrorResource_SuggestRemoteExecutionHint_OpNotSupportedByColumn_Link_1" xml:space="preserve">
    <value>Article: Understand delegation in a canvas app</value>
    <comment>Article on delegation</comment>
  </data>
  <data name="ErrorResource_SuggestRemoteExecutionHint_OpNotSupportedByColumn_Link_1_URL" xml:space="preserve">
    <value>https://go.microsoft.com/fwlink/?linkid=2132701</value>
    <comment>{Locked}</comment>
  </data>
  <data name="ErrorResource_SuggestRemoteExecutionHint_OpNotSupportedByColumn_Link_2" xml:space="preserve">
    <value>Blog: Data row limits for delegation</value>
    <comment>Blog: Data row limits for delegation</comment>
  </data>
  <data name="ErrorResource_SuggestRemoteExecutionHint_OpNotSupportedByColumn_Link_2_URL" xml:space="preserve">
    <value>https://go.microsoft.com/fwlink/?linkid=2132702</value>
    <comment>{Locked}</comment>
  </data>
  <data name="ErrorResource_SuggestRemoteExecutionHint_InOpRhs_ShortMessage" xml:space="preserve">
    <value>Delegation warning. The highlighted part of this formula might not work correctly on large data sets.</value>
    <comment>Error Message.</comment>
  </data>
  <data name="ErrorResource_SuggestRemoteExecutionHint_InOpRhs_LongMessage" xml:space="preserve">
    <value> The right side of the "in" operator should be a column name from the correct data source. The data source might not be able to process the formula and might return an incomplete data set. Your application might not return correct results or behave correctly if the data set is incomplete.</value>
  </data>
  <data name="ErrorResource_SuggestRemoteExecutionHint_InOpRhs_HowToFix_1" xml:space="preserve">
    <value>Change the item to the right of the "in" operator to be a column from the correct data source.</value>
    <comment>1 How to fix the error. </comment>
  </data>
  <data name="ErrorResource_SuggestRemoteExecutionHint_InOpRhs_HowToFix_2" xml:space="preserve">
    <value>If your data set exceeds the 500 record limit but contains less than 2,000 records, try resetting the limit.</value>
    <comment>2 How to fix the error. </comment>
  </data>
  <data name="ErrorResource_SuggestRemoteExecutionHint_InOpRhs_HowToFix_3" xml:space="preserve">
    <value>Try simplifying the formula.</value>
    <comment>3 How to fix the error.</comment>
  </data>
  <data name="ErrorResource_SuggestRemoteExecutionHint_InOpRhs_HowToFix_4" xml:space="preserve">
    <value>Try moving your data to a different data source.</value>
    <comment>4 How to fix the error.</comment>
  </data>
  <data name="ErrorResource_SuggestRemoteExecutionHint_InOpRhs_Link_1" xml:space="preserve">
    <value>Article: Understand delegation in a canvas app</value>
    <comment>Article on delegation</comment>
  </data>
  <data name="ErrorResource_SuggestRemoteExecutionHint_InOpRhs_Link_1_URL" xml:space="preserve">
    <value>https://go.microsoft.com/fwlink/?linkid=2132701</value>
    <comment>{Locked}</comment>
  </data>
  <data name="ErrorResource_SuggestRemoteExecutionHint_InOpRhs_Link_2" xml:space="preserve">
    <value>Blog: Data row limits for delegation</value>
    <comment>Blog: Data row limits for delegation</comment>
  </data>
  <data name="ErrorResource_SuggestRemoteExecutionHint_InOpRhs_Link_2_URL" xml:space="preserve">
    <value>https://go.microsoft.com/fwlink/?linkid=2132702</value>
    <comment>{Locked}</comment>
  </data>
  <data name="ErrorResource_SuggestRemoteExecutionHint_InOpInvalidColumn_ShortMessage" xml:space="preserve">
    <value>The highlighted part of this formula might not work correctly on large data sets. </value>
    <comment>Error Message.</comment>
  </data>
  <data name="ErrorResource_SuggestRemoteExecutionHint_InOpInvalidColumn_LongMessage" xml:space="preserve">
    <value> The right side of the "in" operator is not a column from the correct data source . The data source might not be able to process the formula and might return an incomplete data set. Your application might not return correct results or behave correctly if the data set is incomplete.
      </value>
  </data>
  <data name="ErrorResource_SuggestRemoteExecutionHint_InOpInvalidColumn_HowToFix_1" xml:space="preserve">
    <value>Change the item to the right of the "in" operator to be a column from the correct data source.</value>
    <comment>1 How to fix the error. </comment>
  </data>
  <data name="ErrorResource_SuggestRemoteExecutionHint_InOpInvalidColumn_HowToFix_2" xml:space="preserve">
    <value>If your data set exceeds the 500 record limit but contains less than 2,000 records, try resetting the limit.
      </value>
    <comment>2 How to fix the error. </comment>
  </data>
  <data name="ErrorResource_SuggestRemoteExecutionHint_InOpInvalidColumn_HowToFix_3" xml:space="preserve">
    <value>Try simplifying the formula.</value>
    <comment>3 How to fix the error.</comment>
  </data>
  <data name="ErrorResource_SuggestRemoteExecutionHint_InOpInvalidColumn_HowToFix_4" xml:space="preserve">
    <value>Try moving your data to a different data source.</value>
    <comment>4 How to fix the error.</comment>
  </data>
  <data name="ErrorResource_SuggestRemoteExecutionHint_InOpInvalidColumn_Link_1" xml:space="preserve">
    <value>Article: Understand delegation in a canvas app</value>
    <comment>Article on delegation</comment>
  </data>
  <data name="ErrorResource_SuggestRemoteExecutionHint_InOpInvalidColumn_Link_1_URL" xml:space="preserve">
    <value>https://go.microsoft.com/fwlink/?linkid=2132701</value>
    <comment>{Locked}</comment>
  </data>
  <data name="ErrorResource_SuggestRemoteExecutionHint_InOpInvalidColumn_Link_2" xml:space="preserve">
    <value>Blog: Data row limits for delegation</value>
    <comment>Blog: Data row limits for delegation</comment>
  </data>
  <data name="ErrorResource_SuggestRemoteExecutionHint_InOpInvalidColumn_Link_2_URL" xml:space="preserve">
    <value>https://go.microsoft.com/fwlink/?linkid=2132702</value>
    <comment>{Locked}</comment>
  </data>
  <data name="ErrorResource_SuggestRemoteExecutionHint_OpNotSupportedByService_ShortMessage" xml:space="preserve">
    <value>Delegation warning. The highlighted part of this formula might not work correctly on large data sets. The "{0}" operation is not supported by this connector.</value>
    <comment>Error Message.</comment>
  </data>
  <data name="ErrorResource_SuggestRemoteExecutionHint_OpNotSupportedByService_LongMessage" xml:space="preserve">
    <value>The data source might not be able to process the formula and might return an incomplete data set. Your application might not return correct results or behave correctly if the data set is incomplete.</value>
    <comment>Error Message.</comment>
  </data>
  <data name="ErrorResource_SuggestRemoteExecutionHint_OpNotSupportedByService_HowToFix_1" xml:space="preserve">
    <value>If your data set exceeds the 500 record limit but contains less than 2,000 records, try resetting the limit.</value>
    <comment>1 How to fix the error. </comment>
  </data>
  <data name="ErrorResource_SuggestRemoteExecutionHint_OpNotSupportedByService_HowToFix_2" xml:space="preserve">
    <value>Try simplifying the formula.</value>
    <comment>2 How to fix the error.</comment>
  </data>
  <data name="ErrorResource_SuggestRemoteExecutionHint_OpNotSupportedByService_HowToFix_3" xml:space="preserve">
    <value>Try moving your data to a different data source.</value>
    <comment>3 How to fix the error.</comment>
  </data>
  <data name="ErrorResource_SuggestRemoteExecutionHint_OpNotSupportedByService_Link_1" xml:space="preserve">
    <value>Article: Understand delegation in a canvas app</value>
    <comment>Article on delegation</comment>
  </data>
  <data name="ErrorResource_SuggestRemoteExecutionHint_OpNotSupportedByService_Link_1_URL" xml:space="preserve">
    <value>https://go.microsoft.com/fwlink/?linkid=2132701</value>
    <comment>{Locked}</comment>
  </data>
  <data name="ErrorResource_SuggestRemoteExecutionHint_OpNotSupportedByService_Link_2" xml:space="preserve">
    <value>Blog: Data row limits for delegation</value>
    <comment>Blog: Data row limits for delegation</comment>
  </data>
  <data name="ErrorResource_SuggestRemoteExecutionHint_OpNotSupportedByService_Link_2_URL" xml:space="preserve">
    <value>https://go.microsoft.com/fwlink/?linkid=2132702</value>
    <comment>{Locked}</comment>
  </data>
  <data name="ErrorResource_ErrOnlyOneViewExpected_ShortMessage" xml:space="preserve">
    <value>Expected only one view. We expect only one view at this point in the formula.</value>
    <comment>Error Message.</comment>
  </data>
  <data name="ErrorResource_ErrOnlyOneViewExpected_HowToFix_1" xml:space="preserve">
    <value>Edit your formula so that it only has one view at this point in the formula.</value>
    <comment>How to fix the error.</comment>
  </data>
  <data name="ErrorResource_ErrViewFromCurrentTableExpected_ShortMessage" xml:space="preserve">
    <value>Expected a view from data source {0}.</value>
    <comment>Error Message.</comment>
  </data>
  <data name="ErrorResource_ErrViewFromCurrentTableExpected_HowToFix_1" xml:space="preserve">
    <value>Edit your formula so that it has view from data source {0}.</value>
    <comment>How to fix the error.</comment>
  </data>
  <data name="ErrorResource_ErrInvalidControlReference_ShortMessage" xml:space="preserve">
    <value>This control reference cannot be used in this property</value>
    <comment>Error message.</comment>
  </data>
  <data name="ErrorResource_ErrInvalidControlReference_HowToFix_1" xml:space="preserve">
    <value>This property only supports references to global variables, collections, and some control and screen properties. See the link for a list of supported control properties.</value>
    <comment>How to fix message for an error</comment>
  </data>
  <data name="ErrorResource_ErrInvalidControlReference_Link_1" xml:space="preserve">
    <value>Reference: ConfirmExit for Canvas Apps</value>
    <comment>Reference: ConfirmExit for Canvas Apps</comment>
  </data>
  <data name="ErrorResource_ErrInvalidControlReference_Link_1_URL" xml:space="preserve">
    <value>https://go.microsoft.com/fwlink/?linkid=2132703</value>
    <comment>{Locked}</comment>
  </data>
  <data name="ErrorResource_ErrInvalidStringInterpolation_ShortMessage" xml:space="preserve">
    <value>Expressions which appear inside an interpolated string must evaluate to a Text value or to a compatible type.</value>
    <comment>Error message. The term "interpolated string" should be translated using the same terms used in the C# documentation.</comment>
  </data>
  <data name="ErrorResource_ErrInvalidStringInterpolation_HowToFix_1" xml:space="preserve">
    <value>Check the types of the expressions inside the interpolated string.</value>
    <comment>How to fix message for an error. The term "interpolated string" should be translated using the same terms used in the C# documentation.</comment>
  </data>
  <data name="ErrorResource_ErrEmptyIsland_ShortMessage" xml:space="preserve">
    <value>Empty expressions cannot appear inside an interpolated string.</value>
    <comment>Error message. The term "interpolated string" should be translated using the same terms used in the C# documentation.</comment>
  </data>
  <data name="ErrorResource_ErrEmptyIsland_HowToFix_1" xml:space="preserve">
    <value>Check for empty expressions inside the interpolated string.</value>
    <comment>How to fix message for an error. The term "interpolated string" should be translated using the same terms used in the C# documentation.</comment>
  </data>
  <data name="ErrorResource_ErrAsNotInContext_ShortMessage" xml:space="preserve">
    <value>As is not permitted in this context</value>
    <comment>{Locked=As} This is an error message that shows up when the As keyword is used but is not valid</comment>
  </data>
  <data name="ErrorResource_ErrUntypedObjectScope_ShortMessage" xml:space="preserve">
    <value>Untyped objects cannot be used as the first argument to functions which support record scopes.</value>
    <comment>This error message shows up when using untyped objects as the first arugment to functions with lambda overloads</comment>
  </data>
  <data name="ErrNamedFormula_MissingSemicolon" xml:space="preserve">
    <value>Named formula must end with a semicolon.</value>
    <comment>A semicolon must terminate named formulas. For example, a=10;</comment>
  </data>
  <data name="ErrNamedFormula_MissingValue" xml:space="preserve">
    <value>Named formula must be an expression.</value>
    <comment>This error message shows up when Named formula is not an expression. For example, a = ;</comment>
  </data>
  <data name="ErrNamedFormula_AlreadyDefined" xml:space="preserve">
    <value>NamedFormula '{0}' already exists.</value>
  </data>
  <data name="ErrorResource_NameConflict" xml:space="preserve">
    <value>Can't create a {0} named '{1}' because that name is already used for a {2}.</value>
    <comment>{0} - Entity that is about to be created/renamed, {1} - Name of the entity, {2} - Type of entity that is already using the name.</comment>
  </data>
  <data name="ErrNeedValidVariableName_Arg" xml:space="preserve">
    <value>The first argument of '{0}' should be a valid variable name, and cannot conflict with any existing control, screen, collection, or data source names. Found type '{1}'</value>
    <comment>Error Message</comment>
  </data>
  <data name="AboutSet" xml:space="preserve">
    <value>Create and set a global variable.</value>
    <comment>Description of 'Set' function.</comment>
  </data>
  <data name="SetArg2" xml:space="preserve">
    <value>value</value>
    <comment>function_parameter - Second argument to the Set function - any Power Apps value.</comment>
  </data>
  <data name="AboutDec2Hex" xml:space="preserve">
    <value>Converts a decimal number to hexadecimal</value>
    <comment>Description of 'Dec2Hex' function.</comment>
  </data>
  <data name="Dec2HexArg1" xml:space="preserve">
    <value>number</value>
  </data>
  <data name="AboutDec2Hex_number" xml:space="preserve">
    <value>A numeric decimal value to convert to hexadecimal string.</value>
    <comment>Description of 'Dec2HexArg1' function parameter.</comment>
  </data>
  <data name="Dec2HexArg2" xml:space="preserve">
    <value>places</value>
  </data>
  <data name="AboutDec2Hex_places" xml:space="preserve">
    <value>A numeric value to add padding to hexadecimal string.</value>
    <comment>Description of 'Dec2HexArg2' function parameter.</comment>
  </data>
  <data name="AboutDec2HexT" xml:space="preserve">
    <value>Converts a column of decimal numbers to hexadecimals</value>
    <comment>Description of 'Dec2HexT' function.</comment>
  </data>
  <data name="Dec2HexTArg1" xml:space="preserve">
    <value>table</value>
  </data>
  <data name="Dec2HexTArg2" xml:space="preserve">
    <value>places</value>
  </data>
  <data name="AboutDec2HexT_places" xml:space="preserve">
    <value>A numeric value or array of values to add padding to hexadecimal strings.</value>
    <comment>Description of 'Dec2HexArgT2' function parameter.</comment>
  </data>
  <data name="AboutDec2Hex_table" xml:space="preserve">
    <value>A column of numeric decimal values to convert to hexadecimals.</value>
    <comment>Description of 'Dec2HexTArg1' function parameter.</comment>
  </data>
  <data name="AboutHex2Dec" xml:space="preserve">
    <value>Converts a hexadecimal number to decimal</value>
    <comment>Description of 'Hex2Dec' function.</comment>
  </data>
  <data name="Hex2DecArg1" xml:space="preserve">
    <value>number</value>
  </data>
  <data name="AboutHex2Dec_number" xml:space="preserve">
    <value>A hexadecimal string convert to decimal.</value>
    <comment>Description of 'Hex2DecArg1' function parameter.</comment>
  </data>
  <data name="AboutHex2DecT" xml:space="preserve">
    <value>Converts a column of hexadecimal numbers to decimals</value>
    <comment>Description of 'Hex2DecT' function.</comment>
  </data>
  <data name="Hex2DecTArg1" xml:space="preserve">
    <value>table</value>
  </data>
  <data name="AboutHex2Dec_table" xml:space="preserve">
    <value>A column of hexadecimal strings to convert to decimals.</value>
    <comment>Description of 'Hex2DecTArg1' function parameter.</comment>
  </data>
  <data name="ErrDeprecated" xml:space="preserve">
    <value>This feature is deprecated and is no longer supported.</value>
    <comment>An error message for deprecated features.</comment>
  </data>
  <data name="WarnDeferredType" xml:space="preserve">
    <value>Warning: Deferred type provided.</value>
    <comment>Warning given when the input has deferred Type. Deferred type is unknown type at compile time and correct type will be supplied by user before evaluation.</comment>
  </data>
  <data name="ErrExpectedIdentifierArg_Name" xml:space="preserve">
    <value>Expected identifier name</value>
    <comment>Error Message.</comment>
  </data>
  <data name="ErrInvalidFunction" xml:space="preserve">
    <value>This function is ambiguous, it contains lambda expressions and column identifiers for the same argument.</value>
    <comment>Error Message.</comment>
  </data>
  <data name="OptionSetOptionNotSupported" xml:space="preserve">
    <value>The value of option {0} is not of expected type {1}.</value>
    <comment>Error Message. When BooleanOptionSet option has an invalid value.</comment>
  </data>
  <data name="AboutOptionSetInfo" xml:space="preserve">
    <value>Returns logical name of the given option set value.</value>
    <comment>Description of 'OptionSetInfo' function.</comment>
  </data>
  <data name="AboutOptionSetInfoArg1" xml:space="preserve">
    <value>option</value>
  </data>
  <data name="AboutOptionSetInfo_option" xml:space="preserve">
    <value>An option set value whose logical name will be returned.</value>
  </data>
  <data name="AboutLanguage" xml:space="preserve">
    <value>Get the default locale set at runtime.</value>
    <comment>Description of 'Language' function.</comment>
  </data>
  <data name="AboutEncodeUrl" xml:space="preserve">
<<<<<<< HEAD
    <value>Encodes a URL string, replacing certain non-alphanumeric characters with % and a hexadecimal number.</value>
    <comment>Description of 'EncodeUrl' function.</comment>
=======
    <value />
    <comment>Encodes a URL string, replacing certain non-alphanumeric characters with % and a hexadecimal number.</comment>
>>>>>>> b79df9ef
  </data>
  <data name="EncodeUrlArg1" xml:space="preserve">
    <value>url</value>
    <comment>Function_parameter - First parameter for the EncodeUrl function - the URL(string) to encode. Translate this string. Maintain as a single word (do not add spaces)</comment>
  </data>
  <data name="AboutEncodeUrl_url" xml:space="preserve">
    <value>A url to be encoded.</value>
  </data>
</root><|MERGE_RESOLUTION|>--- conflicted
+++ resolved
@@ -5059,13 +5059,8 @@
     <comment>Description of 'Language' function.</comment>
   </data>
   <data name="AboutEncodeUrl" xml:space="preserve">
-<<<<<<< HEAD
     <value>Encodes a URL string, replacing certain non-alphanumeric characters with % and a hexadecimal number.</value>
     <comment>Description of 'EncodeUrl' function.</comment>
-=======
-    <value />
-    <comment>Encodes a URL string, replacing certain non-alphanumeric characters with % and a hexadecimal number.</comment>
->>>>>>> b79df9ef
   </data>
   <data name="EncodeUrlArg1" xml:space="preserve">
     <value>url</value>
