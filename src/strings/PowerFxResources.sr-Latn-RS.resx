--- conflicted
+++ resolved
@@ -1,4 +1,4 @@
-<?xml version="1.0" encoding="UTF-8" standalone="yes"?>
+﻿<?xml version="1.0" encoding="UTF-8" standalone="yes"?>
 <root>
   <!-- 
     Microsoft ResX Schema 
@@ -4665,10 +4665,6 @@
     <value>vrednost</value>
     
   </data>
-<<<<<<< HEAD
-  <data name="ErrExpectedIdentifierArg_Name" xmlns:space="preserve">
-    <value>Argument "{0}" je nevažeći, očekuje se identifikator.</value>
-=======
   <data name="AboutDec2Hex" xml:space="preserve">
     <value>Konvertuje decimalni broj u heksadecimalni</value>
     
@@ -4730,6 +4726,5 @@
   <data name="ErrDeprecated" xml:space="preserve">
     <value>Ova funkcija je zastarela i više nije podržana.</value>
     
->>>>>>> 94525664
   </data>
 </root>