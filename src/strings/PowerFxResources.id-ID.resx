<?xml version="1.0" encoding="UTF-8" standalone="yes"?>
<root>
  <!-- 
    Microsoft ResX Schema 
    
    Version 2.0
    
    The primary goals of this format is to allow a simple XML format 
    that is mostly human readable. The generation and parsing of the 
    various data types are done through the TypeConverter classes 
    associated with the data types.
    
    Example:
    
    ... ado.net/XML headers & schema ...
    <resheader name="resmimetype">text/microsoft-resx</resheader>
    <resheader name="version">2.0</resheader>
    <resheader name="reader">System.Resources.ResXResourceReader, System.Windows.Forms, ...</resheader>
    <resheader name="writer">System.Resources.ResXResourceWriter, System.Windows.Forms, ...</resheader>
    <data name="Name1"><value>this is my long string</value><comment>this is a comment</comment></data>
    <data name="Color1" type="System.Drawing.Color, System.Drawing">Blue</data>
    <data name="Bitmap1" mimetype="application/x-microsoft.net.object.binary.base64">
        <value>[base64 mime encoded serialized .NET Framework object]</value>
    </data>
    <data name="Icon1" type="System.Drawing.Icon, System.Drawing" mimetype="application/x-microsoft.net.object.bytearray.base64">
        <value>[base64 mime encoded string representing a byte array form of the .NET Framework object]</value>
        <comment>This is a comment</comment>
    </data>
                
    There are any number of "resheader" rows that contain simple 
    name/value pairs.
    
    Each data row contains a name, and value. The row also contains a 
    type or mimetype. Type corresponds to a .NET class that support 
    text/value conversion through the TypeConverter architecture. 
    Classes that don't support this are serialized and stored with the 
    mimetype set.
    
    The mimetype is used for serialized objects, and tells the 
    ResXResourceReader how to depersist the object. This is currently not 
    extensible. For a given mimetype the value must be set accordingly:
    
    Note - application/x-microsoft.net.object.binary.base64 is the format 
    that the ResXResourceWriter will generate, however the reader can 
    read any of the formats listed below.
    
    mimetype: application/x-microsoft.net.object.binary.base64
    value   : The object must be serialized with 
            : System.Runtime.Serialization.Formatters.Binary.BinaryFormatter
            : and then encoded with base64 encoding.
    
    mimetype: application/x-microsoft.net.object.soap.base64
    value   : The object must be serialized with 
            : System.Runtime.Serialization.Formatters.Soap.SoapFormatter
            : and then encoded with base64 encoding.

    mimetype: application/x-microsoft.net.object.bytearray.base64
    value   : The object must be serialized into a byte array 
            : using a System.ComponentModel.TypeConverter
            : and then encoded with base64 encoding.
    -->
  <xsd:schema id="root" xmlns="" xmlns:xsd="http://www.w3.org/2001/XMLSchema" xmlns:msdata="urn:schemas-microsoft-com:xml-msdata">
    <xsd:import namespace="http://www.w3.org/XML/1998/namespace" />
    <xsd:element name="root" msdata:IsDataSet="true">
      <xsd:complexType>
        <xsd:choice maxOccurs="unbounded">
          <xsd:element name="metadata">
            <xsd:complexType>
              <xsd:sequence>
                <xsd:element name="value" type="xsd:string" minOccurs="0" />
              </xsd:sequence>
              <xsd:attribute name="name" use="required" type="xsd:string" />
              <xsd:attribute name="type" type="xsd:string" />
              <xsd:attribute name="mimetype" type="xsd:string" />
              <xsd:attribute ref="xml:space" />
            </xsd:complexType>
          </xsd:element>
          <xsd:element name="assembly">
            <xsd:complexType>
              <xsd:attribute name="alias" type="xsd:string" />
              <xsd:attribute name="name" type="xsd:string" />
            </xsd:complexType>
          </xsd:element>
          <xsd:element name="data">
            <xsd:complexType>
              <xsd:sequence>
                <xsd:element name="value" type="xsd:string" minOccurs="0" msdata:Ordinal="1" />
                <xsd:element name="comment" type="xsd:string" minOccurs="0" msdata:Ordinal="2" />
              </xsd:sequence>
              <xsd:attribute name="name" type="xsd:string" use="required" msdata:Ordinal="1" />
              <xsd:attribute name="type" type="xsd:string" msdata:Ordinal="3" />
              <xsd:attribute name="mimetype" type="xsd:string" msdata:Ordinal="4" />
              <xsd:attribute ref="xml:space" />
            </xsd:complexType>
          </xsd:element>
          <xsd:element name="resheader">
            <xsd:complexType>
              <xsd:sequence>
                <xsd:element name="value" type="xsd:string" minOccurs="0" msdata:Ordinal="1" />
              </xsd:sequence>
              <xsd:attribute name="name" type="xsd:string" use="required" />
            </xsd:complexType>
          </xsd:element>
        </xsd:choice>
      </xsd:complexType>
    </xsd:element>
  </xsd:schema>
  <resheader name="resmimetype">
    <value>text/microsoft-resx</value>
  </resheader>
  <resheader name="version">
    <value>2.0</value>
  </resheader>
  <resheader name="reader">
    <value>System.Resources.ResXResourceReader, System.Windows.Forms, Version=4.0.0.0, Culture=neutral, PublicKeyToken=b77a5c561934e089</value>
  </resheader>
  <resheader name="writer">
    <value>System.Resources.ResXResourceWriter, System.Windows.Forms, Version=4.0.0.0, Culture=neutral, PublicKeyToken=b77a5c561934e089</value>
  </resheader>
  <data name="ListItemSingleQuotedFormat" xml:space="preserve">
    <value>'{0}'</value>
    
  </data>
  <data name="AboutIf" xml:space="preserve">
    <value>Periksa jika salah satu kondisi yang ditentukan terpenuhi dan menghasilkan nilai yang sesuai. Jika tidak ada kondisi yang terpenuhi, fungsi menghasilkan nilai default tertentu.</value>
    
  </data>
  <data name="IfArgCond" xml:space="preserve">
    <value>tes_logika</value>
    
  </data>
  <data name="IfArgTrueValue" xml:space="preserve">
    <value>nilai_yang_benar</value>
    
  </data>
  <data name="IfArgElseValue" xml:space="preserve">
    <value>nilai_yang_lain</value>
    
  </data>
  <data name="AboutIf_logical_test" xml:space="preserve">
    <value>Kondisi yang menghasilkan nilai boolean.</value>
  </data>
  <data name="AboutIf_true_value" xml:space="preserve">
    <value>Ekspresi yang memberikan hasil ketika If kondisi benar.</value>
    
  </data>
  <data name="AboutIf_else_value" xml:space="preserve">
    <value>Ekspresi yang memberikan hasil ketika semua If kondisi yang ditentukan false.</value>
    
  </data>
  <data name="AboutSwitch" xml:space="preserve">
    <value>Memeriksa hasil formula dengan seri nilai. Ketika kecocokan ditemukan, formula terkait akan dievaluasi kemudian ditampilkan. Jika tidak ada kecocokan ditemukan, formula default terakhir akan dievaluasi kemudian ditampilkan.</value>
    
  </data>
  <data name="SwitchExpression" xml:space="preserve">
    <value>nilai_pengalihan</value>
    
  </data>
  <data name="SwitchDefaultReturn" xml:space="preserve">
    <value>hasil_default</value>
    
  </data>
  <data name="SwitchCaseExpr" xml:space="preserve">
    <value>nilai_yang_cocok</value>
    
  </data>
  <data name="SwitchCaseArg" xml:space="preserve">
    <value>hasil_yang_cocok</value>
    
  </data>
  <data name="AboutSwitch_switch_value" xml:space="preserve">
    <value>Nilai yang akan dibandingkan dengan setiap nilai_yang_cocok.</value>
    
  </data>
  <data name="AboutSwitch_match_value" xml:space="preserve">
    <value>Nilai yang akan dicocokkan dengan nilai_pengalihan.</value>
    
  </data>
  <data name="AboutSwitch_match_result" xml:space="preserve">
    <value>Formula untuk dievaluasi dan ditampilkan jika ada kecocokan yang ditemukan.</value>
  </data>
  <data name="AboutSwitch_default_result" xml:space="preserve">
    <value>Formula untuk dievaluasi dan ditampilkan jika tidak ada kecocokan yang ditemukan.</value>
  </data>
  <data name="AboutAnd" xml:space="preserve">
    <value>Memeriksa apakah semua argumen benar, dan menampilkan true jika semua argumen true.</value>
    
  </data>
  <data name="AboutOr" xml:space="preserve">
    <value>Memeriksa apakah argumen true, dan menampilkan true atau false. Hanya menampilkan false jika semua argumen false.</value>
    
  </data>
  <data name="AboutNot" xml:space="preserve">
    <value>Perubahan false ke true dan true ke false.</value>
    
  </data>
  <data name="LogicalFuncParam" xml:space="preserve">
    <value>logis</value>
    
  </data>
  <data name="AboutAnd_logical" xml:space="preserve">
    <value>Ekspresi logis untuk disertakan ke operasi And.</value>
  </data>
  <data name="AboutOr_logical" xml:space="preserve">
    <value>Ekspresi logis untuk disertakan dalam operasi Or.</value>
  </data>
  <data name="AboutNot_logical" xml:space="preserve">
    <value>Ekspresi logis untuk negasi.</value>
  </data>
  <data name="AboutCount" xml:space="preserve">
    <value>Menghitung nilai numerik dalam kolom tertentu.</value>
    
  </data>
  <data name="AboutCountA" xml:space="preserve">
    <value>Menghitung jumlah baris yang tidak kosong dalam kolom.</value>
    
  </data>
  <data name="AboutCountRows" xml:space="preserve">
    <value>Menghitung jumlah baris di kolom masukan atau koleksi.</value>
    
  </data>
  <data name="CountArg1" xml:space="preserve">
    <value>sumber</value>
    
  </data>
  <data name="AboutCount_source" xml:space="preserve">
    <value>Kolom nilai untuk dihitung.</value>
  </data>
  <data name="AboutCountA_source" xml:space="preserve">
    <value>Kolom nilai untuk dihitung.</value>
  </data>
  <data name="AboutCountRows_source" xml:space="preserve">
    <value>Tabel yang barisnya akan dihitung.</value>
  </data>
  <data name="AboutCountIf" xml:space="preserve">
    <value>Menghitung jumlah baris yang sesuai dengan kondisi tertentu.</value>
    
  </data>
  <data name="CountIfArg1" xml:space="preserve">
    <value>sumber</value>
    
  </data>
  <data name="CountIfArg2" xml:space="preserve">
    <value>kondisi</value>
    
  </data>
  <data name="AboutCountIf_source" xml:space="preserve">
    <value>Tabel yang barisnya sesuai dengan kriteria tertentu akan dihitng.</value>
  </data>
  <data name="AboutCountIf_condition" xml:space="preserve">
    <value>Ekspresi dievaluasi setiap barisnya, yang menentukan apakah baris akan dihitung atau tidak.</value>
  </data>
  <data name="AboutSumT" xml:space="preserve">
    <value>Menampilkan jumlah angka ekspresi yang dievaluasi dalam konteks tabel.</value>
    
  </data>
  <data name="AboutMaxT" xml:space="preserve">
    <value>Menampilkan nilai terbesar yang dievaluasi ekspresi dalam konteks tabel.</value>
    
  </data>
  <data name="AboutMinT" xml:space="preserve">
    <value>Menampilkan nilai terkecil yang dievaluasi ekspresi dalam konteks tabel.</value>
    
  </data>
  <data name="AboutAverageT" xml:space="preserve">
    <value>Menampilkan rata-rata (dalam arti aritmatik) jumlah ekspresi yang dievaluasi dalam konteks taabel.</value>
    
  </data>
  <data name="StatisticalTArg1" xml:space="preserve">
    <value>sumber</value>
    
  </data>
  <data name="StatisticalTArg2" xml:space="preserve">
    <value>ekspresi</value>
    
  </data>
  <data name="AboutMin_source" xml:space="preserve">
    <value>Tabel tempat operasi min ini akan dikomputasi.</value>
  </data>
  <data name="AboutMin_expression" xml:space="preserve">
    <value>Ekspresi mengevaluasi setiap baris dalam tabel masukan, yang memberikan nilai numerik untuk operasi min ini.</value>
  </data>
  <data name="AboutMax_source" xml:space="preserve">
    <value>Tabel tempat operasi maks ini akan dikomputasi.</value>
  </data>
  <data name="AboutMax_expression" xml:space="preserve">
    <value>Ekspresi mengevaluasi setiap baris dalam tabel masukan, yang memberikan nilai numerik untuk operasi maks ini.</value>
  </data>
  <data name="AboutAverage_source" xml:space="preserve">
    <value>Tabel yang operasi rata-ratanya akan dikomputasi.</value>
  </data>
  <data name="AboutAverage_expression" xml:space="preserve">
    <value>Ekspresi dievaluasi di setiap baris dalam tabel masukan, yang menyediakan nilai numerik untuk operasi rata-rata.</value>
  </data>
  <data name="AboutSum_source" xml:space="preserve">
    <value>Tabel yang operasi penjumlahan ini akan dikomputasi.</value>
  </data>
  <data name="AboutSum_expression" xml:space="preserve">
    <value>Ekspresi dievaluasi di setiap baris dalam tabel input, yang memberikan nilai numerik untuk setiap operasi penjumlahan.</value>
  </data>
  <data name="AboutSum" xml:space="preserve">
    <value>Menampilkan jumlah dari argumennya.</value>
    
  </data>
  <data name="AboutMax" xml:space="preserve">
    <value>Menampilkan nilai terbesar di satu kumpulan nilai. Mengabaikan nilai logis dan teks.</value>
    
  </data>
  <data name="AboutMin" xml:space="preserve">
    <value>Menampilkan nilai terkecil di satu kumpulan nilai. Mengabaikan nilai logis dan teks.</value>
    
  </data>
  <data name="AboutAverage" xml:space="preserve">
    <value>Menampilkan rata-rata (dalam arti aritmatik) dari argumennya.</value>
    
  </data>
  <data name="StatisticalArg" xml:space="preserve">
    <value>angka</value>
    
  </data>
  <data name="AboutSum_number" xml:space="preserve">
    <value>Nilai numerik untuk operasi penjumlahan.</value>
  </data>
  <data name="AboutMin_number" xml:space="preserve">
    <value>Nilai numerik untuk operasi min ini.</value>
  </data>
  <data name="AboutMax_number" xml:space="preserve">
    <value>Nilai numerik untuk operasi maks ini.</value>
  </data>
  <data name="AboutAverage_number" xml:space="preserve">
    <value>Nilai numerik untuk operasi rata-rata.</value>
  </data>
  <data name="AboutAddColumns" xml:space="preserve">
    <value>Menampilkan tabel dengan kolom baru yang dikomputasi dengan mengevaluasi semua 'expr' atas 'source'.</value>
    
  </data>
  <data name="AddColumnsArg1" xml:space="preserve">
    <value>sumber</value>
    
  </data>
  <data name="AddColumnsArg2" xml:space="preserve">
    <value>kolom</value>
    
  </data>
  <data name="AddColumnsArg3" xml:space="preserve">
    <value>ekspresi</value>
    
  </data>
  <data name="AboutAddColumns_source" xml:space="preserve">
    <value>Kolom untuk ditambahkan ke tabel.</value>
    
  </data>
  <data name="AboutAddColumns_column" xml:space="preserve">
    <value>Nama kolom unik.</value>
    
  </data>
  <data name="AboutAddColumns_expression" xml:space="preserve">
    <value>Ekspresi yang memberikan nilai untuk kolom baru.</value>
    
  </data>
  <data name="AboutDropColumns" xml:space="preserve">
    <value>Menampilkan tabel dengan satu atau lebih 'kolom' tertentu yang dihapus dari tabel 'sumber'.</value>
    
  </data>
  <data name="DropColumnsArg1" xml:space="preserve">
    <value>sumber</value>
    
  </data>
  <data name="DropColumnsArg2" xml:space="preserve">
    <value>nama_kolom</value>
    
  </data>
  <data name="AboutDropColumns_source" xml:space="preserve">
    <value>Nilai tabel yang kolomnya akan dihapus.</value>
  </data>
  <data name="AboutDropColumns_column_name" xml:space="preserve">
    <value>Nama kolom untuk dihapus.</value>
  </data>
  <data name="AboutFilter" xml:space="preserve">
    <value>Menampilkan baris dari tabel yang semua kondisinya true.</value>
    
  </data>
  <data name="FilterArg1" xml:space="preserve">
    <value>sumber</value>
    
  </data>
  <data name="FilterArg2" xml:space="preserve">
    <value>tes_logika</value>
    
  </data>
  <data name="AboutFilter_source" xml:space="preserve">
    <value>Tabel untuk difilter.</value>
  </data>
  <data name="AboutFilter_logical_test" xml:space="preserve">
    <value>Tes logis untuk mengevaluasi setiap baris. Hanya baris yang lolos tes ini yang akan dimasukkan dalam hasil filter.</value>
  </data>
  <data name="AboutFirst" xml:space="preserve">
    <value>Menampilkan baris pertama 'sumber'.</value>
    
  </data>
  <data name="AboutLast" xml:space="preserve">
    <value>Menampilkan baris terkahir 'sumber'.</value>
    
  </data>
  <data name="FirstLastArg1" xml:space="preserve">
    <value>sumber</value>
    
  </data>
  <data name="AboutFirst_source" xml:space="preserve">
    <value>Tabel yang baris pertamanya akan dikembalikan.</value>
  </data>
  <data name="AboutLast_source" xml:space="preserve">
    <value>Tabel yang baris terakhirnya akan ditampilkan.</value>
  </data>
  <data name="AboutFirstN" xml:space="preserve">
    <value>Menampilkan 'jumlah' baris pertama 'sumber'.</value>
    
  </data>
  <data name="AboutLastN" xml:space="preserve">
    <value>Menampilkan baris 'hitung' terkahir 'sumber'.</value>
    
  </data>
  <data name="FirstLastNArg1" xml:space="preserve">
    <value>sumber</value>
    
  </data>
  <data name="FirstLastNArg2" xml:space="preserve">
    <value>jumlah</value>
    
  </data>
  <data name="AboutFirstN_source" xml:space="preserve">
    <value>Tabel yang barisnya akan ditampilkan.</value>
  </data>
  <data name="AboutFirstN_count" xml:space="preserve">
    <value>Jumlah baris yang dikembalikan.</value>
  </data>
  <data name="AboutLastN_source" xml:space="preserve">
    <value>Tabel yang barisnya akan ditampilkan.</value>
  </data>
  <data name="AboutLastN_count" xml:space="preserve">
    <value>Jumlah baris yang dikembalikan.</value>
  </data>
  <data name="AboutText" xml:space="preserve">
    <value>Mengonversi 'nilai' ke teks dalam jumlah 'format_teks' yang ditentukan.</value>
    
  </data>
  <data name="TextArg1" xml:space="preserve">
    <value>nilai</value>
    
  </data>
  <data name="TextArg2" xml:space="preserve">
    <value>format_teks</value>
    
  </data>
  <data name="TextArg3" xml:space="preserve">
    <value>bahasa</value>
    
  </data>
  <data name="AboutText_value" xml:space="preserve">
    <value>Nilai untuk diformat menjadi teks.</value>
  </data>
  <data name="AboutText_format_text" xml:space="preserve">
    <value>Nilai teks yang menentukan cara 'nilai' akan diformat.</value>
    
  </data>
  <data name="AboutText_language" xml:space="preserve">
    <value>Kode bahasa yang harus digunakan saat mengonversi ke teks.</value>
    
  </data>
  <data name="AboutValue" xml:space="preserve">
    <value>Mengkonversi 'teks' yang mewakili angka nilai numerik.</value>
    
  </data>
  <data name="ValueArg1" xml:space="preserve">
    <value>teks</value>
    
  </data>
  <data name="ValueArg2" xml:space="preserve">
    <value>bahasa</value>
    
  </data>
  <data name="AboutValue_text" xml:space="preserve">
    <value>Nilai teks untuk dikonversi ke nilai numerik.</value>
  </data>
  <data name="AboutValue_language" xml:space="preserve">
    <value>Kode bahasa yang harus digunakan saat mengonversi nilai.</value>
    
  </data>
  <data name="AboutBoolean" xml:space="preserve">
    <value>Mengonversi 'teks' yang mewakili boolean ke nilai boolean.</value>
    
  </data>
  <data name="BooleanArg1" xml:space="preserve">
    <value>teks</value>
    
  </data>
  <data name="AboutBoolean_text" xml:space="preserve">
    <value>Nilai teks untuk dikonversi ke nilai boolean.</value>
  </data>
  <data name="AboutBooleanT" xml:space="preserve">
    <value>Mengonversi kolom nilai teks ke kolom nilai boolean.</value>
    
  </data>
  <data name="BooleanTArg1" xml:space="preserve">
    <value>masukan</value>
    
  </data>
  <data name="AboutBooleanT_input" xml:space="preserve">
    <value>Kolom nilai teks untuk diproses.</value>
  </data>
  <data name="AboutBooleanN" xml:space="preserve">
    <value>Mengonversi 'angka' ke nilai boolean.</value>
    
  </data>
  <data name="BooleanNArg1" xml:space="preserve">
    <value>angka</value>
    
  </data>
  <data name="AboutBooleanN_number" xml:space="preserve">
    <value>Nilai angka untuk dikonversi ke nilai boolean.</value>
  </data>
  <data name="AboutBooleanNT" xml:space="preserve">
    <value>Mengonversi kolom nilai numerik ke kolom nilai boolean.</value>
    
  </data>
  <data name="BooleanNTArg1" xml:space="preserve">
    <value>masukan</value>
    
  </data>
  <data name="AboutBooleanNT_input" xml:space="preserve">
    <value>Kolom nilai angka untuk diproses.</value>
  </data>
  <data name="AboutCoalesce" xml:space="preserve">
    <value>Menampilkan argumen tidak kosong pertama</value>
    
  </data>
  <data name="CoalesceArg1" xml:space="preserve">
    <value>nilai</value>
    
  </data>
  <data name="AboutCoalesce_value" xml:space="preserve">
    <value>Sebuah argumen akan dikembalikan jika ini adalah argumen tidak kosong pertama.</value>
  </data>
  <data name="AboutConcatenate" xml:space="preserve">
    <value>Menggabungkan beberapa nilai teks menjadi satu nilai teks.</value>
    
  </data>
  <data name="ConcatenateArg1" xml:space="preserve">
    <value>teks</value>
    
  </data>
  <data name="AboutConcatenate_text" xml:space="preserve">
    <value>Nilai teks, untuk digabungkan dengan argumen lainnya.</value>
  </data>
  <data name="AboutConcatenateT" xml:space="preserve">
    <value>Menggabungkan beberapa nilai teks atau tabel ke satu kolom nilai teks.</value>
    
  </data>
  <data name="ConcatenateTArg1" xml:space="preserve">
    <value>nilai</value>
    
  </data>
  <data name="AboutConcatenate_value" xml:space="preserve">
    <value>Nilai teks atau kolom nilai teks, untuk digabungkan dengan argumen lainnya.</value>
  </data>
  <data name="AboutConcat" xml:space="preserve">
    <value>Menggabungkan semua nilai teks yang dihasilkan dengan mengevaluasi ekspresi atas tabel yang ditentukan menjadi satu nilai teks.</value>
    
  </data>
  <data name="ConcatArg1" xml:space="preserve">
    <value>tabel</value>
    
  </data>
  <data name="ConcatArg2" xml:space="preserve">
    <value>ekspresi</value>
    
  </data>
  <data name="ConcatArg3" xml:space="preserve">
    <value>pemisah</value>
    
  </data>
  <data name="AboutConcat_table" xml:space="preserve">
    <value>Nilai tabel, atas ekspresi yang ditentukan oleh parameter kedua untuk dievaluasi.</value>
  </data>
  <data name="AboutConcat_expression" xml:space="preserve">
    <value>Ekspresi yang menghasilkan teks untuk dievaluasi setiap baris di tabel yang ditentukan.</value>
  </data>
  <data name="AboutConcat_separator" xml:space="preserve">
    <value>Nilai teks yang akan disisipkan antara baris tabel yang dirangkaikan.</value>
    
  </data>
  <data name="AboutLen" xml:space="preserve">
    <value>Menampilkan jumlah karakter dalam nilai teks.</value>
    
  </data>
  <data name="AboutLen_text" xml:space="preserve">
    <value>Nilai teks yang panjang karakternya akan ditampilkan.</value>
  </data>
  <data name="AboutLenT" xml:space="preserve">
    <value>Menampilkan jumlah karakter dalam nilai teks, dievaluasi per baris dalam tabel atau koleksi yang ditentukan.</value>
    
  </data>
  <data name="AboutLen_text_column" xml:space="preserve">
    <value>Kolom nilai teks yang panjang karakternya akan ditampilkan (sebagai kolom baru).</value>
  </data>
  <data name="LenArg1" xml:space="preserve">
    <value>teks</value>
    
  </data>
  <data name="LenTArg1" xml:space="preserve">
    <value>kolom_teks</value>
    
  </data>
  <data name="AboutUpper" xml:space="preserve">
    <value>Mengkonversi nilai teks ke huruf besar semua.</value>
    
  </data>
  <data name="AboutUpperT" xml:space="preserve">
    <value>Mengkonversi semua huruf di nilai teks, dievaluasi per baris dalam tabel atau koleksi yang ditentukan, ke huruf besar.</value>
    
  </data>
  <data name="AboutUpper_text" xml:space="preserve">
    <value>Nilai teks untuk dikonversi ke huruf besar.</value>
  </data>
  <data name="AboutUpper_text_column" xml:space="preserve">
    <value>Kolom nilai teks untuk dikonversi ke kolom nilai teks huruf besar.</value>
  </data>
  <data name="AboutLower" xml:space="preserve">
    <value>Mengkonversi semua huruf di nilai teks ke huruf kecil.</value>
    
  </data>
  <data name="AboutLowerT" xml:space="preserve">
    <value>Mengkonversi semua huruf di nilai teks, yang dievaluasi per baris dalam tabel atau koleksi yang ditentukan, ke huruf kecil.</value>
    
  </data>
  <data name="AboutLower_text" xml:space="preserve">
    <value>Nilai teks untuk dikonversi ke huruf kecil.</value>
  </data>
  <data name="AboutLower_text_column" xml:space="preserve">
    <value>Kolom nilai teks untuk dikonversi ke kolom nilai teks huruf kecil.</value>
  </data>
  <data name="AboutProper" xml:space="preserve">
    <value>mengkonversi nilai teks ke huruf yang tepat; huruf pertama setiap kata huruf besar, dan semua huruf lainnya huruf kecil.</value>
    
  </data>
  <data name="AboutProperT" xml:space="preserve">
    <value>mengkonversi nilai teks, dievaluasi per baris dalam setiap tabel atau koleksi yang ditentukan, huruf yang tepat; huruf pertama setiap kata huruf besar, dan semua huruf lainnya huruf kecil.</value>
    
  </data>
  <data name="AboutProper_text" xml:space="preserve">
    <value>Nilai teks untuk dikonversi ke huruf yang tepat.</value>
  </data>
  <data name="AboutProper_text_column" xml:space="preserve">
    <value>Kolom nilai teks untuk dikonversi ke kolom nilai teks huruf yang tepat.</value>
  </data>
  <data name="AboutTrim" xml:space="preserve">
    <value>Menghapus semua ruang dari nilai teks kecuali ruang tunggal antar kata.</value>
    
  </data>
  <data name="AboutTrim_text" xml:space="preserve">
    <value>Nilai teks yang dikonversi untuk dipangkas.</value>
  </data>
  <data name="AboutTrim_text_column" xml:space="preserve">
    <value>Kolom nilai teks untuk dipangkas.</value>
  </data>
  <data name="AboutTrimEnds" xml:space="preserve">
    <value>menghapus semua ruang maju atau mundur dari nilai teks.</value>
    
  </data>
  <data name="AboutTrimEnds_text" xml:space="preserve">
    <value>Nilai teks untuk dipangkas whitespace maju dan mundurnya.</value>
  </data>
  <data name="AboutTrimEnds_text_column" xml:space="preserve">
    <value>Kolom nilai teks untuk dipangkas whitespace maju dan mundurnya.</value>
  </data>
  <data name="AboutMid" xml:space="preserve">
    <value>Menampilkan karakter dari tengah nilai teks, diberikan posisi mulai dan panjang.</value>
    
  </data>
  <data name="AboutMidT" xml:space="preserve">
    <value>Menampilkan karakter dari tengah nilai teks, diberikan posisi mulai dan panjang, dievaluasi per baris dalam tabel atau koleksi yang ditentukan.</value>
    
  </data>
  <data name="AboutMid_text" xml:space="preserve">
    <value>Nilai teks dari mana karakter akan diekstrak.</value>
  </data>
  <data name="AboutMid_text_column" xml:space="preserve">
    <value>Kolom nilai teks daei mana karakter akan diekstrak ke kolom baru.</value>
  </data>
  <data name="AboutMid_start_num" xml:space="preserve">
    <value>Posisi awal asal karakter yang diekstrak.</value>
  </data>
  <data name="AboutMid_num_chars" xml:space="preserve">
    <value>Jumlah karakter untuk diekstrak.</value>
  </data>
  <data name="StringFuncArg1" xml:space="preserve">
    <value>teks</value>
    
  </data>
  <data name="StringTFuncArg1" xml:space="preserve">
    <value>kolom_teks</value>
    
  </data>
  <data name="StringFuncArg2" xml:space="preserve">
    <value>jumlah_awal</value>
    
  </data>
  <data name="StringFuncArg3" xml:space="preserve">
    <value>jumlah_karakter</value>
    
  </data>
  <data name="AboutReplace" xml:space="preserve">
    <value>Mengganti bagian nilai teks dengan nilai teks yang berbeda.</value>
    
  </data>
  <data name="AboutReplaceT" xml:space="preserve">
    <value>Mengganti bagian nilai teks dengan nilai teks yang berbeda, dievaluasi per baris dalam tabel atau koleksi yang ditentukan.</value>
    
  </data>
  <data name="ReplaceFuncArg1" xml:space="preserve">
    <value>teks_lama</value>
    
  </data>
  <data name="ReplaceFuncArg4" xml:space="preserve">
    <value>teks_baru</value>
    
  </data>
  <data name="AboutReplace_old_text" xml:space="preserve">
    <value>Nilai teks untuk diproses.</value>
  </data>
  <data name="AboutReplace_start_num" xml:space="preserve">
    <value>Posisi awal di mana penggantian akan dilakukan.</value>
  </data>
  <data name="AboutReplace_num_chars" xml:space="preserve">
    <value>Jumlah karakter untuk diganti.</value>
  </data>
  <data name="AboutReplace_new_text" xml:space="preserve">
    <value>Nilai teks pengganti.</value>
  </data>
  <data name="AboutReplace_text_column" xml:space="preserve">
    <value>Kolom nilai teks untuk diproses.</value>
  </data>
  <data name="AboutError" xml:space="preserve">
    <value>Menghasilkan kesalahan dengan nilai kustom.</value>
    
  </data>
  <data name="AboutError_error_information" xml:space="preserve">
    <value>Rekaman yang berisi nilai kustom untuk kesalahan yang dihasilkan.</value>
    
  </data>
  <data name="ErrorArg1" xml:space="preserve">
    <value>informasi_kesalahan</value>
    
  </data>
  <data name="ErrErrorIrrelevantField" xml:space="preserve">
    <value>Fungsi Error hanya menggunakan bidang "Kind", "Message", "Notify", "Control", dan "Property".</value>
    
  </data>
  <data name="AboutIfError" xml:space="preserve">
    <value>Mengevaluasi dan mengembalikan argumen bebas kesalahan pertama.</value>
    
  </data>
  <data name="IfErrorArg1" xml:space="preserve">
    <value>nilai</value>
    
  </data>
  <data name="AboutIfError_value" xml:space="preserve">
    <value>Jika bukan kesalahan, nilai akan dikembalikan.</value>
    
  </data>
  <data name="IfErrorArg2" xml:space="preserve">
    <value>fallback</value>
    
  </data>
  <data name="AboutIfError_fallback" xml:space="preserve">
    <value>Jika nilai adalah argumen bebas kesalahan pertama, nilai akan dikembalikan.</value>
    
  </data>
  <data name="AboutSubstitute" xml:space="preserve">
    <value>Menggantikan teks yang ada dengan teks baru di nilai teks.</value>
    
  </data>
  <data name="AboutSubstituteT" xml:space="preserve">
    <value>menggantikan teks yang ada dengan teks baru di nilai teks dievaluasi per baris dalam tabel atau koleksi yang ditentukan.</value>
    
  </data>
  <data name="SubstituteFuncArg1" xml:space="preserve">
    <value>teks</value>
    
  </data>
  <data name="SubstituteTFuncArg1" xml:space="preserve">
    <value>kolom_teks</value>
    
  </data>
  <data name="SubstituteFuncArg2" xml:space="preserve">
    <value>teks_lama</value>
    
  </data>
  <data name="SubstituteFuncArg3" xml:space="preserve">
    <value>teks_baru</value>
    
  </data>
  <data name="SubstituteFuncArg4" xml:space="preserve">
    <value>jumlah_kejadian</value>
    
  </data>
  <data name="AboutSubstitute_text" xml:space="preserve">
    <value>Nilai teks untuk diproses.</value>
  </data>
  <data name="AboutSubstitute_old_text" xml:space="preserve">
    <value>Teks untuk diganti.</value>
  </data>
  <data name="AboutSubstitute_new_text" xml:space="preserve">
    <value>Teks pengganti.</value>
  </data>
  <data name="AboutSubstitute_instance_num" xml:space="preserve">
    <value>Menentukan kejadian teks tertentu untuk digantikan.</value>
  </data>
  <data name="AboutSubstitute_text_column" xml:space="preserve">
    <value>Kolom nilai teks untuk diproses.</value>
  </data>
  <data name="AboutSort" xml:space="preserve">
    <value>Menyortir 'sumber' berdasarkan hasil 'ekspresi' dievaluasi setiap baris, menentukan 'urutan' sortir opsional.</value>
    
  </data>
  <data name="SortArg1" xml:space="preserve">
    <value>sumber</value>
    
  </data>
  <data name="SortArg2" xml:space="preserve">
    <value>ekspresi</value>
    
  </data>
  <data name="SortArg3" xml:space="preserve">
    <value>urutan</value>
    
  </data>
  <data name="AboutSort_source" xml:space="preserve">
    <value>Tabel untuk disortir.</value>
  </data>
  <data name="AboutSort_expression" xml:space="preserve">
    <value>Ekspresi yang dievaluasi pada setiap baris di 'sumber' dan memberikan hasil untuk proses sortir.</value>
  </data>
  <data name="AboutSort_order" xml:space="preserve">
    <value>Urutan Naik atau Turun</value>
  </data>
  <data name="AboutSortByColumns" xml:space="preserve">
    <value>Menyortir 'sumber' berdasarkan kolom, menentukan 'urutan' sortir opsional.</value>
    
  </data>
  <data name="SortByColumnsArg1" xml:space="preserve">
    <value>sumber</value>
    
  </data>
  <data name="SortByColumnsArg2" xml:space="preserve">
    <value>kolom</value>
    
  </data>
  <data name="SortByColumnsArg3" xml:space="preserve">
    <value>urutan</value>
    
  </data>
  <data name="AboutSortByColumns_source" xml:space="preserve">
    <value>Tabel untuk disortir.</value>
  </data>
  <data name="AboutSortByColumns_column" xml:space="preserve">
    <value>Nama kolom unik.</value>
  </data>
  <data name="AboutSortByColumns_order" xml:space="preserve">
    <value>Urutan Naik atau Turun</value>
  </data>
  <data name="AboutSortByColumnsWithOrderValues" xml:space="preserve">
    <value>Menyortir 'sumber' berdasarkan indeks nilai yang cocok di kolom yang ditentukan.</value>
    
  </data>
  <data name="SortByColumnsWithOrderValuesArg1" xml:space="preserve">
    <value>sumber</value>
    
  </data>
  <data name="SortByColumnsWithOrderValuesArg2" xml:space="preserve">
    <value>kolom</value>
    
  </data>
  <data name="SortByColumnsWithOrderValuesArg3" xml:space="preserve">
    <value>nilai</value>
    
  </data>
  <data name="AboutSortByColumns_values" xml:space="preserve">
    <value>Kolom nilai yang digunakan untuk tujuan sortir. Proses sortir tidak dilakukan dengan urutan naik/turun, tetapi berdasarkan indeks nilai yang cocok dalam kolom </value>
  </data>
  <data name="AboutRand" xml:space="preserve">
    <value>Menampilkan angka acak yang lebih besar atau sama dengan 0 dan jurang dari 1, secara merata.</value>
    
  </data>
  <data name="AboutRandBetween" xml:space="preserve">
    <value>Menampilkan angka acak antara terbawah dan teratas, yang didistribusikan secara merata.</value>
    
  </data>
  <data name="AboutRandBetween_bottom" xml:space="preserve">
    <value>Bilangan bulat terkecil yang dapat ditampilkan fungsi.</value>
  </data>
  <data name="AboutRandBetween_top" xml:space="preserve">
    <value>Bilangan bulat terbesar yang dapat ditampilkan fungsi. Harus sama dengan atau lebih dari terbawah.</value>
  </data>
  <data name="RandBetweenArg1" xml:space="preserve">
    <value>bawah</value>
    
  </data>
  <data name="RandBetweenArg2" xml:space="preserve">
    <value>atas</value>
    
  </data>
  <data name="AboutGUID" xml:space="preserve">
    <value>Membuat GUID dari string, atau menghasilkan GUID yang dibuat secara acak jika tidak ada argumen yang diberikan.</value>
    
  </data>
  <data name="GUIDArg" xml:space="preserve">
    <value>String_GUID</value>
    
  </data>
  <data name="AboutGUID_GUID_string" xml:space="preserve">
    <value>String untuk dikonversi ke GUID</value>
    
  </data>
  <data name="AboutNow" xml:space="preserve">
    <value>Menggembalikan tanggal dan waktu saat ini.</value>
    
  </data>
  <data name="AboutUTCNow" xml:space="preserve">
    <value>Menghasilkan tanggal dan waktu saat ini dalam waktu UTC.</value>
    
  </data>
  <data name="AboutTimeZoneOffset" xml:space="preserve">
    <value>Menampilkan perbedaan waktu antara waktu UTC dan waktu lokal, dalam satuan menit. Misalnya, Jika zona waktu Anda adalah UTC+2, -120 akan ditampilkan.</value>
    
  </data>
  <data name="TimeZoneOffsetArg1" xml:space="preserve">
    <value>tanggal</value>
    
  </data>
  <data name="AboutTimeZoneOffset_date" xml:space="preserve">
    <value>Tanggal yang digunakan untuk menghitung 'TimeZoneOffset'.</value>
    
  </data>
  <data name="AboutToday" xml:space="preserve">
    <value>Menampilkan tanggal saat ini.</value>
    
  </data>
  <data name="AboutUTCToday" xml:space="preserve">
    <value>Menghasilkan tanggal saat ini dalam waktu UTC.</value>
    
  </data>
  <data name="AboutWeekNum" xml:space="preserve">
    <value>Menampilkan nomor minggu untuk tanggal yang ditentukan.</value>
    
  </data>
  <data name="WeekNumArg1" xml:space="preserve">
    <value>tanggal</value>
    
  </data>
  <data name="WeekNumArg2" xml:space="preserve">
    <value>awal_minggu</value>
    
  </data>
  <data name="AboutWeekNum_date" xml:space="preserve">
    <value>Nilai tanggal yang jumlah minggunya akan dihitung.</value>
  </data>
  <data name="AboutWeekNum_start_of_week" xml:space="preserve">
    <value>Nilai dari enumerasi StartOfWeek atau angka dari fungsi Excel yang sesuai untuk mengindikasi cara hari dalam minggu diberi nomor.</value>
    
  </data>
  <data name="AboutISOWeekNum" xml:space="preserve">
    <value>Menampilkan nomor minggu berdasarkan aturan ISO untuk tanggal yang ditentukan.</value>
    
  </data>
  <data name="ISOWeekNumArg1" xml:space="preserve">
    <value>tanggal</value>
    
  </data>
  <data name="AboutISOWeekNum_date" xml:space="preserve">
    <value>Nilai tanggal yang jumlah minggu ISO-nya akan dihitung.</value>
  </data>
  <data name="AboutInt" xml:space="preserve">
    <value>Memotong 'angka' dengan membulatkan ke arah negatif tak terhingga.</value>
    
  </data>
  <data name="AboutIntT" xml:space="preserve">
    <value>Memotong nilai dalam kolom angka dengan membulatkan ke arah negatif tak terhingga.</value>
    
  </data>
  <data name="AboutInt_number" xml:space="preserve">
    <value>Nilai numerik untuk diproses.</value>
  </data>
  <data name="AboutInt_input" xml:space="preserve">
    <value>Kolom nilai numerik untuk diproses.</value>
  </data>
  <data name="AboutTrunc" xml:space="preserve">
    <value>Memotong 'angka' dengan membulatkan ke nol.</value>
    
  </data>
  <data name="AboutTrunc_number" xml:space="preserve">
    <value>Nomor yang akan dipotong.</value>
  </data>
  <data name="AboutTrunc_source" xml:space="preserve">
    <value>Kolom angka yang akan dipotong.</value>
  </data>
  <data name="AboutTrunc_num_digits" xml:space="preserve">
    <value>Jumlah pecahan digit yang digunakan untuk pemotongan.</value>
  </data>
  <data name="AboutTruncT" xml:space="preserve">
    <value>Memotong semua angka dalam 'sumber' dengan membulatkan ke nol.</value>
    
  </data>
  <data name="TruncArg1" xml:space="preserve">
    <value>angka</value>
    
  </data>
  <data name="TruncArg2" xml:space="preserve">
    <value>jumlah_digit</value>
    
  </data>
  <data name="TruncTArg1" xml:space="preserve">
    <value>sumber</value>
    
  </data>
  <data name="TruncTArg2" xml:space="preserve">
    <value>jumlah_digit</value>
    
  </data>
  <data name="AboutRound" xml:space="preserve">
    <value>Membulatkan 'angka' ke jumlah digit yang ditentukan.</value>
    
  </data>
  <data name="AboutRoundUp" xml:space="preserve">
    <value>Membulatkan 'angka' ke atas, jauh dari nol.</value>
    
  </data>
  <data name="AboutRoundDown" xml:space="preserve">
    <value>Membulatkan 'nomor' ke bawah, ke nol.</value>
    
  </data>
  <data name="RoundArg1" xml:space="preserve">
    <value>angka</value>
    
  </data>
  <data name="RoundArg2" xml:space="preserve">
    <value>jumlah_digit</value>
    
  </data>
  <data name="AboutRound_number" xml:space="preserve">
    <value>Angka untuk dibulatkan.</value>
  </data>
  <data name="AboutRound_source" xml:space="preserve">
    <value>Kolom angka untuk dibulatkan.</value>
  </data>
  <data name="AboutRound_num_digits" xml:space="preserve">
    <value>Jumlah pecahan digit yang digunakan untuk pembulatan.</value>
  </data>
  <data name="AboutRoundUp_number" xml:space="preserve">
    <value>Angka untuk dibulatkan.</value>
  </data>
  <data name="AboutRoundUp_source" xml:space="preserve">
    <value>Kolom angka untuk dibulatkan.</value>
  </data>
  <data name="AboutRoundUp_num_digits" xml:space="preserve">
    <value>Jumlah pecahan digit yang digunakan untuk pembulatan.</value>
  </data>
  <data name="AboutRoundDown_number" xml:space="preserve">
    <value>Angka untuk dibulatkan.</value>
  </data>
  <data name="AboutRoundDown_source" xml:space="preserve">
    <value>Kolom angka untuk dibulatkan.</value>
  </data>
  <data name="AboutRoundDown_num_digits" xml:space="preserve">
    <value>Jumlah pecahan digit yang digunakan untuk pembulatan.</value>
  </data>
  <data name="AboutRoundT" xml:space="preserve">
    <value>Membulatkan semua angka dalam 'sumber' ke jumlah digit yang ditentukan.</value>
    
  </data>
  <data name="AboutRoundUpT" xml:space="preserve">
    <value>Membulatkan semua angka di 'sumber' ke atas, jauh dari nol.</value>
    
  </data>
  <data name="AboutRoundDownT" xml:space="preserve">
    <value>Membulatkan semua angka dalam 'sumber' ke bawah, ke nol.</value>
    
  </data>
  <data name="RoundTArg1" xml:space="preserve">
    <value>sumber</value>
    
  </data>
  <data name="RoundTArg2" xml:space="preserve">
    <value>jumlah_digit</value>
    
  </data>
  <data name="AboutRGBA" xml:space="preserve">
    <value>Memasukkan nilai numerik untuk komponen warna Merah, Hijau, Biru, dan Alfa dan menghasilkan warna tertentu. R, G, B adalah numerik antara 0 hingga 255. Alfa desimal antara 0 hingga 1.</value>
    
  </data>
  <data name="RGBAArg1" xml:space="preserve">
    <value>nilai_merah</value>
    
  </data>
  <data name="RGBAArg2" xml:space="preserve">
    <value>nilai_hijau</value>
    
  </data>
  <data name="RGBAArg3" xml:space="preserve">
    <value>nilai_biru</value>
    
  </data>
  <data name="RGBAArg4" xml:space="preserve">
    <value>nilai_alfa</value>
    
  </data>
  <data name="AboutRGBA_red_value" xml:space="preserve">
    <value>Komponen merah, 0 hingga 255.</value>
  </data>
  <data name="AboutRGBA_green_value" xml:space="preserve">
    <value>Komponen hijau, 0 hingga 255.</value>
  </data>
  <data name="AboutRGBA_blue_value" xml:space="preserve">
    <value>Komponen biru, 0 hingga 255.</value>
  </data>
  <data name="AboutRGBA_alpha_value" xml:space="preserve">
    <value>Komponen alfa, 0 hingga 1 (atau persentase, seperti 49%).</value>
  </data>
  <data name="AboutColorFade" xml:space="preserve">
    <value>Memproduksi bayangan baru dari 'warna' yang ditentukan, berdasarkan persentase 'pudar' tertentu.</value>
    
  </data>
  <data name="ColorFadeArg1" xml:space="preserve">
    <value>warna</value>
    
  </data>
  <data name="ColorFadeArg2" xml:space="preserve">
    <value>pudar</value>
    
  </data>
  <data name="AboutColorFade_color" xml:space="preserve">
    <value>Warna yang memudar.</value>
  </data>
  <data name="AboutColorFade_fade" xml:space="preserve">
    <value>Persentase warna yang akan memudar. Persentase negatif menghasilkan bayangan yang lebih gelap. Persentase positif menghasilkan bayangan yang lebih terang.</value>
  </data>
  <data name="AboutColorFadeT" xml:space="preserve">
    <value>Memproduksi bayangan baru dari nilai 'warna' yang ditentukan, berdasarkan nilai persentase 'pudar' tertentu.</value>
  </data>
  <data name="ColorFadeTArg1" xml:space="preserve">
    <value>warna_atau_kolom</value>
    
  </data>
  <data name="ColorFadeTArg2" xml:space="preserve">
    <value>pudar_atau_kolom</value>
    
  </data>
  <data name="AboutColorFade_color_or_column" xml:space="preserve">
    <value>Warna (atau kolom nilai warna) yang memudar.</value>
  </data>
  <data name="AboutColorFade_fade_or_column" xml:space="preserve">
    <value>Persentase (atau kolom nilai persentase) warna (atau kolom nilai warna) yang akan memudar. Persentase negatif menghasilkan bayangan yang lebih gelap. Persentase positif menghasilkan bayangan yang lebih terang.</value>
  </data>
  <data name="AboutAbs" xml:space="preserve">
    <value>Menampilkan nilai absolut angka, angka tanpa tanda.</value>
    
  </data>
  <data name="AboutAbsT" xml:space="preserve">
    <value>Menampilkan nilai absolut (angka tanpa tanda) kolom angka.</value>
    
  </data>
  <data name="AboutAbs_number" xml:space="preserve">
    <value>Nilai numerik untuk diproses.</value>
  </data>
  <data name="AboutAbs_input" xml:space="preserve">
    <value>Kolom nilai numerik untuk diproses.</value>
  </data>
  <data name="AboutSin_number" xml:space="preserve">
    <value>Nilai numerik (dalam radian) untuk diproses.</value>
  </data>
  <data name="AboutSin_input" xml:space="preserve">
    <value>Kolom nilai numerik (dalam radian) untuk diproses.</value>
  </data>
  <data name="AboutSin" xml:space="preserve">
    <value>Mengembalikan nilai sinus sebuah bilangan.</value>
    
  </data>
  <data name="AboutSinT" xml:space="preserve">
    <value>Mengembalikan nilai sinus sebuah kolom bilangan.</value>
    
  </data>
  <data name="AboutAsin_number" xml:space="preserve">
    <value>Nilai numerik untuk diproses.</value>
  </data>
  <data name="AboutAsin_input" xml:space="preserve">
    <value>Kolom nilai numerik untuk diproses.</value>
  </data>
  <data name="AboutAsin" xml:space="preserve">
    <value>Mengembalikan nilai arc sinus (dalam radian) sebuah bilangan.</value>
    
  </data>
  <data name="AboutAsinT" xml:space="preserve">
    <value>Mengembalikan nilai arc sinus (dalam radian) sebuah kolom bilangan.</value>
    
  </data>
  <data name="AboutCos" xml:space="preserve">
    <value>Mengembalikan nilai kosinus sebuah bilangan.</value>
    
  </data>
  <data name="AboutCosT" xml:space="preserve">
    <value>Mengembalikan nilai kosinus sebuah kolom bilangan.</value>
    
  </data>
  <data name="AboutCos_number" xml:space="preserve">
    <value>Nilai numerik (dalam radian) untuk diproses.</value>
  </data>
  <data name="AboutCos_input" xml:space="preserve">
    <value>Kolom nilai numerik (dalam radian) untuk diproses.</value>
  </data>
  <data name="AboutAcos" xml:space="preserve">
    <value>Mengembalikan nilai arc kosinus (dalam radian) sebuah bilangan.</value>
    
  </data>
  <data name="AboutAcos_number" xml:space="preserve">
    <value>Nilai numerik untuk diproses.</value>
  </data>
  <data name="AboutAcosT" xml:space="preserve">
    <value>Mengembalikan nilai arc kosinus (dalam radian) sebuah kolom bilangan.</value>
    
  </data>
  <data name="AboutAcos_input" xml:space="preserve">
    <value>Kolom nilai numerik untuk diproses.</value>
  </data>
  <data name="AboutAcot_number" xml:space="preserve">
    <value>Nilai numerik untuk diproses.</value>
  </data>
  <data name="AboutAcot_input" xml:space="preserve">
    <value>Kolom nilai numerik untuk diproses.</value>
  </data>
  <data name="AboutAcot" xml:space="preserve">
    <value>Mengembalikan nilai arc kotangen (dalam radian) sebuah bilangan.</value>
    
  </data>
  <data name="AboutAcotT" xml:space="preserve">
    <value>Mengembalikan nilai arc kotangen (dalam radian) sebuah kolom bilangan.</value>
    
  </data>
  <data name="AboutTan" xml:space="preserve">
    <value>Mengembalikan nilai tangen bilangan.</value>
    
  </data>
  <data name="AboutTanT" xml:space="preserve">
    <value>Mengembalikan nilai tangen kolom bilangan.</value>
    
  </data>
  <data name="AboutTan_number" xml:space="preserve">
    <value>Nilai numerik (dalam radian) untuk diproses.</value>
  </data>
  <data name="AboutTan_input" xml:space="preserve">
    <value>Kolom nilai numerik (dalam radian) untuk diproses.</value>
  </data>
  <data name="AboutAtan" xml:space="preserve">
    <value>Mengembalikan nilai arc tangen (dalam radian) sebuah bilangan.</value>
    
  </data>
  <data name="AboutAtanT" xml:space="preserve">
    <value>Mengembalikan nilai arc tangen (dalam radian) sebuah kolom bilangan.</value>
    
  </data>
  <data name="AboutAtan_number" xml:space="preserve">
    <value>Nilai numerik untuk diproses.</value>
  </data>
  <data name="AboutAtan_input" xml:space="preserve">
    <value>Kolom nilai numerik untuk diproses.</value>
  </data>
  <data name="AboutCot" xml:space="preserve">
    <value>Mengembalikan nilai kotangen sebuah bilangan.</value>
    
  </data>
  <data name="AboutCotT" xml:space="preserve">
    <value>Mengembalikan nilai kotangen sebuah kolom bilangan.</value>
    
  </data>
  <data name="AboutCot_number" xml:space="preserve">
    <value>Nilai numerik (dalam radian) untuk diproses.</value>
  </data>
  <data name="AboutCot_input" xml:space="preserve">
    <value>Kolom nilai numerik (dalam radian) untuk diproses.</value>
  </data>
  <data name="AboutLn" xml:space="preserve">
    <value>Mengembalikan logaritma alami (bilangan dasar E) sebuah bilangan.</value>
    
  </data>
  <data name="AboutLnT" xml:space="preserve">
    <value>Mengembalikan nilai logaritma alami (bilangan dasar E) kolom bilangan.</value>
    
  </data>
  <data name="AboutLn_number" xml:space="preserve">
    <value>Nilai numerik untuk diproses.</value>
  </data>
  <data name="AboutLn_input" xml:space="preserve">
    <value>Kolom nilai numerik untuk diproses.</value>
  </data>
  <data name="AboutLog" xml:space="preserve">
    <value>Menghasilkan logaritma dari angka untuk dasar yang disediakan. Dasar default adalah 10.</value>
    
  </data>
  <data name="AboutLogT" xml:space="preserve">
    <value>Menghasilkan nilai logaritma dari angka atau kolom angkat untuk dasar atau kolom dasar yang disediakan. Dasar default adalah 10.</value>
    
  </data>
  <data name="AboutLog_number" xml:space="preserve">
    <value>Nilai numerik untuk diproses.</value>
  </data>
  <data name="AboutLog_input" xml:space="preserve">
    <value>Kolom nilai numerik untuk diproses.</value>
  </data>
  <data name="LogBase" xml:space="preserve">
    <value>basis</value>
    
  </data>
  <data name="AboutLog_base" xml:space="preserve">
    <value>Dasar untuk logaritma.</value>
  </data>
  <data name="AboutExp" xml:space="preserve">
    <value>Mengembalikan E pangkat suatu bilangan. Untuk menghitung pangkat bilangan pokok lain, gunakan operator eksponensiasi (^).</value>
    
  </data>
  <data name="AboutExpT" xml:space="preserve">
    <value>Mengembalikan kolom yang berisi E pangkat tiap bilangan yang terkait dalam kolom bilangan. Untuk menghitung pangkat dari bilangan pokok lain, gunakan operator eksponensiasi (^).</value>
    
  </data>
  <data name="AboutExp_number" xml:space="preserve">
    <value>Nilai numerik untuk diproses.</value>
  </data>
  <data name="AboutExp_input" xml:space="preserve">
    <value>Kolom nilai numerik untuk diproses.</value>
  </data>
  <data name="AboutPi" xml:space="preserve">
    <value>Mengembalikan nilai pi.</value>
  </data>
  <data name="AboutRadians" xml:space="preserve">
    <value>Mengembalikan nilai radian bilangan.</value>
    
  </data>
  <data name="AboutRadiansT" xml:space="preserve">
    <value>Mengembalikan nilai radian kolom bilangan.</value>
    
  </data>
  <data name="AboutRadians_number" xml:space="preserve">
    <value>Nilai numerik (dalam derajat) untuk diproses.</value>
  </data>
  <data name="AboutRadians_input" xml:space="preserve">
    <value>Kolom nilai numerik (dalam derajat) untuk diproses.</value>
  </data>
  <data name="AboutDegrees" xml:space="preserve">
    <value>Mengembalikan nilai derajat sebuah bilangan.</value>
    
  </data>
  <data name="AboutDegreesT" xml:space="preserve">
    <value>Mengembalikan nilai derajat sebuah kolom bilangan.</value>
    
  </data>
  <data name="AboutDegrees_number" xml:space="preserve">
    <value>Nilai numerik (dalam radian) untuk diproses.</value>
  </data>
  <data name="AboutDegrees_input" xml:space="preserve">
    <value>Kolom nilai numerik (dalam radian) untuk diproses.</value>
  </data>
  <data name="AboutAtan2" xml:space="preserve">
    <value>Mengembalikan arc tangen (dalam radian) koordinat x dan y khusus.</value>
  </data>
  <data name="AboutAtan2Arg1" xml:space="preserve">
    <value>koordinat_x</value>
    
  </data>
  <data name="AboutAtan2Arg2" xml:space="preserve">
    <value>koordinat_y</value>
    
  </data>
  <data name="AboutAtan2_x_coordinate" xml:space="preserve">
    <value>Koordinat-x.</value>
  </data>
  <data name="AboutAtan2_y_coordinate" xml:space="preserve">
    <value>Koordinat-y.</value>
  </data>
  <data name="AboutSqrt" xml:space="preserve">
    <value>Menampilkan akar kuadrat angka.</value>
    
  </data>
  <data name="AboutSqrtT" xml:space="preserve">
    <value>Menampilkan akar kuadrat kolom angka.</value>
    
  </data>
  <data name="AboutSqrt_number" xml:space="preserve">
    <value>Nilai numerik untuk diproses.</value>
  </data>
  <data name="AboutSqrt_input" xml:space="preserve">
    <value>Kolom nilai numerik untuk diproses.</value>
  </data>
  <data name="MathFuncArg1" xml:space="preserve">
    <value>angka</value>
    
  </data>
  <data name="MathTFuncArg1" xml:space="preserve">
    <value>masukan</value>
    
  </data>
  <data name="AboutLeft" xml:space="preserve">
    <value>Menampilkan jumlah karakter tertentu dari awal nilai teks.</value>
    
  </data>
  <data name="AboutLeftT" xml:space="preserve">
    <value>Menampilkan kolom yang berisi jumlah karakter tertentu dari awal nilai teks yang dievaluasi per baris dalam tabel atau koleksi yang ditentukan.</value>
    
  </data>
  <data name="AboutLeft_text" xml:space="preserve">
    <value>Nilai teks yang karakternya akan diekstrak.</value>
  </data>
  <data name="AboutLeft_num_chars" xml:space="preserve">
    <value>Jumlah karakter untuk diekstrak.</value>
  </data>
  <data name="AboutLeft_text_column" xml:space="preserve">
    <value>Kolom nilai teks yang karakternya akan diekstrak.</value>
  </data>
  <data name="AboutRight" xml:space="preserve">
    <value>Menampilkan karakter dengan jumlah tertentu dari akhir nilai teks.</value>
    
  </data>
  <data name="AboutRightT" xml:space="preserve">
    <value>Menampilkan kolom yang berisi karakter dengan jumlah tertentu dari akhir nilai teks dievaluasi per baris dalam tabel atau koleksi yang ditentukan.</value>
    
  </data>
  <data name="AboutRight_text" xml:space="preserve">
    <value>Nilai teks yang karakternya akan diekstrak.</value>
  </data>
  <data name="AboutRight_num_chars" xml:space="preserve">
    <value>Jumlah karakter untuk diekstrak.</value>
  </data>
  <data name="AboutRight_text_column" xml:space="preserve">
    <value>Kolom nilai teks yang karakternya akan diekstrak.</value>
  </data>
  <data name="LeftRightArg1" xml:space="preserve">
    <value>teks</value>
    
  </data>
  <data name="LeftRightTArg1" xml:space="preserve">
    <value>kolom_teks</value>
    
  </data>
  <data name="LeftRightArg2" xml:space="preserve">
    <value>jumlah_karakter</value>
    
  </data>
  <data name="AboutIsBlank" xml:space="preserve">
    <value>Periksa apakah ekspresi menghasilkan kosong, dan apakah hasil true atau false.</value>
    
  </data>
  <data name="IsBlankArg1" xml:space="preserve">
    <value>ekspresi</value>
    
  </data>
  <data name="AboutIsBlank_expression" xml:space="preserve">
    <value>Ekspresi untuk diuji.</value>
  </data>
  <data name="AboutIsBlankOrError" xml:space="preserve">
    <value>Memeriksa apakah ekspresi menghasilkan kosong atau kesalahan, dan apakah hasilnya true atau false.</value>
    
  </data>
  <data name="IsBlankOrErrorArg1" xml:space="preserve">
    <value>ekspresi</value>
    
  </data>
  <data name="AboutIsBlankOrError_expression" xml:space="preserve">
    <value>Ekspresi untuk diuji.</value>
    
  </data>
  <data name="AboutIsEmpty" xml:space="preserve">
    <value>Periksa apakah koleksi kosong atau tidak dan hasil true atau false.</value>
    
  </data>
  <data name="IsEmptyArg1" xml:space="preserve">
    <value>sumber</value>
    
  </data>
  <data name="AboutIsEmpty_source" xml:space="preserve">
    <value>Tabel untuk diuji.</value>
  </data>
  <data name="AboutShuffle" xml:space="preserve">
    <value>Menampilkan salinan acak tabel 'sumber' input.</value>
    
  </data>
  <data name="ShuffleArg1" xml:space="preserve">
    <value>sumber</value>
    
  </data>
  <data name="AboutShuffle_source" xml:space="preserve">
    <value>Tabel untuk diacak.</value>
  </data>
  <data name="AboutLookUp" xml:space="preserve">
    <value>Mencari baris pertama yang kondisi tertentunya mengevaluasi true dan menampilkan hasil ekspresi dievaluasi dalam konteks baris tersebut jika diberikan ekspresi dan seluruh baris tidak.</value>
    
  </data>
  <data name="LookUpArg1" xml:space="preserve">
    <value>sumber</value>
    
  </data>
  <data name="LookUpArg2" xml:space="preserve">
    <value>kondisi</value>
    
  </data>
  <data name="LookUpArg3" xml:space="preserve">
    <value>hasil</value>
    
  </data>
  <data name="AboutLookUp_source" xml:space="preserve">
    <value>Tabel tempat nilai akan dicari.</value>
  </data>
  <data name="AboutLookUp_condition" xml:space="preserve">
    <value>Kondisi baris di masukan yang ditentukan untuk dievaluasi.</value>
  </data>
  <data name="AboutLookUp_result" xml:space="preserve">
    <value>Ekspresi untuk dievaluasi barisnya yang cocok dengan kondisi yang ditentukan, dan yang akan memberikan hasil.</value>
  </data>
  <data name="AboutStdevP" xml:space="preserve">
    <value>Menghitung deviasi standar pada seluruh populasi tertentu sebagai argumen (mengabaikan nilai logis dan teks).</value>
    
  </data>
  <data name="AboutStdevP_number" xml:space="preserve">
    <value>Angka untuk disertakan ke penghitungan deviasi standar.</value>
  </data>
  <data name="AboutStdevP_source" xml:space="preserve">
    <value>Tabel yang menentukan populasi penghitungan deviasi standar.</value>
  </data>
  <data name="AboutStdevP_expression" xml:space="preserve">
    <value>Ekspresi yang dievaluasi pada setiap baris dalam input, yang menentukan nilai penghitungan deviasi standar.</value>
  </data>
  <data name="AboutStdevPT" xml:space="preserve">
    <value>Menghitung deviasi standar pada seluruh populasi tertentu sebagai kolom (mengabaikan nilai logis dan teks dalam kolom).</value>
    
  </data>
  <data name="AboutVarP" xml:space="preserve">
    <value>Menghitung perbedaan berdasarkan seluruh populasi (mengabaikan nilai logis dan teks di populasi).</value>
    
  </data>
  <data name="AboutVarP_number" xml:space="preserve">
    <value>Angka untuk disertakan ke penghitungan perbedaan.</value>
  </data>
  <data name="AboutVarP_source" xml:space="preserve">
    <value>tabel yang menentukan populasi untuk penghitungan perbedaan.</value>
  </data>
  <data name="AboutVarP_expression" xml:space="preserve">
    <value>Ekspresi yang dievaluasi pada setiap baris dalam input, yang menentukan nilai penghitungan perbedaan.</value>
  </data>
  <data name="AboutVarPT" xml:space="preserve">
    <value>Menghitung perbedaan berdasarkan seluruh populasi yang ditentukan sebagai kolom (mengabaikan nilai logis dan teks kolom).</value>
    
  </data>
  <data name="SetArg1" xml:space="preserve">
    <value>variabel</value>
    
  </data>
  <data name="AboutSplit" xml:space="preserve">
    <value>Membagi string menjadi substring menggunakan pemisah string.</value>
    
  </data>
  <data name="AboutSplit_text" xml:space="preserve">
    <value>Teks yang akan dibagi menjadi substring.</value>
    
  </data>
  <data name="AboutSplit_separator" xml:space="preserve">
    <value>Pemisah teks digunakan untuk membagi teks input menjadi substring.</value>
    
  </data>
  <data name="SplitArg1" xml:space="preserve">
    <value>teks</value>
    
  </data>
  <data name="SplitArg2" xml:space="preserve">
    <value>pemisah</value>
    
  </data>
  <data name="AboutIsType" xml:space="preserve">
    <value>Menghasilkan true jika nilai yang disediakan adalah dari tipe yang diberikan.</value>
    
  </data>
  <data name="IsTypeArg1" xml:space="preserve">
    <value>nilai</value>
    
  </data>
  <data name="IsTypeArg2" xml:space="preserve">
    <value>typeTable</value>
    
  </data>
  <data name="AboutAsType" xml:space="preserve">
    <value>Menggunakan nilai yang disediakan sebagai tipe yang diberikan.</value>
    
  </data>
  <data name="AsTypeArg1" xml:space="preserve">
    <value>nilai</value>
    
  </data>
  <data name="AsTypeArg2" xml:space="preserve">
    <value>typeTable</value>
    
  </data>
  <data name="AboutAsType_value" xml:space="preserve">
    <value>Rekaman polimorfik untuk dikonversi eksplisit sebagai jenis baru.</value>
  </data>
  <data name="AboutAsType_typeTable" xml:space="preserve">
    <value>Tabel entitas menunjukkan tipe yang kami inginkan untuk digunakan nilainya.</value>
  </data>
  <data name="AboutWith" xml:space="preserve">
    <value>Mengeksekusi rumus yang diberikan sebagai parameter kedua menggunakan cakupan yang diberikan oleh parameter pertama.</value>
    
  </data>
  <data name="WithArg1" xml:space="preserve">
    <value>lingkup</value>
    
  </data>
  <data name="WithArg2" xml:space="preserve">
    <value>rumus</value>
    
  </data>
  <data name="AboutWith_scope" xml:space="preserve">
    <value>Cakupan yang akan digunakan untuk memanggil rumus yang ditentukan oleh parameter kedua.</value>
    
  </data>
  <data name="AboutWith_formula" xml:space="preserve">
    <value>Rumus yang akan dipanggil menggunakan cakupan yang diberikan oleh parameter pertama.</value>
    
  </data>
  <data name="AboutSequence" xml:space="preserve">
    <value>Menghasilkan tabel nomor berurutan</value>
    
  </data>
  <data name="SequenceArg1" xml:space="preserve">
    <value>rekaman</value>
    
  </data>
  <data name="AboutSequence_records" xml:space="preserve">
    <value>Jumlah rekaman dalam tabel kolom tunggal dengan nama "Nilai". Maksimum 50.000.</value>
    
  </data>
  <data name="SequenceArg2" xml:space="preserve">
    <value>mulai</value>
    
  </data>
  <data name="AboutSequence_start" xml:space="preserve">
    <value>Opsional. Nomor pertama dalam urutan. Default 1.</value>
    
  </data>
  <data name="SequenceArg3" xml:space="preserve">
    <value>langkah</value>
    
  </data>
  <data name="AboutSequence_step" xml:space="preserve">
    <value>Opsional. Jumlah yang akan ditambahkan setiap nilai berikutnya dalam tabel. Default 1.</value>
    
  </data>
  <data name="ErrInvalidDot" xml:space="preserve">
    <value>Penggunaan '.' tidak valid</value>
    
  </data>
  <data name="ErrUnknownFunction" xml:space="preserve">
    <value>'{0}' adalah fungsi yang tidak diketahui atau tidak didukung.</value>
    
  </data>
  <data name="ErrUnknownNamespaceFunction" xml:space="preserve">
    <value>'{0}' adalah fungsi yang tidak diketahui atau tidak didukung dalam ruang nama '{1}'.</value>
    
  </data>
  <data name="ErrUnSupportedComponentBehaviorInvocation" xml:space="preserve">
    <value>Perilaku komponen hanya dapat dijalankan dari dalam komponen.</value>
    
  </data>
  <data name="ErrUnSupportedComponentDataPropertyAccess" xml:space="preserve">
    <value>Properti data kustom komponen dengan parameter hanya dapat diakses dari dalam komponen atau dari properti output komponen.</value>
    
  </data>
  <data name="ErrBadArity" xml:space="preserve">
    <value>Jumlah argumen tidak valid: diterima {0}, diharapkan {1}.</value>
    
  </data>
  <data name="ErrBadArityEven" xml:space="preserve">
    <value>Jumlah argumen tidak valid: diterima {0}, diharapkan angka genap.</value>
    
  </data>
  <data name="ErrBadArityOdd" xml:space="preserve">
    <value>Jumlah argumen tidak valid: diterima {0}, diharapkan angka ganjil.</value>
    
  </data>
  <data name="ErrBadType" xml:space="preserve">
    <value>Jenis argumen tidak valid.</value>
    
  </data>
  <data name="ErrBadType_Type" xml:space="preserve">
    <value>Jenis argumen tidak valid. Tidak dapat menggunakan nilai {0} dalam konteks ini.</value>
    
  </data>
  <data name="ErrBadOperatorTypes" xml:space="preserve">
    <value>Operasi ini tidak valid pada jenis berikut: {0}, {1}.</value>
    
  </data>
  <data name="ErrGuidStrictComparison" xml:space="preserve">
    <value>Nilai GUID hanya dapat dibandingkan dengan nilai GUID lainnya.</value>
    
  </data>
  <data name="ErrBadRecordFieldType_FieldName_ExpectedType" xml:space="preserve">
    <value>Jenis bidang '{0}' tidak valid. Jenis bidang yang diharapkan adalah '{1}'.</value>
    
  </data>
  <data name="ErrBadType_ExpectedType" xml:space="preserve">
    <value>Jenis argumen tidak valid. Mengharapkan nilai {0}.</value>
    
  </data>
  <data name="ErrBadType_ExpectedType_ProvidedType" xml:space="preserve">
    <value>Jenis argumen tidak valid ({1}). Lebih mengharapkan nilai {0}.</value>
    
  </data>
  <data name="ErrBadSchema_ExpectedType" xml:space="preserve">
    <value>Jenis argumen tidak valid. Mengharapkan nilai {0}, tapi dengan skema berbeda.</value>
    
  </data>
  <data name="ErrBadType_ExpectedTypesCSV" xml:space="preserve">
    <value>Jenis argumen tidak valid. Mengharapkan salah satu nilai berikut: {0}.</value>
    
  </data>
  <data name="ErrInvalidArgs_Func" xml:space="preserve">
    <value>Fungsi '{0}' memiliki beberapa argumen yang tidak valid.</value>
    
  </data>
  <data name="ErrNeedTable_Func" xml:space="preserve">
    <value>Argumen pertama dari '{0}' harus berupa tabel.</value>
    
  </data>
  <data name="ErrInvalidPropertyAccess" xml:space="preserve">
    <value>Properti mengharapkan parameter yang diperlukan. Gunakan tanda kurung untuk meneruskan parameter yang diperlukan.</value>
    
  </data>
  <data name="ErrNeedTableCol_Func" xml:space="preserve">
    <value>Argumen pertama dari '{0}' harus berupa tabel kolom tunggal.</value>
    
  </data>
  <data name="ErrInvalidSchemaNeedStringCol_Col" xml:space="preserve">
    <value>Skema tidak valid, diharapkan kolom nilai teks untuk '{0}'.</value>
    
  </data>
  <data name="ErrInvalidSchemaNeedDateCol_Col" xml:space="preserve">
    <value>Skema tidak valid, diharapkan kolom nilai tanggal untuk '{0}'.</value>
    
  </data>
  <data name="ErrInvalidSchemaNeedNumCol_Col" xml:space="preserve">
    <value>Skema tidak valid, diharapkan kolom nilai numerik untuk '{0}'.</value>
    
  </data>
  <data name="ErrInvalidSchemaNeedColorCol_Col" xml:space="preserve">
    <value>Skema tidak valid, diharapkan kolom nilai warna untuk '{0}'.</value>
    
  </data>
  <data name="ErrInvalidSchemaNeedCol" xml:space="preserve">
    <value>Skema tidak valid, diharapkan tabel satu kolom.</value>
    
  </data>
  <data name="ErrNeedRecord" xml:space="preserve">
    <value>Tidak dapat menggunakan nilai bukan-catatan dalam konteks ini.</value>
    
  </data>
  <data name="ErrIncompatibleRecord" xml:space="preserve">
    <value>Tidak dapat menggunakan catatan ini. Mungkin berisi bidang bertabrakan dengan jenis yang tidak kompatibel.</value>
    
  </data>
  <data name="ErrNeedRecord_Func" xml:space="preserve">
    <value>Argumen pertama dari '{0}' harus berupa catatan.</value>
    
  </data>
  <data name="ErrNeedEntity_EntityName" xml:space="preserve">
    <value>Menggunakan set opsi ini sebagai nilai pencacahan atau dalam fungsi Choices mengharuskan entitas '{0}' ditambahkan sebagai Sumber Data. Untuk menambahkan, gunakan menu Tampilan, lalu pilih Sumber data.</value>
    
  </data>
  <data name="ErrNotAccessibleInCurrentContext" xml:space="preserve">
    <value>Properti yang ditentukna tidak dapat diakses dalam konteks ini.</value>
    
  </data>
  <data name="ErrInternalControlInInputProperty" xml:space="preserve">
    <value>Kontrol di dalam komponen tidak dapat direferensikan dalam properti input komponen yang sama.</value>
    
  </data>
  <data name="ErrColumnNotAccessibleInCurrentContext" xml:space="preserve">
    <value>Kolom yang ditentukan tidak dapat diakses dalam konteks ini.</value>
    
  </data>
  <data name="WrnRowScopeOneToNExpandNumberOfCalls" xml:space="preserve">
    <value>Relasi Satu ke Banyak atau Banyak ke Banyak dirujuk dalam cakupan rekaman fungsi ini. Hal ini dapat mengakibatkan sejumlah besar panggilan ke sumber data yang dapat mempengaruhi performa.</value>
    
  </data>
  <data name="ErrNumberTooLarge" xml:space="preserve">
    <value>Nilai numerik terlalu besar.</value>
    
  </data>
  <data name="ErrInvalidDataSource" xml:space="preserve">
    <value>Sumber Data ini tidak valid. Perbaiki kesalahan di panel "Sumber data" dengan mengeklik "Konten -&gt; Sumber data" atau "View -&gt; Opsi"</value>
    
  </data>
  <data name="ErrExpectedDataSourceRestriction" xml:space="preserve">
    <value>Mengharapkan pengidentifikasi sumber data untuk membatasi catatan sebaris.</value>
    
  </data>
  <data name="ErrIncompatibleTypes" xml:space="preserve">
    <value>Jenis yang ditentukan tidak kompatibel.</value>
    
  </data>
  <data name="ErrTypeError_Ex1_Ex2_Found" xml:space="preserve">
    <value>Jenis argumen '{2}' tidak cocok dengan salah satu jenis yang diharapkan '{0}' atau '{1}'.</value>
    
  </data>
  <data name="ErrTypeError_Arg_Expected_Found" xml:space="preserve">
    <value>Jenis argumen '{0}' tidak cocok dengan jenis yang diharapkan '{1}'. Jenis '{2}' ditemukan.</value>
    
  </data>
  <data name="ErrTypeErrorRecordIncompatibleWithSource" xml:space="preserve">
    <value>Jenis catatan tidak kompatibel dengan sumber.</value>
    
  </data>
  <data name="ErrExpectedStringLiteralArg_Name" xml:space="preserve">
    <value>Argumen '{0}' tidak valid, disebabkan teks literal.</value>
    
  </data>
  <data name="ErrArgNotAValidIdentifier_Name" xml:space="preserve">
    <value>Argumen '{0}' bukan merupakan pengidentifikasi yang valid.</value>
    
  </data>
  <data name="ErrColExists_Name" xml:space="preserve">
    <value>Kolom bernama '{0}' sudah ada.</value>
    
  </data>
  <data name="ErrColConflict_Name" xml:space="preserve">
    <value>Konflik nama kolom untuk '{0}'.</value>
    
  </data>
  <data name="ErrColDNE_Name" xml:space="preserve">
    <value>Kolom yang ditentukan '{0}' tidak ada.</value>
    
  </data>
  <data name="ErrColumnDoesNotExist_Name_Similar" xml:space="preserve">
    <value>Kolom '{0}' yang ditentukan tidak ada. Kolom dengan nama yang paling mirip adalah '{1}'.</value>
    
  </data>
  <data name="ErrSortIncorrectOrder" xml:space="preserve">
    <value>Urutan sortir jenis ekspresi salah.</value>
    
  </data>
  <data name="ErrSortWrongType" xml:space="preserve">
    <value>Tidak dapat menyortir jenis ekspresi.</value>
    
  </data>
  <data name="ErrFunctionDoesNotAcceptThisType_Function_Expected" xml:space="preserve">
    <value>Jenis kesalahan: {0} mengharapkan {1} atau kolom tabel jenis {1}.</value>
    
  </data>
  <data name="ErrIncorrectFormat_Func" xml:space="preserve">
    <value>Format penentu '{0}' salah.</value>
    
  </data>
  <data name="ErrAsyncLambda" xml:space="preserve">
    <value>Invokasi asynchronous tidak dapat digunakan di kondisi dan fungsi nilai.</value>
    
  </data>
  <data name="ErrValueMustBeFullyQualified" xml:space="preserve">
    <value>Ini adalah ruang nama, Anda dapat mengakses anggotanya menggunakan operator '.'.</value>
    
  </data>
  <data name="ErrScopeModificationLambda" xml:space="preserve">
    <value>Fungsi ini tidak dapat beroperasi di sumber data yang sama dengan yang digunakan di {0}.</value>
    
  </data>
  <data name="ErrFunctionDisallowedWithinNondeterministicOperationOrder" xml:space="preserve">
    <value>Fungsi ini tidak dapat dipanggil dalam {0}.</value>
    
  </data>
  <data name="ErrAsTypeAndIsTypeExpectConnectedDataSource" xml:space="preserve">
    <value>Argumen salah. Rumus ini mengharapkan tabel dari sumber data tersambung. Fungsi AsType dan IsType memerlukan sumber data tersambung.</value>
    
  </data>
  <data name="InfoMessage" xml:space="preserve">
    <value>Pesan: </value>
    
  </data>
  <data name="InfoNode_Node" xml:space="preserve">
    <value>Node: {0}</value>
    
  </data>
  <data name="InfoTok_Tok" xml:space="preserve">
    <value>Tok: {0}</value>
    
  </data>
  <data name="FormatSpan_Min_Lim" xml:space="preserve">
    <value>({0},{1}) </value>
    
  </data>
  <data name="FormatErrorSeparator" xml:space="preserve">
    <value>, </value>
    
  </data>
  <data name="AboutDate" xml:space="preserve">
    <value>Menampilkan angka yang mewakili tanggal dalam kode tanggal-waktu Power Apps.</value>
    
  </data>
  <data name="DateArg1" xml:space="preserve">
    <value>tahun</value>
    
  </data>
  <data name="DateArg2" xml:space="preserve">
    <value>bulan</value>
    
  </data>
  <data name="DateArg3" xml:space="preserve">
    <value>hari</value>
    
  </data>
  <data name="AboutDate_year" xml:space="preserve">
    <value>Tahun.</value>
  </data>
  <data name="AboutDate_month" xml:space="preserve">
    <value>Bulan.</value>
  </data>
  <data name="AboutDate_day" xml:space="preserve">
    <value>Hari.</value>
  </data>
  <data name="AboutTime" xml:space="preserve">
    <value>Mengkonversi jam, menit, dan detik ke angka desimal.</value>
    
  </data>
  <data name="TimeArg1" xml:space="preserve">
    <value>jam</value>
    
  </data>
  <data name="TimeArg2" xml:space="preserve">
    <value>menit</value>
    
  </data>
  <data name="TimeArg3" xml:space="preserve">
    <value>detik</value>
    
  </data>
  <data name="TimeArg4" xml:space="preserve">
    <value>milidetik</value>
    
  </data>
  <data name="AboutTime_hour" xml:space="preserve">
    <value>Komponen jam.</value>
  </data>
  <data name="AboutTime_minute" xml:space="preserve">
    <value>Komponen menit.</value>
  </data>
  <data name="AboutTime_second" xml:space="preserve">
    <value>Komponen detik.</value>
  </data>
  <data name="AboutTime_millisecond" xml:space="preserve">
    <value>Komponen milidetik.</value>
  </data>
  <data name="AboutDateTime" xml:space="preserve">
    <value>Membuat nilai yang menunjukkan instan dalam waktu, dinyatakan sebagai tanggal dan waktu dalam sehari.</value>
    
  </data>
  <data name="AboutDateTime_year" xml:space="preserve">
    <value>Tahun.</value>
    
  </data>
  <data name="AboutDateTime_month" xml:space="preserve">
    <value>Bulan.</value>
    
  </data>
  <data name="AboutDateTime_day" xml:space="preserve">
    <value>Hari.</value>
    
  </data>
  <data name="AboutDateTime_hour" xml:space="preserve">
    <value>Jam.</value>
    
  </data>
  <data name="AboutDateTime_minute" xml:space="preserve">
    <value>Menit.</value>
    
  </data>
  <data name="AboutDateTime_second" xml:space="preserve">
    <value>Detik.</value>
    
  </data>
  <data name="AboutDateTime_millisecond" xml:space="preserve">
    <value>Milidetik.</value>
    
  </data>
  <data name="AboutYear" xml:space="preserve">
    <value>Tahun menampilkan tahun tanggal tertentu.</value>
    
  </data>
  <data name="YearArg1" xml:space="preserve">
    <value>tanggal_waktu</value>
    
  </data>
  <data name="AboutYear_date_time" xml:space="preserve">
    <value>Nilai tanggal dari komponen tahun akan diekstrak.</value>
  </data>
  <data name="AboutMonth" xml:space="preserve">
    <value>Menampilkan bulan, angka dari 1 (Januari) hinga 12 (Desember).</value>
    
  </data>
  <data name="MonthArg1" xml:space="preserve">
    <value>tanggal_waktu</value>
    
  </data>
  <data name="AboutMonth_date_time" xml:space="preserve">
    <value>NIlai tanggal dari mana komponen bulan akan diekstrak.</value>
  </data>
  <data name="AboutDay" xml:space="preserve">
    <value>Hari yang dimaksud hari dalam bulan, angka dari 1 sampai 31.</value>
    
  </data>
  <data name="DayArg1" xml:space="preserve">
    <value>tanggal_waktu</value>
    
  </data>
  <data name="AboutDay_date_time" xml:space="preserve">
    <value>Nilai tanggal yang komponen harinya akan diekstrak.</value>
  </data>
  <data name="AboutHour" xml:space="preserve">
    <value>Jam menampilkan jam sebagai angka antara 0 (12:00:00 AM) dan 23 (11:00:00 PM).</value>
    
  </data>
  <data name="HourArg1" xml:space="preserve">
    <value>tanggal_waktu</value>
    
  </data>
  <data name="AboutHour_date_time" xml:space="preserve">
    <value>Nilai tanggal atau waktu komponen akan diekstrak.</value>
  </data>
  <data name="AboutMinute" xml:space="preserve">
    <value>Mengembalikan menit, bilangan antara 0 dan 59.</value>
    
  </data>
  <data name="MinuteArg1" xml:space="preserve">
    <value>tanggal_waktu</value>
    
  </data>
  <data name="AboutMinute_date_time" xml:space="preserve">
    <value>Nilai tanggal atau waktu dari mana komponen menit akan diekstrak.</value>
  </data>
  <data name="AboutSecond" xml:space="preserve">
    <value>Menampilkan detik, angka dari 0 hingga 59.</value>
    
  </data>
  <data name="SecondArg1" xml:space="preserve">
    <value>tanggal_waktu</value>
    
  </data>
  <data name="AboutSecond_date_time" xml:space="preserve">
    <value>Nilai tanggl atau waktu yang komponen detiknya akan diekstrak.</value>
  </data>
  <data name="AboutWeekday" xml:space="preserve">
    <value>Menampilkan hari kerja dari nilai tanggalwaktu. Secara default, rentang hasil dari 1 (Minggu) hingga 7 (Sabtu). Anda dapat menentukan beda rentang dengan nilai enumerasi StartOfWeek atau kode fungsi Hari kerja Microsoft Excel.</value>
    
  </data>
  <data name="WeekdayArg1" xml:space="preserve">
    <value>tanggal</value>
    
  </data>
  <data name="WeekdayArg2" xml:space="preserve">
    <value>awal_minggu</value>
    
  </data>
  <data name="AboutWeekday_date" xml:space="preserve">
    <value>Nilai tanggal untuk hari dalam seminggunya yang akan dihitung.</value>
  </data>
  <data name="AboutWeekday_start_of_week" xml:space="preserve">
    <value>Nilai dari enumerasi StartOfWeek atau angka dari fungsi Excel yang sesuai untuk mengindikasi cara hari dalam minggu diberi nomor.</value>
    
  </data>
  <data name="AboutCalendar__MonthsLong" xml:space="preserve">
    <value>Menampilkan tabel kolom tunggal yang berisi nama lengkap setiap bulan.</value>
    
  </data>
  <data name="AboutCalendar__MonthsShort" xml:space="preserve">
    <value>Menampilkan tabel kolom tunggal yang berisi nama pintasan setiap bulan.</value>
    
  </data>
  <data name="AboutCalendar__WeekdaysLong" xml:space="preserve">
    <value>Menampilkan tabel kolom tunggal yang berisi nama lengkap setiap hari dalam seminggu.</value>
    
  </data>
  <data name="AboutCalendar__WeekdaysShort" xml:space="preserve">
    <value>Menampilkan tabel kolom tunggal yang berisi nama singkatan setiap hari dalam seminggu.</value>
    
  </data>
  <data name="AboutClock__AmPm" xml:space="preserve">
    <value>Menampilkan kolom tunggal yang berisi Returns a single column table containing the uppercase designations for before and after noon.</value>
    
  </data>
  <data name="AboutClock__AmPmShort" xml:space="preserve">
    <value>Menampilkan tabel kolom tunggal yang berisi singkatan penunjukan huruf besar saat sebelum dan sesudah siang.</value>
    
  </data>
  <data name="AboutClock__IsClock24" xml:space="preserve">
    <value>Menampilkan nilai boolean yang mengindikasi jam menggunakan waktu 24 jam atau tidak.</value>
    
  </data>
  <data name="AboutDateValue" xml:space="preserve">
    <value>Mengonversi tanggal dalam bentuk teks ke angka yang mewakili tanggal di kode tanggal-waktu Power Apps.</value>
    
  </data>
  <data name="DateValueArg1" xml:space="preserve">
    <value>teks_data</value>
    
  </data>
  <data name="DateValueArg2" xml:space="preserve">
    <value>kode_bahasa</value>
    
  </data>
  <data name="AboutDateValue_date_text" xml:space="preserve">
    <value>representasi teks tanggal/cap waktu, dalam format yang didukung-platform.</value>
  </data>
  <data name="AboutDateValue_language_code" xml:space="preserve">
    <value>Kode bahasa teks yang disediakan.</value>
  </data>
  <data name="AboutTimeValue" xml:space="preserve">
    <value>Mengonversi waktu dalam bentuk teks ke angka yang mewakili tanggal di kode tanggal-waktu Microsoft Power Apps, sehingga mengabaikan porsi tanggal apapun.</value>
    
  </data>
  <data name="TimeValueArg1" xml:space="preserve">
    <value>teks_waktu</value>
    
  </data>
  <data name="TimeValueArg2" xml:space="preserve">
    <value>kode_bahasa</value>
    
  </data>
  <data name="AboutTimeValue_time_text" xml:space="preserve">
    <value>representasi teks tanggal/cap waktu, dalam format yang didukung platform.</value>
  </data>
  <data name="AboutTimeValue_language_code" xml:space="preserve">
    <value>Kode bahasa teks yang disediakan.</value>
  </data>
  <data name="ErrAutoRefreshNotAllowed" xml:space="preserve">
    <value>Layanan penyegaran otomatis tidak dapat digunakan di aturan Tindakan.</value>
    
  </data>
  <data name="ErrMultipleValuesForField_Name" xml:space="preserve">
    <value>Bidang dengan nama '{0}' ditentukan lebih dari sekali di catatan ini.</value>
    
  </data>
  <data name="WarnColumnNameSpecifiedMultipleTimes_Name" xml:space="preserve">
    <value>Kolom dengan nama '{0}' ditentukan lebih dari satu kali.</value>
    
  </data>
  <data name="WarnLiteralPredicate" xml:space="preserve">
    <value>Peringatan: Predikat ini adalah nilai literal dan tidak merujuk pada tabel masukan.</value>
    
  </data>
  <data name="WarnDynamicMetadata" xml:space="preserve">
    <value>Peringatan: Pilih "Ambil Skema" di bagian bawah bilah rumus yang diperluas untuk mengatur dan me-refresh skema hasil metode ini. Jika tidak, metode ini tidak akan mengeluarkan hasil.</value>
    
  </data>
  <data name="FindArg1" xml:space="preserve">
    <value>cari_teks</value>
    
  </data>
  <data name="FindArg2" xml:space="preserve">
    <value>dalam_teks</value>
    
  </data>
  <data name="FindArg3" xml:space="preserve">
    <value>jumlah_awal</value>
    
  </data>
  <data name="AboutFind_find_text" xml:space="preserve">
    <value>Nilai teks yang dicari.</value>
  </data>
  <data name="AboutFind_within_text" xml:space="preserve">
    <value>Nilai teks untuk dicari.</value>
  </data>
  <data name="AboutFind_start_num" xml:space="preserve">
    <value>Posisi awal opsional.</value>
  </data>
  <data name="AboutFind" xml:space="preserve">
    <value>Menampilkan posisi awal satu nilai teks dalam nilai teks lainnya. Pencarian merupakan case sensitive.</value>
    
  </data>
  <data name="AboutFindT" xml:space="preserve">
    <value>Menampilkan kolom posisi awal satu nilai teks (atau kolom string) dalam nilai teks lainnya. Pencarian merupakan case sensitive.</value>
    
  </data>
  <data name="FindTArg1" xml:space="preserve">
    <value>cari_teks_atau_kolom</value>
    
  </data>
  <data name="FindTArg2" xml:space="preserve">
    <value>dalam_teks_atau_kolom</value>
    
  </data>
  <data name="FindTArg3" xml:space="preserve">
    <value>jumlah_awal</value>
    
  </data>
  <data name="AboutFind_find_text_or_column" xml:space="preserve">
    <value>Nilai teks (atau kolom nilai teks) yang dicari.</value>
  </data>
  <data name="AboutFind_within_text_or_column" xml:space="preserve">
    <value>Nilai teks (atau kolom nilai teks) untuk dicari.</value>
  </data>
  <data name="AboutColorValue" xml:space="preserve">
    <value>Menampilkan warna sesuai dengan string warna yang diberikan.</value>
    
  </data>
  <data name="ColorValueArg1" xml:space="preserve">
    <value>warna_teks</value>
    
  </data>
  <data name="AboutColorValue_color_text" xml:space="preserve">
    <value>Warna yang ditentukan dengan nama, seperti "Biru", atau mennggunakan notasi heksadesimal 6 digit standar #rrggbb.</value>
  </data>
  <data name="ErrInvalidJsonPointer" xml:space="preserve">
    <value>Penunjuk JSON tidak valid.</value>
    
  </data>
  <data name="Text" xml:space="preserve">
    <value>Teks</value>
  </data>
  <data name="Logical" xml:space="preserve">
    <value>Logis</value>
  </data>
  <data name="Table" xml:space="preserve">
    <value>Tabel</value>
  </data>
  <data name="Behavior" xml:space="preserve">
    <value>Perilaku</value>
  </data>
  <data name="DateTime" xml:space="preserve">
    <value>Tanggal &amp; Waktu</value>
  </data>
  <data name="MathAndStat" xml:space="preserve">
    <value>Matematika &amp; statistik</value>
  </data>
  <data name="Information" xml:space="preserve">
    <value>Informasi</value>
  </data>
  <data name="Color" xml:space="preserve">
    <value>Warna</value>
  </data>
  <data name="REST" xml:space="preserve">
    <value>Layanan</value>
    
  </data>
  <data name="FunctionReference_Link" xml:space="preserve">
    <value>https://go.microsoft.com/fwlink/?LinkId=722347#</value>
    
  </data>
  <data name="InvalidXml_ElementMissingAttribute_ElemName_AttrName" xml:space="preserve">
    <value>Elemen '{0}' kehilangan atribut '{1}'.</value>
    
  </data>
  <data name="InvalidXml_AttributeCannotBeEmpty_AttrName" xml:space="preserve">
    <value>Atribut '{0}' tidak boleh berupa string kosong.</value>
    
  </data>
  <data name="InvalidXml_AttributeValueInvalidGuid_AttrName_Value" xml:space="preserve">
    <value>Atribut '{0}' memiliki nilai GUID tidak valid '{1}'.</value>
    
  </data>
  <data name="InvalidJson_MissingRequiredNamedValue_PropName" xml:space="preserve">
    <value>Properti '{0}' hilang.</value>
    
  </data>
  <data name="InvalidJson_NamedValueTypeNotCorrect_PropName_ExpectedType_ActualType" xml:space="preserve">
    <value>Properti '{0}' memiliki nilai jenis: {2} yang tidak valid. Diperlukan nilai jenis: {1}.</value>
    
  </data>
  <data name="InvalidJson_NamedValueCannotBeEmpty_PropName" xml:space="preserve">
    <value>Properti '{0}' tidak boleh kosong.</value>
    
  </data>
  <data name="InvalidJson_NamedEnumStringInvalid_PropName_ActualValue" xml:space="preserve">
    <value>Enum '{0}' diharapkan memiliki nilai valid namun nilainya {1} berada di luar rentang untuk enum.</value>
    
  </data>
  <data name="InvalidJson_NamedIntegerOverflow_PropName_ActualValue" xml:space="preserve">
    <value>Properti '{0}' diharapkan memiliki nilai integer namun nilainya {1} berada di luar rentang.</value>
    
  </data>
  <data name="InvalidJson_IndexedValueTypeNotCorrect_Index_ExpectedType_ActualType" xml:space="preserve">
    <value>Item di indeks {0} memiliki jenis nilai: {2} yang tidak valid. Diperlukan nilai jenis: {1}.</value>
  </data>
  <data name="InvalidJson_IndexedValueMustBeNonEmpty_Index" xml:space="preserve">
    <value>Item di index {0} tidak boleh kosong.</value>
  </data>
  <data name="AboutDateAdd" xml:space="preserve">
    <value>Menambahkan jumlah unit yang ditentukan untuk tanggal.</value>
    
  </data>
  <data name="AboutDateDiff" xml:space="preserve">
    <value>Menghitung Selisih dua tanggal.</value>
    
  </data>
  <data name="DateAddArg1" xml:space="preserve">
    <value>tanggal</value>
    
  </data>
  <data name="DateAddArg2" xml:space="preserve">
    <value>angka_unit</value>
    
  </data>
  <data name="DateAddArg3" xml:space="preserve">
    <value>satuan</value>
    
  </data>
  <data name="AboutDateAdd_date" xml:space="preserve">
    <value>Nilai tanggal referensi.</value>
  </data>
  <data name="AboutDateAdd_number_of_units" xml:space="preserve">
    <value>Jumlah unit untuk ditambahkan. Jumlah boleh negatif.</value>
  </data>
  <data name="AboutDateAdd_unit" xml:space="preserve">
    <value>Unit untuk digunakan, yang dapat berupa Years, Quarters, Months, Days, Hours, Minutes, Seconds, Milliseconds.</value>
    
  </data>
  <data name="DateDiffArg1" xml:space="preserve">
    <value>tanggal_mulai</value>
    
  </data>
  <data name="DateDiffArg2" xml:space="preserve">
    <value>tanggal_berakhir</value>
    
  </data>
  <data name="DateDiffArg3" xml:space="preserve">
    <value>satuan</value>
    
  </data>
  <data name="AboutDateDiff_start_date" xml:space="preserve">
    <value>Tanggal mulai operasi perbedaan.</value>
  </data>
  <data name="AboutDateDiff_end_date" xml:space="preserve">
    <value>Tanggal akhir operasi berbeda.</value>
  </data>
  <data name="AboutDateDiff_unit" xml:space="preserve">
    <value>Unit untuk digunakan, yang dapat berupa Years, Quarters, Months, Days, Hours, Minutes, Seconds, Milliseconds.</value>
    
  </data>
  <data name="AboutDateAddT" xml:space="preserve">
    <value>Menambahkan jumlah unit yang ditentukan untuk kolom tanggal.</value>
    
  </data>
  <data name="AboutDateDiffT" xml:space="preserve">
    <value>Menghitung selisih antara dua kolom tanggal.</value>
    
  </data>
  <data name="DateAddTArg1" xml:space="preserve">
    <value>kolom_tanggal</value>
    
  </data>
  <data name="DateAddTArg2" xml:space="preserve">
    <value>angka_unit</value>
    
  </data>
  <data name="DateAddTArg3" xml:space="preserve">
    <value>satuan</value>
    
  </data>
  <data name="AboutDateAdd_date_column" xml:space="preserve">
    <value>Kolom nilai tanggal.</value>
  </data>
  <data name="DateDiffTArg1" xml:space="preserve">
    <value>kolom_tanggal_mulai</value>
    
  </data>
  <data name="DateDiffTArg2" xml:space="preserve">
    <value>kolom_tanggal_berakhir</value>
    
  </data>
  <data name="DateDiffTArg3" xml:space="preserve">
    <value>satuan</value>
    
  </data>
  <data name="AboutDateDiff_start_date_column" xml:space="preserve">
    <value>Kolom tanggal mulai operasi perbedaan.</value>
  </data>
  <data name="AboutDateDiff_end_date_column" xml:space="preserve">
    <value>Kolom tanggal berakhir operasi perbedaan..</value>
  </data>
  <data name="AboutChar" xml:space="preserve">
    <value>Menampilkan karakter yang ditentukan oleh nomor kode dari set karakter .</value>
    
  </data>
  <data name="CharArg1" xml:space="preserve">
    <value>angka</value>
    
  </data>
  <data name="AboutChar_number" xml:space="preserve">
    <value>Nomor kode dari set karakter .</value>
  </data>
  <data name="AboutCharT" xml:space="preserve">
    <value>Menampilkan tabel karakter yang ditentukan oleh nomor kode dari set karakter .</value>
    
  </data>
  <data name="CharTArg1" xml:space="preserve">
    <value>kolom_angka</value>
    
  </data>
  <data name="AboutChar_column_of_numbers" xml:space="preserve">
    <value>Kolom nomor kode dari set karakter .</value>
  </data>
  <data name="AboutParseJSON" xml:space="preserve">
    <value>Mengonversi string JSON menjadi objek.</value>
    
  </data>
  <data name="ParseJSONArg1" xml:space="preserve">
    <value>masukan</value>
    
  </data>
  <data name="AboutParseJSON_input" xml:space="preserve">
    <value>String JSON yang akan diproses.</value>
  </data>
  <data name="AboutIndex" xml:space="preserve">
    <value>Mengembalikan rekaman di tabel pada indeks tertentu.</value>
    
  </data>
  <data name="IndexArg1" xml:space="preserve">
    <value>tabel</value>
    
  </data>
  <data name="IndexArg2" xml:space="preserve">
    <value>indeks</value>
    
  </data>
  <data name="AboutIndex_table" xml:space="preserve">
    <value>Tabel.</value>
  </data>
  <data name="AboutIndex_index" xml:space="preserve">
    <value>Indeks rekaman yang akan diambil.</value>
    
  </data>
  <data name="Screen_Name_DisplayName" xml:space="preserve">
    <value>Nama</value>
    
  </data>
  <data name="Screen_Printing_DisplayName" xml:space="preserve">
    <value>Pencetakan</value>
    
  </data>
  <data name="Screen_ImagePosition_DisplayName" xml:space="preserve">
    <value>Posisi gambar</value>
    
  </data>
  <data name="Screen_Size_DisplayName" xml:space="preserve">
    <value>Ukuran</value>
    
  </data>
  <data name="barcode_Type_DisplayName" xml:space="preserve">
    <value>Jenis kode batang</value>
    
  </data>
  <data name="camera_Contrast_DisplayName" xml:space="preserve">
    <value>Kontras</value>
    
  </data>
  <data name="camera_Zoom_DisplayName" xml:space="preserve">
    <value>Zoom</value>
    
  </data>
  <data name="camera_Camera_DisplayName" xml:space="preserve">
    <value>Kamera</value>
    
  </data>
  <data name="export_Data_DisplayName" xml:space="preserve">
    <value>Data</value>
    
  </data>
  <data name="Edit" xml:space="preserve">
    <value>Edit</value>
    
  </data>
  <data name="Dust" xml:space="preserve">
    <value>Debu</value>
    
  </data>
  <data name="image_Image_DisplayName" xml:space="preserve">
    <value>citra</value>
    
  </data>
  <data name="icon_Icon_DisplayName" xml:space="preserve">
    <value>Ikon</value>
    
  </data>
  <data name="icon_Rotation_DisplayName" xml:space="preserve">
    <value>Rotasi</value>
    
  </data>
  <data name="image_ImagePosition_DisplayName" xml:space="preserve">
    <value>Posisi gambar</value>
    
  </data>
  <data name="image_ImageRotation_DisplayName" xml:space="preserve">
    <value>Putar posisi</value>
    
  </data>
  <data name="ImageRotation_None_DisplayName" xml:space="preserve">
    <value>Tidak ada</value>
    
  </data>
  <data name="label_Live_DisplayName" xml:space="preserve">
    <value>Langsung</value>
    
  </data>
  <data name="label_Overflow_DisplayName" xml:space="preserve">
    <value>Luapan</value>
    
  </data>
  <data name="DatePicker_DateTimeZone_DisplayName" xml:space="preserve">
    <value>Zona waktu tanggal</value>
    
  </data>
  <data name="DatePicker_Format_DisplayName" xml:space="preserve">
    <value>Format</value>
    
  </data>
  <data name="DatePicker_Language_DisplayName" xml:space="preserve">
    <value>Bahasa</value>
    
  </data>
  <data name="Calendar_Width_DisplayName" xml:space="preserve">
    <value>Lebar kalender</value>
    
  </data>
  <data name="Hide_Calendar_DisplayName" xml:space="preserve">
    <value>Sembunyikan kalender</value>
    
  </data>
  <data name="Calendar_StartOfWeek_DisplayName" xml:space="preserve">
    <value>Awal minggu</value>
    
  </data>
  <data name="microphone_Mic_DisplayName" xml:space="preserve">
    <value>MIC</value>
    
  </data>
  <data name="text_Default_DisplayName" xml:space="preserve">
    <value>Default</value>
    
  </data>
  <data name="text_Mode_DisplayName" xml:space="preserve">
    <value>Mode</value>
    
  </data>
  <data name="text_Format_DisplayName" xml:space="preserve">
    <value>Format</value>
    
  </data>
  <data name="text_VirtualKeyboardMode_DisplayName" xml:space="preserve">
    <value>Mode keyboard virtual</value>
    
  </data>
  <data name="text_TeamsTheme_DisplayName" xml:space="preserve">
    <value>Tema Teams</value>
    
  </data>
  <data name="text_Clear_DisplayName" xml:space="preserve">
    <value>Tombol hapus</value>
    
  </data>
  <data name="Align_Left_DisplayName" xml:space="preserve">
    <value>Rata kiri</value>
    
  </data>
  <data name="Align_Right_DisplayName" xml:space="preserve">
    <value>Rata kanan</value>
    
  </data>
  <data name="Align_Center_DisplayName" xml:space="preserve">
    <value>Rata tengah</value>
    
  </data>
  <data name="Align_Justify_DisplayName" xml:space="preserve">
    <value>Ratakan</value>
    
  </data>
  <data name="AboutIsNumeric" xml:space="preserve">
    <value>Periksa apakah nilai berupa angka atau tidak, dan hasil true atau false.</value>
    
  </data>
  <data name="IsNumericArg1" xml:space="preserve">
    <value>nilai</value>
    
  </data>
  <data name="AboutIsNumeric_value" xml:space="preserve">
    <value>Nilai untuk diuji.</value>
  </data>
  <data name="Post" xml:space="preserve">
    <value>Posting</value>
    
  </data>
  <data name="AboutDateTimeValue" xml:space="preserve">
    <value>Mengonversi tanggal dan waktu dalam bentuk teks ke angka yang mewakili tanggal di kode tanggal-waktu Power Apps.</value>
    
  </data>
  <data name="DateTimeValueArg1" xml:space="preserve">
    <value>teks_waktu</value>
    
  </data>
  <data name="DateTimeValueArg2" xml:space="preserve">
    <value>kode_bahasa</value>
    
  </data>
  <data name="AboutDateTimeValue_time_text" xml:space="preserve">
    <value>representasi teks tanggal/cap waktu, dalam format yang didukung platform.</value>
  </data>
  <data name="AboutDateTimeValue_language_code" xml:space="preserve">
    <value>Kode bahasa teks yang disediakan.</value>
  </data>
  <data name="AboutTable" xml:space="preserve">
    <value>Membuat tabel dari catatan yang ditentukan, dengan kolom sebanyak bidang catatan unik. Misalnya: Table({key1: val1, key2: val2, ...}, ...)</value>
    
  </data>
  <data name="TableArg1" xml:space="preserve">
    <value>catatan</value>
    
  </data>
  <data name="AboutTable_record" xml:space="preserve">
    <value>Catatan yang akan menjadi baris di tabel yang dihasilkan.</value>
  </data>
  <data name="AboutShowColumns" xml:space="preserve">
    <value>Menampilkan tabel dengan semua kolom dihapus dari tabel 'sumber' kecuali kolom tertentu.</value>
    
  </data>
  <data name="ShowColumnsArg1" xml:space="preserve">
    <value>sumber</value>
    
  </data>
  <data name="ShowColumnsArg2" xml:space="preserve">
    <value>nama_kolom</value>
    
  </data>
  <data name="AboutShowColumns_source" xml:space="preserve">
    <value>Nilai tabel yang kolomnya akan dihapus.</value>
  </data>
  <data name="AboutShowColumns_column_name" xml:space="preserve">
    <value>Nama kolom untuk dipertahankan.</value>
  </data>
  <data name="AboutIsToday" xml:space="preserve">
    <value>Periksa apakah tanggal yang diberikan adalah tanggal sekarang atau tidak, dan hasil true atau false.</value>
    
  </data>
  <data name="AboutIsToday_date" xml:space="preserve">
    <value>Nilai tanggal untuk diuji.</value>
  </data>
  <data name="IsTodayFuncArg1" xml:space="preserve">
    <value>tanggal</value>
    
  </data>
  <data name="AboutIsUTCToday" xml:space="preserve">
    <value>Memeriksa apakah tanggal yang diberikan adalah hari ini dalam UTC, dan menghasilkan true atau false.</value>
    
  </data>
  <data name="AboutIsUTCToday_date" xml:space="preserve">
    <value>Nilai tanggal untuk diuji.</value>
  </data>
  <data name="IsUTCTodayFuncArg1" xml:space="preserve">
    <value>tanggal</value>
    
  </data>
  <data name="AboutMod" xml:space="preserve">
    <value>Menampilkan pengingat setelah jumlah dibagi dengan pembagi. Hasil memiliki tanda yang sama sebagai pembagi.</value>
    
  </data>
  <data name="AboutModT" xml:space="preserve">
    <value>Menampilkan kolom yang berisi sisa setelah angka (atau kolom angka) dibagi dengan pembagi (atau kolom pembagi).</value>
    
  </data>
  <data name="AboutMod_divisor" xml:space="preserve">
    <value>Angka untuk dibagi.</value>
  </data>
  <data name="AboutMod_divisor_or_column" xml:space="preserve">
    <value>Angka atau kolom angka untuk dibagi.</value>
  </data>
  <data name="AboutMod_number" xml:space="preserve">
    <value>Angka untuk menemukan sisa hasil bagi.</value>
  </data>
  <data name="AboutMod_number_or_column" xml:space="preserve">
    <value>Angka atau kolom angka untuk menemukan sisa hasil bagi.</value>
  </data>
  <data name="ModFuncArg1" xml:space="preserve">
    <value>angka</value>
    
  </data>
  <data name="ModFuncArg2" xml:space="preserve">
    <value>pembagi</value>
    
  </data>
  <data name="ModTFuncArg1" xml:space="preserve">
    <value>jumlah_kolom</value>
    
  </data>
  <data name="ModTFuncArg2" xml:space="preserve">
    <value>pembagi_atau_kolom</value>
    
  </data>
  <data name="pdfViewer_Document_DisplayName" xml:space="preserve">
    <value>Dokumen</value>
    
  </data>
  <data name="pdfViewer_Zoom_DisplayName" xml:space="preserve">
    <value>Zoom</value>
    
  </data>
  <data name="pdfViewer_Password_DisplayName" xml:space="preserve">
    <value>Kata sandi</value>
    
  </data>
  <data name="pdfViewer_PasswordState_DisplayName" xml:space="preserve">
    <value>Status sandi</value>
    
  </data>
  <data name="DataDescriptionInvalidFormat_Reason" xml:space="preserve">
    <value>Deskripsi data tidak valid: {0}</value>
  </data>
  <data name="DataDescriptionParserUnknownException" xml:space="preserve">
    <value>Terjadi kesalahan tak dikenal saat mencoba mengurai deskripsi data.</value>
  </data>
  <data name="AboutForAll" xml:space="preserve">
    <value>Menerapkan rumus yang diberikan pada tiap baris dalam sumber data, kemudian mengembalikan tabel baru berisi hasil per baris.</value>
    
  </data>
  <data name="AboutForAll_source" xml:space="preserve">
    <value>Sumber data atau tabel tempat operasi.</value>
  </data>
  <data name="AboutForAll_formula" xml:space="preserve">
    <value>Rumus untuk mengevaluasi semua baris tabel.</value>
  </data>
  <data name="ForAllArg1" xml:space="preserve">
    <value>sumber</value>
    
  </data>
  <data name="ForAllArg2" xml:space="preserve">
    <value>rumus</value>
    
  </data>
  <data name="AboutPower" xml:space="preserve">
    <value>Meningkatkan jumlah x dengan pangkat y. Sama dengan x^y.</value>
    
  </data>
  <data name="AboutPower_base" xml:space="preserve">
    <value>Bilangan basis yang akan ditingkatkan.</value>
  </data>
  <data name="AboutPower_exponent" xml:space="preserve">
    <value>Eksponen yang meningkatkan basis.</value>
  </data>
  <data name="PowerFuncArg1" xml:space="preserve">
    <value>basis</value>
    
  </data>
  <data name="PowerFuncArg2" xml:space="preserve">
    <value>eksponen</value>
    
  </data>
  <data name="AboutStartsWith" xml:space="preserve">
    <value>Menghasilkan true jika teks yang disediakan dimulai dengan string mulai yang disediakan.</value>
    
  </data>
  <data name="AboutStartsWith_text" xml:space="preserve">
    <value>Teks yang akan diperiksa.</value>
  </data>
  <data name="AboutStartsWith_start" xml:space="preserve">
    <value>String mulai. Fungsi menghasilkan true jika teks dimulai dengan string ini.</value>
  </data>
  <data name="StartsWithArg1" xml:space="preserve">
    <value>teks</value>
    
  </data>
  <data name="StartsWithArg2" xml:space="preserve">
    <value>mulai</value>
    
  </data>
  <data name="AboutEndsWith" xml:space="preserve">
    <value>Menghasilkan true jika teks yang disediakan diakhiri dengan string mulai yang disediakan.</value>
    
  </data>
  <data name="AboutEndsWith_text" xml:space="preserve">
    <value>Teks yang akan diperiksa.</value>
  </data>
  <data name="AboutEndsWith_end" xml:space="preserve">
    <value>String mulai. Fungsi menghasilkan true jika teks diakhiri dengan string ini.</value>
  </data>
  <data name="EndsWithArg1" xml:space="preserve">
    <value>teks</value>
    
  </data>
  <data name="EndsWithArg2" xml:space="preserve">
    <value>ujung</value>
    
  </data>
  <data name="AboutBlank" xml:space="preserve">
    <value>Mengembalikan nilai null (kosong)</value>
  </data>
  <data name="AboutPowerT" xml:space="preserve">
    <value>Menaikkan angka x (untuk kolom angka) ke pangkat dari angka y lainnya (atau kolom angka). Sama seperti x^y.</value>
    
  </data>
  <data name="AboutPower_base_or_column" xml:space="preserve">
    <value>Angka dasar (atau kolom angka dasar) untuk dinaikkan.</value>
  </data>
  <data name="AboutPower_exponent_or_column" xml:space="preserve">
    <value>Eksponen (atau kolom eksponen) dengan angka dasar untuk dinaikkan.</value>
  </data>
  <data name="PowerTFuncArg1" xml:space="preserve">
    <value>basis_atau_kolom</value>
    
  </data>
  <data name="PowerTFuncArg2" xml:space="preserve">
    <value>eksponen_atau_kolom</value>
    
  </data>
  <data name="Icon_Import_DisplayName" xml:space="preserve">
    <value>Impor</value>
    
  </data>
  <data name="Icon_AddUser_DisplayName" xml:space="preserve">
    <value>Tambahkan pengguna</value>
    
  </data>
  <data name="Icon_Alarm_DisplayName" xml:space="preserve">
    <value>Alarm</value>
    
  </data>
  <data name="Icon_Blocked_DisplayName" xml:space="preserve">
    <value>Diblokir</value>
    
  </data>
  <data name="Icon_Bookmark_DisplayName" xml:space="preserve">
    <value>Penanda</value>
    
  </data>
  <data name="Icon_Bug_DisplayName" xml:space="preserve">
    <value>Bug</value>
    
  </data>
  <data name="Icon_Calculator_DisplayName" xml:space="preserve">
    <value>Kalkulator</value>
    
  </data>
  <data name="Icon_Diamond_DisplayName" xml:space="preserve">
    <value>Berlian</value>
    
  </data>
  <data name="Icon_DockLeft_DisplayName" xml:space="preserve">
    <value>Dock kiri</value>
    
  </data>
  <data name="Icon_DockRight_DisplayName" xml:space="preserve">
    <value>Dock kanan</value>
    
  </data>
  <data name="Icon_Enhance_DisplayName" xml:space="preserve">
    <value>Sempurnakan</value>
    
  </data>
  <data name="Icon_Error_DisplayName" xml:space="preserve">
    <value>Kesalahan</value>
    
  </data>
  <data name="Icon_Export_DisplayName" xml:space="preserve">
    <value>Ekspor</value>
    
  </data>
  <data name="Icon_Flag_DisplayName" xml:space="preserve">
    <value>Bendera</value>
    
  </data>
  <data name="Icon_Globe_DisplayName" xml:space="preserve">
    <value>Globe</value>
    
  </data>
  <data name="Icon_HalfFilledCircle_DisplayName" xml:space="preserve">
    <value>Setengah lingkaran terisi</value>
    
  </data>
  <data name="Icon_Health_DisplayName" xml:space="preserve">
    <value>Kesehatan</value>
    
  </data>
  <data name="Icon_Heart_DisplayName" xml:space="preserve">
    <value>Hati</value>
    
  </data>
  <data name="Icon_Help_DisplayName" xml:space="preserve">
    <value>Bantuan</value>
    
  </data>
  <data name="Icon_Hide_DisplayName" xml:space="preserve">
    <value>Sembunyikan</value>
    
  </data>
  <data name="Icon_History_DisplayName" xml:space="preserve">
    <value>Riwayat</value>
    
  </data>
  <data name="Icon_HorizontalLine_DisplayName" xml:space="preserve">
    <value>Garis horizontal</value>
    
  </data>
  <data name="Icon_Hospital_DisplayName" xml:space="preserve">
    <value>Rumah sakit</value>
    
  </data>
  <data name="Icon_Key_DisplayName" xml:space="preserve">
    <value>Kunci</value>
    
  </data>
  <data name="Icon_Lightbulb_DisplayName" xml:space="preserve">
    <value>Bohlam</value>
    
  </data>
  <data name="Icon_LightningBolt_DisplayName" xml:space="preserve">
    <value>Petir</value>
    
  </data>
  <data name="Icon_Link_DisplayName" xml:space="preserve">
    <value>Tautan</value>
    
  </data>
  <data name="Icon_Manufacture_DisplayName" xml:space="preserve">
    <value>Manufaktur</value>
    
  </data>
  <data name="Icon_Medical_DisplayName" xml:space="preserve">
    <value>Medis</value>
    
  </data>
  <data name="Icon_Microphone_DisplayName" xml:space="preserve">
    <value>Mikrofon</value>
    
  </data>
  <data name="Icon_Notebook_DisplayName" xml:space="preserve">
    <value>Buku catatan</value>
    
  </data>
  <data name="Icon_OpenInNewWindow_DisplayName" xml:space="preserve">
    <value>Buka di jendela baru</value>
    
  </data>
  <data name="Icon_Phonebook_DisplayName" xml:space="preserve">
    <value>Buku telepon</value>
    
  </data>
  <data name="Icon_Print_DisplayName" xml:space="preserve">
    <value>Cetak</value>
    
  </data>
  <data name="Icon_Publish_DisplayName" xml:space="preserve">
    <value>Terbitkan</value>
    
  </data>
  <data name="Icon_QuestionMark_DisplayName" xml:space="preserve">
    <value>Tanda tanya</value>
    
  </data>
  <data name="Icon_Redo_DisplayName" xml:space="preserve">
    <value>Kembalikan</value>
    
  </data>
  <data name="Icon_Reset_DisplayName" xml:space="preserve">
    <value>Atur ulang</value>
    
  </data>
  <data name="Icon_Ribbon_DisplayName" xml:space="preserve">
    <value>Pita</value>
    
  </data>
  <data name="Icon_Scan_DisplayName" xml:space="preserve">
    <value>Pindai</value>
    
  </data>
  <data name="Icon_Share_DisplayName" xml:space="preserve">
    <value>Bagikan</value>
    
  </data>
  <data name="Icon_Shirt_DisplayName" xml:space="preserve">
    <value>Kemeja</value>
    
  </data>
  <data name="Icon_Shop_DisplayName" xml:space="preserve">
    <value>Toko</value>
    
  </data>
  <data name="Icon_Signal_DisplayName" xml:space="preserve">
    <value>Sinyal</value>
    
  </data>
  <data name="Icon_Support_DisplayName" xml:space="preserve">
    <value>Dukungan</value>
    
  </data>
  <data name="Icon_Sync_DisplayName" xml:space="preserve">
    <value>Sinkronisasi</value>
    
  </data>
  <data name="Icon_Text_DisplayName" xml:space="preserve">
    <value>Teks</value>
    
  </data>
  <data name="Icon_ThumbsDown_DisplayName" xml:space="preserve">
    <value>Jempol ke bawah</value>
    
  </data>
  <data name="Icon_ThumbsUp_DisplayName" xml:space="preserve">
    <value>Jempol ke atas</value>
    
  </data>
  <data name="Icon_Train_DisplayName" xml:space="preserve">
    <value>Kereta</value>
    
  </data>
  <data name="Icon_Tray_DisplayName" xml:space="preserve">
    <value>Nampan</value>
    
  </data>
  <data name="Icon_Undo_DisplayName" xml:space="preserve">
    <value>Batalkan</value>
    
  </data>
  <data name="Icon_Unlock_DisplayName" xml:space="preserve">
    <value>Buka</value>
    
  </data>
  <data name="Icon_VerticalLine_DisplayName" xml:space="preserve">
    <value>Garis vertikal</value>
    
  </data>
  <data name="Icon_Video_DisplayName" xml:space="preserve">
    <value>Video</value>
    
  </data>
  <data name="Icon_View_DisplayName" xml:space="preserve">
    <value>Tampilan</value>
    
  </data>
  <data name="Icon_ZoomIn_DisplayName" xml:space="preserve">
    <value>Perbesar</value>
    
  </data>
  <data name="Icon_ZoomOut_DisplayName" xml:space="preserve">
    <value>Perkecil</value>
    
  </data>
  <data name="Icon_BookmarkFilled_DisplayName" xml:space="preserve">
    <value>Penanda (terisi)</value>
    
  </data>
  <data name="Icon_CancelBadge_DisplayName" xml:space="preserve">
    <value>Batalkan (lencana)</value>
    
  </data>
  <data name="Icon_CheckBadge_DisplayName" xml:space="preserve">
    <value>Periksa (lencana)</value>
    
  </data>
  <data name="Icon_Cut_DisplayName" xml:space="preserve">
    <value>Potong</value>
    
  </data>
  <data name="Icon_FilterFlat_DisplayName" xml:space="preserve">
    <value>Filter rata</value>
    
  </data>
  <data name="Icon_FilterFlatFilled_DisplayName" xml:space="preserve">
    <value>Filter rata (terisi)</value>
    
  </data>
  <data name="Icon_Leave_DisplayName" xml:space="preserve">
    <value>Keluar</value>
    
  </data>
  <data name="Icon_Paste_DisplayName" xml:space="preserve">
    <value>Tempel</value>
    
  </data>
  <data name="Icon_ThumbsDownFilled_DisplayName" xml:space="preserve">
    <value>Jempol ke bawah (terisi)</value>
    
  </data>
  <data name="Icon_ThumbsUpFilled_DisplayName" xml:space="preserve">
    <value>Jempol ke atas (terisi)</value>
    
  </data>
  <data name="Icon_EmojiHappy_DisplayName" xml:space="preserve">
    <value>Emoji - Senang</value>
    
  </data>
  <data name="SuggestRemoteExecutionHint_OpNotSupportedByClient" xml:space="preserve">
    <value>Bagian rumus ini tidak dapat dievaluasi dari jarak jauh. Operasi '{0}' saat ini tidak didukung dalam konteks ini.</value>
    
  </data>
  <data name="SuggestRemoteExecutionHint_StringMatchSecondParam" xml:space="preserve">
    <value>Bagian rumus ini tidak dapat dievaluasi dari jarak jauh. Fungsi '{0}' tidak dapat didelegasikan jika nama bidang muncul di argumen kedua.</value>
    
  </data>
  <data name="entityForm_EntityForm_DisplayName" xml:space="preserve">
    <value>Formulir entitas</value>
    
  </data>
  <data name="BorderStyle_None_DisplayName" xml:space="preserve">
    <value>Tidak ada</value>
    
  </data>
  <data name="BorderStyle_Dashed_DisplayName" xml:space="preserve">
    <value>Putus-putus</value>
    
  </data>
  <data name="BorderStyle_Solid_DisplayName" xml:space="preserve">
    <value>Solid</value>
    
  </data>
  <data name="BorderStyle_Dotted_DisplayName" xml:space="preserve">
    <value>Titik-titik</value>
    
  </data>
  <data name="DisplayMode_Disabled_DisplayName" xml:space="preserve">
    <value>Dinonaktifkan</value>
    
  </data>
  <data name="DisplayMode_Edit_DisplayName" xml:space="preserve">
    <value>Edit</value>
    
  </data>
  <data name="DisplayMode_View_DisplayName" xml:space="preserve">
    <value>Tampilan</value>
    
  </data>
  <data name="LayoutMode_Manual_DisplayName" xml:space="preserve">
    <value>Panduan</value>
    
  </data>
  <data name="LayoutMode_Auto_DisplayName" xml:space="preserve">
    <value>Otomatis</value>
    
  </data>
  <data name="LayoutDirection_Horizontal_DisplayName" xml:space="preserve">
    <value>Horizontal</value>
    
  </data>
  <data name="LayoutDirection_Vertical_DisplayName" xml:space="preserve">
    <value>Vertikal</value>
    
  </data>
  <data name="LayoutAlignItems_Start_DisplayName" xml:space="preserve">
    <value>Pangkal</value>
    
  </data>
  <data name="LayoutAlignItems_Center_DisplayName" xml:space="preserve">
    <value>Tengah</value>
    
  </data>
  <data name="LayoutAlignItems_End_DisplayName" xml:space="preserve">
    <value>Ujung</value>
    
  </data>
  <data name="LayoutAlignItems_Stretch_DisplayName" xml:space="preserve">
    <value>Meregang</value>
    
  </data>
  <data name="AlignInContainer_Start_DisplayName" xml:space="preserve">
    <value>Pangkal</value>
    
  </data>
  <data name="AlignInContainer_Center_DisplayName" xml:space="preserve">
    <value>Tengah</value>
    
  </data>
  <data name="AlignInContainer_End_DisplayName" xml:space="preserve">
    <value>Ujung</value>
    
  </data>
  <data name="AlignInContainer_Stretch_DisplayName" xml:space="preserve">
    <value>Meregang</value>
    
  </data>
  <data name="AlignInContainer_SetByContainer_DisplayName" xml:space="preserve">
    <value>Ditetapkan berdasarkan kontainer</value>
    
  </data>
  <data name="LayoutJustifyContent_Start_DisplayName" xml:space="preserve">
    <value>Pangkal</value>
    
  </data>
  <data name="LayoutJustifyContent_Center_DisplayName" xml:space="preserve">
    <value>Tengah</value>
    
  </data>
  <data name="LayoutJustifyContent_End_DisplayName" xml:space="preserve">
    <value>Ujung</value>
    
  </data>
  <data name="LayoutJustifyContent_SpaceEvenly_DisplayName" xml:space="preserve">
    <value>Ruang Merata</value>
    
  </data>
  <data name="LayoutJustifyContent_SpaceAround_DisplayName" xml:space="preserve">
    <value>Ruang Sekitar</value>
    
  </data>
  <data name="LayoutJustifyContent_SpaceBetween_DisplayName" xml:space="preserve">
    <value>Ruang Antara</value>
    
  </data>
  <data name="LayoutOverflow_Hide_DisplayName" xml:space="preserve">
    <value>Sembunyikan</value>
    
  </data>
  <data name="LayoutOverflow_Scroll_DisplayName" xml:space="preserve">
    <value>Gulir</value>
    
  </data>
  <data name="Overflow_Hidden_DisplayName" xml:space="preserve">
    <value>Tersembunyi</value>
    
  </data>
  <data name="Overflow_Scroll_DisplayName" xml:space="preserve">
    <value>Gulir</value>
    
  </data>
  <data name="TextMode_SingleLine_DisplayName" xml:space="preserve">
    <value>Baris tunggal</value>
    
  </data>
  <data name="TextMode_Password_DisplayName" xml:space="preserve">
    <value>Sandi</value>
    
  </data>
  <data name="TextMode_MultiLine_DisplayName" xml:space="preserve">
    <value>Multi baris</value>
    
  </data>
  <data name="TextFormat_Text_DisplayName" xml:space="preserve">
    <value>Teks</value>
    
  </data>
  <data name="TextFormat_Number_DisplayName" xml:space="preserve">
    <value>Angka</value>
    
  </data>
  <data name="VirtualKeyboardMode_Auto_DisplayName" xml:space="preserve">
    <value>Keyboard otomatis</value>
    
  </data>
  <data name="VirtualKeyboardMode_Numeric_DisplayName" xml:space="preserve">
    <value>Keyboard numerik</value>
    
  </data>
  <data name="VirtualKeyboardMode_Text_DisplayName" xml:space="preserve">
    <value>Keyboard teks</value>
    
  </data>
  <data name="TeamsTheme_Default_DisplayName" xml:space="preserve">
    <value>Tema default</value>
    
  </data>
  <data name="TeamsTheme_Dark_DisplayName" xml:space="preserve">
    <value>Tema gelap</value>
    
  </data>
  <data name="TeamsTheme_Contrast_DisplayName" xml:space="preserve">
    <value>Tema kontras</value>
    
  </data>
  <data name="AboutPatch" xml:space="preserve">
    <value>Menerapkan pembaruan ke baris yang ditentukan dan mengubah baris di sumber data tertentu. Mengembalikan baris yang diperbarui.</value>
    
  </data>
  <data name="PatchDataSourceArg" xml:space="preserve">
    <value>data_source</value>
    
  </data>
  <data name="PatchBaseRecordArg" xml:space="preserve">
    <value>base_record</value>
    
  </data>
  <data name="PatchChangeRecordsArg" xml:space="preserve">
    <value>change_record(s)</value>
    
  </data>
  <data name="AboutRemove" xml:space="preserve">
    <value>Menghapus satu atau beberapa rekaman tertentu dari sumber data</value>
    
  </data>
  <data name="RemoveDataSourceArg" xml:space="preserve">
    <value>data_source</value>
    
  </data>
  <data name="RemoveRecordsArg" xml:space="preserve">
    <value>remove_record(s)</value>
    
  </data>
  <data name="ErrRemoveAllArg" xml:space="preserve">
    <value>Jika diberikan, argumen terakhir harus 'RemoveFlags.All'. Apakah ada kesalahan ketik?</value>
    
  </data>
  <data name="PenMode_Draw_DisplayName" xml:space="preserve">
    <value>Gambar</value>
    
  </data>
  <data name="PenMode_Erase_DisplayName" xml:space="preserve">
    <value>Hapus</value>
    
  </data>
  <data name="DateTimeZone_Local_DisplayName" xml:space="preserve">
    <value>Lokal</value>
    
  </data>
  <data name="DateTimeZone_UTC_DisplayName" xml:space="preserve">
    <value>UTC</value>
    
  </data>
  <data name="ImagePosition_Fill_DisplayName" xml:space="preserve">
    <value>Isi</value>
    
  </data>
  <data name="ImagePosition_Fit_DisplayName" xml:space="preserve">
    <value>Sesuai</value>
    
  </data>
  <data name="ImagePosition_Stretch_DisplayName" xml:space="preserve">
    <value>Regangkan</value>
    
  </data>
  <data name="ImagePosition_Tile_DisplayName" xml:space="preserve">
    <value>Ubin</value>
    
  </data>
  <data name="ImagePosition_Center_DisplayName" xml:space="preserve">
    <value>Tengah</value>
    
  </data>
  <data name="VerticalAlign_Top_DisplayName" xml:space="preserve">
    <value>Atas</value>
    
  </data>
  <data name="VerticalAlign_Middle_DisplayName" xml:space="preserve">
    <value>Tengah</value>
    
  </data>
  <data name="VerticalAlign_Bottom_DisplayName" xml:space="preserve">
    <value>Bagian Bawah</value>
    
  </data>
  <data name="Layout_Horizontal_DisplayName" xml:space="preserve">
    <value>Horizontal</value>
    
  </data>
  <data name="Layout_Vertical_DisplayName" xml:space="preserve">
    <value>Vertikal</value>
    
  </data>
  <data name="TextPosition_Left_DisplayName" xml:space="preserve">
    <value>Kiri</value>
    
  </data>
  <data name="TextPosition_Right_DisplayName" xml:space="preserve">
    <value>Kanan</value>
    
  </data>
  <data name="Transition_Push_DisplayName" xml:space="preserve">
    <value>Dorong</value>
    
  </data>
  <data name="Transition_Pop_DisplayName" xml:space="preserve">
    <value>Pop</value>
    
  </data>
  <data name="Transition_None_DisplayName" xml:space="preserve">
    <value>Tidak ada</value>
    
  </data>
  <data name="FontWeight_Normal_DisplayName" xml:space="preserve">
    <value>Sedang</value>
    
  </data>
  <data name="FontWeight_Semibold_DisplayName" xml:space="preserve">
    <value>Agak tebal</value>
    
  </data>
  <data name="FontWeight_Bold_DisplayName" xml:space="preserve">
    <value>Tebal</value>
    
  </data>
  <data name="FontWeight_Lighter_DisplayName" xml:space="preserve">
    <value>Lebih terang</value>
    
  </data>
  <data name="FormPattern_None_DisplayName" xml:space="preserve">
    <value>Tidak ada</value>
    
  </data>
  <data name="FormPattern_Details_DisplayName" xml:space="preserve">
    <value>Detail</value>
    
  </data>
  <data name="FormPattern_List_DisplayName" xml:space="preserve">
    <value>Daftar</value>
    
  </data>
  <data name="FormPattern_CardList_DisplayName" xml:space="preserve">
    <value>Daftar kartu</value>
    
  </data>
  <data name="BarcodeType_Auto_DisplayName" xml:space="preserve">
    <value>Otomatis</value>
    
  </data>
  <data name="BarcodeType_Aztec_DisplayName" xml:space="preserve">
    <value>Aztec</value>
    
  </data>
  <data name="BarcodeType_Codabar_DisplayName" xml:space="preserve">
    <value>Codabar</value>
    
  </data>
  <data name="BarcodeType_DataMatrix_DisplayName" xml:space="preserve">
    <value>Matriks Data</value>
    
  </data>
  <data name="BarcodeType_Ean_DisplayName" xml:space="preserve">
    <value>EAN</value>
    
  </data>
  <data name="BarcodeType_QRCode_DisplayName" xml:space="preserve">
    <value>Kode QR</value>
    
  </data>
  <data name="BarcodeType_RssExpanded_DisplayName" xml:space="preserve">
    <value>RSS Diperluas</value>
    
  </data>
  <data name="BarcodeType_Upc_DisplayName" xml:space="preserve">
    <value>UPC</value>
    
  </data>
  <data name="GridStyle_XOnly_DisplayName" xml:space="preserve">
    <value>Hanya X</value>
    
  </data>
  <data name="GridStyle_YOnly_DisplayName" xml:space="preserve">
    <value>Hanya Y</value>
    
  </data>
  <data name="GridStyle_All_DisplayName" xml:space="preserve">
    <value>Semua</value>
    
  </data>
  <data name="GridStyle_None_DisplayName" xml:space="preserve">
    <value>Tidak ada</value>
    
  </data>
  <data name="FormMode_Edit_DisplayName" xml:space="preserve">
    <value>Edit</value>
    
  </data>
  <data name="FormMode_View_DisplayName" xml:space="preserve">
    <value>Tampilan</value>
    
  </data>
  <data name="FormMode_New_DisplayName" xml:space="preserve">
    <value>Baru</value>
    
  </data>
  <data name="SelectedState_Edit_DisplayName" xml:space="preserve">
    <value>Edit</value>
    
  </data>
  <data name="SelectedState_View_DisplayName" xml:space="preserve">
    <value>Tampilan</value>
    
  </data>
  <data name="SelectedState_New_DisplayName" xml:space="preserve">
    <value>Baru</value>
    
  </data>
  <data name="LoadingSpinner_Controls_DisplayName" xml:space="preserve">
    <value>Kontrol</value>
    
  </data>
  <data name="LoadingSpinner_Data_DisplayName" xml:space="preserve">
    <value>Data</value>
    
  </data>
  <data name="LoadingSpinner_None_DisplayName" xml:space="preserve">
    <value>Tidak Ada</value>
    
  </data>
  <data name="NotificationType_Error_DisplayName" xml:space="preserve">
    <value>Kesalahan</value>
    
  </data>
  <data name="NotificationType_Warning_DisplayName" xml:space="preserve">
    <value>Peringatan</value>
    
  </data>
  <data name="NotificationType_Success_DisplayName" xml:space="preserve">
    <value>Berhasil</value>
    
  </data>
  <data name="NotificationType_Information_DisplayName" xml:space="preserve">
    <value>Informasi</value>
    
  </data>
  <data name="Icon_Add_DisplayName" xml:space="preserve">
    <value>Tambah</value>
    
  </data>
  <data name="Icon_Cancel_DisplayName" xml:space="preserve">
    <value>Batal</value>
    
  </data>
  <data name="Icon_Edit_DisplayName" xml:space="preserve">
    <value>Edit</value>
    
  </data>
  <data name="Icon_Check_DisplayName" xml:space="preserve">
    <value>Centang</value>
    
  </data>
  <data name="Icon_Search_DisplayName" xml:space="preserve">
    <value>Cari</value>
    
  </data>
  <data name="Icon_Filter_DisplayName" xml:space="preserve">
    <value>Filter</value>
    
  </data>
  <data name="Icon_Sort_DisplayName" xml:space="preserve">
    <value>Urut</value>
    
  </data>
  <data name="Icon_Reload_DisplayName" xml:space="preserve">
    <value>Muat Ulang</value>
    
  </data>
  <data name="Icon_Trash_DisplayName" xml:space="preserve">
    <value>Sampah</value>
    
  </data>
  <data name="Icon_Save_DisplayName" xml:space="preserve">
    <value>Simpan</value>
    
  </data>
  <data name="Icon_Download_DisplayName" xml:space="preserve">
    <value>Unduh</value>
    
  </data>
  <data name="Icon_Copy_DisplayName" xml:space="preserve">
    <value>Salin</value>
    
  </data>
  <data name="Icon_LikeDislike_DisplayName" xml:space="preserve">
    <value>Suka / Tidak Suka</value>
    
  </data>
  <data name="Icon_Crop_DisplayName" xml:space="preserve">
    <value>Potong</value>
    
  </data>
  <data name="Icon_Pin_DisplayName" xml:space="preserve">
    <value>Sematkan</value>
    
  </data>
  <data name="Icon_ClearDrawing_DisplayName" xml:space="preserve">
    <value>Hapus gambar</value>
    
  </data>
  <data name="Icon_ExpandView_DisplayName" xml:space="preserve">
    <value>Perluas tampilan</value>
    
  </data>
  <data name="Icon_CollapseView_DisplayName" xml:space="preserve">
    <value>ciutkan tampilan</value>
    
  </data>
  <data name="Icon_Draw_DisplayName" xml:space="preserve">
    <value>Gambar</value>
    
  </data>
  <data name="Icon_Compose_DisplayName" xml:space="preserve">
    <value>Tulis</value>
    
  </data>
  <data name="Icon_Erase_DisplayName" xml:space="preserve">
    <value>Hapus</value>
    
  </data>
  <data name="Icon_Message_DisplayName" xml:space="preserve">
    <value>Pesan</value>
    
  </data>
  <data name="Icon_Post_DisplayName" xml:space="preserve">
    <value>Posting</value>
    
  </data>
  <data name="Icon_AddDocument_DisplayName" xml:space="preserve">
    <value>Tambah dokumen</value>
    
  </data>
  <data name="Icon_AddLibrary_DisplayName" xml:space="preserve">
    <value>Tambah pustaka</value>
    
  </data>
  <data name="Icon_Home_DisplayName" xml:space="preserve">
    <value>Beranda</value>
    
  </data>
  <data name="Icon_Hamburger_DisplayName" xml:space="preserve">
    <value>Menu Tiga Baris</value>
    
  </data>
  <data name="Icon_Settings_DisplayName" xml:space="preserve">
    <value>Pengaturan</value>
    
  </data>
  <data name="Icon_More_DisplayName" xml:space="preserve">
    <value>Lainnya</value>
    
  </data>
  <data name="Icon_Waffle_DisplayName" xml:space="preserve">
    <value>Wafel</value>
    
  </data>
  <data name="Icon_ChevronLeft_DisplayName" xml:space="preserve">
    <value>Kiri</value>
    
  </data>
  <data name="Icon_ChevronRight_DisplayName" xml:space="preserve">
    <value>Kanan</value>
    
  </data>
  <data name="Icon_ChevronUp_DisplayName" xml:space="preserve">
    <value>Naikkan</value>
    
  </data>
  <data name="Icon_ChevronDown_DisplayName" xml:space="preserve">
    <value>Turunkan</value>
    
  </data>
  <data name="Icon_NextArrow_DisplayName" xml:space="preserve">
    <value>Berikutnya</value>
    
  </data>
  <data name="Icon_BackArrow_DisplayName" xml:space="preserve">
    <value>Kembali</value>
    
  </data>
  <data name="Icon_ArrowDown_DisplayName" xml:space="preserve">
    <value>Panah bawah</value>
    
  </data>
  <data name="Icon_ArrowUp_DisplayName" xml:space="preserve">
    <value>Panah atas</value>
    
  </data>
  <data name="Icon_ArrowLeft_DisplayName" xml:space="preserve">
    <value>Panah kiri</value>
    
  </data>
  <data name="Icon_ArrowRight_DisplayName" xml:space="preserve">
    <value>Panah kanan</value>
    
  </data>
  <data name="Icon_Camera_DisplayName" xml:space="preserve">
    <value>Kamera</value>
    
  </data>
  <data name="Icon_Document_DisplayName" xml:space="preserve">
    <value>Dokumen</value>
    
  </data>
  <data name="Icon_DockCheckProperties_DisplayName" xml:space="preserve">
    <value>Tanda centang dokumen</value>
    
  </data>
  <data name="Icon_Folder_DisplayName" xml:space="preserve">
    <value>Folder</value>
    
  </data>
  <data name="Icon_Journal_DisplayName" xml:space="preserve">
    <value>Jurnal</value>
    
  </data>
  <data name="Icon_ForkKnife_DisplayName" xml:space="preserve">
    <value>Makanan</value>
    
  </data>
  <data name="Icon_Transportation_DisplayName" xml:space="preserve">
    <value>Transportasi</value>
    
  </data>
  <data name="Icon_Airplane_DisplayName" xml:space="preserve">
    <value>Pesawat</value>
    
  </data>
  <data name="Icon_Bus_DisplayName" xml:space="preserve">
    <value>Bus</value>
    
  </data>
  <data name="Icon_Cars_DisplayName" xml:space="preserve">
    <value>Mobil</value>
    
  </data>
  <data name="Icon_Money_DisplayName" xml:space="preserve">
    <value>Uang</value>
    
  </data>
  <data name="Icon_Currency_DisplayName" xml:space="preserve">
    <value>Mata uang</value>
    
  </data>
  <data name="Icon_AddToCalendar_DisplayName" xml:space="preserve">
    <value>Tambahkan ke kalender</value>
    
  </data>
  <data name="Icon_CalendarBlank_DisplayName" xml:space="preserve">
    <value>Kalender kosong</value>
    
  </data>
  <data name="Icon_OfficeBuilding_DisplayName" xml:space="preserve">
    <value>Gedung perkantoran</value>
    
  </data>
  <data name="Icon_PaperClip_DisplayName" xml:space="preserve">
    <value>Klip kertas</value>
    
  </data>
  <data name="Icon_Newspaper_DisplayName" xml:space="preserve">
    <value>Koran</value>
    
  </data>
  <data name="Icon_Lock_DisplayName" xml:space="preserve">
    <value>Kunci</value>
    
  </data>
  <data name="Icon_Waypoint_DisplayName" xml:space="preserve">
    <value>Titik perjalanan</value>
    
  </data>
  <data name="Icon_Location_DisplayName" xml:space="preserve">
    <value>Lokasi</value>
    
  </data>
  <data name="Icon_DocumentPDF_DisplayName" xml:space="preserve">
    <value>Dokumen PDF</value>
    
  </data>
  <data name="Icon_Bell_DisplayName" xml:space="preserve">
    <value>Lonceng</value>
    
  </data>
  <data name="Icon_ShoppingCart_DisplayName" xml:space="preserve">
    <value>Keranjang belanja</value>
    
  </data>
  <data name="Icon_Phone_DisplayName" xml:space="preserve">
    <value>Ponsel</value>
    
  </data>
  <data name="Icon_PhoneHangUp_DisplayName" xml:space="preserve">
    <value>Akhiri panggilan</value>
    
  </data>
  <data name="Icon_Mobile_DisplayName" xml:space="preserve">
    <value>Seluler</value>
    
  </data>
  <data name="Icon_Laptop_DisplayName" xml:space="preserve">
    <value>Laptop</value>
    
  </data>
  <data name="Icon_ComputerDesktop_DisplayName" xml:space="preserve">
    <value>Desktop komputer</value>
    
  </data>
  <data name="Icon_Devices_DisplayName" xml:space="preserve">
    <value>Perangkat</value>
    
  </data>
  <data name="Icon_Controller_DisplayName" xml:space="preserve">
    <value>Kontroler</value>
    
  </data>
  <data name="Icon_Tools_DisplayName" xml:space="preserve">
    <value>Alat</value>
    
  </data>
  <data name="Icon_ToolsWrench_DisplayName" xml:space="preserve">
    <value>Alat-alat perkakas</value>
    
  </data>
  <data name="Icon_Mail_DisplayName" xml:space="preserve">
    <value>E-mail</value>
    
  </data>
  <data name="Icon_Send_DisplayName" xml:space="preserve">
    <value>Kirim</value>
    
  </data>
  <data name="Icon_Clock_DisplayName" xml:space="preserve">
    <value>Jam</value>
    
  </data>
  <data name="Icon_ListWatchlistRemind_DisplayName" xml:space="preserve">
    <value>Pengingat daftar</value>
    
  </data>
  <data name="Icon_LogJournal_DisplayName" xml:space="preserve">
    <value>Jurnal log</value>
    
  </data>
  <data name="Icon_Note_DisplayName" xml:space="preserve">
    <value>Catatan</value>
    
  </data>
  <data name="Icon_PhotosPictures_DisplayName" xml:space="preserve">
    <value>Bingkai gambar</value>
    
  </data>
  <data name="Icon_RadarActivityMonitor_DisplayName" xml:space="preserve">
    <value>Radar</value>
    
  </data>
  <data name="Icon_Tablet_DisplayName" xml:space="preserve">
    <value>Tablet</value>
    
  </data>
  <data name="Icon_Tag_DisplayName" xml:space="preserve">
    <value>Tag</value>
    
  </data>
  <data name="Icon_CameraAperture_DisplayName" xml:space="preserve">
    <value>Bukaan kamera</value>
    
  </data>
  <data name="Icon_ColorPicker_DisplayName" xml:space="preserve">
    <value>Pemilih warna</value>
    
  </data>
  <data name="Icon_DetailList_DisplayName" xml:space="preserve">
    <value>Daftar detail</value>
    
  </data>
  <data name="Icon_DocumentWithContent_DisplayName" xml:space="preserve">
    <value>Dokumen dengan konten</value>
    
  </data>
  <data name="Icon_ListScrollEmpty_DisplayName" xml:space="preserve">
    <value>Gulir daftar kosong</value>
    
  </data>
  <data name="Icon_ListScrollWatchlist_DisplayName" xml:space="preserve">
    <value>Daftar gulir Daftar tonton</value>
    
  </data>
  <data name="Icon_OptionsList_DisplayName" xml:space="preserve">
    <value>Daftar opsi</value>
    
  </data>
  <data name="Icon_People_DisplayName" xml:space="preserve">
    <value>Sosial</value>
    
  </data>
  <data name="Icon_Person_DisplayName" xml:space="preserve">
    <value>Orang</value>
    
  </data>
  <data name="Icon_EmojiFrown_DisplayName" xml:space="preserve">
    <value>Emoji - Cemberut</value>
    
  </data>
  <data name="Icon_EmojiSmile_DisplayName" xml:space="preserve">
    <value>Emoji - Senyum</value>
    
  </data>
  <data name="Icon_EmojiSad_DisplayName" xml:space="preserve">
    <value>Emoji - Sedih</value>
    
  </data>
  <data name="Icon_EmojiNeutral_DisplayName" xml:space="preserve">
    <value>Emoji - Netral</value>
    
  </data>
  <data name="Icon_Warning_DisplayName" xml:space="preserve">
    <value>Peringatan</value>
    
  </data>
  <data name="Icon_Information_DisplayName" xml:space="preserve">
    <value>Informasi</value>
    
  </data>
  <data name="Icon_Database_DisplayName" xml:space="preserve">
    <value>Database</value>
    
  </data>
  <data name="Icon_Weather_DisplayName" xml:space="preserve">
    <value>Cuaca</value>
    
  </data>
  <data name="Icon_TrendingHashtag_DisplayName" xml:space="preserve">
    <value>Hashtag</value>
    
  </data>
  <data name="Icon_TrendingUpwards_DisplayName" xml:space="preserve">
    <value>Tren atas</value>
    
  </data>
  <data name="Icon_Items_DisplayName" xml:space="preserve">
    <value>Item</value>
    
  </data>
  <data name="Icon_LevelsLayersItems_DisplayName" xml:space="preserve">
    <value>Lapisan</value>
    
  </data>
  <data name="Icon_Trending_DisplayName" xml:space="preserve">
    <value>Tren</value>
    
  </data>
  <data name="Icon_LineWeight_DisplayName" xml:space="preserve">
    <value>Tebal garis</value>
    
  </data>
  <data name="AboutIsError" xml:space="preserve">
    <value>Menampilkan apakah kesalahan terjadi saat mengevaluasi argumen yang diberikan.</value>
    
  </data>
  <data name="IsErrorArg" xml:space="preserve">
    <value>nilai</value>
    
  </data>
  <data name="AboutIsError_value" xml:space="preserve">
    <value>Nilai yang diperiksa apakah terdapat kesalahan.</value>
    
  </data>
  <data name="ErrBadArityMinimum" xml:space="preserve">
    <value>Jumlah argumen tidak valid: diterima {0}, diharapkan {1} atau lainnya.</value>
    
  </data>
  <data name="ErrBadArityRange" xml:space="preserve">
    <value>Jumlah argumen tidak valid: diterima {0}, diharapkan {1}-{2}.</value>
    
  </data>
  <data name="ErrGeneralError" xml:space="preserve">
    <value>{0}</value>
    
  </data>
  <data name="FormulaColumns_NotSupported" xml:space="preserve">
    <value>Tidak didukung di kolom formula.</value>
    
  </data>
  <data name="FormulaColumns_MathFunctionBadArity" xml:space="preserve">
    <value>Jumlah argumen tidak valid untuk fungsi {0}: diterima {1}, diharapkan {2}</value>
    
  </data>
  <data name="FormulaColumns_ArgNotSupported" xml:space="preserve">
    <value>Argumen {0} tidak didukung untuk fungsi {1} di kolom formula.</value>
    
  </data>
  <data name="FormulaColumns_ArgTypeNotSupported" xml:space="preserve">
    <value>Argumen ini tidak dapat diteruskan sebagai tipe ini di kolom rumus.</value>
    
  </data>
  <data name="FormulaColumns_ArgumentTypeNotSupported" xml:space="preserve">
    <value>Argumen ini tidak dapat diteruskan sebagai tipe {0} di kolom rumus.</value>
    
  </data>
  <data name="FormulaColumns_LiteralArgRequired" xml:space="preserve">
    <value>Hanya nilai harfiah yang didukung untuk argumen ini.</value>
    
  </data>
  <data name="FormulaColumns_TimeZoneConversion" xml:space="preserve">
    <value>{0} tidak dapat dijalankan pada input ini tanpa konversi zona waktu, yang tidak didukung di kolom formula.</value>
    
  </data>
  <data name="FormulaColumns_IncompatibleDateTimes" xml:space="preserve">
    <value>Operasi ini tidak dapat dijalankan pada nilai yang merupakan Perilaku Waktu Tanggal yang berbeda.</value>
    
  </data>
  <data name="FormulaColumns_DateTimeFormatNotSupported" xml:space="preserve">
    <value>Hanya string format tanggal dan waktu pendek yang didukung di kolom formula.</value>
    
  </data>
  <data name="FormulaColumns_InvalidTimeUnit" xml:space="preserve">
    <value>Argumen {0} adalah satuan waktu yang tidak valid/tidak didukung untuk fungsi aritmetika tanggal {1}.</value>
    
  </data>
  <data name="FormulaColumns_NumericFormatNotSupported" xml:space="preserve">
    <value>Token pemformatan khusus lokal seperti "." dan "," tidak didukung di kolom rumus.</value>
    
  </data>
  <data name="FormulaColumns_FunctionNotSupported" xml:space="preserve">
    <value>{0} tidak didukung di kolom rumus, gunakan {1} sebagai gantinya.</value>
    
  </data>
  <data name="FormulaColumns_OperationNotSupported" xml:space="preserve">
    <value>Operasi ini tidak dapat dilakukan pada tipe {0} di kolom rumus.</value>
    
  </data>
  <data name="FormulaColumns_ResultTypeNotSupported" xml:space="preserve">
    <value>Jenis hasil {0} tidak didukung di kolom rumus.</value>
    
  </data>
  <data name="FormulaColumns_RecordAccessNotSupported" xml:space="preserve">
    <value>Mereferensikan seluruh rekaman secara langsung tidak didukung di kolom rumus. Referensikan bidang yang valid di rekaman.</value>
    
  </data>
  <data name="FormulaColumns_ResultTypeMustMatch" xml:space="preserve">
    <value>Jenis hasil yang diharapkan untuk rumus ini adalah {0}, tetapi jenis hasil aktual adalah {1}. Jenis hasil kolom rumus tidak dapat diubah.</value>
    
  </data>
  <data name="FormulaColumns_ColumnTypeNotSupported" xml:space="preserve">
    <value>Kolom jenis {0} tidak didukung di kolom rumus.</value>
    
  </data>
  <data name="FormulaColumns_ColumnFormatNotSupported" xml:space="preserve">
    <value>Kolom jenis {0} dengan format {1} tidak didukung di kolom rumus.</value>
    
  </data>
  <data name="FormulaColumns_AggregateCoercionNotSupported" xml:space="preserve">
    <value>Rekaman atau tabel yang memaksa tidak didukung di kolom rumus.</value>
    
  </data>
  <data name="FormulaColumns_FormulaTooLong" xml:space="preserve">
    <value>Rumus tidak boleh lebih dari 1.000 karakter.</value>
    
  </data>
  <data name="FormulaColumns_SingleColumnTableNotSupported" xml:space="preserve">
    <value>Tabel satu kolom tidak didukung di kolom rumus.</value>
    
  </data>
  <data name="FormulaColumns_VirtualTableNotSupported" xml:space="preserve">
    <value>Tidak dapat mereferensikan tabel virtual {0} di kolom rumus.</value>
    
  </data>
  <data name="ErrorResource_ErrOperandExpected_ShortMessage" xml:space="preserve">
    <value>Operand yang diharapkan. Rumus atau ekspresi mengharapkan operand yang valid. Misalnya, Anda dapat menambahkan operand '2' ke ekspresi ' 1 +_' sehingga hasilnya adalah '3'. Atau, Anda dapat menambahkan operand "di sana" ke ekspresi '"Hai "&amp; _ ' sehingga hasilnya adalah 'Hai di sana'.</value>
    
  </data>
  <data name="ErrorResource_ErrOperandExpected_HowToFix_1" xml:space="preserve">
    <value>Sediakan nilai operand yang akan menyelesaikan ekspresi. Pastikan bahwa jenis operand (teks, angka, tanggal, atau true/false) cocok dengan ekspresi tersebut. Cocokkan nomor dengan angka, teks dengan teks, dan sebagainya. Misalnya, '1 + "Hai"' tidak valid, namun '1 + 2' valid.</value>
    
  </data>
  <data name="ErrorResource_ErrBadToken_ShortMessage" xml:space="preserve">
    <value>Karakter yang tidak terduga. Karakter digunakan dalam rumus dengan cara yang tidak terduga.</value>
    
  </data>
  <data name="ErrorResource_ErrBadToken_LongMessage" xml:space="preserve">
    <value>Misalnya, karakter '\' tidak diharapkan setelah angka, seperti ini: '32\'. Spasi ('32') akan diharapkan sehingga hanya angka 32, atau nomor lain (seperti dalam '323') akan diharapkan.</value>
  </data>
  <data name="ErrorResource_ErrBadToken_HowToFix_1" xml:space="preserve">
    <value>Hapus atau ganti karakter yang tidak diinginkan.</value>
    
  </data>
  <data name="ErrorResource_ErrBadToken_Link_1" xml:space="preserve">
    <value>Artikel: Referensi rumus untuk Power Apps</value>
    
  </data>
  <data name="ErrorResource_UnexpectedCharacterToken_ShortMessage" xml:space="preserve">
    <value>Karakter '{0}' tidak diharapkan pada posisi '{1}' dalam rumus.</value>
    
  </data>
  <data name="ErrorResource_UnexpectedCharacterToken_LongMessage" xml:space="preserve">
    <value>Misalnya, karakter '\' tidak diharapkan setelah angka, seperti ini: '32\'. Spasi ('32') akan diharapkan sehingga hanya angka 32, atau nomor lain (seperti dalam '323') akan diharapkan.</value>
  </data>
  <data name="ErrorResource_UnexpectedCharacterToken_HowToFix_1" xml:space="preserve">
    <value>Hapus atau ganti karakter yang tidak diharapkan.</value>
  </data>
  <data name="ErrorResource_UnexpectedCharacterToken_Link_1" xml:space="preserve">
    <value>Artikel: Referensi rumus untuk Power Apps</value>
    
  </data>
  <data name="ErrorResource_ErrMissingEndOfBlockComment_ShortMessage" xml:space="preserve">
    <value>Pengidentifikasi akhir komentar tidak ada. Blok komentar tidak memiliki pengidentifikasi akhir komentar.</value>
    
  </data>
  <data name="ErrorResource_ErrMissingEndOfBlockComment_LongMessage" xml:space="preserve">
    <value>Setiap blok komentar harus diawali dengan '/*' dan diakhiri dengan '*/'. Jika Anda tidak mengakhiri setiap blok komentar dengan benar, semua kode setelah komentar menjadi bagian dari komentar tersebut. Jika komentar hanya terdiri dari satu baris, Anda dapat memulainya dengan '//' dan tidak mengidentifikasi akhir komentar.</value>
  </data>
  <data name="ErrorResource_ErrMissingEndOfBlockComment_HowToFix_1" xml:space="preserve">
    <value>Tambahkan '*/' ke bagian akhir blok komentar Anda, atau ubah ke kumpulan komentar baris.</value>
    
  </data>
  <data name="ErrorResource_ErrMissingEndOfBlockComment_Link_1" xml:space="preserve">
    <value>Artikel: Referensi rumus untuk Power Apps</value>
    
  </data>
  <data name="ErrorResource_ErrExpectedFound_Ex_Fnd_ShortMessage" xml:space="preserve">
    <value>Karakter yang tidak terduga. Rumus berisi '{0}' ketika '{1}' diharapkan.</value>
    
  </data>
  <data name="ErrorResource_ErrExpectedFound_Ex_Fnd_LongMessage" xml:space="preserve">
    <value>Kesalahan ini terjadi jika, misalnya, rumus berisi '{{Val@ 7}}', bukan '{{Val: 7}}'. Ketika Anda membuat variabel, sintaks memerlukan tanda titik dua, bukan simbol "at".</value>
  </data>
  <data name="ErrorResource_ErrExpectedFound_Ex_Fnd_HowToFix_1" xml:space="preserve">
    <value>Hapus atau ganti karakter yang tidak diinginkan dengan karakter yang diharapkan.</value>
    
  </data>
  <data name="ErrorResource_ErrExpectedFound_Ex_Fnd_Link_1" xml:space="preserve">
    <value>Artikel: Referensi rumus untuk Power Apps</value>
    
  </data>
  <data name="ErrorResource_ErrInvalidName_ShortMessage" xml:space="preserve">
    <value>Nama tidak valid. '{0}' tidak dikenali.</value>
    
  </data>
  <data name="ErrorResource_ErrInvalidName_LongMessage" xml:space="preserve">
    <value>Kesalahan ini paling sering muncul saat rumus mengacu pada sesuatu yang tidak ada lagi (misalnya, kontrol yang telah Anda hapus).</value>
  </data>
  <data name="ErrorResource_ErrInvalidName_HowToFix_1" xml:space="preserve">
    <value>Hapus atau perbaiki referensi untuk nama yang tidak valid.</value>
    
  </data>
  <data name="ErrorResource_ErrInvalidName_Link_1" xml:space="preserve">
    <value>Artikel: Referensi rumus untuk Power Apps</value>
    
  </data>
  <data name="ErrorResource_ErrInvalidIdentifier_ShortMessage" xml:space="preserve">
    <value>Nama tidak valid. Pengidentifikasi ini tidak dikenali.</value>
    
  </data>
  <data name="ErrorResource_ErrInvalidIdentifier_LongMessage" xml:space="preserve">
    <value>Kesalahan ini paling sering muncul saat rumus mengacu pada sesuatu yang tidak ada lagi (misalnya, kontrol yang telah Anda hapus).</value>
  </data>
  <data name="ErrorResource_ErrInvalidIdentifier_HowToFix_1" xml:space="preserve">
    <value>Hapus atau perbaiki referensi untuk nama yang tidak valid.</value>
    
  </data>
  <data name="ErrorResource_ErrInvalidIdentifier_Link_1" xml:space="preserve">
    <value>Artikel: Referensi rumus untuk Power Apps</value>
    
  </data>
  <data name="ErrorResource_ErrInvalidPropertyReference_ShortMessage" xml:space="preserve">
    <value>Referensi properti tidak valid.</value>
    
  </data>
  <data name="ErrorResource_ErrInvalidPropertyReference_LongMessage" xml:space="preserve">
    <value>Kesalahan ini muncul saat rumus merujuk pada properti perilaku komponen dengan sintaks yang tidak valid. (Misalnya, Component.OnCustomChange, dan bukan Component.OnCustomChange())</value>
  </data>
  <data name="ErrorResource_ErrInvalidPropertyReference_HowToFix_1" xml:space="preserve">
    <value>Gunakan sintaks yang benar untuk merujuk pada properti perilaku komponen. Misalnya, Component.OnCustomChange()</value>
    
  </data>
  <data name="ErrorResource_ErrInvalidPropertyReference_Link_1" xml:space="preserve">
    <value>Artikel: Referensi rumus untuk PowerApps</value>
    
  </data>
  <data name="ErrorResource_ErrInvalidParentUse_ShortMessage" xml:space="preserve">
    <value>Referensi 'Induk' tidak valid. Anda tidak dapat mereferensikan kontrol induk dalam konteks ini.</value>
    
  </data>
  <data name="ErrorResource_ErrInvalidParentUse_LongMessage" xml:space="preserve">
    <value>Anda tidak dapat menggunakan operator Induk dengan kontrol yang tidak memiliki kontrol induk. Operator ini mengacu ke kontrol yang menjadi host kontrol tertentu dan membuat semua propertinya tersedia.</value>
  </data>
  <data name="ErrorResource_ErrInvalidParentUse_HowToFix_1" xml:space="preserve">
    <value>Hapus operator 'Induk'.</value>
    
  </data>
  <data name="ErrorResource_ErrInvalidParentUse_Link_1" xml:space="preserve">
    <value>Artikel: Menambahkan dan mengonfigurasi kontrol aplikasi kanvas di Power Apps</value>
    
  </data>
  <data name="ErrorResource_ErrTooManyUps_ShortMessage" xml:space="preserve">
    <value>Tumpukan lingkup baris terlalu dalam. Lingkup baris rumus Anda melebihi 63 tingkat tumpukan.</value>
    
  </data>
  <data name="ErrorResource_ErrTooManyUps_LongMessage" xml:space="preserve">
    <value>Kerumitan meningkat dengan setiap tingkat tumpukan, sehingga Power Apps mendukung tumpukan lingkup baris hanya sampai 63 tingkat.</value>
  </data>
  <data name="ErrorResource_ErrTooManyUps_HowToFix_1" xml:space="preserve">
    <value>Tulis ulang rumus dengan lebih sedikit tingkat tumpukan.</value>
    
  </data>
  <data name="ErrorResource_ErrRuleNestedTooDeeply_ShortMessage" xml:space="preserve">
    <value>Penumpukan ekspresi terlalu dalam. Ekspresi dalam rumus Anda bertumpuk lebih dari 50 tingkat.</value>
    
  </data>
  <data name="ErrorResource_ErrRuleNestedTooDeeply_LongMessage" xml:space="preserve">
    <value>Power Apps mendukung penumpukan ekspresi hanya sampai 50 tingkat. Ekspresi sedalam ini sulit untuk dipahami dan dipertahankan.</value>
  </data>
  <data name="ErrorResource_ErrRuleNestedTooDeeply_HowToFix_1" xml:space="preserve">
    <value>Tulis ulang rumus dengan lebih sedikit tingkat tumpukan.</value>
    
  </data>
  <data name="ErrorResource_ErrOperatorExpected_ShortMessage" xml:space="preserve">
    <value>Operator yang diharapkan. Kami mengharapkan operator seperti +, *, atau &amp; pada titik ini dalam rumus.</value>
    
  </data>
  <data name="ErrorResource_ErrOperatorExpected_LongMessage" xml:space="preserve">
    <value>Operator menggabungkan dua operand sekaligus. Kesalahan ini terjadi jika Anda memasukkan dua fungsi (operand) sekaligus tanpa operator di antara keduanya -- misalnya, Len("mytext")Len("mytext").</value>
  </data>
  <data name="ErrorResource_ErrOperatorExpected_HowToFix_1" xml:space="preserve">
    <value>Edit rumus Anda agar mencantumkan operator di antara operand.</value>
    
  </data>
  <data name="ErrorResource_ErrOperatorExpected_Link_1" xml:space="preserve">
    <value>Modul: Menggunakan rumus dasar</value>
    
  </data>
  <data name="ErrorResource_ErrNumberExpected_ShortMessage" xml:space="preserve">
    <value>Angka yang diharapkan. Kami mengharapkan angka pada titik ini dalam rumus.</value>
    
  </data>
  <data name="ErrorResource_ErrNumberExpected_LongMessage" xml:space="preserve">
    <value>Kesalahan ini akan terjadi jika Anda menggunakan fungsi yang memerlukan angka tetapi Anda memberikan, misalnya, gambar sebagai gantinya.</value>
  </data>
  <data name="ErrorResource_ErrNumberExpected_HowToFix_1" xml:space="preserve">
    <value>Edit rumus Anda agar mengevaluasi angka pada titik ini dalam rumus.</value>
    
  </data>
  <data name="ErrorResource_ErrNumberExpected_Link_1" xml:space="preserve">
    <value>Artikel: Referensi rumus untuk Power Apps</value>
    
  </data>
  <data name="ErrorResource_ErrBooleanExpected_ShortMessage" xml:space="preserve">
    <value>Boolean yang diharapkan. Kami mengharapkan boolean (true/false) pada titik ini dalam rumus.</value>
    
  </data>
  <data name="ErrorResource_ErrBooleanExpected_LongMessage" xml:space="preserve">
    <value>Boolean juga dikenal sebagai nilai true/false di aplikasi seperti Microsoft Excel. Kesalahan ini akan terjadi jika Anda menggunakan fungsi yang memerlukan boolean tetapi Anda memberikan, misalnya, tanggal sebagai gantinya.</value>
  </data>
  <data name="ErrorResource_ErrBooleanExpected_HowToFix_1" xml:space="preserve">
    <value>Edit rumus Anda agar mengevaluasi boolean pada titik ini dalam rumus.</value>
    
  </data>
  <data name="ErrorResource_ErrBooleanExpected_Link_1" xml:space="preserve">
    <value>Artikel: Referensi rumus untuk Power Apps</value>
    
  </data>
  <data name="ErrorResource_ErrColonExpected_ShortMessage" xml:space="preserve">
    <value>Titik dua yang diharapkan. Kami mengharapkan titik dua (:) pada titik ini dalam rumus.</value>
    
  </data>
  <data name="ErrorResource_ErrColonExpected_LongMessage" xml:space="preserve">
    <value>Tanda titik dua memisahkan nama bidang, terkadang disebut juga nama kolom, dari nilai bidang dalam catatan (misalnya, {Month:"1"}, {Month:"2"} ...). Tanda titik dua juga memisahkan jam dari menit dan detik (misalnya, "3:04").</value>
  </data>
  <data name="ErrorResource_ErrColonExpected_HowToFix_1" xml:space="preserve">
    <value>Edit rumus Anda agar mencantumkan tanda titik dua.</value>
    
  </data>
  <data name="ErrorResource_ErrColonExpected_Link_1" xml:space="preserve">
    <value>Artikel: Menampilkan teks, tanggal, dan waktu di Power Apps</value>
    
  </data>
  <data name="ErrorResource_ErrBehaviorPropertyExpected_ShortMessage" xml:space="preserve">
    <value>Fungsi perilaku dalam properti non-perilaku. Anda tidak dapat menggunakan properti ini untuk mengubah nilai di tempat lain dalam aplikasi.</value>
    
  </data>
  <data name="ErrorResource_ErrBehaviorPropertyExpected_LongMessage" xml:space="preserve">
    <value>Fungsi perilaku mengubah status aplikasi dengan mengubah nilai di tempat lain dalam aplikasi. 'Navigate', 'Patch', 'UpdateContext' dan 'Collect' adalah fungsi perilaku umum. 'OnSelect', 'OnVisible', dan properti 'On...' lainnya adalah properti berbasis perilaku umum.</value>
  </data>
  <data name="ErrorResource_ErrBehaviorPropertyExpected_HowToFix_1" xml:space="preserve">
    <value>Pindahkan fungsi perilaku ke properti berbasis perilaku.</value>
    
  </data>
  <data name="ErrorResource_ErrBehaviorPropertyExpected_Link_1" xml:space="preserve">
    <value>Artikel: Memahami rumus perilaku untuk aplikasi kanvas di Power Apps</value>
    
  </data>
  <data name="ErrorResource_ErrTestPropertyExpected_ShortMessage" xml:space="preserve">
    <value>Fungsi uji dalam properti non-uji. Anda tidak dapat menggunakan properti ini untuk menjalankan fungsi uji saja.</value>
    
  </data>
  <data name="ErrorResource_ErrTestPropertyExpected_LongMessage" xml:space="preserve">
    <value>Fungsi uji adalah fungsi yang dapat digunakan untuk melakukan simulasi input pengguna saat menguji aplikasi. 'SetProperty', 'SelectRow', dan 'Assert' adalah fungsi pengujian umum. Ketiganya hanya dapat digunakan dalam kasus uji.</value>
  </data>
  <data name="ErrorResource_ErrTestPropertyExpected_HowToFix_1" xml:space="preserve">
    <value>Gunakan fungsi dalam kasus uji, bukan di aplikasi itu sendiri.</value>
    
  </data>
  <data name="ErrorResource_ErrCannotCoerce_SourceType_TargetType_ShortMessage" xml:space="preserve">
    <value>Tidak dapat mengonversi tipe data ini. Power Apps tidak dapat mengonversi {0} ini ke {1}.</value>
    
  </data>
  <data name="ErrorResource_ErrCannotCoerce_SourceType_TargetType_LongMessage" xml:space="preserve">
    <value>Power Apps dapat mengonversi beberapa tipe data dalam rumus ke tipe lain untuk Anda. Misalnya, Power Apps dapat mengonversi "1" (string) ke 1 (angka), tetapi tidak dapat mengonversi semua tipe data ke semua tipe data lain. Misalnya, Power Apps tidak dapat mengonversi gambar ke angka.</value>
  </data>
  <data name="ErrorResource_ErrCannotCoerce_SourceType_TargetType_HowToFix_1" xml:space="preserve">
    <value>Edit rumus sehingga Anda mengonversi data yang dimaksud ke tipe yang diharapkan.</value>
    
  </data>
  <data name="ErrorResource_ErrStringExpected_ShortMessage" xml:space="preserve">
    <value>Teks yang diharapkan. Kami mengharapkan teks pada titik ini dalam rumus.</value>
    
  </data>
  <data name="ErrorResource_ErrStringExpected_LongMessage" xml:space="preserve">
    <value>Kesalahan ini terjadi jika Anda menggunakan fungsi yang memerlukan argumen teks (atau string) dan Anda memberikan, misalnya, tanggal sebagai gantinya.</value>
  </data>
  <data name="ErrorResource_ErrStringExpected_HowToFix_1" xml:space="preserve">
    <value>Edit rumus Anda agar mengevaluasi teks pada titik ini dalam rumus.</value>
    
  </data>
  <data name="ErrorResource_ErrStringExpected_Link_1" xml:space="preserve">
    <value>Artikel: Referensi rumus untuk Power Apps</value>
    
  </data>
  <data name="ErrorResource_ErrNumberOrStringExpected_ShortMessage" xml:space="preserve">
    <value>Teks atau angka yang diharapkan. Kami mengharapkan teks atau angka pada titik ini dalam rumus.</value>
    
  </data>
  <data name="ErrorResource_ErrNumberOrStringExpected_LongMessage" xml:space="preserve">
    <value>Kesalahan ini akan terjadi jika Anda menggunakan fungsi yang memerlukan teks atau angka tetapi Anda memberikan, misalnya, nilai boolean (true/false).</value>
  </data>
  <data name="ErrorResource_ErrNumberOrStringExpected_HowToFix_1" xml:space="preserve">
    <value>Edit rumus Anda agar mengevaluasi teks atau angka pada titik ini dalam rumus.</value>
    
  </data>
  <data name="ErrorResource_ErrNumberOrStringExpected_Link_1" xml:space="preserve">
    <value>Artikel: Referensi rumus untuk Power Apps</value>
    
  </data>
  <data name="ErrorResource_ErrClosingBracketExpected_ShortMessage" xml:space="preserve">
    <value>Tanda kurung tutup yang diharapkan. Kami mengharapkan tanda kurung tutup (}) pada titik ini dalam rumus.</value>
    
  </data>
  <data name="ErrorResource_ErrClosingBracketExpected_LongMessage" xml:space="preserve">
    <value>Tanda kurung tutup menunjukkan akhir catatan (misalnya, {Month:"1"}, {Month:"2"} …).</value>
  </data>
  <data name="ErrorResource_ErrClosingBracketExpected_HowToFix_1" xml:space="preserve">
    <value>Edit rumus Anda agar mencantumkan tanda kurung.</value>
    
  </data>
  <data name="ErrorResource_ErrEmptyInvalidIdentifier_ShortMessage" xml:space="preserve">
    <value>Pengidentifikasi tidak memiliki teks yang valid.</value>
    
  </data>
  <data name="ErrorResource_ErrEmptyInvalidIdentifier_HowToFix_1" xml:space="preserve">
    <value>Pastikan Anda memiliki teks untuk pengidentifikasi Anda. Kesalahan ini terjadi jika semua pengidentifikasi kosong atau berisi spasi.</value>
    
  </data>
  <data name="ErrorResource_ErrIncompatibleTypesForEquality_Left_Right_ShortMessage" xml:space="preserve">
    <value>Jenis perbandingan tidak kompatibel. Jenis ini tidak dapat dibandingkan: {0}, {1}.</value>
    
  </data>
  <data name="ErrorResource_ErrIncompatibleTypesForEquality_Left_Right_LongMessage" xml:space="preserve">
    <value>Tidak dapat mengevaluasi rumus Anda karena nilai yang dibandingkan dalam rumus tidak berada dalam tipe yang sama.</value>
  </data>
  <data name="ErrorResource_ErrIncompatibleTypesForEquality_Left_Right_HowToFix_1" xml:space="preserve">
    <value>Anda mungkin perlu mengonversi nilai menjadi jenis yang sama, seperti mengonversi string tanggal (misalnya, "31/12/2018") ke nilai tanggal.</value>
    
  </data>
  <data name="ErrorResource_ErrIncompatibleTypesForEquality_Left_Right_HowToFix_2" xml:space="preserve">
    <value>Jika Anda membandingkan data atau tabel, tipe bidang atau kolom harus cocok dengan tepat.</value>
    
  </data>
  <data name="ErrorResource_ErrIncompatibleTypesForEquality_Left_Right_Link_1" xml:space="preserve">
    <value>Modul: Menggunakan rumus dasar</value>
    
  </data>
  <data name="ErrorResource_ErrIncompatibleTypesForEquality_Left_Right_Link_2" xml:space="preserve">
    <value>Modul: Rumus dasar penulis dengan tabel dan data</value>
    
  </data>
  <data name="ErrorResource_ErrServiceFunctionUnknownOptionalParam_Name_ShortMessage" xml:space="preserve">
    <value>Parameter tidak ada. Fungsi ini tidak memiliki parameter opsional dengan nama '{0}'.</value>
    
  </data>
  <data name="ErrorResource_ErrServiceFunctionUnknownOptionalParam_Name_HowToFix_1" xml:space="preserve">
    <value>Cara memperbaiki: Hapus atau ganti nama parameter dalam rumus.</value>
    
  </data>
  <data name="ErrorResource_ErrServiceFunctionUnknownOptionalParam_Name_Link_1" xml:space="preserve">
    <value>Artikel: Referensi rumus untuk Power Apps</value>
    
  </data>
  <data name="ErrorResource_ErrColumnTypeMismatch_ColName_ExpectedType_ActualType_ShortMessage" xml:space="preserve">
    <value>Tipe tidak kompatibel. Kolom '{0}' dalam sumber data yang Anda perbarui memperkirakan tipe '{1}' dan Anda menggunakan tipe '{2}'.</value>
    
  </data>
  <data name="ErrorResource_ErrColumnTypeMismatch_ColName_ExpectedType_ActualType_HowToFix_1" xml:space="preserve">
    <value>Anda mungkin perlu mengonversi nilai ke jenis yang sama, seperti mengonversi string tanggal (misalnya, "31/12/2018") ke nilai tanggal atau string ke angka.</value>
    
  </data>
  <data name="ErrorResource_ErrColumnTypeMismatch_ColName_ExpectedType_ActualType_Link_1" xml:space="preserve">
    <value>Modul: Menggunakan rumus dasar</value>
    
  </data>
  <data name="ErrorResource_ErrColumnTypeMismatch_ColName_ExpectedType_ActualType_Link_2" xml:space="preserve">
    <value>Modul: Rumus dasar penulis dengan tabel dan data</value>
    
  </data>
  <data name="ErrorResource_ErrColumnMissing_ColName_ExpectedType_ShortMessage" xml:space="preserve">
    <value>Kolom tidak ada. Rumus Anda tidak memiliki kolom '{0}' dengan tipe '{1}'.</value>
    
  </data>
  <data name="ErrorResource_ErrColumnMissing_ColName_ExpectedType_HowToFix_1" xml:space="preserve">
    <value>Tambahkan kolom ke rumus Anda.</value>
    
  </data>
  <data name="ErrorResource_ErrColumnMissing_ColName_ExpectedType_Link_1" xml:space="preserve">
    <value>Artikel: Referensi rumus untuk Power Apps</value>
    
  </data>
  <data name="ErrorResource_ErrTableDoesNotAcceptThisType_ShortMessage" xml:space="preserve">
    <value>Tipe tidak kompatibel. Item yang coba Anda masukkan ke dalam tabel memiliki tipe yang tidak kompatibel dengan tabel.</value>
    
  </data>
  <data name="ErrorResource_ErrTableDoesNotAcceptThisType_HowToFix_1" xml:space="preserve">
    <value>Pastikan bahwa jenis item yang ingin Anda masukkan ke dalam tabel kompatibel dengan tabel. Anda mungkin perlu mengonversi jenis item, misalnya, ke catatan.</value>
    
  </data>
  <data name="ErrorResource_ErrTableDoesNotAcceptThisType_Link_1" xml:space="preserve">
    <value>Modul: Menggunakan rumus dasar</value>
    
  </data>
  <data name="ErrorResource_ErrTableDoesNotAcceptThisType_Link_2" xml:space="preserve">
    <value>Modul: Rumus dasar penulis dengan tabel dan data</value>
    
  </data>
  <data name="ErrorResource_ErrTypeError_ShortMessage" xml:space="preserve">
    <value>Tipe tidak kompatibel. Tidak dapat mengevaluasi rumus Anda karena kesalahan tipe.</value>
    
  </data>
  <data name="ErrorResource_ErrTypeError_LongMessage" xml:space="preserve">
    <value>Data mungkin tidak cocok dengan tipe yang diharapkan. (teks, angka, tanggal, tabel, catatan.)</value>
  </data>
  <data name="ErrorResource_ErrTypeError_HowToFix_1" xml:space="preserve">
    <value>Periksa jenis nilai yang termasuk dalam rumus dan pastikan tipe cocok.</value>
    
  </data>
  <data name="ErrorResource_ErrTypeError_Link_1" xml:space="preserve">
    <value>Modul: Menggunakan rumus dasar</value>
    
  </data>
  <data name="ErrorResource_ErrTypeError_Link_2" xml:space="preserve">
    <value>Modul: Rumus dasar penulis dengan tabel dan data</value>
    
  </data>
  <data name="ErrorResource_ErrDateExpected_ShortMessage" xml:space="preserve">
    <value>Tanggal yang diharapkan. Kami mengharapkan tanggal pada titik ini dalam rumus.</value>
    
  </data>
  <data name="ErrorResource_ErrDateExpected_LongMessage" xml:space="preserve">
    <value>Kesalahan ini akan terjadi jika Anda menggunakan fungsi yang memerlukan tanggal tetapi Anda memberikan, misalnya, teks sebagai gantinya.</value>
  </data>
  <data name="ErrorResource_ErrDateExpected_HowToFix_1" xml:space="preserve">
    <value>Edit rumus Anda agar mengevaluasi tanggal pada titik ini dalam rumus.</value>
    
  </data>
  <data name="ErrorResource_ErrDateExpected_Link_1" xml:space="preserve">
    <value>Artikel: Referensi rumus untuk Power Apps</value>
    
  </data>
  <data name="ErrorResource_SuggestRemoteExecutionHint_ShortMessage" xml:space="preserve">
    <value>Peringatan delegasi. Bagian "{0}" dalam rumus ini mungkin tidak berfungsi dengan benar pada himpunan data besar.</value>
    
  </data>
  <data name="ErrorResource_SuggestRemoteExecutionHint_LongMessage" xml:space="preserve">
    <value>Sumber data mungkin tidak dapat memproses rumus dan mungkin menghasilkan himpunan data yang tidak lengkap. Aplikasi Anda mungkin tidak memberikan hasil yang benar atau berperilaku dengan benar jika himpunan data tidak lengkap.</value>
  </data>
  <data name="ErrorResource_SuggestRemoteExecutionHint_HowToFix_1" xml:space="preserve">
    <value>Jika himpunan data Anda melebihi batas rekaman 500 tetapi berisi kurang dari 2.000 rekaman, coba atur ulang batas.</value>
    
  </data>
  <data name="ErrorResource_SuggestRemoteExecutionHint_HowToFix_2" xml:space="preserve">
    <value>Coba sederhanakan rumus.</value>
    
  </data>
  <data name="ErrorResource_SuggestRemoteExecutionHint_HowToFix_3" xml:space="preserve">
    <value>Coba memindahkan data Anda ke sumber data yang berbeda.</value>
    
  </data>
  <data name="ErrorResource_SuggestRemoteExecutionHint_Link_1" xml:space="preserve">
    <value>Artikel: Memahami delegasi dalam aplikasi kanvas</value>
    
  </data>
  <data name="ErrorResource_SuggestRemoteExecutionHint_Link_2" xml:space="preserve">
    <value>Blog: Batas baris data untuk delegasi</value>
    
  </data>
  <data name="ErrorResource_SuggestRemoteExecutionHint_OpNotSupportedByColumn_ShortMessage" xml:space="preserve">
    <value>Peringatan delegasi. Bagian yang disorot dalam rumus ini mungkin tidak berfungsi dengan benar pada kolom "{0}" di himpunan data besar.</value>
    
  </data>
  <data name="ErrorResource_SuggestRemoteExecutionHint_OpNotSupportedByColumn_LongMessage" xml:space="preserve">
    <value>Sumber data mungkin tidak dapat memproses rumus dan mungkin menghasilkan himpunan data yang tidak lengkap. Aplikasi Anda mungkin tidak memberikan hasil yang benar atau berperilaku dengan benar jika himpunan data tidak lengkap.</value>
  </data>
  <data name="ErrorResource_SuggestRemoteExecutionHint_OpNotSupportedByColumn_HowToFix_1" xml:space="preserve">
    <value>Jika himpunan data Anda melebihi batas rekaman 500 tetapi berisi kurang dari 2.000 rekaman, coba atur ulang batas.</value>
    
  </data>
  <data name="ErrorResource_SuggestRemoteExecutionHint_OpNotSupportedByColumn_HowToFix_2" xml:space="preserve">
    <value>Coba sederhanakan rumus.</value>
    
  </data>
  <data name="ErrorResource_SuggestRemoteExecutionHint_OpNotSupportedByColumn_HowToFix_3" xml:space="preserve">
    <value>Coba memindahkan data Anda ke sumber data yang berbeda.</value>
    
  </data>
  <data name="ErrorResource_SuggestRemoteExecutionHint_OpNotSupportedByColumn_Link_1" xml:space="preserve">
    <value>Artikel: Memahami delegasi dalam aplikasi kanvas</value>
    
  </data>
  <data name="ErrorResource_SuggestRemoteExecutionHint_OpNotSupportedByColumn_Link_2" xml:space="preserve">
    <value>Blog: Batas baris data untuk delegasi</value>
    
  </data>
  <data name="ErrorResource_SuggestRemoteExecutionHint_InOpRhs_ShortMessage" xml:space="preserve">
    <value>Peringatan delegasi. Bagian yang disorot dalam rumus ini mungkin tidak berfungsi dengan benar pada himpunan data besar.</value>
    
  </data>
  <data name="ErrorResource_SuggestRemoteExecutionHint_InOpRhs_LongMessage" xml:space="preserve">
    <value> Sisi kanan operator "in" harus berupa nama kolom dari sumber data yang benar. Sumber data mungkin tidak dapat memproses rumus dan mungkin menghasilkan himpunan data yang tidak lengkap. Aplikasi Anda mungkin tidak memberikan hasil yang benar atau berperilaku dengan benar jika himpunan data tidak lengkap.</value>
  </data>
  <data name="ErrorResource_SuggestRemoteExecutionHint_InOpRhs_HowToFix_1" xml:space="preserve">
    <value>Ubah item di sisi kanan operator "in" menjadi kolom dari sumber data yang benar.</value>
    
  </data>
  <data name="ErrorResource_SuggestRemoteExecutionHint_InOpRhs_HowToFix_2" xml:space="preserve">
    <value>Jika himpunan data Anda melebihi batas rekaman 500 tetapi berisi kurang dari 2.000 rekaman, coba atur ulang batas.</value>
    
  </data>
  <data name="ErrorResource_SuggestRemoteExecutionHint_InOpRhs_HowToFix_3" xml:space="preserve">
    <value>Coba sederhanakan rumus.</value>
    
  </data>
  <data name="ErrorResource_SuggestRemoteExecutionHint_InOpRhs_HowToFix_4" xml:space="preserve">
    <value>Coba memindahkan data Anda ke sumber data yang berbeda.</value>
    
  </data>
  <data name="ErrorResource_SuggestRemoteExecutionHint_InOpRhs_Link_1" xml:space="preserve">
    <value>Artikel: Memahami delegasi dalam aplikasi kanvas</value>
    
  </data>
  <data name="ErrorResource_SuggestRemoteExecutionHint_InOpRhs_Link_2" xml:space="preserve">
    <value>Blog: Batas baris data untuk delegasi</value>
    
  </data>
  <data name="ErrorResource_SuggestRemoteExecutionHint_InOpInvalidColumn_ShortMessage" xml:space="preserve">
    <value>Bagian yang disorot dalam rumus ini mungkin tidak berfungsi dengan benar pada himpunan data besar. </value>
    
  </data>
  <data name="ErrorResource_SuggestRemoteExecutionHint_InOpInvalidColumn_LongMessage" xml:space="preserve">
    <value> Sisi kanan operator "in" bukan merupakan kolom dari sumber data yang benar. Sumber data mungkin tidak dapat memproses rumus dan mungkin menghasilkan himpunan data yang tidak lengkap. Aplikasi Anda mungkin tidak memberikan hasil yang benar atau berperilaku dengan benar jika himpunan data tidak lengkap.
      </value>
  </data>
  <data name="ErrorResource_SuggestRemoteExecutionHint_InOpInvalidColumn_HowToFix_1" xml:space="preserve">
    <value>Ubah item di sisi kanan operator "in" menjadi kolom dari sumber data yang benar.</value>
    
  </data>
  <data name="ErrorResource_SuggestRemoteExecutionHint_InOpInvalidColumn_HowToFix_2" xml:space="preserve">
    <value>Jika himpunan data Anda melebihi batas rekaman 500 tetapi berisi kurang dari 2.000 rekaman, coba atur ulang batas.
      </value>
    
  </data>
  <data name="ErrorResource_SuggestRemoteExecutionHint_InOpInvalidColumn_HowToFix_3" xml:space="preserve">
    <value>Coba sederhanakan rumus.</value>
    
  </data>
  <data name="ErrorResource_SuggestRemoteExecutionHint_InOpInvalidColumn_HowToFix_4" xml:space="preserve">
    <value>Coba memindahkan data Anda ke sumber data yang berbeda.</value>
    
  </data>
  <data name="ErrorResource_SuggestRemoteExecutionHint_InOpInvalidColumn_Link_1" xml:space="preserve">
    <value>Artikel: Memahami delegasi dalam aplikasi kanvas</value>
    
  </data>
  <data name="ErrorResource_SuggestRemoteExecutionHint_InOpInvalidColumn_Link_2" xml:space="preserve">
    <value>Blog: Batas baris data untuk delegasi</value>
    
  </data>
  <data name="ErrorResource_SuggestRemoteExecutionHint_OpNotSupportedByService_ShortMessage" xml:space="preserve">
    <value>Peringatan delegasi. Bagian yang disorot pada rumus ini mungkin tidak berfungsi dengan benar pada himpunan data besar. Operasi "{0}" tidak didukung oleh konektor ini.</value>
    
  </data>
  <data name="ErrorResource_SuggestRemoteExecutionHint_OpNotSupportedByService_LongMessage" xml:space="preserve">
    <value>Sumber data mungkin tidak dapat memproses rumus dan mungkin menghasilkan himpunan data yang tidak lengkap. Aplikasi Anda mungkin tidak memberikan hasil yang benar atau berperilaku dengan benar jika himpunan data tidak lengkap.</value>
    
  </data>
  <data name="ErrorResource_SuggestRemoteExecutionHint_OpNotSupportedByService_HowToFix_1" xml:space="preserve">
    <value>Jika himpunan data Anda melebihi batas rekaman 500 tetapi berisi kurang dari 2.000 rekaman, coba atur ulang batas.</value>
    
  </data>
  <data name="ErrorResource_SuggestRemoteExecutionHint_OpNotSupportedByService_HowToFix_2" xml:space="preserve">
    <value>Coba sederhanakan rumus.</value>
    
  </data>
  <data name="ErrorResource_SuggestRemoteExecutionHint_OpNotSupportedByService_HowToFix_3" xml:space="preserve">
    <value>Coba memindahkan data Anda ke sumber data yang berbeda.</value>
    
  </data>
  <data name="ErrorResource_SuggestRemoteExecutionHint_OpNotSupportedByService_Link_1" xml:space="preserve">
    <value>Artikel: Memahami delegasi dalam aplikasi kanvas</value>
    
  </data>
  <data name="ErrorResource_SuggestRemoteExecutionHint_OpNotSupportedByService_Link_2" xml:space="preserve">
    <value>Blog: Batas baris data untuk delegasi</value>
    
  </data>
  <data name="ErrorResource_ErrOnlyOneViewExpected_ShortMessage" xml:space="preserve">
    <value>Mengharapkan hanya satu tampilan. Kami mengharapkan hanya satu tampilan pada titik ini dalam rumus.</value>
    
  </data>
  <data name="ErrorResource_ErrOnlyOneViewExpected_HowToFix_1" xml:space="preserve">
    <value>Edit rumus Anda agar hanya memiliki satu tampilan pada titik ini dalam rumus.</value>
    
  </data>
  <data name="ErrorResource_ErrViewFromCurrentTableExpected_ShortMessage" xml:space="preserve">
    <value>Mengharapkan tampilan dari sumber data {0}.</value>
    
  </data>
  <data name="ErrorResource_ErrViewFromCurrentTableExpected_HowToFix_1" xml:space="preserve">
    <value>Edit rumus Anda sehingga memiliki tampilan dari sumber data {0}.</value>
    
  </data>
  <data name="ErrorResource_ErrInvalidControlReference_ShortMessage" xml:space="preserve">
    <value>Referensi kontrol ini tidak dapat digunakan di properti ini</value>
    
  </data>
  <data name="ErrorResource_ErrInvalidControlReference_HowToFix_1" xml:space="preserve">
    <value>Properti ini hanya mendukung referensi ke variabel global, koleksi, dan beberapa properti kontrol dan layar. Lihat tautan untuk daftar properti kontrol yang didukung.</value>
    
  </data>
  <data name="ErrorResource_ErrInvalidControlReference_Link_1" xml:space="preserve">
    <value>Referensi: ConfirmExit untuk Aplikasi Kanvas</value>
    
  </data>
  <data name="ErrorResource_ErrInvalidStringInterpolation_ShortMessage" xml:space="preserve">
    <value>Ekspresi yang muncul di dalam untai (karakter) yang diinterpolasi harus dievaluasi ke nilai Teks atau jenis yang kompatibel.</value>
    
  </data>
  <data name="ErrorResource_ErrInvalidStringInterpolation_HowToFix_1" xml:space="preserve">
    <value>Periksa jenis ekspresi di dalam untai (karakter) yang diinterpolasi.</value>
    
  </data>
  <data name="ErrorResource_ErrEmptyIsland_ShortMessage" xml:space="preserve">
    <value>Ekspresi kosong tidak boleh muncul di dalam string yang diinterpolasi.</value>
    
  </data>
  <data name="ErrorResource_ErrEmptyIsland_HowToFix_1" xml:space="preserve">
    <value>Periksa ekspresi kosong di dalam string yang diinterpolasi.</value>
    
  </data>
  <data name="ErrorResource_ErrAsNotInContext_ShortMessage" xml:space="preserve">
    <value>Karena tidak diizinkan dalam konteks ini</value>
    
  </data>
  <data name="ErrNamedFormula_MissingSemicolon" xml:space="preserve">
    <value>Rumus bernama harus diakhiri dengan titik koma.</value>
    
  </data>
  <data name="ErrNamedFormula_AlreadyDefined" xml:space="preserve">
    <value>NamedFormula '{0}' sudah ada.</value>
  </data>
  <data name="ErrorResource_NameConflict" xml:space="preserve">
    <value>Tidak dapat membuat {0} dengan nama '{1}' karena nama tersebut sudah digunakan untuk {2}.</value>
    
  </data>
  <data name="ErrNeedValidVariableName_Arg" xml:space="preserve">
    <value>Argumen pertama dari '{0}' harus berisi nama variabel yang valid, dan tidak boleh bertentangan dengan kontrol, layar, koleksi, atau nama sumber data yang ada. Jenis '{1}' ditemukan</value>
    
  </data>
  <data name="AboutSet" xml:space="preserve">
    <value>Membuat dan mengatur variabel global.</value>
    
  </data>
  <data name="SetArg2" xml:space="preserve">
    <value>nilai</value>
    
  </data>
<<<<<<< HEAD
  <data name="ErrExpectedIdentifierArg_Name" xmlns:space="preserve">
    <value>Argumen '{0}' tidak valid, diharapkan pengidentifikasi.</value>
=======
  <data name="AboutDec2Hex" xml:space="preserve">
    <value>Mengonversi angka desimal ke heksadesimal</value>
    
  </data>
  <data name="Dec2HexArg1" xml:space="preserve">
    <value>angka</value>
  </data>
  <data name="AboutDec2Hex_number" xml:space="preserve">
    <value>Nilai desimal numerik untuk dikonversi ke string heksadesimal.</value>
    
  </data>
  <data name="Dec2HexArg2" xml:space="preserve">
    <value>tempat</value>
  </data>
  <data name="AboutDec2Hex_places" xml:space="preserve">
    <value>Nilai numerik untuk menambahkan padding ke string heksadesimal.</value>
    
  </data>
  <data name="AboutDec2HexT" xml:space="preserve">
    <value>Mengonversi kolom angka desimal ke heksadesimal</value>
    
  </data>
  <data name="Dec2HexTArg1" xml:space="preserve">
    <value>tabel</value>
  </data>
  <data name="Dec2HexTArg2" xml:space="preserve">
    <value>tempat</value>
  </data>
  <data name="AboutDec2HexT_places" xml:space="preserve">
    <value>Nilai numerik atau larik nilai untuk menambahkan padding ke string heksadesimal.</value>
    
  </data>
  <data name="AboutDec2Hex_table" xml:space="preserve">
    <value>Kolom nilai desimal numerik untuk dikonversi ke heksadesimal.</value>
    
  </data>
  <data name="AboutHex2Dec" xml:space="preserve">
    <value>Mengonversi angka heksadesimal ke desimal</value>
    
  </data>
  <data name="Hex2DecArg1" xml:space="preserve">
    <value>angka</value>
  </data>
  <data name="AboutHex2Dec_number" xml:space="preserve">
    <value>String heksadesimal dikonversi ke desimal.</value>
    
  </data>
  <data name="AboutHex2DecT" xml:space="preserve">
    <value>Mengonversi kolom angka heksadesimal ke desimal</value>
    
  </data>
  <data name="Hex2DecTArg1" xml:space="preserve">
    <value>tabel</value>
  </data>
  <data name="AboutHex2Dec_table" xml:space="preserve">
    <value>Kolom string heksadesimal untuk dikonversi ke desimal.</value>
    
  </data>
  <data name="ErrDeprecated" xml:space="preserve">
    <value>Fitur ini tidak digunakan lagi dan sudah tidak didukung.</value>
    
>>>>>>> 94525664
  </data>
</root><|MERGE_RESOLUTION|>--- conflicted
+++ resolved
@@ -1,4 +1,4 @@
-<?xml version="1.0" encoding="UTF-8" standalone="yes"?>
+﻿<?xml version="1.0" encoding="UTF-8" standalone="yes"?>
 <root>
   <!-- 
     Microsoft ResX Schema 
@@ -4665,10 +4665,6 @@
     <value>nilai</value>
     
   </data>
-<<<<<<< HEAD
-  <data name="ErrExpectedIdentifierArg_Name" xmlns:space="preserve">
-    <value>Argumen '{0}' tidak valid, diharapkan pengidentifikasi.</value>
-=======
   <data name="AboutDec2Hex" xml:space="preserve">
     <value>Mengonversi angka desimal ke heksadesimal</value>
     
@@ -4730,6 +4726,5 @@
   <data name="ErrDeprecated" xml:space="preserve">
     <value>Fitur ini tidak digunakan lagi dan sudah tidak didukung.</value>
     
->>>>>>> 94525664
   </data>
 </root>