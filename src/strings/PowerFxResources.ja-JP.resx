<?xml version="1.0" encoding="UTF-8" standalone="yes"?>
<root>
  <!-- 
    Microsoft ResX Schema 
    
    Version 2.0
    
    The primary goals of this format is to allow a simple XML format 
    that is mostly human readable. The generation and parsing of the 
    various data types are done through the TypeConverter classes 
    associated with the data types.
    
    Example:
    
    ... ado.net/XML headers & schema ...
    <resheader name="resmimetype">text/microsoft-resx</resheader>
    <resheader name="version">2.0</resheader>
    <resheader name="reader">System.Resources.ResXResourceReader, System.Windows.Forms, ...</resheader>
    <resheader name="writer">System.Resources.ResXResourceWriter, System.Windows.Forms, ...</resheader>
    <data name="Name1"><value>this is my long string</value><comment>this is a comment</comment></data>
    <data name="Color1" type="System.Drawing.Color, System.Drawing">Blue</data>
    <data name="Bitmap1" mimetype="application/x-microsoft.net.object.binary.base64">
        <value>[base64 mime encoded serialized .NET Framework object]</value>
    </data>
    <data name="Icon1" type="System.Drawing.Icon, System.Drawing" mimetype="application/x-microsoft.net.object.bytearray.base64">
        <value>[base64 mime encoded string representing a byte array form of the .NET Framework object]</value>
        <comment>This is a comment</comment>
    </data>
                
    There are any number of "resheader" rows that contain simple 
    name/value pairs.
    
    Each data row contains a name, and value. The row also contains a 
    type or mimetype. Type corresponds to a .NET class that support 
    text/value conversion through the TypeConverter architecture. 
    Classes that don't support this are serialized and stored with the 
    mimetype set.
    
    The mimetype is used for serialized objects, and tells the 
    ResXResourceReader how to depersist the object. This is currently not 
    extensible. For a given mimetype the value must be set accordingly:
    
    Note - application/x-microsoft.net.object.binary.base64 is the format 
    that the ResXResourceWriter will generate, however the reader can 
    read any of the formats listed below.
    
    mimetype: application/x-microsoft.net.object.binary.base64
    value   : The object must be serialized with 
            : System.Runtime.Serialization.Formatters.Binary.BinaryFormatter
            : and then encoded with base64 encoding.
    
    mimetype: application/x-microsoft.net.object.soap.base64
    value   : The object must be serialized with 
            : System.Runtime.Serialization.Formatters.Soap.SoapFormatter
            : and then encoded with base64 encoding.

    mimetype: application/x-microsoft.net.object.bytearray.base64
    value   : The object must be serialized into a byte array 
            : using a System.ComponentModel.TypeConverter
            : and then encoded with base64 encoding.
    -->
  <xsd:schema id="root" xmlns="" xmlns:xsd="http://www.w3.org/2001/XMLSchema" xmlns:msdata="urn:schemas-microsoft-com:xml-msdata">
    <xsd:import namespace="http://www.w3.org/XML/1998/namespace" />
    <xsd:element name="root" msdata:IsDataSet="true">
      <xsd:complexType>
        <xsd:choice maxOccurs="unbounded">
          <xsd:element name="metadata">
            <xsd:complexType>
              <xsd:sequence>
                <xsd:element name="value" type="xsd:string" minOccurs="0" />
              </xsd:sequence>
              <xsd:attribute name="name" use="required" type="xsd:string" />
              <xsd:attribute name="type" type="xsd:string" />
              <xsd:attribute name="mimetype" type="xsd:string" />
              <xsd:attribute ref="xml:space" />
            </xsd:complexType>
          </xsd:element>
          <xsd:element name="assembly">
            <xsd:complexType>
              <xsd:attribute name="alias" type="xsd:string" />
              <xsd:attribute name="name" type="xsd:string" />
            </xsd:complexType>
          </xsd:element>
          <xsd:element name="data">
            <xsd:complexType>
              <xsd:sequence>
                <xsd:element name="value" type="xsd:string" minOccurs="0" msdata:Ordinal="1" />
                <xsd:element name="comment" type="xsd:string" minOccurs="0" msdata:Ordinal="2" />
              </xsd:sequence>
              <xsd:attribute name="name" type="xsd:string" use="required" msdata:Ordinal="1" />
              <xsd:attribute name="type" type="xsd:string" msdata:Ordinal="3" />
              <xsd:attribute name="mimetype" type="xsd:string" msdata:Ordinal="4" />
              <xsd:attribute ref="xml:space" />
            </xsd:complexType>
          </xsd:element>
          <xsd:element name="resheader">
            <xsd:complexType>
              <xsd:sequence>
                <xsd:element name="value" type="xsd:string" minOccurs="0" msdata:Ordinal="1" />
              </xsd:sequence>
              <xsd:attribute name="name" type="xsd:string" use="required" />
            </xsd:complexType>
          </xsd:element>
        </xsd:choice>
      </xsd:complexType>
    </xsd:element>
  </xsd:schema>
  <resheader name="resmimetype">
    <value>text/microsoft-resx</value>
  </resheader>
  <resheader name="version">
    <value>2.0</value>
  </resheader>
  <resheader name="reader">
    <value>System.Resources.ResXResourceReader, System.Windows.Forms, Version=4.0.0.0, Culture=neutral, PublicKeyToken=b77a5c561934e089</value>
  </resheader>
  <resheader name="writer">
    <value>System.Resources.ResXResourceWriter, System.Windows.Forms, Version=4.0.0.0, Culture=neutral, PublicKeyToken=b77a5c561934e089</value>
  </resheader>
  <data name="ListItemSingleQuotedFormat" xml:space="preserve">
    <value>'{0}'</value>
    
  </data>
  <data name="AboutIf" xml:space="preserve">
    <value>指定された条件のいずれかを満たすかどうかチェックし、対応する値を返します。条件をいずれも満たさない場合には、この関数は指定の既定値を返します。</value>
    
  </data>
  <data name="IfArgCond" xml:space="preserve">
    <value>論理式</value>
    
  </data>
  <data name="IfArgTrueValue" xml:space="preserve">
    <value>trueの場合の_値</value>
    
  </data>
  <data name="IfArgElseValue" xml:space="preserve">
    <value>その他の場合の_値</value>
    
  </data>
  <data name="AboutIf_logical_test" xml:space="preserve">
    <value>ブール値になる条件。</value>
  </data>
  <data name="AboutIf_true_value" xml:space="preserve">
    <value>条件が True の場合の If の結果を示す式。</value>
    
  </data>
  <data name="AboutIf_else_value" xml:space="preserve">
    <value>指定された条件がすべて False の場合の If の結果を提供する式。</value>
    
  </data>
  <data name="AboutSwitch" xml:space="preserve">
    <value>数式の結果を一連の値と照合します。一致が見つかった場合は、対応する数式が評価され、返されます。一致が見つからなかった場合は、最後の既定の数式が評価され、返されます。</value>
    
  </data>
  <data name="SwitchExpression" xml:space="preserve">
    <value>switch_値</value>
    
  </data>
  <data name="SwitchDefaultReturn" xml:space="preserve">
    <value>既定の_結果</value>
    
  </data>
  <data name="SwitchCaseExpr" xml:space="preserve">
    <value>一致した_値</value>
    
  </data>
  <data name="SwitchCaseArg" xml:space="preserve">
    <value>一致した_結果</value>
    
  </data>
  <data name="AboutSwitch_switch_value" xml:space="preserve">
    <value>各 "一致した_値" と比較する値。</value>
    
  </data>
  <data name="AboutSwitch_match_value" xml:space="preserve">
    <value>switch_値と一致する値。</value>
    
  </data>
  <data name="AboutSwitch_match_result" xml:space="preserve">
    <value>評価し、一致が見つかるかどうかを返す数式。</value>
  </data>
  <data name="AboutSwitch_default_result" xml:space="preserve">
    <value>評価し、一致が見つからないかどうかを返す数式。</value>
  </data>
  <data name="AboutAnd" xml:space="preserve">
    <value>すべての引数が True かどうかをチェックし、すべての引数が True の場合には True を返します。</value>
    
  </data>
  <data name="AboutOr" xml:space="preserve">
    <value>いずれかの引数が True かどうかをチェックし、True または False を返します。False を返すのは、すべての引数が False の場合のみです。</value>
    
  </data>
  <data name="AboutNot" xml:space="preserve">
    <value>False を True へ、True を False へ変更します。</value>
    
  </data>
  <data name="LogicalFuncParam" xml:space="preserve">
    <value>論理</value>
    
  </data>
  <data name="AboutAnd_logical" xml:space="preserve">
    <value>And 操作の要素にする論理式。</value>
  </data>
  <data name="AboutOr_logical" xml:space="preserve">
    <value>Or 操作の要素にする論理式。</value>
  </data>
  <data name="AboutNot_logical" xml:space="preserve">
    <value>否定する論理式。</value>
  </data>
  <data name="AboutCount" xml:space="preserve">
    <value>指定の列にある数値をカウントします。</value>
    
  </data>
  <data name="AboutCountA" xml:space="preserve">
    <value>列の空ではない行数をカウントします。</value>
    
  </data>
  <data name="AboutCountRows" xml:space="preserve">
    <value>入力テーブルまたはコレクション内にある行数をカウントします。</value>
    
  </data>
  <data name="CountArg1" xml:space="preserve">
    <value>ソース</value>
    
  </data>
  <data name="AboutCount_source" xml:space="preserve">
    <value>カウント対象の値の列。</value>
  </data>
  <data name="AboutCountA_source" xml:space="preserve">
    <value>カウント対象の値の列。</value>
  </data>
  <data name="AboutCountRows_source" xml:space="preserve">
    <value>行がカウント対象となるテーブル。</value>
  </data>
  <data name="AboutCountIf" xml:space="preserve">
    <value>指定の条件を満たす行数をカウントします。</value>
    
  </data>
  <data name="CountIfArg1" xml:space="preserve">
    <value>ソース</value>
    
  </data>
  <data name="CountIfArg2" xml:space="preserve">
    <value>条件</value>
    
  </data>
  <data name="AboutCountIf_source" xml:space="preserve">
    <value>特定の条件を満たす行をカウントする対象のテーブル。</value>
  </data>
  <data name="AboutCountIf_condition" xml:space="preserve">
    <value>各行を評価し、行をカウントするかどうかを指定する式。</value>
  </data>
  <data name="AboutSumT" xml:space="preserve">
    <value>テーブル内のコンテキストにおいて式によって評価される数値の合計を返します。</value>
    
  </data>
  <data name="AboutMaxT" xml:space="preserve">
    <value>テーブルのコンテキスト内において式によって評価された最大値を返します。</value>
    
  </data>
  <data name="AboutMinT" xml:space="preserve">
    <value>テーブルのコンテキスト内において式によって評価された最小値を返します。</value>
    
  </data>
  <data name="AboutAverageT" xml:space="preserve">
    <value>テーブルのコンテキスト内で式によって評価される数値の平均 (算術平均) を返します。</value>
    
  </data>
  <data name="StatisticalTArg1" xml:space="preserve">
    <value>ソース</value>
    
  </data>
  <data name="StatisticalTArg2" xml:space="preserve">
    <value>式</value>
    
  </data>
  <data name="AboutMin_source" xml:space="preserve">
    <value>Min 操作の計算対象となるテーブル。</value>
  </data>
  <data name="AboutMin_expression" xml:space="preserve">
    <value>入力テーブル内の各行を評価し、Min 操作対象となる数値を提供する式。</value>
  </data>
  <data name="AboutMax_source" xml:space="preserve">
    <value>Max 操作の計算対象となるテーブル。</value>
  </data>
  <data name="AboutMax_expression" xml:space="preserve">
    <value>入力テーブル内の各行を評価し、Max 操作対象となる数値を提供する式。</value>
  </data>
  <data name="AboutAverage_source" xml:space="preserve">
    <value>平均操作の計算対象となるテーブル。</value>
  </data>
  <data name="AboutAverage_expression" xml:space="preserve">
    <value>入力テーブル内の各行を評価し、平均の操作対象となる数値を提供する式。</value>
  </data>
  <data name="AboutSum_source" xml:space="preserve">
    <value>Sum 操作の計算対象となるテーブル。</value>
  </data>
  <data name="AboutSum_expression" xml:space="preserve">
    <value>入力テーブル内の各行を評価し、Sum 操作対象となる数値を提供する式。</value>
  </data>
  <data name="AboutSum" xml:space="preserve">
    <value>引数の合計を返します。</value>
    
  </data>
  <data name="AboutMax" xml:space="preserve">
    <value>値のセット内の最大値を返します。論理値および文字列は無視します。</value>
    
  </data>
  <data name="AboutMin" xml:space="preserve">
    <value>値のセット内の最小値を返します。論理値および文字列は無視します。</value>
    
  </data>
  <data name="AboutAverage" xml:space="preserve">
    <value>引数の平均 (算術平均) を返します。</value>
    
  </data>
  <data name="StatisticalArg" xml:space="preserve">
    <value>数値</value>
    
  </data>
  <data name="AboutSum_number" xml:space="preserve">
    <value>Sum 操作対象となる数値。</value>
  </data>
  <data name="AboutMin_number" xml:space="preserve">
    <value>Min 操作対象となる数値。</value>
  </data>
  <data name="AboutMax_number" xml:space="preserve">
    <value>Max 操作対象の数値。</value>
  </data>
  <data name="AboutAverage_number" xml:space="preserve">
    <value>平均操作の対象となる数値。</value>
  </data>
  <data name="AboutAddColumns" xml:space="preserve">
    <value>'ソース' に対してすべての '式' を評価して計算された新しい列が含まれるテーブルを返します。</value>
    
  </data>
  <data name="AddColumnsArg1" xml:space="preserve">
    <value>ソース</value>
    
  </data>
  <data name="AddColumnsArg2" xml:space="preserve">
    <value>列</value>
    
  </data>
  <data name="AddColumnsArg3" xml:space="preserve">
    <value>式</value>
    
  </data>
  <data name="AboutAddColumns_source" xml:space="preserve">
    <value>列の追加先となるテーブル。</value>
    
  </data>
  <data name="AboutAddColumns_column" xml:space="preserve">
    <value>列の一意の名前。</value>
    
  </data>
  <data name="AboutAddColumns_expression" xml:space="preserve">
    <value>新しい列のための値を提供する式。</value>
    
  </data>
  <data name="AboutDropColumns" xml:space="preserve">
    <value>'ソース' テーブルから指定の 1 つまたは複数の '列' が削除されたテーブルを返します。</value>
    
  </data>
  <data name="DropColumnsArg1" xml:space="preserve">
    <value>ソース</value>
    
  </data>
  <data name="DropColumnsArg2" xml:space="preserve">
    <value>列名</value>
    
  </data>
  <data name="AboutDropColumns_source" xml:space="preserve">
    <value>列の削除元となるテーブル値。</value>
  </data>
  <data name="AboutDropColumns_column_name" xml:space="preserve">
    <value>削除する列の名前。</value>
  </data>
  <data name="AboutFilter" xml:space="preserve">
    <value>指定の条件すべてが True となるテーブルの行を返します。</value>
    
  </data>
  <data name="FilterArg1" xml:space="preserve">
    <value>ソース</value>
    
  </data>
  <data name="FilterArg2" xml:space="preserve">
    <value>論理式</value>
    
  </data>
  <data name="AboutFilter_source" xml:space="preserve">
    <value>フィルターを適用するテーブル。</value>
  </data>
  <data name="AboutFilter_logical_test" xml:space="preserve">
    <value>行ごとに評価する論理テスト。このテストに合格した行のみが、Filter の結果に含まれます。</value>
  </data>
  <data name="AboutFirst" xml:space="preserve">
    <value>'ソース' の最初の行を返します。</value>
    
  </data>
  <data name="AboutLast" xml:space="preserve">
    <value>'ソース' の最終行を返します。</value>
    
  </data>
  <data name="FirstLastArg1" xml:space="preserve">
    <value>ソース</value>
    
  </data>
  <data name="AboutFirst_source" xml:space="preserve">
    <value>最初の行が返される元のテーブル。</value>
  </data>
  <data name="AboutLast_source" xml:space="preserve">
    <value>最後の行が返されるテーブル。</value>
  </data>
  <data name="AboutFirstN" xml:space="preserve">
    <value>'ソース' の最初の 'カウント' 行を返します。</value>
    
  </data>
  <data name="AboutLastN" xml:space="preserve">
    <value>'ソース' の最後の 'カウント' 行を返します。</value>
    
  </data>
  <data name="FirstLastNArg1" xml:space="preserve">
    <value>ソース</value>
    
  </data>
  <data name="FirstLastNArg2" xml:space="preserve">
    <value>カウント</value>
    
  </data>
  <data name="AboutFirstN_source" xml:space="preserve">
    <value>行が返される元のテーブル。</value>
  </data>
  <data name="AboutFirstN_count" xml:space="preserve">
    <value>返す行数。</value>
  </data>
  <data name="AboutLastN_source" xml:space="preserve">
    <value>行が返される元のテーブル。</value>
  </data>
  <data name="AboutLastN_count" xml:space="preserve">
    <value>返す行数。</value>
  </data>
  <data name="AboutText" xml:space="preserve">
    <value>'値' を固有の数値の '表示形式' を用いて文字列に変換します。</value>
    
  </data>
  <data name="TextArg1" xml:space="preserve">
    <value>値</value>
    
  </data>
  <data name="TextArg2" xml:space="preserve">
    <value>表示形式</value>
    
  </data>
  <data name="TextArg3" xml:space="preserve">
    <value>言語</value>
    
  </data>
  <data name="AboutText_value" xml:space="preserve">
    <value>テキストに書式設定する値。</value>
  </data>
  <data name="AboutText_format_text" xml:space="preserve">
    <value>'値' を書式設定する方法を指定するテキスト値。</value>
    
  </data>
  <data name="AboutText_language" xml:space="preserve">
    <value>テキストの変換に使う言語コード。</value>
    
  </data>
  <data name="AboutValue" xml:space="preserve">
    <value>数値を表す 'テキスト' を数値に変換します。</value>
    
  </data>
  <data name="ValueArg1" xml:space="preserve">
    <value>テキスト</value>
    
  </data>
  <data name="ValueArg2" xml:space="preserve">
    <value>言語</value>
    
  </data>
  <data name="AboutValue_text" xml:space="preserve">
    <value>数値に変換する対象となるテキスト値。</value>
  </data>
  <data name="AboutValue_language" xml:space="preserve">
    <value>値の変換に使う言語コード。</value>
    
  </data>
  <data name="AboutBoolean" xml:space="preserve">
    <value>ブール値を表す 'text' をブール値に変換します。</value>
    
  </data>
  <data name="BooleanArg1" xml:space="preserve">
    <value>テキスト</value>
    
  </data>
  <data name="AboutBoolean_text" xml:space="preserve">
    <value>ブール値に変換するテキスト値です。</value>
  </data>
  <data name="AboutBooleanT" xml:space="preserve">
    <value>テキスト値の列をブール値の列に変換します。</value>
    
  </data>
  <data name="BooleanTArg1" xml:space="preserve">
    <value>入力</value>
    
  </data>
  <data name="AboutBooleanT_input" xml:space="preserve">
    <value>処理するテキスト値の列。</value>
  </data>
  <data name="AboutBooleanN" xml:space="preserve">
    <value>'数値' をブール値に変換します。</value>
    
  </data>
  <data name="BooleanNArg1" xml:space="preserve">
    <value>数値</value>
    
  </data>
  <data name="AboutBooleanN_number" xml:space="preserve">
    <value>ブール値に変換する数値。</value>
  </data>
  <data name="AboutBooleanNT" xml:space="preserve">
    <value>数値の列をブール値の列に変換します。</value>
    
  </data>
  <data name="BooleanNTArg1" xml:space="preserve">
    <value>入力</value>
    
  </data>
  <data name="AboutBooleanNT_input" xml:space="preserve">
    <value>処理する数値の列。</value>
  </data>
  <data name="AboutCoalesce" xml:space="preserve">
    <value>空でない最初の引数を返します</value>
    
  </data>
  <data name="CoalesceArg1" xml:space="preserve">
    <value>値</value>
    
  </data>
  <data name="AboutCoalesce_value" xml:space="preserve">
    <value>空でない最初の引数の場合に返される引数。</value>
  </data>
  <data name="AboutConcatenate" xml:space="preserve">
    <value>複数のテキスト値を 1 つのテキスト値に結合します。</value>
    
  </data>
  <data name="ConcatenateArg1" xml:space="preserve">
    <value>テキスト</value>
    
  </data>
  <data name="AboutConcatenate_text" xml:space="preserve">
    <value>テキスト値。残りの引数と連結に使用します。</value>
  </data>
  <data name="AboutConcatenateT" xml:space="preserve">
    <value>複数のテキスト値やテーブルを、テキスト値を含む 1 つの列に結合します。</value>
    
  </data>
  <data name="ConcatenateTArg1" xml:space="preserve">
    <value>値</value>
    
  </data>
  <data name="AboutConcatenate_value" xml:space="preserve">
    <value>テキスト値またはテキスト値の列。残りの引数との連結に使用します。</value>
  </data>
  <data name="AboutConcat" xml:space="preserve">
    <value>指定されたテーブルで指定された式を評価することによって生成されたすべてのテキスト値を 1 つのテキスト値に結合します。</value>
    
  </data>
  <data name="ConcatArg1" xml:space="preserve">
    <value>テーブル</value>
    
  </data>
  <data name="ConcatArg2" xml:space="preserve">
    <value>式</value>
    
  </data>
  <data name="ConcatArg3" xml:space="preserve">
    <value>区切り記号</value>
    
  </data>
  <data name="AboutConcat_table" xml:space="preserve">
    <value>2 番目のパラメーターによって指定された式を評価するテーブル値。</value>
  </data>
  <data name="AboutConcat_expression" xml:space="preserve">
    <value>指定されたテーブル内の各行を評価する、テキストを生成する式。</value>
  </data>
  <data name="AboutConcat_separator" xml:space="preserve">
    <value>テーブルの連結された行の間に挿入するテキスト値。</value>
    
  </data>
  <data name="AboutLen" xml:space="preserve">
    <value>テキスト値の文字数を返します。</value>
    
  </data>
  <data name="AboutLen_text" xml:space="preserve">
    <value>指定の文字数が返されるテキスト値。</value>
  </data>
  <data name="AboutLenT" xml:space="preserve">
    <value>テキスト値の文字数を返します。指定のテーブルまたはコレクション内の行ごとに評価されます。</value>
    
  </data>
  <data name="AboutLen_text_column" xml:space="preserve">
    <value>指定の文字数が (新しい列として) 返されるテキスト値の列。</value>
  </data>
  <data name="LenArg1" xml:space="preserve">
    <value>テキスト</value>
    
  </data>
  <data name="LenTArg1" xml:space="preserve">
    <value>テキスト_列</value>
    
  </data>
  <data name="AboutUpper" xml:space="preserve">
    <value>テキスト値をすべて大文字に変換します。</value>
    
  </data>
  <data name="AboutUpperT" xml:space="preserve">
    <value>テキスト値内のすべての文字を大文字に変換します。指定のテーブルまたはコレクション内の行ごとに評価されます。</value>
    
  </data>
  <data name="AboutUpper_text" xml:space="preserve">
    <value>大文字に変換するテキスト値。</value>
  </data>
  <data name="AboutUpper_text_column" xml:space="preserve">
    <value>大文字のテキスト値の列に変換するテキスト値の列。</value>
  </data>
  <data name="AboutLower" xml:space="preserve">
    <value>テキスト値内のすべての文字を小文字に変換します。</value>
    
  </data>
  <data name="AboutLowerT" xml:space="preserve">
    <value>テキスト値内のすべての文字を小文字に変換します。指定のテーブルまたはコレクション内の行ごとに評価されます。</value>
    
  </data>
  <data name="AboutLower_text" xml:space="preserve">
    <value>小文字に変換するテキスト値。</value>
  </data>
  <data name="AboutLower_text_column" xml:space="preserve">
    <value>小文字のテキスト値の列に変換するテキスト値の列。</value>
  </data>
  <data name="AboutProper" xml:space="preserve">
    <value>テキスト値を、各単語の最初の文字を大文字に、その他すべての文字は小文字に変換して返します。</value>
    
  </data>
  <data name="AboutProperT" xml:space="preserve">
    <value>テキスト値を、各単語の最初の文字を大文字に、その他すべての文字は小文字に変換して返します。指定のテーブルまたはコレクション内の行ごとに評価されます。</value>
    
  </data>
  <data name="AboutProper_text" xml:space="preserve">
    <value>先頭を大文字、他を小文字に変換するテキスト値。</value>
  </data>
  <data name="AboutProper_text_column" xml:space="preserve">
    <value>先頭が大文字で他が小文字のテキスト値の列に変換する、テキスト値の列。</value>
  </data>
  <data name="AboutTrim" xml:space="preserve">
    <value>単語間の 1 つのスペースを除くすべてのスペースをテキスト値から削除します。</value>
    
  </data>
  <data name="AboutTrim_text" xml:space="preserve">
    <value>トリミングして変換するテキスト値。</value>
  </data>
  <data name="AboutTrim_text_column" xml:space="preserve">
    <value>トリミングするテキスト値の列。</value>
  </data>
  <data name="AboutTrimEnds" xml:space="preserve">
    <value>テキスト値から先頭と末尾のスペースをすべて削除します。</value>
    
  </data>
  <data name="AboutTrimEnds_text" xml:space="preserve">
    <value>先頭および末尾の空白をトリミングするテキスト値。</value>
  </data>
  <data name="AboutTrimEnds_text_column" xml:space="preserve">
    <value>先頭および末尾の空白をトリミングするテキスト値の列。</value>
  </data>
  <data name="AboutMid" xml:space="preserve">
    <value>開始位置と長さを指定して、テキスト値の途中の文字を返します。</value>
    
  </data>
  <data name="AboutMidT" xml:space="preserve">
    <value>開始位置と長さを指定して、テキスト値の途中の文字を返します。指定のテーブルまたはコレクション内の行ごとに評価されます。</value>
    
  </data>
  <data name="AboutMid_text" xml:space="preserve">
    <value>文字の抽出元であるテキスト値。</value>
  </data>
  <data name="AboutMid_text_column" xml:space="preserve">
    <value>新しい列に文字を抽出する際の抽出元となるテキスト値の列。</value>
  </data>
  <data name="AboutMid_start_num" xml:space="preserve">
    <value>文字抽出の開始位置。</value>
  </data>
  <data name="AboutMid_num_chars" xml:space="preserve">
    <value>抽出する文字数。</value>
  </data>
  <data name="StringFuncArg1" xml:space="preserve">
    <value>テキスト</value>
    
  </data>
  <data name="StringTFuncArg1" xml:space="preserve">
    <value>テキスト_列</value>
    
  </data>
  <data name="StringFuncArg2" xml:space="preserve">
    <value>開始位置</value>
    
  </data>
  <data name="StringFuncArg3" xml:space="preserve">
    <value>文字数</value>
    
  </data>
  <data name="AboutReplace" xml:space="preserve">
    <value>テキスト値の一部を別のテキスト値に置き換えます。</value>
    
  </data>
  <data name="AboutReplaceT" xml:space="preserve">
    <value>テキスト値の一部を別のテキスト値に置き換えます。指定のテーブルまたはコレクション内の行ごとに評価されます。</value>
    
  </data>
  <data name="ReplaceFuncArg1" xml:space="preserve">
    <value>古いテキスト</value>
    
  </data>
  <data name="ReplaceFuncArg4" xml:space="preserve">
    <value>新しいテキスト</value>
    
  </data>
  <data name="AboutReplace_old_text" xml:space="preserve">
    <value>処理するテキスト値。</value>
  </data>
  <data name="AboutReplace_start_num" xml:space="preserve">
    <value>置換を行う開始位置。</value>
  </data>
  <data name="AboutReplace_num_chars" xml:space="preserve">
    <value>置換する文字数。</value>
  </data>
  <data name="AboutReplace_new_text" xml:space="preserve">
    <value>置換テキストの値。</value>
  </data>
  <data name="AboutReplace_text_column" xml:space="preserve">
    <value>処理するテキスト値の列。</value>
  </data>
  <data name="AboutError" xml:space="preserve">
    <value>カスタム値のエラーを生成します。</value>
    
  </data>
  <data name="AboutError_error_information" xml:space="preserve">
    <value>生成されたエラーのカスタム値を含むレコードです。</value>
    
  </data>
  <data name="ErrorArg1" xml:space="preserve">
    <value>エラー情報</value>
    
  </data>
  <data name="ErrErrorIrrelevantField" xml:space="preserve">
    <value>Error 関数では、フィールド "Kind"、"Message"、"Notify"、"Control"、"Property" のみが使用されます。</value>
    
  </data>
  <data name="AboutIfError" xml:space="preserve">
    <value>評価し、エラーではない最初の引数を返します。</value>
    
  </data>
  <data name="IfErrorArg1" xml:space="preserve">
    <value>値</value>
    
  </data>
  <data name="AboutIfError_value" xml:space="preserve">
    <value>エラーではない場合に返される値です。</value>
    
  </data>
  <data name="IfErrorArg2" xml:space="preserve">
    <value>フォールバック</value>
    
  </data>
  <data name="AboutIfError_fallback" xml:space="preserve">
    <value>エラーではない最初の引数である場合に返される値です。</value>
    
  </data>
  <data name="AboutSubstitute" xml:space="preserve">
    <value>既存のテキストをテキスト値内の新しいテキストに置換します。</value>
    
  </data>
  <data name="AboutSubstituteT" xml:space="preserve">
    <value>既存のテキストをテキスト値内の新しいテキストに置換します。指定のテーブルまたはコレクション内の行ごとに評価されます。</value>
    
  </data>
  <data name="SubstituteFuncArg1" xml:space="preserve">
    <value>テキスト</value>
    
  </data>
  <data name="SubstituteTFuncArg1" xml:space="preserve">
    <value>テキスト_列</value>
    
  </data>
  <data name="SubstituteFuncArg2" xml:space="preserve">
    <value>古いテキスト</value>
    
  </data>
  <data name="SubstituteFuncArg3" xml:space="preserve">
    <value>新しいテキスト</value>
    
  </data>
  <data name="SubstituteFuncArg4" xml:space="preserve">
    <value>置換</value>
    
  </data>
  <data name="AboutSubstitute_text" xml:space="preserve">
    <value>処理するテキスト値。</value>
  </data>
  <data name="AboutSubstitute_old_text" xml:space="preserve">
    <value>置換される文字列。</value>
  </data>
  <data name="AboutSubstitute_new_text" xml:space="preserve">
    <value>置換文字列。</value>
  </data>
  <data name="AboutSubstitute_instance_num" xml:space="preserve">
    <value>指定された文字列を置換する出現位置を指定します。</value>
  </data>
  <data name="AboutSubstitute_text_column" xml:space="preserve">
    <value>処理するテキスト値の列。</value>
  </data>
  <data name="AboutSort" xml:space="preserve">
    <value>行ごとに評価する '式' の結果に基づいて 'ソース' を並べ替えます。並べ替え '順序' を指定することもできます。</value>
    
  </data>
  <data name="SortArg1" xml:space="preserve">
    <value>ソース</value>
    
  </data>
  <data name="SortArg2" xml:space="preserve">
    <value>式</value>
    
  </data>
  <data name="SortArg3" xml:space="preserve">
    <value>順序</value>
    
  </data>
  <data name="AboutSort_source" xml:space="preserve">
    <value>並べ替えの対象となるテーブル。</value>
  </data>
  <data name="AboutSort_expression" xml:space="preserve">
    <value>'ソース' 内の行を評価し、並べ替え用の値を提供する式。</value>
  </data>
  <data name="AboutSort_order" xml:space="preserve">
    <value>昇順または降順</value>
  </data>
  <data name="AboutSortByColumns" xml:space="preserve">
    <value>列に基づいて 'ソース' を並べ替えます。並べ替え '順序' を指定することもできます。</value>
    
  </data>
  <data name="SortByColumnsArg1" xml:space="preserve">
    <value>ソース</value>
    
  </data>
  <data name="SortByColumnsArg2" xml:space="preserve">
    <value>列</value>
    
  </data>
  <data name="SortByColumnsArg3" xml:space="preserve">
    <value>順序</value>
    
  </data>
  <data name="AboutSortByColumns_source" xml:space="preserve">
    <value>並べ替えの対象となるテーブル。</value>
  </data>
  <data name="AboutSortByColumns_column" xml:space="preserve">
    <value>列の一意の名前。</value>
  </data>
  <data name="AboutSortByColumns_order" xml:space="preserve">
    <value>昇順または降順</value>
  </data>
  <data name="AboutSortByColumnsWithOrderValues" xml:space="preserve">
    <value>指定された列の一致する値のインデックスに基づいて 'ソース' を並べ替えます。</value>
    
  </data>
  <data name="SortByColumnsWithOrderValuesArg1" xml:space="preserve">
    <value>ソース</value>
    
  </data>
  <data name="SortByColumnsWithOrderValuesArg2" xml:space="preserve">
    <value>列</value>
    
  </data>
  <data name="SortByColumnsWithOrderValuesArg3" xml:space="preserve">
    <value>値</value>
    
  </data>
  <data name="AboutSortByColumns_values" xml:space="preserve">
    <value>並べ替えに使用する値の列。並べ替えは昇順または降順ではなく、この列の一致する値のインデックスに基づいて行われます</value>
  </data>
  <data name="AboutRand" xml:space="preserve">
    <value>0 以上 1 未満の新しい乱数を返します。</value>
    
  </data>
  <data name="AboutRandBetween" xml:space="preserve">
    <value>最大から最小までに均等に分散した乱数を返します。</value>
    
  </data>
  <data name="AboutRandBetween_bottom" xml:space="preserve">
    <value>関数が返す可能性がある最小の整数。</value>
  </data>
  <data name="AboutRandBetween_top" xml:space="preserve">
    <value>関数が返す可能性がある最大の整数。必ず最小以上の数になります。</value>
  </data>
  <data name="RandBetweenArg1" xml:space="preserve">
    <value>下</value>
    
  </data>
  <data name="RandBetweenArg2" xml:space="preserve">
    <value>上位</value>
    
  </data>
  <data name="AboutGUID" xml:space="preserve">
    <value>文字列から GUID が作成されるか、引数を指定しない場合はランダムに生成された GUID が返されます。</value>
    
  </data>
  <data name="GUIDArg" xml:space="preserve">
    <value>GUID_文字列</value>
    
  </data>
  <data name="AboutGUID_GUID_string" xml:space="preserve">
    <value>GUID に変換する文字列</value>
    
  </data>
  <data name="AboutNow" xml:space="preserve">
    <value>現在の日付と時刻を返します。</value>
    
  </data>
  <data name="AboutUTCNow" xml:space="preserve">
    <value>現在の日時を UTC 時間で返します。</value>
    
  </data>
  <data name="AboutTimeZoneOffset" xml:space="preserve">
    <value>UTC 時刻と現地時刻の時差 (分単位) を返します。たとえば、タイム ゾーンが UTC+2 の場合、-120 が返されます。</value>
    
  </data>
  <data name="TimeZoneOffsetArg1" xml:space="preserve">
    <value>日付</value>
    
  </data>
  <data name="AboutTimeZoneOffset_date" xml:space="preserve">
    <value>'TimeZoneOffset' の計算を実行する日付。</value>
    
  </data>
  <data name="AboutToday" xml:space="preserve">
    <value>現在の日付を返します。</value>
    
  </data>
  <data name="AboutUTCToday" xml:space="preserve">
    <value>現在の日付を UTC 時間で返します。</value>
    
  </data>
  <data name="AboutWeekNum" xml:space="preserve">
    <value>指定した日付に対応する週番号を返します。</value>
    
  </data>
  <data name="WeekNumArg1" xml:space="preserve">
    <value>日付</value>
    
  </data>
  <data name="WeekNumArg2" xml:space="preserve">
    <value>週の始め</value>
    
  </data>
  <data name="AboutWeekNum_date" xml:space="preserve">
    <value>週番号を計算する日付の値です。</value>
  </data>
  <data name="AboutWeekNum_start_of_week" xml:space="preserve">
    <value>どのように曜日に番号を付けるかを示す StartOfWeek 列挙値、または対応する Excel 関数からの数値。</value>
    
  </data>
  <data name="AboutISOWeekNum" xml:space="preserve">
    <value>指定した日付に対する ISO ルールに従って週番号を返します。</value>
    
  </data>
  <data name="ISOWeekNumArg1" xml:space="preserve">
    <value>日付</value>
    
  </data>
  <data name="AboutISOWeekNum_date" xml:space="preserve">
    <value>ISO 週番号を計算する日付の値です。</value>
  </data>
  <data name="AboutInt" xml:space="preserve">
    <value>負の無限大に丸めることで、'number' を切り詰めます。</value>
    
  </data>
  <data name="AboutIntT" xml:space="preserve">
    <value>負の無限大に丸めることで、数字の列にある値を切り詰めます。</value>
    
  </data>
  <data name="AboutInt_number" xml:space="preserve">
    <value>処理する数値です。</value>
  </data>
  <data name="AboutInt_input" xml:space="preserve">
    <value>処理する数値の列です。</value>
  </data>
  <data name="AboutTrunc" xml:space="preserve">
    <value>ゼロに丸めて '数値' を切り捨てます。</value>
    
  </data>
  <data name="AboutTrunc_number" xml:space="preserve">
    <value>切り捨てる数値。</value>
  </data>
  <data name="AboutTrunc_source" xml:space="preserve">
    <value>切り捨ての処理を行う数値の列です。</value>
  </data>
  <data name="AboutTrunc_num_digits" xml:space="preserve">
    <value>丸め処理に使用する小数部の桁数。</value>
  </data>
  <data name="AboutTruncT" xml:space="preserve">
    <value>'ソース' が含む数値をゼロに向かって丸め、すべて切り捨てます。</value>
    
  </data>
  <data name="TruncArg1" xml:space="preserve">
    <value>数値</value>
    
  </data>
  <data name="TruncArg2" xml:space="preserve">
    <value>桁数</value>
    
  </data>
  <data name="TruncTArg1" xml:space="preserve">
    <value>ソース</value>
    
  </data>
  <data name="TruncTArg2" xml:space="preserve">
    <value>桁数</value>
    
  </data>
  <data name="AboutRound" xml:space="preserve">
    <value>'数値' を指定の桁数にします。</value>
    
  </data>
  <data name="AboutRoundUp" xml:space="preserve">
    <value>'数値' を切り上げます。</value>
    
  </data>
  <data name="AboutRoundDown" xml:space="preserve">
    <value>'数値' を切り捨てます。</value>
    
  </data>
  <data name="RoundArg1" xml:space="preserve">
    <value>数値</value>
    
  </data>
  <data name="RoundArg2" xml:space="preserve">
    <value>桁数</value>
    
  </data>
  <data name="AboutRound_number" xml:space="preserve">
    <value>丸め対象となる数値。</value>
  </data>
  <data name="AboutRound_source" xml:space="preserve">
    <value>丸め処理を行う数値の列。</value>
  </data>
  <data name="AboutRound_num_digits" xml:space="preserve">
    <value>丸め処理に使用する小数部の桁数。</value>
  </data>
  <data name="AboutRoundUp_number" xml:space="preserve">
    <value>丸め対象となる数値。</value>
  </data>
  <data name="AboutRoundUp_source" xml:space="preserve">
    <value>丸め処理を行う数値の列。</value>
  </data>
  <data name="AboutRoundUp_num_digits" xml:space="preserve">
    <value>丸め処理に使用する小数部の桁数。</value>
  </data>
  <data name="AboutRoundDown_number" xml:space="preserve">
    <value>丸め対象となる数値。</value>
  </data>
  <data name="AboutRoundDown_source" xml:space="preserve">
    <value>丸め処理を行う数値の列。</value>
  </data>
  <data name="AboutRoundDown_num_digits" xml:space="preserve">
    <value>丸め処理に使用する小数部の桁数。</value>
  </data>
  <data name="AboutRoundT" xml:space="preserve">
    <value>'ソース' 内のすべての数値を指定の桁数にします。</value>
    
  </data>
  <data name="AboutRoundUpT" xml:space="preserve">
    <value>'ソース' 内のすべての数値を切り上げます。</value>
    
  </data>
  <data name="AboutRoundDownT" xml:space="preserve">
    <value>'ソース' 内のすべての数値を切り捨てます。</value>
    
  </data>
  <data name="RoundTArg1" xml:space="preserve">
    <value>ソース</value>
    
  </data>
  <data name="RoundTArg2" xml:space="preserve">
    <value>桁数</value>
    
  </data>
  <data name="AboutRGBA" xml:space="preserve">
    <value>赤、緑、青、およびアルファの各色成分の値を数値として受け取り、特定の色を生成します。R、G、B は 0 から 255 までの数値です。アルファは、0 から 1 の間の 10 進数です。</value>
    
  </data>
  <data name="RGBAArg1" xml:space="preserve">
    <value>赤値</value>
    
  </data>
  <data name="RGBAArg2" xml:space="preserve">
    <value>緑の値</value>
    
  </data>
  <data name="RGBAArg3" xml:space="preserve">
    <value>青の値</value>
    
  </data>
  <data name="RGBAArg4" xml:space="preserve">
    <value>アルファ_値</value>
    
  </data>
  <data name="AboutRGBA_red_value" xml:space="preserve">
    <value>赤の要素。0 から 255 までです。</value>
  </data>
  <data name="AboutRGBA_green_value" xml:space="preserve">
    <value>緑の要素。0 から 255 までです。</value>
  </data>
  <data name="AboutRGBA_blue_value" xml:space="preserve">
    <value>青の要素。0 から 255 までです。</value>
  </data>
  <data name="AboutRGBA_alpha_value" xml:space="preserve">
    <value>アルファ要素。0 から 1 (または、49% などのパーセンテージ)。</value>
  </data>
  <data name="AboutColorFade" xml:space="preserve">
    <value>指定の 'フェード' パーセンテージに基づいて指定の '色' の新しい網掛けを生成します。</value>
    
  </data>
  <data name="ColorFadeArg1" xml:space="preserve">
    <value>色</value>
    
  </data>
  <data name="ColorFadeArg2" xml:space="preserve">
    <value>フェード</value>
    
  </data>
  <data name="AboutColorFade_color" xml:space="preserve">
    <value>フェードする色。</value>
  </data>
  <data name="AboutColorFade_fade" xml:space="preserve">
    <value>色をフェードするパーセンテージ。負のパーセンテージは暗い網掛けとなり、正のパーセンテージは明るい網掛けを生成します。</value>
  </data>
  <data name="AboutColorFadeT" xml:space="preserve">
    <value>指定の 'フェード' パーセンテージ値に基づいて、指定の '色' の値の新しい網掛けを生成します。</value>
  </data>
  <data name="ColorFadeTArg1" xml:space="preserve">
    <value>色または列</value>
    
  </data>
  <data name="ColorFadeTArg2" xml:space="preserve">
    <value>フェード_または_列</value>
    
  </data>
  <data name="AboutColorFade_color_or_column" xml:space="preserve">
    <value>フェードする色 (または色の値の列)。</value>
  </data>
  <data name="AboutColorFade_fade_or_column" xml:space="preserve">
    <value>色 (または色の値の列) をフェードするパーセンテージ (またはパーセンテージの値の列)。負のパーセンテージは暗い網掛けとなり、正のパーセンテージは明るい網掛けを生成します。</value>
  </data>
  <data name="AboutAbs" xml:space="preserve">
    <value>数値の絶対値 (つまり符号を取った数値) を返します。</value>
    
  </data>
  <data name="AboutAbsT" xml:space="preserve">
    <value>数値の列の絶対値 (つまり符号を取った数値) を返します。</value>
    
  </data>
  <data name="AboutAbs_number" xml:space="preserve">
    <value>処理する数値です。</value>
  </data>
  <data name="AboutAbs_input" xml:space="preserve">
    <value>処理する数値の列です。</value>
  </data>
  <data name="AboutSin_number" xml:space="preserve">
    <value>処理する数値 (ラジアン単位)。</value>
  </data>
  <data name="AboutSin_input" xml:space="preserve">
    <value>処理する数値列の値 (ラジアン単位)。</value>
  </data>
  <data name="AboutSin" xml:space="preserve">
    <value>数値のサイン値を返します。</value>
    
  </data>
  <data name="AboutSinT" xml:space="preserve">
    <value>数値列のサイン値を返します。</value>
    
  </data>
  <data name="AboutAsin_number" xml:space="preserve">
    <value>処理する数値です。</value>
  </data>
  <data name="AboutAsin_input" xml:space="preserve">
    <value>処理する数値の列です。</value>
  </data>
  <data name="AboutAsin" xml:space="preserve">
    <value>数値のアークサイン値 (ラジアン単位) を返します。</value>
    
  </data>
  <data name="AboutAsinT" xml:space="preserve">
    <value>数値列のアークサイン値 (ラジアン単位) を返します。</value>
    
  </data>
  <data name="AboutCos" xml:space="preserve">
    <value>数値のコサイン値を返します。</value>
    
  </data>
  <data name="AboutCosT" xml:space="preserve">
    <value>数値列のコサイン値を返します。</value>
    
  </data>
  <data name="AboutCos_number" xml:space="preserve">
    <value>処理する数値 (ラジアン単位)。</value>
  </data>
  <data name="AboutCos_input" xml:space="preserve">
    <value>処理する数値列の値 (ラジアン単位)。</value>
  </data>
  <data name="AboutAcos" xml:space="preserve">
    <value>数値のアークコサイン値 (ラジアン単位) を返します。</value>
    
  </data>
  <data name="AboutAcos_number" xml:space="preserve">
    <value>処理する数値です。</value>
  </data>
  <data name="AboutAcosT" xml:space="preserve">
    <value>数値列のアークコサイン値 (ラジアン単位) を返します。</value>
    
  </data>
  <data name="AboutAcos_input" xml:space="preserve">
    <value>処理する数値の列です。</value>
  </data>
  <data name="AboutAcot_number" xml:space="preserve">
    <value>処理する数値です。</value>
  </data>
  <data name="AboutAcot_input" xml:space="preserve">
    <value>処理する数値の列です。</value>
  </data>
  <data name="AboutAcot" xml:space="preserve">
    <value>数値のアークコタンジェント値 (ラジアン単位) を返します。</value>
    
  </data>
  <data name="AboutAcotT" xml:space="preserve">
    <value>数値列のアークコタンジェント値 (ラジアン単位) を返します。</value>
    
  </data>
  <data name="AboutTan" xml:space="preserve">
    <value>数値のタンジェント値を返します。</value>
    
  </data>
  <data name="AboutTanT" xml:space="preserve">
    <value>数値列のタンジェント値を返します。</value>
    
  </data>
  <data name="AboutTan_number" xml:space="preserve">
    <value>処理する数値 (ラジアン単位)。</value>
  </data>
  <data name="AboutTan_input" xml:space="preserve">
    <value>処理する数値列の値 (ラジアン単位)。</value>
  </data>
  <data name="AboutAtan" xml:space="preserve">
    <value>数値のアークタンジェント値 (ラジアン単位) を返します。</value>
    
  </data>
  <data name="AboutAtanT" xml:space="preserve">
    <value>数値列のアークタンジェント値 (ラジアン単位) を返します。</value>
    
  </data>
  <data name="AboutAtan_number" xml:space="preserve">
    <value>処理する数値です。</value>
  </data>
  <data name="AboutAtan_input" xml:space="preserve">
    <value>処理する数値の列です。</value>
  </data>
  <data name="AboutCot" xml:space="preserve">
    <value>数値のコタンジェント値を返します。</value>
    
  </data>
  <data name="AboutCotT" xml:space="preserve">
    <value>数値列のコタンジェント値を返します。</value>
    
  </data>
  <data name="AboutCot_number" xml:space="preserve">
    <value>処理する数値 (ラジアン単位)。</value>
  </data>
  <data name="AboutCot_input" xml:space="preserve">
    <value>処理する数値列の値 (ラジアン単位)。</value>
  </data>
  <data name="AboutLn" xml:space="preserve">
    <value>数値の自然対数 (底 E) を返します。</value>
    
  </data>
  <data name="AboutLnT" xml:space="preserve">
    <value>数値列の自然対数値 (底 E) を返します。</value>
    
  </data>
  <data name="AboutLn_number" xml:space="preserve">
    <value>処理する数値です。</value>
  </data>
  <data name="AboutLn_input" xml:space="preserve">
    <value>処理する数値の列です。</value>
  </data>
  <data name="AboutLog" xml:space="preserve">
    <value>特定の底で数値の対数を返します。既定の底は 10 です。</value>
    
  </data>
  <data name="AboutLogT" xml:space="preserve">
    <value>特定の底または底の列で数値または数値の列の対数値を返します。既定の底は 10 です。</value>
    
  </data>
  <data name="AboutLog_number" xml:space="preserve">
    <value>処理する数値です。</value>
  </data>
  <data name="AboutLog_input" xml:space="preserve">
    <value>処理する数値の列です。</value>
  </data>
  <data name="LogBase" xml:space="preserve">
    <value>基底</value>
    
  </data>
  <data name="AboutLog_base" xml:space="preserve">
    <value>対数の底。</value>
  </data>
  <data name="AboutExp" xml:space="preserve">
    <value>E を底とする数値の累乗を返します。他の底の累乗を計算する場合、指数演算子 (^) を使用します。</value>
    
  </data>
  <data name="AboutExpT" xml:space="preserve">
    <value>数値列内にある各数値に対応する、E を底とする累乗が含まれる列を返します。他の底の累乗を計算する場合、指数演算子 (^) を使用します。</value>
    
  </data>
  <data name="AboutExp_number" xml:space="preserve">
    <value>処理する数値です。</value>
  </data>
  <data name="AboutExp_input" xml:space="preserve">
    <value>処理する数値の列です。</value>
  </data>
  <data name="AboutPi" xml:space="preserve">
    <value>円周率の値を返します。</value>
  </data>
  <data name="AboutRadians" xml:space="preserve">
    <value>数値のラジアン値を返します。</value>
    
  </data>
  <data name="AboutRadiansT" xml:space="preserve">
    <value>数値列のラジアン値を返します。</value>
    
  </data>
  <data name="AboutRadians_number" xml:space="preserve">
    <value>処理する数値 (度)。</value>
  </data>
  <data name="AboutRadians_input" xml:space="preserve">
    <value>処理する数値列の値 (度)。</value>
  </data>
  <data name="AboutDegrees" xml:space="preserve">
    <value>数値の度を返します。</value>
    
  </data>
  <data name="AboutDegreesT" xml:space="preserve">
    <value>数値列の度を返します。</value>
    
  </data>
  <data name="AboutDegrees_number" xml:space="preserve">
    <value>処理する数値 (ラジアン単位)。</value>
  </data>
  <data name="AboutDegrees_input" xml:space="preserve">
    <value>処理する数値列の値 (ラジアン単位)。</value>
  </data>
  <data name="AboutAtan2" xml:space="preserve">
    <value>指定した X 座標と Y 座標のアークタンジェント (ラジアン単位) を返します。</value>
  </data>
  <data name="AboutAtan2Arg1" xml:space="preserve">
    <value>x_座標</value>
    
  </data>
  <data name="AboutAtan2Arg2" xml:space="preserve">
    <value>y_座標</value>
    
  </data>
  <data name="AboutAtan2_x_coordinate" xml:space="preserve">
    <value>X 座標。</value>
  </data>
  <data name="AboutAtan2_y_coordinate" xml:space="preserve">
    <value>Y 座標。</value>
  </data>
  <data name="AboutSqrt" xml:space="preserve">
    <value>数値の平方根を返します。</value>
    
  </data>
  <data name="AboutSqrtT" xml:space="preserve">
    <value>数値の列の平方根を返します。</value>
    
  </data>
  <data name="AboutSqrt_number" xml:space="preserve">
    <value>処理する数値です。</value>
  </data>
  <data name="AboutSqrt_input" xml:space="preserve">
    <value>処理する数値の列です。</value>
  </data>
  <data name="MathFuncArg1" xml:space="preserve">
    <value>数値</value>
    
  </data>
  <data name="MathTFuncArg1" xml:space="preserve">
    <value>入力</value>
    
  </data>
  <data name="AboutLeft" xml:space="preserve">
    <value>テキスト値の先頭から指定された文字数を返します。</value>
    
  </data>
  <data name="AboutLeftT" xml:space="preserve">
    <value>テキスト値の先頭から指定の文字数が含まれる列を返します。指定したテーブルまたはコレクション内の行ごとに評価されます。</value>
    
  </data>
  <data name="AboutLeft_text" xml:space="preserve">
    <value>文字の抽出元となるテキスト値。</value>
  </data>
  <data name="AboutLeft_num_chars" xml:space="preserve">
    <value>抽出する文字数。</value>
  </data>
  <data name="AboutLeft_text_column" xml:space="preserve">
    <value>文字の抽出元となるテキスト値の列。</value>
  </data>
  <data name="AboutRight" xml:space="preserve">
    <value>テキスト値の末尾から、指定された数の文字を返します。</value>
    
  </data>
  <data name="AboutRightT" xml:space="preserve">
    <value>テキスト値の末尾から、指定の数の文字が含まれる列を返します。指定したテーブルまたはコレクション内の行ごとに評価されます。</value>
    
  </data>
  <data name="AboutRight_text" xml:space="preserve">
    <value>文字の抽出元となるテキスト値。</value>
  </data>
  <data name="AboutRight_num_chars" xml:space="preserve">
    <value>抽出する文字数。</value>
  </data>
  <data name="AboutRight_text_column" xml:space="preserve">
    <value>文字の抽出元となるテキスト値の列。</value>
  </data>
  <data name="LeftRightArg1" xml:space="preserve">
    <value>テキスト</value>
    
  </data>
  <data name="LeftRightTArg1" xml:space="preserve">
    <value>テキスト_列</value>
    
  </data>
  <data name="LeftRightArg2" xml:space="preserve">
    <value>文字数</value>
    
  </data>
  <data name="AboutIsBlank" xml:space="preserve">
    <value>式の結果が空白かどうかをチェックし、True または False を返します。</value>
    
  </data>
  <data name="IsBlankArg1" xml:space="preserve">
    <value>式</value>
    
  </data>
  <data name="AboutIsBlank_expression" xml:space="preserve">
    <value>テスト対象の式です。</value>
  </data>
  <data name="AboutIsBlankOrError" xml:space="preserve">
    <value>式の結果が空白またはエラーかどうかをチェックし、True または False を返します。</value>
    
  </data>
  <data name="IsBlankOrErrorArg1" xml:space="preserve">
    <value>式</value>
    
  </data>
  <data name="AboutIsBlankOrError_expression" xml:space="preserve">
    <value>テスト対象の式です。</value>
    
  </data>
  <data name="AboutIsEmpty" xml:space="preserve">
    <value>コレクションが空かどうかをチェックし、True または False を返します。</value>
    
  </data>
  <data name="IsEmptyArg1" xml:space="preserve">
    <value>ソース</value>
    
  </data>
  <data name="AboutIsEmpty_source" xml:space="preserve">
    <value>テスト対象のテーブルです。</value>
  </data>
  <data name="AboutShuffle" xml:space="preserve">
    <value>入力 'ソース' テーブルのランダムにシャッフルされたコピーを返します。</value>
    
  </data>
  <data name="ShuffleArg1" xml:space="preserve">
    <value>ソース</value>
    
  </data>
  <data name="AboutShuffle_source" xml:space="preserve">
    <value>シャッフルするテーブル。</value>
  </data>
  <data name="AboutLookUp" xml:space="preserve">
    <value>指定した条件が true として評価され、式を指定した場合はその行のコンテキスト内、指定しない場合は行全体で評価された式の結果を返す最初の行を検索します。</value>
    
  </data>
  <data name="LookUpArg1" xml:space="preserve">
    <value>ソース</value>
    
  </data>
  <data name="LookUpArg2" xml:space="preserve">
    <value>条件</value>
    
  </data>
  <data name="LookUpArg3" xml:space="preserve">
    <value>結果</value>
    
  </data>
  <data name="AboutLookUp_source" xml:space="preserve">
    <value>値を検索するテーブル。</value>
  </data>
  <data name="AboutLookUp_condition" xml:space="preserve">
    <value>指定の入力にある行を評価するための条件。</value>
  </data>
  <data name="AboutLookUp_result" xml:space="preserve">
    <value>指定した条件に一致する行を評価して結果を提供する式。</value>
  </data>
  <data name="AboutStdevP" xml:space="preserve">
    <value>引数として指定された母集団全体に基づいて標準偏差を計算します (論理値および文字列は無視します)。</value>
    
  </data>
  <data name="AboutStdevP_number" xml:space="preserve">
    <value>標準偏差の計算に用いる係数となる数値。</value>
  </data>
  <data name="AboutStdevP_source" xml:space="preserve">
    <value>標準偏差の計算対象となる母集団を指定するテーブル。</value>
  </data>
  <data name="AboutStdevP_expression" xml:space="preserve">
    <value>入力内の行を評価し、標準偏差の計算対象となる値を指定する式。</value>
  </data>
  <data name="AboutStdevPT" xml:space="preserve">
    <value>列として指定された母集団全体に基づいて標準偏差を計算します (列内の論理値および文字列は無視します)。</value>
    
  </data>
  <data name="AboutVarP" xml:space="preserve">
    <value>母集団全体に基づいて分散を計算します (母集団内の論理値および文字列は無視します)。</value>
    
  </data>
  <data name="AboutVarP_number" xml:space="preserve">
    <value>分散計算の係数となる数値。</value>
  </data>
  <data name="AboutVarP_source" xml:space="preserve">
    <value>分散計算の母集団を指定するテーブル。</value>
  </data>
  <data name="AboutVarP_expression" xml:space="preserve">
    <value>入力内の行を評価し、分散計算の対象となる値を指定する式。</value>
  </data>
  <data name="AboutVarPT" xml:space="preserve">
    <value>列として指定された母集団全体に基づいて分散を計算します (列内の論理値および文字列を無視します)。</value>
    
  </data>
  <data name="SetArg1" xml:space="preserve">
    <value>変数</value>
    
  </data>
  <data name="AboutSplit" xml:space="preserve">
    <value>区切り記号を使用して文字列を部分文字列に分割します。</value>
    
  </data>
  <data name="AboutSplit_text" xml:space="preserve">
    <value>部分文字列に分割するテキスト。</value>
    
  </data>
  <data name="AboutSplit_separator" xml:space="preserve">
    <value>入力テキストを部分文字列に分割するための区切り記号テキスト。</value>
    
  </data>
  <data name="SplitArg1" xml:space="preserve">
    <value>テキスト</value>
    
  </data>
  <data name="SplitArg2" xml:space="preserve">
    <value>区切り記号</value>
    
  </data>
  <data name="AboutIsType" xml:space="preserve">
    <value>指定された値が、指定された型である場合は true を返します。</value>
    
  </data>
  <data name="IsTypeArg1" xml:space="preserve">
    <value>値</value>
    
  </data>
  <data name="IsTypeArg2" xml:space="preserve">
    <value>typeTable</value>
    
  </data>
  <data name="AboutAsType" xml:space="preserve">
    <value>指定された値を指定された型として使用します。</value>
    
  </data>
  <data name="AsTypeArg1" xml:space="preserve">
    <value>値</value>
    
  </data>
  <data name="AsTypeArg2" xml:space="preserve">
    <value>typeTable</value>
    
  </data>
  <data name="AboutAsType_value" xml:space="preserve">
    <value>新しい型でキャストするポリモーフィック レコードです。</value>
  </data>
  <data name="AboutAsType_typeTable" xml:space="preserve">
    <value>値に使用する型を表すエンティティ テーブル。</value>
  </data>
  <data name="AboutWith" xml:space="preserve">
    <value>最初のパラメーターによって指定されたスコープを使用して、2 番目のパラメーターとして指定された式を実行します。</value>
    
  </data>
  <data name="WithArg1" xml:space="preserve">
    <value>スコープ</value>
    
  </data>
  <data name="WithArg2" xml:space="preserve">
    <value>数式</value>
    
  </data>
  <data name="AboutWith_scope" xml:space="preserve">
    <value>2 番目のパラメーターによって定義された式を呼び出すときのスコープ。</value>
    
  </data>
  <data name="AboutWith_formula" xml:space="preserve">
    <value>最初のパラメーターによって指定されたスコープを使用して呼び出す式。</value>
    
  </data>
  <data name="AboutSequence" xml:space="preserve">
    <value>連番のテーブルを生成する</value>
    
  </data>
  <data name="SequenceArg1" xml:space="preserve">
    <value>レコード</value>
    
  </data>
  <data name="AboutSequence_records" xml:space="preserve">
    <value>"Value" という名前の単一列テーブルが含むレコード数。最大値: 50,000。</value>
    
  </data>
  <data name="SequenceArg2" xml:space="preserve">
    <value>開始</value>
    
  </data>
  <data name="AboutSequence_start" xml:space="preserve">
    <value>オプション。シーケンスの最初の番号。既定値は 1。</value>
    
  </data>
  <data name="SequenceArg3" xml:space="preserve">
    <value>ステップ</value>
    
  </data>
  <data name="AboutSequence_step" xml:space="preserve">
    <value>オプション。テーブルで後に続く各値を増分する量。既定値は 1。</value>
    
  </data>
  <data name="ErrInvalidDot" xml:space="preserve">
    <value>'.' の無効な使用です</value>
    
  </data>
  <data name="ErrUnknownFunction" xml:space="preserve">
    <value>'{0}' は不明またはサポートされていない関数です。</value>
    
  </data>
  <data name="ErrUnknownNamespaceFunction" xml:space="preserve">
    <value>'{0}' は名前空間 '{1}' 内で不明またはサポートされていない関数です。</value>
    
  </data>
  <data name="ErrUnSupportedComponentBehaviorInvocation" xml:space="preserve">
    <value>コンポーネントの動作は、コンポーネント内からのみ呼び出すことができます。</value>
    
  </data>
  <data name="ErrUnSupportedComponentDataPropertyAccess" xml:space="preserve">
    <value>パラメーターを持つコンポーネント カスタム データ プロパティには、コンポーネント内またはコンポーネント出力プロパティからのみアクセスできます。</value>
    
  </data>
  <data name="ErrBadArity" xml:space="preserve">
    <value>無効な引数の数: 受信数 {0}、必要数 {1}。</value>
    
  </data>
  <data name="ErrBadArityEven" xml:space="preserve">
    <value>無効な引数の数: 受信数 {0}、必要数は偶数です。</value>
    
  </data>
  <data name="ErrBadArityOdd" xml:space="preserve">
    <value>無効な引数の数: 受信数 {0}、必要数は奇数です。</value>
    
  </data>
  <data name="ErrBadType" xml:space="preserve">
    <value>無効な引数の型です。</value>
    
  </data>
  <data name="ErrBadType_Type" xml:space="preserve">
    <value>無効な引数の型です。このコンテキストでは、{0} 値は使用できません。</value>
    
  </data>
  <data name="ErrBadOperatorTypes" xml:space="preserve">
    <value>この操作は、次の種類には無効です: {0}、{1}。</value>
    
  </data>
  <data name="ErrGuidStrictComparison" xml:space="preserve">
    <value>GUID 値は他の GUID 値とのみ比較できます。</value>
    
  </data>
  <data name="ErrBadRecordFieldType_FieldName_ExpectedType" xml:space="preserve">
    <value>フィールド '{0}' の型が無効です。'{1}' 型のフィールドが必要です。</value>
    
  </data>
  <data name="ErrBadType_ExpectedType" xml:space="preserve">
    <value>無効な引数の型です。{0} 値が必要です。</value>
    
  </data>
  <data name="ErrBadType_ExpectedType_ProvidedType" xml:space="preserve">
    <value>無効な引数の型です ({1})。代わりに、{0} 値が必要です。</value>
    
  </data>
  <data name="ErrBadSchema_ExpectedType" xml:space="preserve">
    <value>無効な引数の型です。{0} 値が必要ですが、スキーマが異なります。</value>
    
  </data>
  <data name="ErrBadType_ExpectedTypesCSV" xml:space="preserve">
    <value>無効な引数の型です。次のいずれかが必要です: {0}。</value>
    
  </data>
  <data name="ErrInvalidArgs_Func" xml:space="preserve">
    <value>関数 '{0}' に複数の無効な引数が含まれています。</value>
    
  </data>
  <data name="ErrNeedTable_Func" xml:space="preserve">
    <value>最初の引数 '{0}' はテーブルである必要があります。</value>
    
  </data>
  <data name="ErrInvalidPropertyAccess" xml:space="preserve">
    <value>プロパティに必須パラメーターが必要です。かっこを使用して必須パラメーターを渡します。</value>
    
  </data>
  <data name="ErrNeedTableCol_Func" xml:space="preserve">
    <value>最初の引数 '{0}' は、1 列のテーブルである必要があります。</value>
    
  </data>
  <data name="ErrInvalidSchemaNeedStringCol_Col" xml:space="preserve">
    <value>スキーマが無効です。テキスト値の列が '{0}' に必要です。</value>
    
  </data>
  <data name="ErrInvalidSchemaNeedDateCol_Col" xml:space="preserve">
    <value>スキーマが無効です。日付の値の列が '{0}' に必要です。</value>
    
  </data>
  <data name="ErrInvalidSchemaNeedNumCol_Col" xml:space="preserve">
    <value>スキーマが無効です。数値の列が '{0}' に必要です。</value>
    
  </data>
  <data name="ErrInvalidSchemaNeedColorCol_Col" xml:space="preserve">
    <value>スキーマが無効です。色の値の列が '{0}' に必要です。</value>
    
  </data>
  <data name="ErrInvalidSchemaNeedCol" xml:space="preserve">
    <value>スキーマが無効です。1 列のテーブルが必要です。</value>
    
  </data>
  <data name="ErrNeedRecord" xml:space="preserve">
    <value>このコンテキストでは、レコードではない値は使用できません。</value>
    
  </data>
  <data name="ErrIncompatibleRecord" xml:space="preserve">
    <value>このレコードは使用できません。互換性のない型のフィールドが重複している可能性があります。</value>
    
  </data>
  <data name="ErrNeedRecord_Func" xml:space="preserve">
    <value>最初の引数 '{0}' はレコードである必要があります。</value>
    
  </data>
  <data name="ErrNeedEntity_EntityName" xml:space="preserve">
    <value>このオプション セットを列挙値として使用するか、Choices 機能で使用する場合、'{0}' エンティティをデータ ソースとして追加する必要があります。追加するには、[表示] メニューを使用してデータ ソースを選択してください。</value>
    
  </data>
  <data name="ErrNotAccessibleInCurrentContext" xml:space="preserve">
    <value>指定されたプロパティは、このコンテキストではアクセスできません。</value>
    
  </data>
  <data name="ErrInternalControlInInputProperty" xml:space="preserve">
    <value>コンポーネント内部のコントロールを、同じコンポーネントの入力プロパティで参照することはできません。</value>
    
  </data>
  <data name="ErrColumnNotAccessibleInCurrentContext" xml:space="preserve">
    <value>指定された列は、このコンテキストではアクセスできません。</value>
    
  </data>
  <data name="WrnRowScopeOneToNExpandNumberOfCalls" xml:space="preserve">
    <value>一対多または多対多の関連付けは、この関数のレコード スコープで参照されています。これにより、データ ソースに対する多数の呼び出しが発生し、パフォーマンスに影響する可能性があります。</value>
    
  </data>
  <data name="ErrNumberTooLarge" xml:space="preserve">
    <value>数値が大きすぎます。</value>
    
  </data>
  <data name="ErrInvalidDataSource" xml:space="preserve">
    <value>このデータ ソースは無効です。[コンテンツ] -&gt; [データ ソース] または [表示] -&gt; [オプション] の順にクリックして、[データ ソース] ウィンドウでエラーを修正してください。</value>
    
  </data>
  <data name="ErrExpectedDataSourceRestriction" xml:space="preserve">
    <value>インライン レコードを制限するためには、データ ソース ID が必要です。</value>
    
  </data>
  <data name="ErrIncompatibleTypes" xml:space="preserve">
    <value>指定した型は互換性がありません。</value>
    
  </data>
  <data name="ErrTypeError_Ex1_Ex2_Found" xml:space="preserve">
    <value>この引数の型 '{2}' が、必要な型である '{0}' または '{1}' と一致しません。</value>
    
  </data>
  <data name="ErrTypeError_Arg_Expected_Found" xml:space="preserve">
    <value>この引数 '{0}' の型は必要な型 '{1}' と一致しません。見つかった型 '{2}'。</value>
    
  </data>
  <data name="ErrTypeErrorRecordIncompatibleWithSource" xml:space="preserve">
    <value>レコードの型は、ソースと互換性がありません。</value>
    
  </data>
  <data name="ErrExpectedStringLiteralArg_Name" xml:space="preserve">
    <value>引数 '{0}' は無効です。文字列リテラルが必要です。</value>
    
  </data>
  <data name="ErrArgNotAValidIdentifier_Name" xml:space="preserve">
    <value>引数 '{0}' は有効な識別子ではありません。</value>
    
  </data>
  <data name="ErrColExists_Name" xml:space="preserve">
    <value>'{0}' という列は既に存在します。</value>
    
  </data>
  <data name="ErrColConflict_Name" xml:space="preserve">
    <value>'{0}' の列名の競合。</value>
    
  </data>
  <data name="ErrColDNE_Name" xml:space="preserve">
    <value>指定された列 '{0}' がありません。</value>
    
  </data>
  <data name="ErrColumnDoesNotExist_Name_Similar" xml:space="preserve">
    <value>指定した列 '{0}' が存在しません。最も似た名前の列は '{1}' です。</value>
    
  </data>
  <data name="ErrSortIncorrectOrder" xml:space="preserve">
    <value>式の型に関して、並べ替え順序が正しくありません。</value>
    
  </data>
  <data name="ErrSortWrongType" xml:space="preserve">
    <value>式の型で並べ替えることはできません。</value>
    
  </data>
  <data name="ErrFunctionDoesNotAcceptThisType_Function_Expected" xml:space="preserve">
    <value>型エラー: {0} には、{1}、または {1} 型のテーブル列が必要です。</value>
    
  </data>
  <data name="ErrIncorrectFormat_Func" xml:space="preserve">
    <value>'{0}' の不適切な形式指定子です。</value>
    
  </data>
  <data name="ErrAsyncLambda" xml:space="preserve">
    <value>非同期起動は、条件と値の関数では使用できません。</value>
    
  </data>
  <data name="ErrValueMustBeFullyQualified" xml:space="preserve">
    <value>これは名前空間です。'.' 演算子を使用してそのメンバーにアクセスできます。</value>
    
  </data>
  <data name="ErrScopeModificationLambda" xml:space="preserve">
    <value>この関数は、{0} で使用されている同じデータ ソース上で操作することはできません。</value>
    
  </data>
  <data name="ErrFunctionDisallowedWithinNondeterministicOperationOrder" xml:space="preserve">
    <value>この関数を {0} 内で呼び出すことはできません。</value>
    
  </data>
  <data name="ErrAsTypeAndIsTypeExpectConnectedDataSource" xml:space="preserve">
    <value>引数が正しくありません。この式には接続済みデータ ソースのテーブルが必要です。AsType および IsType 関数には、接続済みデータ ソースが必要です。</value>
    
  </data>
  <data name="InfoMessage" xml:space="preserve">
    <value>メッセージ</value>
    
  </data>
  <data name="InfoNode_Node" xml:space="preserve">
    <value>ノード: {0}</value>
    
  </data>
  <data name="InfoTok_Tok" xml:space="preserve">
    <value>Tok: {0}</value>
    
  </data>
  <data name="FormatSpan_Min_Lim" xml:space="preserve">
    <value>({0},{1}) </value>
    
  </data>
  <data name="FormatErrorSeparator" xml:space="preserve">
    <value>, </value>
    
  </data>
  <data name="AboutDate" xml:space="preserve">
    <value>Power Apps の日時コード形式の日付を表す数値を返します。</value>
    
  </data>
  <data name="DateArg1" xml:space="preserve">
    <value>年</value>
    
  </data>
  <data name="DateArg2" xml:space="preserve">
    <value>月</value>
    
  </data>
  <data name="DateArg3" xml:space="preserve">
    <value>日</value>
    
  </data>
  <data name="AboutDate_year" xml:space="preserve">
    <value>年。</value>
  </data>
  <data name="AboutDate_month" xml:space="preserve">
    <value>月。</value>
  </data>
  <data name="AboutDate_day" xml:space="preserve">
    <value>日。</value>
  </data>
  <data name="AboutTime" xml:space="preserve">
    <value>時間、分、および秒を 10 進数に変換します。</value>
    
  </data>
  <data name="TimeArg1" xml:space="preserve">
    <value>時間</value>
    
  </data>
  <data name="TimeArg2" xml:space="preserve">
    <value>分</value>
    
  </data>
  <data name="TimeArg3" xml:space="preserve">
    <value>秒</value>
    
  </data>
  <data name="TimeArg4" xml:space="preserve">
    <value>ミリ秒</value>
    
  </data>
  <data name="AboutTime_hour" xml:space="preserve">
    <value>時間コンポーネント。</value>
  </data>
  <data name="AboutTime_minute" xml:space="preserve">
    <value>分コンポーネント。</value>
  </data>
  <data name="AboutTime_second" xml:space="preserve">
    <value>秒コンポーネント。</value>
  </data>
  <data name="AboutTime_millisecond" xml:space="preserve">
    <value>ミリ秒コンポーネント。</value>
  </data>
  <data name="AboutDateTime" xml:space="preserve">
    <value>ある瞬間の時間を表す値を作成します。日付と時刻で表します。</value>
    
  </data>
  <data name="AboutDateTime_year" xml:space="preserve">
    <value>その年。</value>
    
  </data>
  <data name="AboutDateTime_month" xml:space="preserve">
    <value>その月。</value>
    
  </data>
  <data name="AboutDateTime_day" xml:space="preserve">
    <value>その日。</value>
    
  </data>
  <data name="AboutDateTime_hour" xml:space="preserve">
    <value>その時間。</value>
    
  </data>
  <data name="AboutDateTime_minute" xml:space="preserve">
    <value>その分。</value>
    
  </data>
  <data name="AboutDateTime_second" xml:space="preserve">
    <value>その秒。</value>
    
  </data>
  <data name="AboutDateTime_millisecond" xml:space="preserve">
    <value>そのミリ秒。</value>
    
  </data>
  <data name="AboutYear" xml:space="preserve">
    <value>Year は指定された日付の年を返します。</value>
    
  </data>
  <data name="YearArg1" xml:space="preserve">
    <value>日時</value>
    
  </data>
  <data name="AboutYear_date_time" xml:space="preserve">
    <value>年コンポーネントを抽出する元となる日付の値。</value>
  </data>
  <data name="AboutMonth" xml:space="preserve">
    <value>月を返します。1 (1 月) から 12 (12 月) までの数値です。</value>
    
  </data>
  <data name="MonthArg1" xml:space="preserve">
    <value>日時</value>
    
  </data>
  <data name="AboutMonth_date_time" xml:space="preserve">
    <value>月コンポーネントを抽出する元となる日付の値。</value>
  </data>
  <data name="AboutDay" xml:space="preserve">
    <value>Day は、月の日付を返します。1 から 31 までの数値です。</value>
    
  </data>
  <data name="DayArg1" xml:space="preserve">
    <value>日時</value>
    
  </data>
  <data name="AboutDay_date_time" xml:space="preserve">
    <value>日コンポーネントを抽出する元となる日付の値。</value>
  </data>
  <data name="AboutHour" xml:space="preserve">
    <value>時間は、0 (12:00:00 AM) から 23 (11:00:00 PM) までの範囲の数値として時刻を返します。</value>
    
  </data>
  <data name="HourArg1" xml:space="preserve">
    <value>日時</value>
    
  </data>
  <data name="AboutHour_date_time" xml:space="preserve">
    <value>コンポーネントの抽出元である日付または時刻の値。</value>
  </data>
  <data name="AboutMinute" xml:space="preserve">
    <value>分を返します。0 から 59 の数値です。</value>
    
  </data>
  <data name="MinuteArg1" xml:space="preserve">
    <value>日時</value>
    
  </data>
  <data name="AboutMinute_date_time" xml:space="preserve">
    <value>分コンポーネントを抽出する元となる日付または時刻の値。</value>
  </data>
  <data name="AboutSecond" xml:space="preserve">
    <value>秒を返します。0 から 59 の数値です。</value>
    
  </data>
  <data name="SecondArg1" xml:space="preserve">
    <value>日時</value>
    
  </data>
  <data name="AboutSecond_date_time" xml:space="preserve">
    <value>秒コンポーネントを抽出する元となる日付または時刻の値。</value>
  </data>
  <data name="AboutWeekday" xml:space="preserve">
    <value>日付時刻値の曜日を返します。既定では、結果の範囲は 1 (日曜日) から 7 (土曜日) です。StartOfWeek 列挙値または Microsoft Excel Weekday 関数コードを使えば別の範囲を指定できます。</value>
    
  </data>
  <data name="WeekdayArg1" xml:space="preserve">
    <value>日付</value>
    
  </data>
  <data name="WeekdayArg2" xml:space="preserve">
    <value>週の始め</value>
    
  </data>
  <data name="AboutWeekday_date" xml:space="preserve">
    <value>曜日を計算する日付の値です。</value>
  </data>
  <data name="AboutWeekday_start_of_week" xml:space="preserve">
    <value>どのように曜日に番号を付けるかを示す StartOfWeek 列挙値、または対応する Excel 関数からの数値。</value>
    
  </data>
  <data name="AboutCalendar__MonthsLong" xml:space="preserve">
    <value>各月の完全名を含む 1 列のテーブルを返します。</value>
    
  </data>
  <data name="AboutCalendar__MonthsShort" xml:space="preserve">
    <value>各月の省略名を含む 1 列のテーブルを返します。</value>
    
  </data>
  <data name="AboutCalendar__WeekdaysLong" xml:space="preserve">
    <value>それぞれの曜日の完全名を含む 1 列のテーブルを返します。</value>
    
  </data>
  <data name="AboutCalendar__WeekdaysShort" xml:space="preserve">
    <value>それぞれの曜日の省略名を含む 1 列のテーブルを返します。</value>
    
  </data>
  <data name="AboutClock__AmPm" xml:space="preserve">
    <value>午前と午後の指定に大文字を使用している 1 列のテーブルを返します。</value>
    
  </data>
  <data name="AboutClock__AmPmShort" xml:space="preserve">
    <value>午前と午後の指定に省略形の大文字を使用している 1 列のテーブルを返します。</value>
    
  </data>
  <data name="AboutClock__IsClock24" xml:space="preserve">
    <value>時計が 24 時間表記を使用するかどうかを示すブール値を返します。</value>
    
  </data>
  <data name="AboutDateValue" xml:space="preserve">
    <value>テキスト形式の日付を Power Apps の日時コード形式の日付を表す数値に変換します。</value>
    
  </data>
  <data name="DateValueArg1" xml:space="preserve">
    <value>日付テキスト</value>
    
  </data>
  <data name="DateValueArg2" xml:space="preserve">
    <value>言語コード</value>
    
  </data>
  <data name="AboutDateValue_date_text" xml:space="preserve">
    <value>プラットフォームでサポートされている形式の日時スタンプのテキスト表現。</value>
  </data>
  <data name="AboutDateValue_language_code" xml:space="preserve">
    <value>表示されたテキストの言語コード。</value>
  </data>
  <data name="AboutTimeValue" xml:space="preserve">
    <value>日付の部分を無視して、テキスト形式の時刻を、Microsoft Power Apps の日時コードの日付を表す数値に変換します。</value>
    
  </data>
  <data name="TimeValueArg1" xml:space="preserve">
    <value>時刻テキスト</value>
    
  </data>
  <data name="TimeValueArg2" xml:space="preserve">
    <value>言語コード</value>
    
  </data>
  <data name="AboutTimeValue_time_text" xml:space="preserve">
    <value>プラットフォームでサポートされている形式の日時スタンプのテキスト表現。</value>
  </data>
  <data name="AboutTimeValue_language_code" xml:space="preserve">
    <value>表示されたテキストの言語コード。</value>
  </data>
  <data name="ErrAutoRefreshNotAllowed" xml:space="preserve">
    <value>動作規則では、サービス機能の自動更新は使用できません。</value>
    
  </data>
  <data name="ErrMultipleValuesForField_Name" xml:space="preserve">
    <value>このレコードの中で '{0}' という名前のフィールドが複数回指定されました。</value>
    
  </data>
  <data name="WarnColumnNameSpecifiedMultipleTimes_Name" xml:space="preserve">
    <value>'{0}' という列が 2 回以上指定されました。</value>
    
  </data>
  <data name="WarnLiteralPredicate" xml:space="preserve">
    <value>警告: この述語はリテラル値であり、入力テーブルを参照していません。</value>
    
  </data>
  <data name="WarnDynamicMetadata" xml:space="preserve">
    <value>警告: このメソッドの結果スキーマを設定して更新するには、展開された数式バーの下部にある [スキーマのキャプチャ] を選択してください。それ以外の場合、このメソッドは結果を返しません。</value>
    
  </data>
  <data name="FindArg1" xml:space="preserve">
    <value>検索テキスト</value>
    
  </data>
  <data name="FindArg2" xml:space="preserve">
    <value>検索対象テキスト</value>
    
  </data>
  <data name="FindArg3" xml:space="preserve">
    <value>開始位置</value>
    
  </data>
  <data name="AboutFind_find_text" xml:space="preserve">
    <value>検索対象のテキスト値。</value>
  </data>
  <data name="AboutFind_within_text" xml:space="preserve">
    <value>検索先のテキスト値。</value>
  </data>
  <data name="AboutFind_start_num" xml:space="preserve">
    <value>省略可能な開始位置。</value>
  </data>
  <data name="AboutFind" xml:space="preserve">
    <value>対象テキスト値が別のテキスト値の中で最初に現れる位置を返します。FIND は大文字小文字を区別します。</value>
    
  </data>
  <data name="AboutFindT" xml:space="preserve">
    <value>対象テキスト値 (または文字列の列) が別のテキスト値 (または文字列の列) の中で最初に現れる位置を返します。FIND は大文字小文字を区別します。</value>
    
  </data>
  <data name="FindTArg1" xml:space="preserve">
    <value>検索テキストまたは列</value>
    
  </data>
  <data name="FindTArg2" xml:space="preserve">
    <value>検索対象テキストまたは列</value>
    
  </data>
  <data name="FindTArg3" xml:space="preserve">
    <value>開始位置</value>
    
  </data>
  <data name="AboutFind_find_text_or_column" xml:space="preserve">
    <value>検索対象のテキスト値 (またはテキスト値の列)。</value>
  </data>
  <data name="AboutFind_within_text_or_column" xml:space="preserve">
    <value>検索先のテキスト値 (またはテキスト値の列)。</value>
  </data>
  <data name="AboutColorValue" xml:space="preserve">
    <value>指定の色の文字列に対応する色を返します。</value>
    
  </data>
  <data name="ColorValueArg1" xml:space="preserve">
    <value>色を示すテキスト</value>
    
  </data>
  <data name="AboutColorValue_color_text" xml:space="preserve">
    <value>"Blue"、または標準の 6 桁の 16 進法 #rrggbb などを使用して指定した色。</value>
  </data>
  <data name="ErrInvalidJsonPointer" xml:space="preserve">
    <value>無効な json のポインター。</value>
    
  </data>
  <data name="Text" xml:space="preserve">
    <value>テキスト</value>
  </data>
  <data name="Logical" xml:space="preserve">
    <value>論理</value>
  </data>
  <data name="Table" xml:space="preserve">
    <value>テーブル</value>
  </data>
  <data name="Behavior" xml:space="preserve">
    <value>動作</value>
  </data>
  <data name="DateTime" xml:space="preserve">
    <value>日付/時刻</value>
  </data>
  <data name="MathAndStat" xml:space="preserve">
    <value>数学 &amp; 統計</value>
  </data>
  <data name="Information" xml:space="preserve">
    <value>情報</value>
  </data>
  <data name="Color" xml:space="preserve">
    <value>色</value>
  </data>
  <data name="REST" xml:space="preserve">
    <value>サービス</value>
    
  </data>
  <data name="FunctionReference_Link" xml:space="preserve">
    <value>https://go.microsoft.com/fwlink/?LinkId=722347#</value>
    
  </data>
  <data name="InvalidXml_ElementMissingAttribute_ElemName_AttrName" xml:space="preserve">
    <value>要素 '{0}' に属性 '{1}' がありません。</value>
    
  </data>
  <data name="InvalidXml_AttributeCannotBeEmpty_AttrName" xml:space="preserve">
    <value>属性 '{0}' を空の文字列にすることはできません。</value>
    
  </data>
  <data name="InvalidXml_AttributeValueInvalidGuid_AttrName_Value" xml:space="preserve">
    <value>属性 '{0}' に無効な GUID 値 '{1}' が含まれています。</value>
    
  </data>
  <data name="InvalidJson_MissingRequiredNamedValue_PropName" xml:space="preserve">
    <value>プロパティ '{0}' がありません。</value>
    
  </data>
  <data name="InvalidJson_NamedValueTypeNotCorrect_PropName_ExpectedType_ActualType" xml:space="preserve">
    <value>プロパティ {0} に無効な型の値 {2} が含まれます。予期される型の値: {1}。</value>
    
  </data>
  <data name="InvalidJson_NamedValueCannotBeEmpty_PropName" xml:space="preserve">
    <value>プロパティ '{0}' を空にすることはできません。</value>
    
  </data>
  <data name="InvalidJson_NamedEnumStringInvalid_PropName_ActualValue" xml:space="preserve">
    <value>列挙型 '{0}' には有効な値を設定する必要がありますが、その値 {1} は列挙値の範囲外です。</value>
    
  </data>
  <data name="InvalidJson_NamedIntegerOverflow_PropName_ActualValue" xml:space="preserve">
    <value>プロパティ '{0}' には整数値を設定する必要がありますが、その値 {1} は範囲外です。</value>
    
  </data>
  <data name="InvalidJson_IndexedValueTypeNotCorrect_Index_ExpectedType_ActualType" xml:space="preserve">
    <value>インデックス {0} の項目に無効な型の値 {2} が含まれます。予期される型の値: {1}。</value>
  </data>
  <data name="InvalidJson_IndexedValueMustBeNonEmpty_Index" xml:space="preserve">
    <value>インデックス {0} の項目は空でない文字列にする必要があります。</value>
  </data>
  <data name="AboutDateAdd" xml:space="preserve">
    <value>日付に、指定数の単位を追加します。</value>
    
  </data>
  <data name="AboutDateDiff" xml:space="preserve">
    <value>2 つの日付の差を計算します。</value>
    
  </data>
  <data name="DateAddArg1" xml:space="preserve">
    <value>日付</value>
    
  </data>
  <data name="DateAddArg2" xml:space="preserve">
    <value>単位_の_数</value>
    
  </data>
  <data name="DateAddArg3" xml:space="preserve">
    <value>単位</value>
    
  </data>
  <data name="AboutDateAdd_date" xml:space="preserve">
    <value>参照の日付値。</value>
  </data>
  <data name="AboutDateAdd_number_of_units" xml:space="preserve">
    <value>追加する単位数。数は負にできます。</value>
  </data>
  <data name="AboutDateAdd_unit" xml:space="preserve">
    <value>使用する単位。Years、Quarters、Months、Days、Hours、Minutes、Seconds、Milliseconds のいずれかを指定できます。</value>
    
  </data>
  <data name="DateDiffArg1" xml:space="preserve">
    <value>開始日</value>
    
  </data>
  <data name="DateDiffArg2" xml:space="preserve">
    <value>終了日</value>
    
  </data>
  <data name="DateDiffArg3" xml:space="preserve">
    <value>単位</value>
    
  </data>
  <data name="AboutDateDiff_start_date" xml:space="preserve">
    <value>比較操作の開始日。</value>
  </data>
  <data name="AboutDateDiff_end_date" xml:space="preserve">
    <value>比較操作の終了日付。</value>
  </data>
  <data name="AboutDateDiff_unit" xml:space="preserve">
    <value>結果を表す単位。Years、Quarters、Months、Days、Hours、Minutes、Seconds、Milliseconds のいずれかを指定できます。</value>
    
  </data>
  <data name="AboutDateAddT" xml:space="preserve">
    <value>日付の列に指定数の単位を追加します。</value>
    
  </data>
  <data name="AboutDateDiffT" xml:space="preserve">
    <value>2 つの日付列の差を計算します。</value>
    
  </data>
  <data name="DateAddTArg1" xml:space="preserve">
    <value>日付列</value>
    
  </data>
  <data name="DateAddTArg2" xml:space="preserve">
    <value>単位_の_数</value>
    
  </data>
  <data name="DateAddTArg3" xml:space="preserve">
    <value>単位</value>
    
  </data>
  <data name="AboutDateAdd_date_column" xml:space="preserve">
    <value>日付値の列。</value>
  </data>
  <data name="DateDiffTArg1" xml:space="preserve">
    <value>開始日列</value>
    
  </data>
  <data name="DateDiffTArg2" xml:space="preserve">
    <value>終了日列</value>
    
  </data>
  <data name="DateDiffTArg3" xml:space="preserve">
    <value>単位</value>
    
  </data>
  <data name="AboutDateDiff_start_date_column" xml:space="preserve">
    <value>比較操作のための開始日の列。</value>
  </data>
  <data name="AboutDateDiff_end_date_column" xml:space="preserve">
    <value>比較操作のための終了日の列。</value>
  </data>
  <data name="AboutChar" xml:space="preserve">
    <value>お使いのプラットフォームの文字セットのコード番号を指定すると、その文字を返します。</value>
    
  </data>
  <data name="CharArg1" xml:space="preserve">
    <value>数値</value>
    
  </data>
  <data name="AboutChar_number" xml:space="preserve">
    <value>お使いのプラットフォームの文字セットのコード番号。</value>
  </data>
  <data name="AboutCharT" xml:space="preserve">
    <value>お使いのプラットフォームの文字セットの複数のコード番号を指定すると、文字のテーブルを返します。</value>
    
  </data>
  <data name="CharTArg1" xml:space="preserve">
    <value>数値の列</value>
    
  </data>
  <data name="AboutChar_column_of_numbers" xml:space="preserve">
    <value>お使いのプラットフォームの文字セットのコード番号が入った列。</value>
  </data>
  <data name="AboutParseJSON" xml:space="preserve">
    <value>JSON 文字列をオブジェクトに変換します。</value>
    
  </data>
  <data name="ParseJSONArg1" xml:space="preserve">
    <value>入力</value>
    
  </data>
  <data name="AboutParseJSON_input" xml:space="preserve">
    <value>処理する JSON 文字列です。</value>
  </data>
  <data name="AboutIndex" xml:space="preserve">
    <value>特定のインデックスにあるテーブル内のレコードを返します。</value>
    
  </data>
  <data name="IndexArg1" xml:space="preserve">
    <value>テーブル</value>
    
  </data>
  <data name="IndexArg2" xml:space="preserve">
    <value>インデックス</value>
    
  </data>
  <data name="AboutIndex_table" xml:space="preserve">
    <value>テーブルです。</value>
  </data>
  <data name="AboutIndex_index" xml:space="preserve">
    <value>取得するレコードのインデックスです。</value>
    
  </data>
  <data name="Screen_Name_DisplayName" xml:space="preserve">
    <value>名前</value>
    
  </data>
  <data name="Screen_Printing_DisplayName" xml:space="preserve">
    <value>印刷中</value>
    
  </data>
  <data name="Screen_ImagePosition_DisplayName" xml:space="preserve">
    <value>画像の位置</value>
    
  </data>
  <data name="Screen_Size_DisplayName" xml:space="preserve">
    <value>サイズ</value>
    
  </data>
  <data name="barcode_Type_DisplayName" xml:space="preserve">
    <value>バーコードのタイプ</value>
    
  </data>
  <data name="camera_Contrast_DisplayName" xml:space="preserve">
    <value>コントラスト</value>
    
  </data>
  <data name="camera_Zoom_DisplayName" xml:space="preserve">
    <value>ズーム</value>
    
  </data>
  <data name="camera_Camera_DisplayName" xml:space="preserve">
    <value>カメラ</value>
    
  </data>
  <data name="export_Data_DisplayName" xml:space="preserve">
    <value>データ</value>
    
  </data>
  <data name="Edit" xml:space="preserve">
    <value>編集</value>
    
  </data>
  <data name="Dust" xml:space="preserve">
    <value>ダスト</value>
    
  </data>
  <data name="image_Image_DisplayName" xml:space="preserve">
    <value>画像</value>
    
  </data>
  <data name="icon_Icon_DisplayName" xml:space="preserve">
    <value>アイコン</value>
    
  </data>
  <data name="icon_Rotation_DisplayName" xml:space="preserve">
    <value>回転</value>
    
  </data>
  <data name="image_ImagePosition_DisplayName" xml:space="preserve">
    <value>画像の位置</value>
    
  </data>
  <data name="image_ImageRotation_DisplayName" xml:space="preserve">
    <value>回転</value>
    
  </data>
  <data name="ImageRotation_None_DisplayName" xml:space="preserve">
    <value>なし</value>
    
  </data>
  <data name="label_Live_DisplayName" xml:space="preserve">
    <value>ライブ</value>
    
  </data>
  <data name="label_Overflow_DisplayName" xml:space="preserve">
    <value>オーバーフロー</value>
    
  </data>
  <data name="DatePicker_DateTimeZone_DisplayName" xml:space="preserve">
    <value>日付/時刻のゾーン</value>
    
  </data>
  <data name="DatePicker_Format_DisplayName" xml:space="preserve">
    <value>書式</value>
    
  </data>
  <data name="DatePicker_Language_DisplayName" xml:space="preserve">
    <value>言語</value>
    
  </data>
  <data name="Calendar_Width_DisplayName" xml:space="preserve">
    <value>予定表の幅</value>
    
  </data>
  <data name="Hide_Calendar_DisplayName" xml:space="preserve">
    <value>予定表の非表示</value>
    
  </data>
  <data name="Calendar_StartOfWeek_DisplayName" xml:space="preserve">
    <value>週の開始日</value>
    
  </data>
  <data name="microphone_Mic_DisplayName" xml:space="preserve">
    <value>マイク</value>
    
  </data>
  <data name="text_Default_DisplayName" xml:space="preserve">
    <value>既定</value>
    
  </data>
  <data name="text_Mode_DisplayName" xml:space="preserve">
    <value>モード</value>
    
  </data>
  <data name="text_Format_DisplayName" xml:space="preserve">
    <value>書式</value>
    
  </data>
  <data name="text_VirtualKeyboardMode_DisplayName" xml:space="preserve">
    <value>仮想キーボード モード</value>
    
  </data>
  <data name="text_TeamsTheme_DisplayName" xml:space="preserve">
    <value>Teams のテーマ</value>
    
  </data>
  <data name="text_Clear_DisplayName" xml:space="preserve">
    <value>クリア ボタン</value>
    
  </data>
  <data name="Align_Left_DisplayName" xml:space="preserve">
    <value>左揃え</value>
    
  </data>
  <data name="Align_Right_DisplayName" xml:space="preserve">
    <value>右揃え</value>
    
  </data>
  <data name="Align_Center_DisplayName" xml:space="preserve">
    <value>左右中央揃え</value>
    
  </data>
  <data name="Align_Justify_DisplayName" xml:space="preserve">
    <value>両端揃え</value>
    
  </data>
  <data name="AboutIsNumeric" xml:space="preserve">
    <value>値が数値かどうかをチェックし、True または False を返します。</value>
    
  </data>
  <data name="IsNumericArg1" xml:space="preserve">
    <value>値</value>
    
  </data>
  <data name="AboutIsNumeric_value" xml:space="preserve">
    <value>テスト対象の値。</value>
  </data>
  <data name="Post" xml:space="preserve">
    <value>投稿</value>
    
  </data>
  <data name="AboutDateTimeValue" xml:space="preserve">
    <value>テキスト形式の日時を Power Apps の日時コード形式の日付を表す数値に変換します。</value>
    
  </data>
  <data name="DateTimeValueArg1" xml:space="preserve">
    <value>時刻テキスト</value>
    
  </data>
  <data name="DateTimeValueArg2" xml:space="preserve">
    <value>言語コード</value>
    
  </data>
  <data name="AboutDateTimeValue_time_text" xml:space="preserve">
    <value>プラットフォームでサポートされている形式の日時スタンプのテキスト表現。</value>
  </data>
  <data name="AboutDateTimeValue_language_code" xml:space="preserve">
    <value>表示されたテキストの言語コード。</value>
  </data>
  <data name="AboutTable" xml:space="preserve">
    <value>指定のレコードから、一意のレコード フィールドの数に対応する列を持つテーブルを作成します。例: Table({key1: val1, key2: val2, ...}, ...)</value>
    
  </data>
  <data name="TableArg1" xml:space="preserve">
    <value>レコード</value>
    
  </data>
  <data name="AboutTable_record" xml:space="preserve">
    <value>結果のテーブルで行に変換されるレコード。</value>
  </data>
  <data name="AboutShowColumns" xml:space="preserve">
    <value>'ソース' テーブルから指定された列以外のすべての列が削除されたテーブルを返します。</value>
    
  </data>
  <data name="ShowColumnsArg1" xml:space="preserve">
    <value>ソース</value>
    
  </data>
  <data name="ShowColumnsArg2" xml:space="preserve">
    <value>列名</value>
    
  </data>
  <data name="AboutShowColumns_source" xml:space="preserve">
    <value>列の削除元となるテーブル値。</value>
  </data>
  <data name="AboutShowColumns_column_name" xml:space="preserve">
    <value>保持する列の名前。</value>
  </data>
  <data name="AboutIsToday" xml:space="preserve">
    <value>指定された日付が今日かどうかをチェックし、True または False を返します。</value>
    
  </data>
  <data name="AboutIsToday_date" xml:space="preserve">
    <value>テスト対象の日付の値。</value>
  </data>
  <data name="IsTodayFuncArg1" xml:space="preserve">
    <value>日付</value>
    
  </data>
  <data name="AboutIsUTCToday" xml:space="preserve">
    <value>指定した日付が今日 (UTC) であるかどうかを確認し、true または false を返します。</value>
    
  </data>
  <data name="AboutIsUTCToday_date" xml:space="preserve">
    <value>テスト対象の日付の値。</value>
  </data>
  <data name="IsUTCTodayFuncArg1" xml:space="preserve">
    <value>日付</value>
    
  </data>
  <data name="AboutMod" xml:space="preserve">
    <value>数値を除数で除算した後の剰余を返します。結果には除数と同じ符号が付きます。</value>
    
  </data>
  <data name="AboutModT" xml:space="preserve">
    <value>数値 (または数値の列) が除数 (または除数の列) で除算した後、剰余を含む列を返します。</value>
    
  </data>
  <data name="AboutMod_divisor" xml:space="preserve">
    <value>割る数。</value>
  </data>
  <data name="AboutMod_divisor_or_column" xml:space="preserve">
    <value>割る数または数の列。</value>
  </data>
  <data name="AboutMod_number" xml:space="preserve">
    <value>剰余を求める数。</value>
  </data>
  <data name="AboutMod_number_or_column" xml:space="preserve">
    <value>剰余を求める数または数の列。</value>
  </data>
  <data name="ModFuncArg1" xml:space="preserve">
    <value>数値</value>
    
  </data>
  <data name="ModFuncArg2" xml:space="preserve">
    <value>除数</value>
    
  </data>
  <data name="ModTFuncArg1" xml:space="preserve">
    <value>数値または列</value>
    
  </data>
  <data name="ModTFuncArg2" xml:space="preserve">
    <value>除数または列</value>
    
  </data>
  <data name="pdfViewer_Document_DisplayName" xml:space="preserve">
    <value>ドキュメント</value>
    
  </data>
  <data name="pdfViewer_Zoom_DisplayName" xml:space="preserve">
    <value>ズーム</value>
    
  </data>
  <data name="pdfViewer_Password_DisplayName" xml:space="preserve">
    <value>パスワード</value>
    
  </data>
  <data name="pdfViewer_PasswordState_DisplayName" xml:space="preserve">
    <value>パスワードの状態</value>
    
  </data>
  <data name="DataDescriptionInvalidFormat_Reason" xml:space="preserve">
    <value>データの記述が無効です: {0}</value>
  </data>
  <data name="DataDescriptionParserUnknownException" xml:space="preserve">
    <value>データの説明を解析しようとして不明なエラーが発生しました。</value>
  </data>
  <data name="AboutForAll" xml:space="preserve">
    <value>データ ソース内の各行に指定された数式を適用し、各行の結果と共に新しいテーブルを返します。</value>
    
  </data>
  <data name="AboutForAll_source" xml:space="preserve">
    <value>操作を実行するデータ ソースまたはテーブル。</value>
  </data>
  <data name="AboutForAll_formula" xml:space="preserve">
    <value>テーブルのすべての行を評価する数式。</value>
  </data>
  <data name="ForAllArg1" xml:space="preserve">
    <value>ソース</value>
    
  </data>
  <data name="ForAllArg2" xml:space="preserve">
    <value>数式</value>
    
  </data>
  <data name="AboutPower" xml:space="preserve">
    <value>数値 x を別の数値 y のべき乗値に指定します。x^y と同じです。</value>
    
  </data>
  <data name="AboutPower_base" xml:space="preserve">
    <value>基づくべき乗の底の値。</value>
  </data>
  <data name="AboutPower_exponent" xml:space="preserve">
    <value>底の値に基づくべき乗の指数。</value>
  </data>
  <data name="PowerFuncArg1" xml:space="preserve">
    <value>基底</value>
    
  </data>
  <data name="PowerFuncArg2" xml:space="preserve">
    <value>指数</value>
    
  </data>
  <data name="AboutStartsWith" xml:space="preserve">
    <value>指定されたテキストが指定された開始文字列で始まる場合に true を返します。</value>
    
  </data>
  <data name="AboutStartsWith_text" xml:space="preserve">
    <value>確認するテキスト。</value>
  </data>
  <data name="AboutStartsWith_start" xml:space="preserve">
    <value>開始文字列。テキストがこの文字列で始まる場合に関数は true を返します。</value>
  </data>
  <data name="StartsWithArg1" xml:space="preserve">
    <value>テキスト</value>
    
  </data>
  <data name="StartsWithArg2" xml:space="preserve">
    <value>先頭のテキスト</value>
    
  </data>
  <data name="AboutEndsWith" xml:space="preserve">
    <value>指定されたテキストが指定された終了文字列で終わる場合に true を返します。</value>
    
  </data>
  <data name="AboutEndsWith_text" xml:space="preserve">
    <value>確認するテキスト。</value>
  </data>
  <data name="AboutEndsWith_end" xml:space="preserve">
    <value>終了文字列。テキストがこの文字列で終わる場合にこの関数は true を返します。</value>
  </data>
  <data name="EndsWithArg1" xml:space="preserve">
    <value>テキスト</value>
    
  </data>
  <data name="EndsWithArg2" xml:space="preserve">
    <value>end</value>
    
  </data>
  <data name="AboutBlank" xml:space="preserve">
    <value>null (空白) 値を返します</value>
  </data>
  <data name="AboutPowerT" xml:space="preserve">
    <value>数値 x (または数値の列) を別の数値 y (または数値の列) で累乗します。x^y と同じです。</value>
    
  </data>
  <data name="AboutPower_base_or_column" xml:space="preserve">
    <value>累乗される基数 (または基数の列)。</value>
  </data>
  <data name="AboutPower_exponent_or_column" xml:space="preserve">
    <value>底を累乗する指数 (または指数の列)。</value>
  </data>
  <data name="PowerTFuncArg1" xml:space="preserve">
    <value>基数または列</value>
    
  </data>
  <data name="PowerTFuncArg2" xml:space="preserve">
    <value>指数または列</value>
    
  </data>
  <data name="Icon_Import_DisplayName" xml:space="preserve">
    <value>インポート</value>
    
  </data>
  <data name="Icon_AddUser_DisplayName" xml:space="preserve">
    <value>ユーザーの追加</value>
    
  </data>
  <data name="Icon_Alarm_DisplayName" xml:space="preserve">
    <value>アラーム</value>
    
  </data>
  <data name="Icon_Blocked_DisplayName" xml:space="preserve">
    <value>ブロック済み</value>
    
  </data>
  <data name="Icon_Bookmark_DisplayName" xml:space="preserve">
    <value>ブックマーク</value>
    
  </data>
  <data name="Icon_Bug_DisplayName" xml:space="preserve">
    <value>バグ</value>
    
  </data>
  <data name="Icon_Calculator_DisplayName" xml:space="preserve">
    <value>電卓</value>
    
  </data>
  <data name="Icon_Diamond_DisplayName" xml:space="preserve">
    <value>ダイヤモンド</value>
    
  </data>
  <data name="Icon_DockLeft_DisplayName" xml:space="preserve">
    <value>左にドッキング</value>
    
  </data>
  <data name="Icon_DockRight_DisplayName" xml:space="preserve">
    <value>右にドッキング</value>
    
  </data>
  <data name="Icon_Enhance_DisplayName" xml:space="preserve">
    <value>拡張</value>
    
  </data>
  <data name="Icon_Error_DisplayName" xml:space="preserve">
    <value>エラー</value>
    
  </data>
  <data name="Icon_Export_DisplayName" xml:space="preserve">
    <value>エクスポート</value>
    
  </data>
  <data name="Icon_Flag_DisplayName" xml:space="preserve">
    <value>フラグ</value>
    
  </data>
  <data name="Icon_Globe_DisplayName" xml:space="preserve">
    <value>地球</value>
    
  </data>
  <data name="Icon_HalfFilledCircle_DisplayName" xml:space="preserve">
    <value>半分塗りつぶされた円</value>
    
  </data>
  <data name="Icon_Health_DisplayName" xml:space="preserve">
    <value>健康</value>
    
  </data>
  <data name="Icon_Heart_DisplayName" xml:space="preserve">
    <value>心</value>
    
  </data>
  <data name="Icon_Help_DisplayName" xml:space="preserve">
    <value>ヘルプ</value>
    
  </data>
  <data name="Icon_Hide_DisplayName" xml:space="preserve">
    <value>非表示</value>
    
  </data>
  <data name="Icon_History_DisplayName" xml:space="preserve">
    <value>履歴</value>
    
  </data>
  <data name="Icon_HorizontalLine_DisplayName" xml:space="preserve">
    <value>横線</value>
    
  </data>
  <data name="Icon_Hospital_DisplayName" xml:space="preserve">
    <value>病院</value>
    
  </data>
  <data name="Icon_Key_DisplayName" xml:space="preserve">
    <value>キー</value>
    
  </data>
  <data name="Icon_Lightbulb_DisplayName" xml:space="preserve">
    <value>電球</value>
    
  </data>
  <data name="Icon_LightningBolt_DisplayName" xml:space="preserve">
    <value>稲妻</value>
    
  </data>
  <data name="Icon_Link_DisplayName" xml:space="preserve">
    <value>リンク</value>
    
  </data>
  <data name="Icon_Manufacture_DisplayName" xml:space="preserve">
    <value>製造</value>
    
  </data>
  <data name="Icon_Medical_DisplayName" xml:space="preserve">
    <value>医療</value>
    
  </data>
  <data name="Icon_Microphone_DisplayName" xml:space="preserve">
    <value>マイク</value>
    
  </data>
  <data name="Icon_Notebook_DisplayName" xml:space="preserve">
    <value>ノートブック</value>
    
  </data>
  <data name="Icon_OpenInNewWindow_DisplayName" xml:space="preserve">
    <value>新しいウィンドウで開く</value>
    
  </data>
  <data name="Icon_Phonebook_DisplayName" xml:space="preserve">
    <value>電話帳</value>
    
  </data>
  <data name="Icon_Print_DisplayName" xml:space="preserve">
    <value>印刷</value>
    
  </data>
  <data name="Icon_Publish_DisplayName" xml:space="preserve">
    <value>公開</value>
    
  </data>
  <data name="Icon_QuestionMark_DisplayName" xml:space="preserve">
    <value>疑問符</value>
    
  </data>
  <data name="Icon_Redo_DisplayName" xml:space="preserve">
    <value>やり直し</value>
    
  </data>
  <data name="Icon_Reset_DisplayName" xml:space="preserve">
    <value>リセット</value>
    
  </data>
  <data name="Icon_Ribbon_DisplayName" xml:space="preserve">
    <value>リボン</value>
    
  </data>
  <data name="Icon_Scan_DisplayName" xml:space="preserve">
    <value>スキャン</value>
    
  </data>
  <data name="Icon_Share_DisplayName" xml:space="preserve">
    <value>共有</value>
    
  </data>
  <data name="Icon_Shirt_DisplayName" xml:space="preserve">
    <value>シャツ</value>
    
  </data>
  <data name="Icon_Shop_DisplayName" xml:space="preserve">
    <value>ショップ</value>
    
  </data>
  <data name="Icon_Signal_DisplayName" xml:space="preserve">
    <value>信号</value>
    
  </data>
  <data name="Icon_Support_DisplayName" xml:space="preserve">
    <value>サポート</value>
    
  </data>
  <data name="Icon_Sync_DisplayName" xml:space="preserve">
    <value>同期</value>
    
  </data>
  <data name="Icon_Text_DisplayName" xml:space="preserve">
    <value>テキスト</value>
    
  </data>
  <data name="Icon_ThumbsDown_DisplayName" xml:space="preserve">
    <value>反対</value>
    
  </data>
  <data name="Icon_ThumbsUp_DisplayName" xml:space="preserve">
    <value>賛成</value>
    
  </data>
  <data name="Icon_Train_DisplayName" xml:space="preserve">
    <value>列車</value>
    
  </data>
  <data name="Icon_Tray_DisplayName" xml:space="preserve">
    <value>トレイ</value>
    
  </data>
  <data name="Icon_Undo_DisplayName" xml:space="preserve">
    <value>元に戻す</value>
    
  </data>
  <data name="Icon_Unlock_DisplayName" xml:space="preserve">
    <value>ロック解除</value>
    
  </data>
  <data name="Icon_VerticalLine_DisplayName" xml:space="preserve">
    <value>縦線</value>
    
  </data>
  <data name="Icon_Video_DisplayName" xml:space="preserve">
    <value>ビデオ</value>
    
  </data>
  <data name="Icon_View_DisplayName" xml:space="preserve">
    <value>表示</value>
    
  </data>
  <data name="Icon_ZoomIn_DisplayName" xml:space="preserve">
    <value>拡大</value>
    
  </data>
  <data name="Icon_ZoomOut_DisplayName" xml:space="preserve">
    <value>縮小</value>
    
  </data>
  <data name="Icon_BookmarkFilled_DisplayName" xml:space="preserve">
    <value>ブックマーク (塗りつぶし)</value>
    
  </data>
  <data name="Icon_CancelBadge_DisplayName" xml:space="preserve">
    <value>キャンセル (バッジ)</value>
    
  </data>
  <data name="Icon_CheckBadge_DisplayName" xml:space="preserve">
    <value>チェック (バッジ)</value>
    
  </data>
  <data name="Icon_Cut_DisplayName" xml:space="preserve">
    <value>切り取り</value>
    
  </data>
  <data name="Icon_FilterFlat_DisplayName" xml:space="preserve">
    <value>フラット フィルター</value>
    
  </data>
  <data name="Icon_FilterFlatFilled_DisplayName" xml:space="preserve">
    <value>フラット フィルター (塗りつぶし)</value>
    
  </data>
  <data name="Icon_Leave_DisplayName" xml:space="preserve">
    <value>移動</value>
    
  </data>
  <data name="Icon_Paste_DisplayName" xml:space="preserve">
    <value>貼り付け</value>
    
  </data>
  <data name="Icon_ThumbsDownFilled_DisplayName" xml:space="preserve">
    <value>反対 (塗りつぶし)</value>
    
  </data>
  <data name="Icon_ThumbsUpFilled_DisplayName" xml:space="preserve">
    <value>賛成 (塗りつぶし)</value>
    
  </data>
  <data name="Icon_EmojiHappy_DisplayName" xml:space="preserve">
    <value>絵文字 - 満足</value>
    
  </data>
  <data name="SuggestRemoteExecutionHint_OpNotSupportedByClient" xml:space="preserve">
    <value>この式の一部はリモートで評価できません。'{0}' 操作は、現在このコンテキストでサポートされていません。</value>
    
  </data>
  <data name="SuggestRemoteExecutionHint_StringMatchSecondParam" xml:space="preserve">
    <value>この式の一部はリモートで評価できません。2 番目の引数にフィールド名が表示されている場合、'{0}' 関数を委任できません。</value>
    
  </data>
  <data name="entityForm_EntityForm_DisplayName" xml:space="preserve">
    <value>エンティティ フォーム</value>
    
  </data>
  <data name="BorderStyle_None_DisplayName" xml:space="preserve">
    <value>なし</value>
    
  </data>
  <data name="BorderStyle_Dashed_DisplayName" xml:space="preserve">
    <value>破線</value>
    
  </data>
  <data name="BorderStyle_Solid_DisplayName" xml:space="preserve">
    <value>実線</value>
    
  </data>
  <data name="BorderStyle_Dotted_DisplayName" xml:space="preserve">
    <value>点線</value>
    
  </data>
  <data name="DisplayMode_Disabled_DisplayName" xml:space="preserve">
    <value>無効</value>
    
  </data>
  <data name="DisplayMode_Edit_DisplayName" xml:space="preserve">
    <value>編集</value>
    
  </data>
  <data name="DisplayMode_View_DisplayName" xml:space="preserve">
    <value>ビュー</value>
    
  </data>
  <data name="LayoutMode_Manual_DisplayName" xml:space="preserve">
    <value>手動</value>
    
  </data>
  <data name="LayoutMode_Auto_DisplayName" xml:space="preserve">
    <value>自動</value>
    
  </data>
  <data name="LayoutDirection_Horizontal_DisplayName" xml:space="preserve">
    <value>横</value>
    
  </data>
  <data name="LayoutDirection_Vertical_DisplayName" xml:space="preserve">
    <value>縦</value>
    
  </data>
  <data name="LayoutAlignItems_Start_DisplayName" xml:space="preserve">
    <value>スタート画面</value>
    
  </data>
  <data name="LayoutAlignItems_Center_DisplayName" xml:space="preserve">
    <value>中央揃え</value>
    
  </data>
  <data name="LayoutAlignItems_End_DisplayName" xml:space="preserve">
    <value>終了</value>
    
  </data>
  <data name="LayoutAlignItems_Stretch_DisplayName" xml:space="preserve">
    <value>拡大</value>
    
  </data>
  <data name="AlignInContainer_Start_DisplayName" xml:space="preserve">
    <value>スタート画面</value>
    
  </data>
  <data name="AlignInContainer_Center_DisplayName" xml:space="preserve">
    <value>中央揃え</value>
    
  </data>
  <data name="AlignInContainer_End_DisplayName" xml:space="preserve">
    <value>終了</value>
    
  </data>
  <data name="AlignInContainer_Stretch_DisplayName" xml:space="preserve">
    <value>拡大</value>
    
  </data>
  <data name="AlignInContainer_SetByContainer_DisplayName" xml:space="preserve">
    <value>コンテナー別に設定</value>
    
  </data>
  <data name="LayoutJustifyContent_Start_DisplayName" xml:space="preserve">
    <value>スタート画面</value>
    
  </data>
  <data name="LayoutJustifyContent_Center_DisplayName" xml:space="preserve">
    <value>中央揃え</value>
    
  </data>
  <data name="LayoutJustifyContent_End_DisplayName" xml:space="preserve">
    <value>終了</value>
    
  </data>
  <data name="LayoutJustifyContent_SpaceEvenly_DisplayName" xml:space="preserve">
    <value>間隔を均等にする</value>
    
  </data>
  <data name="LayoutJustifyContent_SpaceAround_DisplayName" xml:space="preserve">
    <value>周囲のスペース</value>
    
  </data>
  <data name="LayoutJustifyContent_SpaceBetween_DisplayName" xml:space="preserve">
    <value>間のスペース</value>
    
  </data>
  <data name="LayoutOverflow_Hide_DisplayName" xml:space="preserve">
    <value>非表示</value>
    
  </data>
  <data name="LayoutOverflow_Scroll_DisplayName" xml:space="preserve">
    <value>スクロール</value>
    
  </data>
  <data name="Overflow_Hidden_DisplayName" xml:space="preserve">
    <value>非表示</value>
    
  </data>
  <data name="Overflow_Scroll_DisplayName" xml:space="preserve">
    <value>スクロール</value>
    
  </data>
  <data name="TextMode_SingleLine_DisplayName" xml:space="preserve">
    <value>単一行</value>
    
  </data>
  <data name="TextMode_Password_DisplayName" xml:space="preserve">
    <value>パスワード</value>
    
  </data>
  <data name="TextMode_MultiLine_DisplayName" xml:space="preserve">
    <value>複数行</value>
    
  </data>
  <data name="TextFormat_Text_DisplayName" xml:space="preserve">
    <value>テキスト</value>
    
  </data>
  <data name="TextFormat_Number_DisplayName" xml:space="preserve">
    <value>数値</value>
    
  </data>
  <data name="VirtualKeyboardMode_Auto_DisplayName" xml:space="preserve">
    <value>自動キーボード</value>
    
  </data>
  <data name="VirtualKeyboardMode_Numeric_DisplayName" xml:space="preserve">
    <value>数値キーボード</value>
    
  </data>
  <data name="VirtualKeyboardMode_Text_DisplayName" xml:space="preserve">
    <value>テキスト キーボード</value>
    
  </data>
  <data name="TeamsTheme_Default_DisplayName" xml:space="preserve">
    <value>既定のテーマ</value>
    
  </data>
  <data name="TeamsTheme_Dark_DisplayName" xml:space="preserve">
    <value>濃色テーマ</value>
    
  </data>
  <data name="TeamsTheme_Contrast_DisplayName" xml:space="preserve">
    <value>コントラストのテーマ</value>
    
  </data>
  <data name="AboutPatch" xml:space="preserve">
    <value>指定された行に更新を適用し、指定されたデータソースの行を変更します。更新された行を返します。</value>
    
  </data>
  <data name="PatchDataSourceArg" xml:space="preserve">
    <value>data_source</value>
    
  </data>
  <data name="PatchBaseRecordArg" xml:space="preserve">
    <value>base_record</value>
    
  </data>
  <data name="PatchChangeRecordsArg" xml:space="preserve">
    <value>change_record(s)</value>
    
  </data>
  <data name="AboutRemove" xml:space="preserve">
    <value>データ ソースから指定されたレコードを削除します</value>
    
  </data>
  <data name="RemoveDataSourceArg" xml:space="preserve">
    <value>data_source</value>
    
  </data>
  <data name="RemoveRecordsArg" xml:space="preserve">
    <value>remove_record(s)</value>
    
  </data>
  <data name="ErrRemoveAllArg" xml:space="preserve">
    <value>指定する場合、最後の引数は 'RemoveFlags.All' である必要があります。入力ミスを確認してください。</value>
    
  </data>
  <data name="PenMode_Draw_DisplayName" xml:space="preserve">
    <value>描画</value>
    
  </data>
  <data name="PenMode_Erase_DisplayName" xml:space="preserve">
    <value>消去</value>
    
  </data>
  <data name="DateTimeZone_Local_DisplayName" xml:space="preserve">
    <value>ローカル</value>
    
  </data>
  <data name="DateTimeZone_UTC_DisplayName" xml:space="preserve">
    <value>UTC</value>
    
  </data>
  <data name="ImagePosition_Fill_DisplayName" xml:space="preserve">
    <value>画面サイズに合わせる</value>
    
  </data>
  <data name="ImagePosition_Fit_DisplayName" xml:space="preserve">
    <value>自動調整</value>
    
  </data>
  <data name="ImagePosition_Stretch_DisplayName" xml:space="preserve">
    <value>拡大して表示</value>
    
  </data>
  <data name="ImagePosition_Tile_DisplayName" xml:space="preserve">
    <value>タイル</value>
    
  </data>
  <data name="ImagePosition_Center_DisplayName" xml:space="preserve">
    <value>中央</value>
    
  </data>
  <data name="VerticalAlign_Top_DisplayName" xml:space="preserve">
    <value>上</value>
    
  </data>
  <data name="VerticalAlign_Middle_DisplayName" xml:space="preserve">
    <value>中央</value>
    
  </data>
  <data name="VerticalAlign_Bottom_DisplayName" xml:space="preserve">
    <value>下</value>
    
  </data>
  <data name="Layout_Horizontal_DisplayName" xml:space="preserve">
    <value>横</value>
    
  </data>
  <data name="Layout_Vertical_DisplayName" xml:space="preserve">
    <value>縦</value>
    
  </data>
  <data name="TextPosition_Left_DisplayName" xml:space="preserve">
    <value>左へ移動</value>
    
  </data>
  <data name="TextPosition_Right_DisplayName" xml:space="preserve">
    <value>右へ移動</value>
    
  </data>
  <data name="Transition_Push_DisplayName" xml:space="preserve">
    <value>プッシュ</value>
    
  </data>
  <data name="Transition_Pop_DisplayName" xml:space="preserve">
    <value>ポップ</value>
    
  </data>
  <data name="Transition_None_DisplayName" xml:space="preserve">
    <value>なし</value>
    
  </data>
  <data name="FontWeight_Normal_DisplayName" xml:space="preserve">
    <value>標準</value>
    
  </data>
  <data name="FontWeight_Semibold_DisplayName" xml:space="preserve">
    <value>中太字</value>
    
  </data>
  <data name="FontWeight_Bold_DisplayName" xml:space="preserve">
    <value>太字</value>
    
  </data>
  <data name="FontWeight_Lighter_DisplayName" xml:space="preserve">
    <value>細字</value>
    
  </data>
  <data name="FormPattern_None_DisplayName" xml:space="preserve">
    <value>なし</value>
    
  </data>
  <data name="FormPattern_Details_DisplayName" xml:space="preserve">
    <value>詳細</value>
    
  </data>
  <data name="FormPattern_List_DisplayName" xml:space="preserve">
    <value>一覧</value>
    
  </data>
  <data name="FormPattern_CardList_DisplayName" xml:space="preserve">
    <value>カード リスト</value>
    
  </data>
  <data name="BarcodeType_Auto_DisplayName" xml:space="preserve">
    <value>自動</value>
    
  </data>
  <data name="BarcodeType_Aztec_DisplayName" xml:space="preserve">
    <value>Aztec</value>
    
  </data>
  <data name="BarcodeType_Codabar_DisplayName" xml:space="preserve">
    <value>Codabar</value>
    
  </data>
  <data name="BarcodeType_DataMatrix_DisplayName" xml:space="preserve">
    <value>Data Matrix</value>
    
  </data>
  <data name="BarcodeType_Ean_DisplayName" xml:space="preserve">
    <value>EAN</value>
    
  </data>
  <data name="BarcodeType_QRCode_DisplayName" xml:space="preserve">
    <value>QR コード</value>
    
  </data>
  <data name="BarcodeType_RssExpanded_DisplayName" xml:space="preserve">
    <value>RSS Expanded</value>
    
  </data>
  <data name="BarcodeType_Upc_DisplayName" xml:space="preserve">
    <value>UPC</value>
    
  </data>
  <data name="GridStyle_XOnly_DisplayName" xml:space="preserve">
    <value>X のみ</value>
    
  </data>
  <data name="GridStyle_YOnly_DisplayName" xml:space="preserve">
    <value>Y のみ</value>
    
  </data>
  <data name="GridStyle_All_DisplayName" xml:space="preserve">
    <value>すべて</value>
    
  </data>
  <data name="GridStyle_None_DisplayName" xml:space="preserve">
    <value>なし</value>
    
  </data>
  <data name="FormMode_Edit_DisplayName" xml:space="preserve">
    <value>編集</value>
    
  </data>
  <data name="FormMode_View_DisplayName" xml:space="preserve">
    <value>ビュー</value>
    
  </data>
  <data name="FormMode_New_DisplayName" xml:space="preserve">
    <value>新規</value>
    
  </data>
  <data name="SelectedState_Edit_DisplayName" xml:space="preserve">
    <value>編集</value>
    
  </data>
  <data name="SelectedState_View_DisplayName" xml:space="preserve">
    <value>表示</value>
    
  </data>
  <data name="SelectedState_New_DisplayName" xml:space="preserve">
    <value>新規</value>
    
  </data>
  <data name="LoadingSpinner_Controls_DisplayName" xml:space="preserve">
    <value>コントロール</value>
    
  </data>
  <data name="LoadingSpinner_Data_DisplayName" xml:space="preserve">
    <value>データ</value>
    
  </data>
  <data name="LoadingSpinner_None_DisplayName" xml:space="preserve">
    <value>なし</value>
    
  </data>
  <data name="NotificationType_Error_DisplayName" xml:space="preserve">
    <value>エラー</value>
    
  </data>
  <data name="NotificationType_Warning_DisplayName" xml:space="preserve">
    <value>警告</value>
    
  </data>
  <data name="NotificationType_Success_DisplayName" xml:space="preserve">
    <value>正常に完了</value>
    
  </data>
  <data name="NotificationType_Information_DisplayName" xml:space="preserve">
    <value>情報</value>
    
  </data>
  <data name="Icon_Add_DisplayName" xml:space="preserve">
    <value>追加</value>
    
  </data>
  <data name="Icon_Cancel_DisplayName" xml:space="preserve">
    <value>キャンセル</value>
    
  </data>
  <data name="Icon_Edit_DisplayName" xml:space="preserve">
    <value>編集</value>
    
  </data>
  <data name="Icon_Check_DisplayName" xml:space="preserve">
    <value>チェック</value>
    
  </data>
  <data name="Icon_Search_DisplayName" xml:space="preserve">
    <value>検索</value>
    
  </data>
  <data name="Icon_Filter_DisplayName" xml:space="preserve">
    <value>フィルター</value>
    
  </data>
  <data name="Icon_Sort_DisplayName" xml:space="preserve">
    <value>並べ替え</value>
    
  </data>
  <data name="Icon_Reload_DisplayName" xml:space="preserve">
    <value>再読み込み</value>
    
  </data>
  <data name="Icon_Trash_DisplayName" xml:space="preserve">
    <value>ごみ箱</value>
    
  </data>
  <data name="Icon_Save_DisplayName" xml:space="preserve">
    <value>保存</value>
    
  </data>
  <data name="Icon_Download_DisplayName" xml:space="preserve">
    <value>ダウンロード</value>
    
  </data>
  <data name="Icon_Copy_DisplayName" xml:space="preserve">
    <value>コピー</value>
    
  </data>
  <data name="Icon_LikeDislike_DisplayName" xml:space="preserve">
    <value>好き / 嫌い</value>
    
  </data>
  <data name="Icon_Crop_DisplayName" xml:space="preserve">
    <value>トリミング</value>
    
  </data>
  <data name="Icon_Pin_DisplayName" xml:space="preserve">
    <value>ピン留め</value>
    
  </data>
  <data name="Icon_ClearDrawing_DisplayName" xml:space="preserve">
    <value>描画をクリア</value>
    
  </data>
  <data name="Icon_ExpandView_DisplayName" xml:space="preserve">
    <value>ビューの展開</value>
    
  </data>
  <data name="Icon_CollapseView_DisplayName" xml:space="preserve">
    <value>ビューの折りたたみ</value>
    
  </data>
  <data name="Icon_Draw_DisplayName" xml:space="preserve">
    <value>描画</value>
    
  </data>
  <data name="Icon_Compose_DisplayName" xml:space="preserve">
    <value>作成</value>
    
  </data>
  <data name="Icon_Erase_DisplayName" xml:space="preserve">
    <value>消去</value>
    
  </data>
  <data name="Icon_Message_DisplayName" xml:space="preserve">
    <value>メッセージ</value>
    
  </data>
  <data name="Icon_Post_DisplayName" xml:space="preserve">
    <value>投稿</value>
    
  </data>
  <data name="Icon_AddDocument_DisplayName" xml:space="preserve">
    <value>ドキュメントの追加</value>
    
  </data>
  <data name="Icon_AddLibrary_DisplayName" xml:space="preserve">
    <value>ライブラリの追加</value>
    
  </data>
  <data name="Icon_Home_DisplayName" xml:space="preserve">
    <value>ホーム</value>
    
  </data>
  <data name="Icon_Hamburger_DisplayName" xml:space="preserve">
    <value>ハンバーガー</value>
    
  </data>
  <data name="Icon_Settings_DisplayName" xml:space="preserve">
    <value>設定</value>
    
  </data>
  <data name="Icon_More_DisplayName" xml:space="preserve">
    <value>詳細表示</value>
    
  </data>
  <data name="Icon_Waffle_DisplayName" xml:space="preserve">
    <value>ワッフル</value>
    
  </data>
  <data name="Icon_ChevronLeft_DisplayName" xml:space="preserve">
    <value>左</value>
    
  </data>
  <data name="Icon_ChevronRight_DisplayName" xml:space="preserve">
    <value>右</value>
    
  </data>
  <data name="Icon_ChevronUp_DisplayName" xml:space="preserve">
    <value>上</value>
    
  </data>
  <data name="Icon_ChevronDown_DisplayName" xml:space="preserve">
    <value>下</value>
    
  </data>
  <data name="Icon_NextArrow_DisplayName" xml:space="preserve">
    <value>次へ</value>
    
  </data>
  <data name="Icon_BackArrow_DisplayName" xml:space="preserve">
    <value>戻る</value>
    
  </data>
  <data name="Icon_ArrowDown_DisplayName" xml:space="preserve">
    <value>下矢印</value>
    
  </data>
  <data name="Icon_ArrowUp_DisplayName" xml:space="preserve">
    <value>上矢印</value>
    
  </data>
  <data name="Icon_ArrowLeft_DisplayName" xml:space="preserve">
    <value>左矢印</value>
    
  </data>
  <data name="Icon_ArrowRight_DisplayName" xml:space="preserve">
    <value>右矢印</value>
    
  </data>
  <data name="Icon_Camera_DisplayName" xml:space="preserve">
    <value>カメラ</value>
    
  </data>
  <data name="Icon_Document_DisplayName" xml:space="preserve">
    <value>ドキュメント</value>
    
  </data>
  <data name="Icon_DockCheckProperties_DisplayName" xml:space="preserve">
    <value>ドキュメント チェックマーク</value>
    
  </data>
  <data name="Icon_Folder_DisplayName" xml:space="preserve">
    <value>フォルダー</value>
    
  </data>
  <data name="Icon_Journal_DisplayName" xml:space="preserve">
    <value>ジャーナル</value>
    
  </data>
  <data name="Icon_ForkKnife_DisplayName" xml:space="preserve">
    <value>食料</value>
    
  </data>
  <data name="Icon_Transportation_DisplayName" xml:space="preserve">
    <value>運輸</value>
    
  </data>
  <data name="Icon_Airplane_DisplayName" xml:space="preserve">
    <value>飛行機</value>
    
  </data>
  <data name="Icon_Bus_DisplayName" xml:space="preserve">
    <value>バス</value>
    
  </data>
  <data name="Icon_Cars_DisplayName" xml:space="preserve">
    <value>車</value>
    
  </data>
  <data name="Icon_Money_DisplayName" xml:space="preserve">
    <value>お金</value>
    
  </data>
  <data name="Icon_Currency_DisplayName" xml:space="preserve">
    <value>通貨</value>
    
  </data>
  <data name="Icon_AddToCalendar_DisplayName" xml:space="preserve">
    <value>カレンダーに追加する</value>
    
  </data>
  <data name="Icon_CalendarBlank_DisplayName" xml:space="preserve">
    <value>空白の予定表</value>
    
  </data>
  <data name="Icon_OfficeBuilding_DisplayName" xml:space="preserve">
    <value>オフィス ビル</value>
    
  </data>
  <data name="Icon_PaperClip_DisplayName" xml:space="preserve">
    <value>クリップ</value>
    
  </data>
  <data name="Icon_Newspaper_DisplayName" xml:space="preserve">
    <value>新聞</value>
    
  </data>
  <data name="Icon_Lock_DisplayName" xml:space="preserve">
    <value>ロック</value>
    
  </data>
  <data name="Icon_Waypoint_DisplayName" xml:space="preserve">
    <value>通過地点</value>
    
  </data>
  <data name="Icon_Location_DisplayName" xml:space="preserve">
    <value>場所</value>
    
  </data>
  <data name="Icon_DocumentPDF_DisplayName" xml:space="preserve">
    <value>PDF ドキュメント</value>
    
  </data>
  <data name="Icon_Bell_DisplayName" xml:space="preserve">
    <value>ベル</value>
    
  </data>
  <data name="Icon_ShoppingCart_DisplayName" xml:space="preserve">
    <value>ショッピング カート</value>
    
  </data>
  <data name="Icon_Phone_DisplayName" xml:space="preserve">
    <value>電話</value>
    
  </data>
  <data name="Icon_PhoneHangUp_DisplayName" xml:space="preserve">
    <value>通話の終了</value>
    
  </data>
  <data name="Icon_Mobile_DisplayName" xml:space="preserve">
    <value>モバイル</value>
    
  </data>
  <data name="Icon_Laptop_DisplayName" xml:space="preserve">
    <value>ラップトップ</value>
    
  </data>
  <data name="Icon_ComputerDesktop_DisplayName" xml:space="preserve">
    <value>コンピューター (デスクトップ)</value>
    
  </data>
  <data name="Icon_Devices_DisplayName" xml:space="preserve">
    <value>デバイス</value>
    
  </data>
  <data name="Icon_Controller_DisplayName" xml:space="preserve">
    <value>コントローラー</value>
    
  </data>
  <data name="Icon_Tools_DisplayName" xml:space="preserve">
    <value>ツール</value>
    
  </data>
  <data name="Icon_ToolsWrench_DisplayName" xml:space="preserve">
    <value>ツール レンチ</value>
    
  </data>
  <data name="Icon_Mail_DisplayName" xml:space="preserve">
    <value>メール</value>
    
  </data>
  <data name="Icon_Send_DisplayName" xml:space="preserve">
    <value>送信</value>
    
  </data>
  <data name="Icon_Clock_DisplayName" xml:space="preserve">
    <value>クロック</value>
    
  </data>
  <data name="Icon_ListWatchlistRemind_DisplayName" xml:space="preserve">
    <value>リスト、リマインダー</value>
    
  </data>
  <data name="Icon_LogJournal_DisplayName" xml:space="preserve">
    <value>ログ ジャーナル</value>
    
  </data>
  <data name="Icon_Note_DisplayName" xml:space="preserve">
    <value>メモ</value>
    
  </data>
  <data name="Icon_PhotosPictures_DisplayName" xml:space="preserve">
    <value>フォト フレーム</value>
    
  </data>
  <data name="Icon_RadarActivityMonitor_DisplayName" xml:space="preserve">
    <value>レーダー</value>
    
  </data>
  <data name="Icon_Tablet_DisplayName" xml:space="preserve">
    <value>タブレット</value>
    
  </data>
  <data name="Icon_Tag_DisplayName" xml:space="preserve">
    <value>タグ</value>
    
  </data>
  <data name="Icon_CameraAperture_DisplayName" xml:space="preserve">
    <value>カメラの絞り</value>
    
  </data>
  <data name="Icon_ColorPicker_DisplayName" xml:space="preserve">
    <value>カラー ピッカー</value>
    
  </data>
  <data name="Icon_DetailList_DisplayName" xml:space="preserve">
    <value>詳細リスト</value>
    
  </data>
  <data name="Icon_DocumentWithContent_DisplayName" xml:space="preserve">
    <value>コンテンツのあるドキュメント</value>
    
  </data>
  <data name="Icon_ListScrollEmpty_DisplayName" xml:space="preserve">
    <value>リスト、スクロール付き、空</value>
    
  </data>
  <data name="Icon_ListScrollWatchlist_DisplayName" xml:space="preserve">
    <value>リスト、スクロール付き、ウォッチリスト</value>
    
  </data>
  <data name="Icon_OptionsList_DisplayName" xml:space="preserve">
    <value>オプション リスト</value>
    
  </data>
  <data name="Icon_People_DisplayName" xml:space="preserve">
    <value>人々</value>
    
  </data>
  <data name="Icon_Person_DisplayName" xml:space="preserve">
    <value>人</value>
    
  </data>
  <data name="Icon_EmojiFrown_DisplayName" xml:space="preserve">
    <value>絵文字 - しかめっ面</value>
    
  </data>
  <data name="Icon_EmojiSmile_DisplayName" xml:space="preserve">
    <value>絵文字 - 笑顔</value>
    
  </data>
  <data name="Icon_EmojiSad_DisplayName" xml:space="preserve">
    <value>絵文字 - 悲しい顔</value>
    
  </data>
  <data name="Icon_EmojiNeutral_DisplayName" xml:space="preserve">
    <value>絵文字 - 無表情</value>
    
  </data>
  <data name="Icon_Warning_DisplayName" xml:space="preserve">
    <value>警告</value>
    
  </data>
  <data name="Icon_Information_DisplayName" xml:space="preserve">
    <value>情報</value>
    
  </data>
  <data name="Icon_Database_DisplayName" xml:space="preserve">
    <value>データベース</value>
    
  </data>
  <data name="Icon_Weather_DisplayName" xml:space="preserve">
    <value>天気</value>
    
  </data>
  <data name="Icon_TrendingHashtag_DisplayName" xml:space="preserve">
    <value>ハッシュタグ</value>
    
  </data>
  <data name="Icon_TrendingUpwards_DisplayName" xml:space="preserve">
    <value>人気上昇中</value>
    
  </data>
  <data name="Icon_Items_DisplayName" xml:space="preserve">
    <value>項目</value>
    
  </data>
  <data name="Icon_LevelsLayersItems_DisplayName" xml:space="preserve">
    <value>レイヤー</value>
    
  </data>
  <data name="Icon_Trending_DisplayName" xml:space="preserve">
    <value>トレンド</value>
    
  </data>
  <data name="Icon_LineWeight_DisplayName" xml:space="preserve">
    <value>線の太さ</value>
    
  </data>
  <data name="AboutIsError" xml:space="preserve">
    <value>指定された引数を評価するときにエラーが発生したかどうかを返します。</value>
    
  </data>
  <data name="IsErrorArg" xml:space="preserve">
    <value>値</value>
    
  </data>
  <data name="AboutIsError_value" xml:space="preserve">
    <value>エラーをチェックする値です。</value>
    
  </data>
  <data name="ErrBadArityMinimum" xml:space="preserve">
    <value>無効な引数の数: 受信数 {0}、必要数は {1} 以上です。</value>
    
  </data>
  <data name="ErrBadArityRange" xml:space="preserve">
    <value>無効な引数の数: 受信数 {0}、必要数 {1} - {2}。</value>
    
  </data>
  <data name="ErrGeneralError" xml:space="preserve">
    <value>{0}</value>
    
  </data>
  <data name="FormulaColumns_NotSupported" xml:space="preserve">
    <value>計算式列では使用できません。</value>
    
  </data>
  <data name="FormulaColumns_MathFunctionBadArity" xml:space="preserve">
    <value>{0} 関数の引数の数が無効です: 受取済み {1}、必要 {2}</value>
    
  </data>
  <data name="FormulaColumns_ArgNotSupported" xml:space="preserve">
    <value>計算式列に含まれる関数 {1} で引数 {0} を使用することはできません。</value>
    
  </data>
  <data name="FormulaColumns_ArgTypeNotSupported" xml:space="preserve">
    <value>計算式列で、この引数をこの型で渡すことはできません。</value>
    
  </data>
  <data name="FormulaColumns_ArgumentTypeNotSupported" xml:space="preserve">
    <value>数式列では、この引数を {0} 型として渡せません。</value>
    
  </data>
  <data name="FormulaColumns_LiteralArgRequired" xml:space="preserve">
    <value>この引数ではリテラル値のみを使用できます。</value>
    
  </data>
  <data name="FormulaColumns_TimeZoneConversion" xml:space="preserve">
    <value>この入力でタイム ゾーンを変換せずに {0} を実行することは、計算式列でサポートされていないため、可能ではありません。</value>
    
  </data>
  <data name="FormulaColumns_IncompatibleDateTimes" xml:space="preserve">
    <value>この操作を、日時の動作が同じでない値に対して実行することはできません。</value>
    
  </data>
  <data name="FormulaColumns_DateTimeFormatNotSupported" xml:space="preserve">
    <value>計算式列では、短い文字列形式の日時のみを使用できます。</value>
    
  </data>
  <data name="FormulaColumns_InvalidTimeUnit" xml:space="preserve">
    <value>{0} 引数の時間の単位は、{1} 日付計算関数で無効またはサポートされていません。</value>
    
  </data>
  <data name="FormulaColumns_NumericFormatNotSupported" xml:space="preserve">
    <value>計算式列はロケール固有の書式トークン ("." や "," など) をサポートしていません。</value>
    
  </data>
  <data name="FormulaColumns_FunctionNotSupported" xml:space="preserve">
    <value>計算式列は {0} をサポートしていません。代わりに {1} を使用します。</value>
    
  </data>
  <data name="FormulaColumns_OperationNotSupported" xml:space="preserve">
    <value>数式列では、この操作を {0} 型で実行できません。</value>
    
  </data>
  <data name="FormulaColumns_ResultTypeNotSupported" xml:space="preserve">
    <value>結果の種類 {0} は、計算式列に対応していません。</value>
    
  </data>
  <data name="FormulaColumns_RecordAccessNotSupported" xml:space="preserve">
    <value>数式列はレコード全体の直接参照に対応していません。レコードが含む有効なフィールドを参照してください。</value>
    
  </data>
  <data name="FormulaColumns_ResultTypeMustMatch" xml:space="preserve">
    <value>この計算式の結果タイプは {0} であるはずですが、実際の結果タイプは {1} です。計算式列の結果タイプは変更できません。</value>
    
  </data>
  <data name="FormulaColumns_ColumnTypeNotSupported" xml:space="preserve">
    <value>型が {0} である列は、計算式列に対応していません。</value>
    
  </data>
  <data name="FormulaColumns_ColumnFormatNotSupported" xml:space="preserve">
    <value>型が {0}、形式が {1} である列は、計算式列に対応していません。</value>
    
  </data>
  <data name="FormulaColumns_AggregateCoercionNotSupported" xml:space="preserve">
    <value>数式列はレコードやテーブルの強制変換に対応していません。</value>
    
  </data>
  <data name="FormulaColumns_FormulaTooLong" xml:space="preserve">
    <value>計算式を 1,000 文字より長くすることはできません。</value>
    
  </data>
  <data name="FormulaColumns_SingleColumnTableNotSupported" xml:space="preserve">
    <value>数式列は単一列テーブルに対応していません。</value>
    
  </data>
  <data name="FormulaColumns_VirtualTableNotSupported" xml:space="preserve">
    <value>数式列で仮想テーブル {0} を参照できません。</value>
    
  </data>
  <data name="ErrorResource_ErrOperandExpected_ShortMessage" xml:space="preserve">
    <value>オペランドが必要です。数式または式に有効なオペランドが必要です。たとえば、式 '1 + _' にオペランド '2' を追加すると、結果は '3' になります。または、式 '"Hi "&amp; _ ' にオペランド "there" を追加すると、結果は 'Hi there' になります。</value>
    
  </data>
  <data name="ErrorResource_ErrOperandExpected_HowToFix_1" xml:space="preserve">
    <value>式を完成させるオペランド値を指定してください。オペランドの型 (テキスト、数値、日付、true/false) が、式に対して適切であることを確認してください。数値には数値、テキストにはテキストを対応付けます。たとえば、'1 + "Hi"' は無効ですが、'1 + 2' は有効です。</value>
    
  </data>
  <data name="ErrorResource_ErrBadToken_ShortMessage" xml:space="preserve">
    <value>予期しない文字があります。文字が数式内で予期しない方法で使用されています。</value>
    
  </data>
  <data name="ErrorResource_ErrBadToken_LongMessage" xml:space="preserve">
    <value>たとえば、文字 '\' は、次のように数字の後に置かれることはありません: '32\'。スペースが入る可能性があり ('32 ')、その場合は単に 32 という数値です。または別の数字が入る可能性もあります ('323')。</value>
  </data>
  <data name="ErrorResource_ErrBadToken_HowToFix_1" xml:space="preserve">
    <value>予期しない文字を削除するか、置き換えてください。</value>
    
  </data>
  <data name="ErrorResource_ErrBadToken_Link_1" xml:space="preserve">
    <value>記事: Power Apps の数式のリファレンス</value>
    
  </data>
  <data name="ErrorResource_UnexpectedCharacterToken_ShortMessage" xml:space="preserve">
    <value>予期しない文字 '{0}' が、数式の '{1}' の位置にあります。</value>
    
  </data>
  <data name="ErrorResource_UnexpectedCharacterToken_LongMessage" xml:space="preserve">
    <value>たとえば、文字 '\' は、次のように数字の後に置かれることはありません: '32\'。スペースが入る可能性があり ('32 ')、その場合は単に 32 という数値です。または別の数字が入る可能性もあります ('323')。</value>
  </data>
  <data name="ErrorResource_UnexpectedCharacterToken_HowToFix_1" xml:space="preserve">
    <value>予期しない文字を削除するか、置き換えてください。</value>
  </data>
  <data name="ErrorResource_UnexpectedCharacterToken_Link_1" xml:space="preserve">
    <value>記事: Power Apps の数式のリファレンス</value>
    
  </data>
  <data name="ErrorResource_ErrMissingEndOfBlockComment_ShortMessage" xml:space="preserve">
    <value>コメントの終了識別子がありません。ブロック コメントにコメントの終了識別子がありません。</value>
    
  </data>
  <data name="ErrorResource_ErrMissingEndOfBlockComment_LongMessage" xml:space="preserve">
    <value>ブロック コメントはそれぞれ、'/*' で始まり '*/' で終わる必要があります。各ブロック コメントを正しく終了しない場合、そのコメントの後にあるコードがすべてそのコメントの一部になります。コメントが 1 行のみで構成される場合は、'//' で開始すれば、コメントの終了を指定する必要がありません。</value>
  </data>
  <data name="ErrorResource_ErrMissingEndOfBlockComment_HowToFix_1" xml:space="preserve">
    <value>ブロック コメントの末尾に '*/' を追加するか、行コメントのセットに変更してください。</value>
    
  </data>
  <data name="ErrorResource_ErrMissingEndOfBlockComment_Link_1" xml:space="preserve">
    <value>記事: Power Apps の数式のリファレンス</value>
    
  </data>
  <data name="ErrorResource_ErrExpectedFound_Ex_Fnd_ShortMessage" xml:space="preserve">
    <value>予期しない文字があります。数式には '{0}' が含まれていますが、'{1}' が必要です。</value>
    
  </data>
  <data name="ErrorResource_ErrExpectedFound_Ex_Fnd_LongMessage" xml:space="preserve">
    <value>たとえば、数式に '{{Val: 7}}' の代わりに '{{Val@ 7}}' が含まれている場合は、このエラーが発生します。変数を設定する構文では、"アットマーク" ではなくコロンが必要です。</value>
  </data>
  <data name="ErrorResource_ErrExpectedFound_Ex_Fnd_HowToFix_1" xml:space="preserve">
    <value>予期しない文字を削除するか、必要な文字で置き換えてください。</value>
    
  </data>
  <data name="ErrorResource_ErrExpectedFound_Ex_Fnd_Link_1" xml:space="preserve">
    <value>記事: Power Apps の数式のリファレンス</value>
    
  </data>
  <data name="ErrorResource_ErrInvalidName_ShortMessage" xml:space="preserve">
    <value>名前が無効です。'{0}' は認識されません。</value>
    
  </data>
  <data name="ErrorResource_ErrInvalidName_LongMessage" xml:space="preserve">
    <value>このエラーが表示されるケースの大半は、存在しなくなったもの (削除したコントロールなど) を数式が参照している場合です。</value>
  </data>
  <data name="ErrorResource_ErrInvalidName_HowToFix_1" xml:space="preserve">
    <value>名前への無効な参照を削除するか、修正してください。</value>
    
  </data>
  <data name="ErrorResource_ErrInvalidName_Link_1" xml:space="preserve">
    <value>記事: Power Apps の数式のリファレンス</value>
    
  </data>
  <data name="ErrorResource_ErrInvalidIdentifier_ShortMessage" xml:space="preserve">
    <value>名前が無効です。この識別子は認識されません。</value>
    
  </data>
  <data name="ErrorResource_ErrInvalidIdentifier_LongMessage" xml:space="preserve">
    <value>このエラーが表示されるケースの大半は、存在しなくなったもの (削除したコントロールなど) を数式が参照している場合です。</value>
  </data>
  <data name="ErrorResource_ErrInvalidIdentifier_HowToFix_1" xml:space="preserve">
    <value>名前への無効な参照を削除するか、修正してください。</value>
    
  </data>
  <data name="ErrorResource_ErrInvalidIdentifier_Link_1" xml:space="preserve">
    <value>記事: Power Apps の数式のリファレンス</value>
    
  </data>
  <data name="ErrorResource_ErrInvalidPropertyReference_ShortMessage" xml:space="preserve">
    <value>プロパティ参照が無効です。</value>
    
  </data>
  <data name="ErrorResource_ErrInvalidPropertyReference_LongMessage" xml:space="preserve">
    <value>このエラーは、構文が無効なコンポーネントの動作プロパティを数式が参照している場合に表示されます (例: Component.OnCustomChange() ではなく Component.OnCustomChange)。</value>
  </data>
  <data name="ErrorResource_ErrInvalidPropertyReference_HowToFix_1" xml:space="preserve">
    <value>正しい構文を使用してコンポーネントの動作プロパティを参照してください。例: Component.OnCustomChange()</value>
    
  </data>
  <data name="ErrorResource_ErrInvalidPropertyReference_Link_1" xml:space="preserve">
    <value>記事: PowerApps の数式参照</value>
    
  </data>
  <data name="ErrorResource_ErrInvalidParentUse_ShortMessage" xml:space="preserve">
    <value>'Parent' 参照が無効です。このコンテキストで親コントロールを参照することはできません。</value>
    
  </data>
  <data name="ErrorResource_ErrInvalidParentUse_LongMessage" xml:space="preserve">
    <value>親コントロールを持たないコントロールには、Parent 演算子を使用できません。この演算子は、指定されたコントロールをホストするコントロールを参照し、そのコントロールのすべてのプロパティを利用できるようにします。</value>
  </data>
  <data name="ErrorResource_ErrInvalidParentUse_HowToFix_1" xml:space="preserve">
    <value>'Parent' 演算子を削除してください。</value>
    
  </data>
  <data name="ErrorResource_ErrInvalidParentUse_Link_1" xml:space="preserve">
    <value>記事: Power Apps でキャンバス アプリ コントロールを追加および構成する</value>
    
  </data>
  <data name="ErrorResource_ErrTooManyUps_ShortMessage" xml:space="preserve">
    <value>行スコープの入れ子が深すぎます。数式の行スコープで、入れ子のレベルが 63 を超えています。</value>
    
  </data>
  <data name="ErrorResource_ErrTooManyUps_LongMessage" xml:space="preserve">
    <value>入れ子のレベルとともに複雑性が増すため、Power Apps は行スコープの入れ子を 63 レベルまでサポートしています。</value>
  </data>
  <data name="ErrorResource_ErrTooManyUps_HowToFix_1" xml:space="preserve">
    <value>入れ子のレベルが少ない数式に書き直してください。</value>
    
  </data>
  <data name="ErrorResource_ErrRuleNestedTooDeeply_ShortMessage" xml:space="preserve">
    <value>式の入れ子が深すぎます。数式内の式が 50 レベルを超える入れ子になっています。</value>
    
  </data>
  <data name="ErrorResource_ErrRuleNestedTooDeeply_LongMessage" xml:space="preserve">
    <value>Power Apps では、50 レベルまでの入れ子の式がサポートされています。これほど深くなっている式は、理解するのも管理するのも困難です。</value>
  </data>
  <data name="ErrorResource_ErrRuleNestedTooDeeply_HowToFix_1" xml:space="preserve">
    <value>入れ子のレベルが少ない数式に書き直してください。</value>
    
  </data>
  <data name="ErrorResource_ErrOperatorExpected_ShortMessage" xml:space="preserve">
    <value>演算子が必要です。数式のこの時点で、+、*、&amp; などの演算子が必要です。</value>
    
  </data>
  <data name="ErrorResource_ErrOperatorExpected_LongMessage" xml:space="preserve">
    <value>演算子は 2 つのオペランドを結合します。このエラーは、2 つの関数 (オペランド) をその間に演算子を指定しないで配置した場合に生じます (例: Len("mytext")Len("mytext"))。</value>
  </data>
  <data name="ErrorResource_ErrOperatorExpected_HowToFix_1" xml:space="preserve">
    <value>数式を編集し、オペランド間に演算子を含めます。</value>
    
  </data>
  <data name="ErrorResource_ErrOperatorExpected_Link_1" xml:space="preserve">
    <value>モジュール: 基本的な数式を使用する</value>
    
  </data>
  <data name="ErrorResource_ErrNumberExpected_ShortMessage" xml:space="preserve">
    <value>数値が必要です。数式のこの時点で、数値が必要です。</value>
    
  </data>
  <data name="ErrorResource_ErrNumberExpected_LongMessage" xml:space="preserve">
    <value>このエラーは、数値が必要な関数を使用するときに画像などを指定した場合に生じます。</value>
  </data>
  <data name="ErrorResource_ErrNumberExpected_HowToFix_1" xml:space="preserve">
    <value>数式を編集し、この時点の数式で数値に評価されるようにします。</value>
    
  </data>
  <data name="ErrorResource_ErrNumberExpected_Link_1" xml:space="preserve">
    <value>記事: Power Apps の数式のリファレンス</value>
    
  </data>
  <data name="ErrorResource_ErrBooleanExpected_ShortMessage" xml:space="preserve">
    <value>ブール値が必要です。数式のこの時点で、ブール値 (true または false) が必要です。</value>
    
  </data>
  <data name="ErrorResource_ErrBooleanExpected_LongMessage" xml:space="preserve">
    <value>ブール値は、Microsoft Excel などのアプリケーションでは true/false 値とも呼ばれます。このエラーは、ブール値を必要としている関数を使用しているときに、代わりに日付などを指定した場合に生じます。</value>
  </data>
  <data name="ErrorResource_ErrBooleanExpected_HowToFix_1" xml:space="preserve">
    <value>数式を編集し、この時点の数式でブール値に評価できるようにします。</value>
    
  </data>
  <data name="ErrorResource_ErrBooleanExpected_Link_1" xml:space="preserve">
    <value>記事: Power Apps の数式のリファレンス</value>
    
  </data>
  <data name="ErrorResource_ErrColonExpected_ShortMessage" xml:space="preserve">
    <value>コロンが必要です。数式のこの時点で、コロン (:) が必要です。</value>
    
  </data>
  <data name="ErrorResource_ErrColonExpected_LongMessage" xml:space="preserve">
    <value>コロンは、フィールド名 (列名と呼ばれることもあります) をレコード内のフィールド値から区切ります (例: {Month:"1"}、{Month:"2"} など)。またコロンは、時間を分と秒から区切る場合にも使用します (例: "3:04")。</value>
  </data>
  <data name="ErrorResource_ErrColonExpected_HowToFix_1" xml:space="preserve">
    <value>数式を編集し、コロンが含まれるようにします。</value>
    
  </data>
  <data name="ErrorResource_ErrColonExpected_Link_1" xml:space="preserve">
    <value>記事: Power Apps でテキスト、日付、時刻を表示する</value>
    
  </data>
  <data name="ErrorResource_ErrBehaviorPropertyExpected_ShortMessage" xml:space="preserve">
    <value>非動作プロパティに動作関数があります。このプロパティを使用してアプリ内の他の場所にある値を変更することはできません。</value>
    
  </data>
  <data name="ErrorResource_ErrBehaviorPropertyExpected_LongMessage" xml:space="preserve">
    <value>動作関数は、アプリ内の他の場所にある値を変更することにより、アプリの状態を変更します。一般的な動作関数には、'Navigate'、'Patch'、'UpdateContext'、'Collect' があります。一般的な動作ベースのプロパティには、'OnSelect'、'OnVisible'、その他の 'On …' プロパティがあります。</value>
  </data>
  <data name="ErrorResource_ErrBehaviorPropertyExpected_HowToFix_1" xml:space="preserve">
    <value>動作関数を動作ベースのプロパティに移動してください。</value>
    
  </data>
  <data name="ErrorResource_ErrBehaviorPropertyExpected_Link_1" xml:space="preserve">
    <value>記事: Power Apps でのキャンバス アプリの動作の数式について</value>
    
  </data>
  <data name="ErrorResource_ErrTestPropertyExpected_ShortMessage" xml:space="preserve">
    <value>非テスト プロパティにテスト関数があります。このプロパティを使用してテストのみの関数を呼び出すことはできません。</value>
    
  </data>
  <data name="ErrorResource_ErrTestPropertyExpected_LongMessage" xml:space="preserve">
    <value>テスト関数は、アプリをテストするときにユーザー入力のシミュレートに使用できます。'SetProperty'、'SelectRow'、'Assert' は、一般的なテスト関数です。これらはテスト ケースでのみ使用できます。</value>
  </data>
  <data name="ErrorResource_ErrTestPropertyExpected_HowToFix_1" xml:space="preserve">
    <value>この関数は、アプリ自体ではなく、テスト ケースで使用してください。</value>
    
  </data>
  <data name="ErrorResource_ErrCannotCoerce_SourceType_TargetType_ShortMessage" xml:space="preserve">
    <value>このデータ型を変換できません。Power Apps はこの {0} を {1} に変換できません。</value>
    
  </data>
  <data name="ErrorResource_ErrCannotCoerce_SourceType_TargetType_LongMessage" xml:space="preserve">
    <value>Power Apps は、数式のいくつかのデータ型を他の型に変換できます。たとえば、"1" (文字列) を "1" (数値) に変換できますが、すべてのデータ型を他のすべてのデータ型へ変換できるわけではありません。たとえば、画像を数値に変換できません。</value>
  </data>
  <data name="ErrorResource_ErrCannotCoerce_SourceType_TargetType_HowToFix_1" xml:space="preserve">
    <value>数式を編集して、問題のデータを必要な型に変換します。</value>
    
  </data>
  <data name="ErrorResource_ErrStringExpected_ShortMessage" xml:space="preserve">
    <value>テキストが必要です。数式のこの時点で、テキストが必要です。</value>
    
  </data>
  <data name="ErrorResource_ErrStringExpected_LongMessage" xml:space="preserve">
    <value>このエラーは、テキスト (または文字列) 引数が必要な関数を使用するときに日付などを指定した場合に生じます。</value>
  </data>
  <data name="ErrorResource_ErrStringExpected_HowToFix_1" xml:space="preserve">
    <value>数式を編集し、この時点の数式でテキストに評価されるようにします。</value>
    
  </data>
  <data name="ErrorResource_ErrStringExpected_Link_1" xml:space="preserve">
    <value>記事: Power Apps の数式のリファレンス</value>
    
  </data>
  <data name="ErrorResource_ErrNumberOrStringExpected_ShortMessage" xml:space="preserve">
    <value>テキストまたは数値が必要です。数式のこの時点で、テキストまたは数値が必要です。</value>
    
  </data>
  <data name="ErrorResource_ErrNumberOrStringExpected_LongMessage" xml:space="preserve">
    <value>このエラーは、テキストまたは数値が必要な関数を使用するときにブール値 (true/false) などを指定した場合に生じます。</value>
  </data>
  <data name="ErrorResource_ErrNumberOrStringExpected_HowToFix_1" xml:space="preserve">
    <value>数式を編集し、この時点の数式でテキストまたは数値に評価されるようにします。</value>
    
  </data>
  <data name="ErrorResource_ErrNumberOrStringExpected_Link_1" xml:space="preserve">
    <value>記事: Power Apps の数式のリファレンス</value>
    
  </data>
  <data name="ErrorResource_ErrClosingBracketExpected_ShortMessage" xml:space="preserve">
    <value>閉じかっこが必要です。数式のこの時点で、閉じかっこ (}) が必要です。</value>
    
  </data>
  <data name="ErrorResource_ErrClosingBracketExpected_LongMessage" xml:space="preserve">
    <value>閉じかっこは、レコードの終わりを示します (例: {Month:"1"}、{Month:"2"} …)。</value>
  </data>
  <data name="ErrorResource_ErrClosingBracketExpected_HowToFix_1" xml:space="preserve">
    <value>数式を編集し、かっこが含まれるようにします。</value>
    
  </data>
  <data name="ErrorResource_ErrEmptyInvalidIdentifier_ShortMessage" xml:space="preserve">
    <value>識別子に有効なテキストがありません。</value>
    
  </data>
  <data name="ErrorResource_ErrEmptyInvalidIdentifier_HowToFix_1" xml:space="preserve">
    <value>識別子のテキストがあることを確認してください。このエラーは、識別子がすべて空白またはスペースである場合に発生します。</value>
    
  </data>
  <data name="ErrorResource_ErrIncompatibleTypesForEquality_Left_Right_ShortMessage" xml:space="preserve">
    <value>型に互換性がないため比較できません。{0} と {1} の型は比較できません。</value>
    
  </data>
  <data name="ErrorResource_ErrIncompatibleTypesForEquality_Left_Right_LongMessage" xml:space="preserve">
    <value>数式に含まれる比較対象の値が同じ型ではないため、数式を評価できません。</value>
  </data>
  <data name="ErrorResource_ErrIncompatibleTypesForEquality_Left_Right_HowToFix_1" xml:space="preserve">
    <value>日付文字列 (例: "12/31/2018") を日付値に変換するなど、同じ型になるように値を変換する必要がある可能性があります。</value>
    
  </data>
  <data name="ErrorResource_ErrIncompatibleTypesForEquality_Left_Right_HowToFix_2" xml:space="preserve">
    <value>レコードまたはテーブルを比較している場合は、フィールドまたは列の型が正確に一致する必要があります。</value>
    
  </data>
  <data name="ErrorResource_ErrIncompatibleTypesForEquality_Left_Right_Link_1" xml:space="preserve">
    <value>モジュール: 基本的な数式を使用する</value>
    
  </data>
  <data name="ErrorResource_ErrIncompatibleTypesForEquality_Left_Right_Link_2" xml:space="preserve">
    <value>モジュール: テーブルとレコードで基本的な数式を作成する</value>
    
  </data>
  <data name="ErrorResource_ErrServiceFunctionUnknownOptionalParam_Name_ShortMessage" xml:space="preserve">
    <value>パラメーターがありません。この関数には '{0}' という名前のオプションのパラメーターがありません。</value>
    
  </data>
  <data name="ErrorResource_ErrServiceFunctionUnknownOptionalParam_Name_HowToFix_1" xml:space="preserve">
    <value>修正方法: 数式内のパラメーターを削除するか、その名前を変更します。</value>
    
  </data>
  <data name="ErrorResource_ErrServiceFunctionUnknownOptionalParam_Name_Link_1" xml:space="preserve">
    <value>記事: Power Apps の数式のリファレンス</value>
    
  </data>
  <data name="ErrorResource_ErrColumnTypeMismatch_ColName_ExpectedType_ActualType_ShortMessage" xml:space="preserve">
    <value>互換性のない型です。更新しているデータ ソースの '{0}' 列では '{1}' 型が必要ですが、'{2}' 型を使用しています。</value>
    
  </data>
  <data name="ErrorResource_ErrColumnTypeMismatch_ColName_ExpectedType_ActualType_HowToFix_1" xml:space="preserve">
    <value>日付文字列 (例: "12/31/2018") を日付値に変換したり、文字列を数値に変換したりするなど、値を同じ型に変換する必要があるかもしれません。</value>
    
  </data>
  <data name="ErrorResource_ErrColumnTypeMismatch_ColName_ExpectedType_ActualType_Link_1" xml:space="preserve">
    <value>モジュール: 基本的な数式を使用する</value>
    
  </data>
  <data name="ErrorResource_ErrColumnTypeMismatch_ColName_ExpectedType_ActualType_Link_2" xml:space="preserve">
    <value>モジュール: テーブルとレコードで基本的な数式を作成する</value>
    
  </data>
  <data name="ErrorResource_ErrColumnMissing_ColName_ExpectedType_ShortMessage" xml:space="preserve">
    <value>列がありません。式には、型 '{1}' の列 '{0}' が含まれていません。</value>
    
  </data>
  <data name="ErrorResource_ErrColumnMissing_ColName_ExpectedType_HowToFix_1" xml:space="preserve">
    <value>数式に列を追加します。</value>
    
  </data>
  <data name="ErrorResource_ErrColumnMissing_ColName_ExpectedType_Link_1" xml:space="preserve">
    <value>記事: Power Apps の数式のリファレンス</value>
    
  </data>
  <data name="ErrorResource_ErrTableDoesNotAcceptThisType_ShortMessage" xml:space="preserve">
    <value>互換性のない型です。テーブルに追加しようとしている項目には、テーブルと互換性がない型が含まれています。</value>
    
  </data>
  <data name="ErrorResource_ErrTableDoesNotAcceptThisType_HowToFix_1" xml:space="preserve">
    <value>テーブルにプッシュする項目の型が、テーブルと互換性があることを確認します。項目の型を、レコードなどに変換する必要がある可能性があります。</value>
    
  </data>
  <data name="ErrorResource_ErrTableDoesNotAcceptThisType_Link_1" xml:space="preserve">
    <value>モジュール: 基本的な数式を使用する</value>
    
  </data>
  <data name="ErrorResource_ErrTableDoesNotAcceptThisType_Link_2" xml:space="preserve">
    <value>モジュール: テーブルとレコードで基本的な数式を作成する</value>
    
  </data>
  <data name="ErrorResource_ErrTypeError_ShortMessage" xml:space="preserve">
    <value>互換性のない型です。型エラーのため、数式を評価できません。</value>
    
  </data>
  <data name="ErrorResource_ErrTypeError_LongMessage" xml:space="preserve">
    <value>データが必要な型と一致していない可能性があります。(テキスト、数、日付、テーブル、レコード。)</value>
  </data>
  <data name="ErrorResource_ErrTypeError_HowToFix_1" xml:space="preserve">
    <value>数式に関係する値の型を調べて、型が一致していることを確認してください。</value>
    
  </data>
  <data name="ErrorResource_ErrTypeError_Link_1" xml:space="preserve">
    <value>モジュール: 基本的な数式を使用する</value>
    
  </data>
  <data name="ErrorResource_ErrTypeError_Link_2" xml:space="preserve">
    <value>モジュール: テーブルとレコードで基本的な数式を作成する</value>
    
  </data>
  <data name="ErrorResource_ErrDateExpected_ShortMessage" xml:space="preserve">
    <value>日付が必要です。数式のこの時点で、日付が必要です。</value>
    
  </data>
  <data name="ErrorResource_ErrDateExpected_LongMessage" xml:space="preserve">
    <value>このエラーは、日付が必要な関数を使用するときに、代わりにテキストなどを指定した場合に生じます。</value>
  </data>
  <data name="ErrorResource_ErrDateExpected_HowToFix_1" xml:space="preserve">
    <value>数式を編集し、この時点の数式で日付に評価されるようにします。</value>
    
  </data>
  <data name="ErrorResource_ErrDateExpected_Link_1" xml:space="preserve">
    <value>記事: Power Apps の数式のリファレンス</value>
    
  </data>
  <data name="ErrorResource_SuggestRemoteExecutionHint_ShortMessage" xml:space="preserve">
    <value>委任に関する警告です。この数式の "{0}" の部分は、大きなデータ セットで正常に機能しない可能性があります。</value>
    
  </data>
  <data name="ErrorResource_SuggestRemoteExecutionHint_LongMessage" xml:space="preserve">
    <value>データ ソースは数式を処理できずに、不完全なデータ セットを返すことがあります。データ セットが不完全な場合、アプリケーションは正しい結果を返さないか、正常に機能しない場合があります。</value>
  </data>
  <data name="ErrorResource_SuggestRemoteExecutionHint_HowToFix_1" xml:space="preserve">
    <value>データ セットが 500 件のレコードの制限を超えていても、2,000 件のレコードより少ない場合は、制限を再設定してみてください。</value>
    
  </data>
  <data name="ErrorResource_SuggestRemoteExecutionHint_HowToFix_2" xml:space="preserve">
    <value>数式を簡単にしてみてください。</value>
    
  </data>
  <data name="ErrorResource_SuggestRemoteExecutionHint_HowToFix_3" xml:space="preserve">
    <value>データを別のデータ ソースに移動してみてください。</value>
    
  </data>
  <data name="ErrorResource_SuggestRemoteExecutionHint_Link_1" xml:space="preserve">
    <value>記事: キャンバス アプリでの委任を理解する</value>
    
  </data>
  <data name="ErrorResource_SuggestRemoteExecutionHint_Link_2" xml:space="preserve">
    <value>ブログ: 委任に対するデータ行の制限</value>
    
  </data>
  <data name="ErrorResource_SuggestRemoteExecutionHint_OpNotSupportedByColumn_ShortMessage" xml:space="preserve">
    <value>委任に関する警告です。この数式の強調表示された部分は、大きなデータ セットの列 "{0}" で正常に機能しない可能性があります。</value>
    
  </data>
  <data name="ErrorResource_SuggestRemoteExecutionHint_OpNotSupportedByColumn_LongMessage" xml:space="preserve">
    <value>データ ソースは数式を処理できずに、不完全なデータ セットを返すことがあります。データ セットが不完全な場合、アプリケーションは正しい結果を返さないか、正常に機能しない場合があります。</value>
  </data>
  <data name="ErrorResource_SuggestRemoteExecutionHint_OpNotSupportedByColumn_HowToFix_1" xml:space="preserve">
    <value>データ セットが 500 件のレコードの制限を超えていても、2,000 件のレコードより少ない場合は、制限を再設定してみてください。</value>
    
  </data>
  <data name="ErrorResource_SuggestRemoteExecutionHint_OpNotSupportedByColumn_HowToFix_2" xml:space="preserve">
    <value>数式を簡単にしてみてください。</value>
    
  </data>
  <data name="ErrorResource_SuggestRemoteExecutionHint_OpNotSupportedByColumn_HowToFix_3" xml:space="preserve">
    <value>データを別のデータ ソースに移動してみてください。</value>
    
  </data>
  <data name="ErrorResource_SuggestRemoteExecutionHint_OpNotSupportedByColumn_Link_1" xml:space="preserve">
    <value>記事: キャンバス アプリでの委任を理解する</value>
    
  </data>
  <data name="ErrorResource_SuggestRemoteExecutionHint_OpNotSupportedByColumn_Link_2" xml:space="preserve">
    <value>ブログ: 委任に対するデータ行の制限</value>
    
  </data>
  <data name="ErrorResource_SuggestRemoteExecutionHint_InOpRhs_ShortMessage" xml:space="preserve">
    <value>委任に関する警告です。この数式の強調表示された部分は、大きなデータ セットで正常に機能しない可能性があります。</value>
    
  </data>
  <data name="ErrorResource_SuggestRemoteExecutionHint_InOpRhs_LongMessage" xml:space="preserve">
    <value>"in" 演算子の右側は、正しいデータ ソースの列名でなければなりません。データ ソースは数式を処理できずに、不完全なデータ セットを返すことがあります。データ セットが不完全な場合、アプリケーションは正しい結果を返さないか、正常に機能しない場合があります。</value>
  </data>
  <data name="ErrorResource_SuggestRemoteExecutionHint_InOpRhs_HowToFix_1" xml:space="preserve">
    <value>"in" 演算子の右側の項目が、正しいデータ ソースの列になるように変更します。</value>
    
  </data>
  <data name="ErrorResource_SuggestRemoteExecutionHint_InOpRhs_HowToFix_2" xml:space="preserve">
    <value>データ セットが 500 件のレコードの制限を超えていても、2,000 件のレコードより少ない場合は、制限を再設定してみてください。</value>
    
  </data>
  <data name="ErrorResource_SuggestRemoteExecutionHint_InOpRhs_HowToFix_3" xml:space="preserve">
    <value>数式を簡単にしてみてください。</value>
    
  </data>
  <data name="ErrorResource_SuggestRemoteExecutionHint_InOpRhs_HowToFix_4" xml:space="preserve">
    <value>データを別のデータ ソースに移動してみてください。</value>
    
  </data>
  <data name="ErrorResource_SuggestRemoteExecutionHint_InOpRhs_Link_1" xml:space="preserve">
    <value>記事: キャンバス アプリでの委任を理解する</value>
    
  </data>
  <data name="ErrorResource_SuggestRemoteExecutionHint_InOpRhs_Link_2" xml:space="preserve">
    <value>ブログ: 委任に対するデータ行の制限</value>
    
  </data>
  <data name="ErrorResource_SuggestRemoteExecutionHint_InOpInvalidColumn_ShortMessage" xml:space="preserve">
    <value>この数式の強調表示された部分は、大きなデータ セットで正常に機能しない可能性があります。</value>
    
  </data>
  <data name="ErrorResource_SuggestRemoteExecutionHint_InOpInvalidColumn_LongMessage" xml:space="preserve">
    <value> "in" 演算子の右側が正しいデータ ソースの列になっていません。データ ソースが数式を処理できないため、不完全なデータ セットが返される可能性があります。データ セットが不完全な場合、アプリケーションは正しい結果を返さないか、正常に機能しない場合があります。
</value>
  </data>
  <data name="ErrorResource_SuggestRemoteExecutionHint_InOpInvalidColumn_HowToFix_1" xml:space="preserve">
    <value>"in" 演算子の右側の項目が、正しいデータ ソースの列になるように変更します。</value>
    
  </data>
  <data name="ErrorResource_SuggestRemoteExecutionHint_InOpInvalidColumn_HowToFix_2" xml:space="preserve">
    <value>データ セットが 500 件のレコードの制限を超えていても、2,000 件のレコードより少ない場合は、制限を再設定してみてください。
      </value>
    
  </data>
  <data name="ErrorResource_SuggestRemoteExecutionHint_InOpInvalidColumn_HowToFix_3" xml:space="preserve">
    <value>数式を簡単にしてみてください。</value>
    
  </data>
  <data name="ErrorResource_SuggestRemoteExecutionHint_InOpInvalidColumn_HowToFix_4" xml:space="preserve">
    <value>データを別のデータ ソースに移動してみてください。</value>
    
  </data>
  <data name="ErrorResource_SuggestRemoteExecutionHint_InOpInvalidColumn_Link_1" xml:space="preserve">
    <value>記事: キャンバス アプリでの委任を理解する</value>
    
  </data>
  <data name="ErrorResource_SuggestRemoteExecutionHint_InOpInvalidColumn_Link_2" xml:space="preserve">
    <value>ブログ: 委任に対するデータ行の制限</value>
    
  </data>
  <data name="ErrorResource_SuggestRemoteExecutionHint_OpNotSupportedByService_ShortMessage" xml:space="preserve">
    <value>委任に関する警告です。この数式の強調表示された部分は大きなデータ セットで正常に機能しない可能性があります。"{0}" 演算子はこのコネクタでサポートされていません。</value>
    
  </data>
  <data name="ErrorResource_SuggestRemoteExecutionHint_OpNotSupportedByService_LongMessage" xml:space="preserve">
    <value>データ ソースは数式を処理できずに、不完全なデータ セットを返すことがあります。データ セットが不完全な場合、アプリケーションは正しい結果を返さないか、正常に機能しない場合があります。</value>
    
  </data>
  <data name="ErrorResource_SuggestRemoteExecutionHint_OpNotSupportedByService_HowToFix_1" xml:space="preserve">
    <value>データ セットが 500 件のレコードの制限を超えていても、2,000 件のレコードより少ない場合は、制限を再設定してみてください。</value>
    
  </data>
  <data name="ErrorResource_SuggestRemoteExecutionHint_OpNotSupportedByService_HowToFix_2" xml:space="preserve">
    <value>数式を簡単にしてみてください。</value>
    
  </data>
  <data name="ErrorResource_SuggestRemoteExecutionHint_OpNotSupportedByService_HowToFix_3" xml:space="preserve">
    <value>データを別のデータ ソースに移動してみてください。</value>
    
  </data>
  <data name="ErrorResource_SuggestRemoteExecutionHint_OpNotSupportedByService_Link_1" xml:space="preserve">
    <value>記事: キャンバス アプリでの委任を理解する</value>
    
  </data>
  <data name="ErrorResource_SuggestRemoteExecutionHint_OpNotSupportedByService_Link_2" xml:space="preserve">
    <value>ブログ: 委任に対するデータ行の制限</value>
    
  </data>
  <data name="ErrorResource_ErrOnlyOneViewExpected_ShortMessage" xml:space="preserve">
    <value>1 つのビューのみが必要です。この時点での数式で 1 つのビューのみが含まれるようにする必要があります。</value>
    
  </data>
  <data name="ErrorResource_ErrOnlyOneViewExpected_HowToFix_1" xml:space="preserve">
    <value>数式を編集し、この時点の数式で 1 つのビューだけが含まれるようにします。</value>
    
  </data>
  <data name="ErrorResource_ErrViewFromCurrentTableExpected_ShortMessage" xml:space="preserve">
    <value>データ ソース {0} からのビューが必要です。</value>
    
  </data>
  <data name="ErrorResource_ErrViewFromCurrentTableExpected_HowToFix_1" xml:space="preserve">
    <value>数式を編集し、データ ソース {0} からのビューがあるようします。</value>
    
  </data>
  <data name="ErrorResource_ErrInvalidControlReference_ShortMessage" xml:space="preserve">
    <value>このコントロール参照は、このプロパティでは使用できません</value>
    
  </data>
  <data name="ErrorResource_ErrInvalidControlReference_HowToFix_1" xml:space="preserve">
    <value>このプロパティは、グローバル変数、コレクション、および一部のコントロールと画面のプロパティへの参照のみをサポートします。サポートされているコントロール プロパティの一覧については、リンクを参照してください。</value>
    
  </data>
  <data name="ErrorResource_ErrInvalidControlReference_Link_1" xml:space="preserve">
    <value>参照: キャンバス アプリの ConfirmExit</value>
    
  </data>
  <data name="ErrorResource_ErrInvalidStringInterpolation_ShortMessage" xml:space="preserve">
    <value>補間された文字列に表示される式は、テキスト値または互換性のあるタイプとして評価する必要があります。</value>
    
  </data>
  <data name="ErrorResource_ErrInvalidStringInterpolation_HowToFix_1" xml:space="preserve">
    <value>補間された文字列が含む式のタイプを確認してください。</value>
    
  </data>
  <data name="ErrorResource_ErrEmptyIsland_ShortMessage" xml:space="preserve">
    <value>補間された文字列内に空の式を表示することはできません。</value>
    
  </data>
  <data name="ErrorResource_ErrEmptyIsland_HowToFix_1" xml:space="preserve">
    <value>補間された文字列内にある空の式を確認してください。</value>
    
  </data>
  <data name="ErrorResource_ErrAsNotInContext_ShortMessage" xml:space="preserve">
    <value>As はこのコンテキストで許可されていません</value>
    
  </data>
  <data name="ErrNamedFormula_MissingSemicolon" xml:space="preserve">
    <value>名前付き計算式はセミコロンで終わる必要があります。</value>
    
  </data>
  <data name="ErrNamedFormula_AlreadyDefined" xml:space="preserve">
    <value>NamedFormula '{0}'は既に存在します。</value>
  </data>
  <data name="ErrorResource_NameConflict" xml:space="preserve">
    <value>名前が '{1}' である {0} を作成できません。その名前は {2} で既に使用されています。</value>
    
  </data>
  <data name="ErrNeedValidVariableName_Arg" xml:space="preserve">
    <value>最初の引数 '{0}' は有効な変数名である必要があります。これは、既存のコントロール、画面、コレクション、またはデータ ソースの名前と競合することができません。見つかった型 '{1}'</value>
    
  </data>
  <data name="AboutSet" xml:space="preserve">
    <value>グローバル変数を作成して設定します。</value>
    
  </data>
  <data name="SetArg2" xml:space="preserve">
    <value>値</value>
    
  </data>
<<<<<<< HEAD
  <data name="ErrExpectedIdentifierArg_Name" xmlns:space="preserve">
    <value>引数 '{0}' が無効です。識別子が必要です。</value>
=======
  <data name="AboutDec2Hex" xml:space="preserve">
    <value>10 進数を 16 進に変換する</value>
    
  </data>
  <data name="Dec2HexArg1" xml:space="preserve">
    <value>数値</value>
  </data>
  <data name="AboutDec2Hex_number" xml:space="preserve">
    <value>16 進文字列に変換する数値の 10 進値です。</value>
    
  </data>
  <data name="Dec2HexArg2" xml:space="preserve">
    <value>場所</value>
  </data>
  <data name="AboutDec2Hex_places" xml:space="preserve">
    <value>16 進文字列にパディングを追加する数値です。</value>
    
  </data>
  <data name="AboutDec2HexT" xml:space="preserve">
    <value>10 進数の列を 16 進に変換する</value>
    
  </data>
  <data name="Dec2HexTArg1" xml:space="preserve">
    <value>テーブル</value>
  </data>
  <data name="Dec2HexTArg2" xml:space="preserve">
    <value>場所</value>
  </data>
  <data name="AboutDec2HexT_places" xml:space="preserve">
    <value>16 進文字列にパディングを追加する数値または値の配列です。</value>
    
  </data>
  <data name="AboutDec2Hex_table" xml:space="preserve">
    <value>16 進に変換する 10 進数の値の列です。</value>
    
  </data>
  <data name="AboutHex2Dec" xml:space="preserve">
    <value>16 進数値を 10 進に変換する</value>
    
  </data>
  <data name="Hex2DecArg1" xml:space="preserve">
    <value>数値</value>
  </data>
  <data name="AboutHex2Dec_number" xml:space="preserve">
    <value>16 進文字列を 10 進に変換します。</value>
    
  </data>
  <data name="AboutHex2DecT" xml:space="preserve">
    <value>16 進数の列を 10 進に変換する</value>
    
  </data>
  <data name="Hex2DecTArg1" xml:space="preserve">
    <value>テーブル</value>
  </data>
  <data name="AboutHex2Dec_table" xml:space="preserve">
    <value>10 進に変換する 16 進文字列の列です。</value>
    
  </data>
  <data name="ErrDeprecated" xml:space="preserve">
    <value>この機能は廃止されたため、現在はサポートされていません。</value>
    
>>>>>>> 94525664
  </data>
</root><|MERGE_RESOLUTION|>--- conflicted
+++ resolved
@@ -1,4 +1,4 @@
-<?xml version="1.0" encoding="UTF-8" standalone="yes"?>
+﻿<?xml version="1.0" encoding="UTF-8" standalone="yes"?>
 <root>
   <!-- 
     Microsoft ResX Schema 
@@ -4665,10 +4665,6 @@
     <value>値</value>
     
   </data>
-<<<<<<< HEAD
-  <data name="ErrExpectedIdentifierArg_Name" xmlns:space="preserve">
-    <value>引数 '{0}' が無効です。識別子が必要です。</value>
-=======
   <data name="AboutDec2Hex" xml:space="preserve">
     <value>10 進数を 16 進に変換する</value>
     
@@ -4730,6 +4726,5 @@
   <data name="ErrDeprecated" xml:space="preserve">
     <value>この機能は廃止されたため、現在はサポートされていません。</value>
     
->>>>>>> 94525664
   </data>
 </root>