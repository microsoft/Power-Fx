--- conflicted
+++ resolved
@@ -1,4 +1,4 @@
-<?xml version="1.0" encoding="UTF-8" standalone="yes"?>
+﻿<?xml version="1.0" encoding="UTF-8" standalone="yes"?>
 <root>
   <!-- 
     Microsoft ResX Schema 
@@ -4665,10 +4665,6 @@
     <value>ค่า</value>
     
   </data>
-<<<<<<< HEAD
-  <data name="ErrExpectedIdentifierArg_Name" xmlns:space="preserve">
-    <value>อาร์กิวเมนต์ '{0}' ไม่ถูกต้อง คาดว่าตัวระบุ</value>
-=======
   <data name="AboutDec2Hex" xml:space="preserve">
     <value>แปลงเลขฐานสิบเป็นเลขฐานสิบหก</value>
     
@@ -4730,6 +4726,5 @@
   <data name="ErrDeprecated" xml:space="preserve">
     <value>คุณลักษณะนี้ไม่สนับสนุนและไม่ได้รับการรองรับอีกต่อไป</value>
     
->>>>>>> 94525664
   </data>
 </root>