--- conflicted
+++ resolved
@@ -38,15 +38,11 @@
         public static void EnableMutationFunctions(this SymbolTable symbolTable)
         {
             symbolTable.AddFunction(new RecalcEngineSetFunction());
-<<<<<<< HEAD
-            symbolTable.AddFunction(new PatchFunction());
-=======
             symbolTable.AddFunction(new CollectFunction());
             symbolTable.AddFunction(new PatchImpl());
             symbolTable.AddFunction(new PatchSingleRecordImpl());
             symbolTable.AddFunction(new PatchAggregateImpl());
             symbolTable.AddFunction(new PatchAggregateSingleTableImpl());
->>>>>>> e9d40dea
             symbolTable.AddFunction(new RemoveFunction());
             symbolTable.AddFunction(new ClearFunction());
             symbolTable.AddFunction(new ClearCollectFunction());
