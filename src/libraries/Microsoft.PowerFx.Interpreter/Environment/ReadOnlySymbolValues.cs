﻿// Copyright (c) Microsoft Corporation.
// Licensed under the MIT license.

using System;
using System.Collections.Generic;
using System.Diagnostics;
using Microsoft.PowerFx.Types;

namespace Microsoft.PowerFx
{
    /// <summary>
    /// Runtime values corresponding to static values described in a <see cref="SymbolTable"/>.
    /// See <see cref="SymbolValues"/> for a mutable derived class. 
    /// </summary>
    [DebuggerDisplay("{DebugName}")]
    public abstract class ReadOnlySymbolValues : IServiceProvider
    {
        internal VersionHash _version = VersionHash.New();

        private ReadOnlySymbolTable _symbolTableSnapshot;

        // Helper in debugging. Useful when we have multiple symbol tables chained. 
        public string DebugName { get; init; } = "(RuntimeValues)";

        // This will also mark dirty any symbol table that we handed out. 
        public void Inc()
        {
            if (_symbolTableSnapshot != null)
            {
                _symbolTableSnapshot.Inc();
            }

            _version.Inc();
        }

        /// <summary>
        /// Expose services to functions. For example, this can provide TimeZone information to the 
        /// Now()/TimeZoneInfo()/etc. Or current culture to the various text parsing functions. 
        /// </summary>
        /// <param name="serviceType">type of service requested.</param>
        /// <returns>Return null if service is not provided.</returns>
        public virtual object GetService(Type serviceType)
        {
            return null;
        }

<<<<<<< HEAD
        /// <summary>
        /// Get all Services.
        /// </summary>
        /// <returns>List of services.</returns>
        public virtual IDictionary<Type, object> GetServices()
        {
            return null;
        }

        public T GetService<T>()
            where T : class
=======
        public T GetService<T>() 
>>>>>>> 9250182b
        {
            return (T)GetService(typeof(T));
        }

        /// <summary>
        /// Get a snapshot of the current set of symbols. 
        /// </summary>
        /// <returns></returns>
        public ReadOnlySymbolTable GetSymbolTableSnapshot()
        {
            if (_symbolTableSnapshot != null)
            {
                // Invalidate the previous one
                _symbolTableSnapshot.Inc();
            }

            _symbolTableSnapshot = GetSymbolTableSnapshotWorker();
            return _symbolTableSnapshot;
        }

        protected abstract ReadOnlySymbolTable GetSymbolTableSnapshotWorker();

        public virtual bool TryGetValue(string name, out FormulaValue value)
        {
            value = null;
            return false;
        }

        /// <summary>
        /// Get symbol values where each symbol is a field of the record. 
        /// </summary>
        /// <param name="parameters"></param>
        /// <returns></returns>
        public static ReadOnlySymbolValues NewFromRecord(RecordValue parameters)
        {
            var runtimeConfig = new SymbolValues();
            foreach (var kv in parameters.Fields)
            {
                runtimeConfig.Add(kv.Name, kv.Value);
            }          

            return runtimeConfig;
        }
    }
}<|MERGE_RESOLUTION|>--- conflicted
+++ resolved
@@ -44,21 +44,7 @@
             return null;
         }
 
-<<<<<<< HEAD
-        /// <summary>
-        /// Get all Services.
-        /// </summary>
-        /// <returns>List of services.</returns>
-        public virtual IDictionary<Type, object> GetServices()
-        {
-            return null;
-        }
-
-        public T GetService<T>()
-            where T : class
-=======
         public T GetService<T>() 
->>>>>>> 9250182b
         {
             return (T)GetService(typeof(T));
         }
