--- conflicted
+++ resolved
@@ -38,20 +38,16 @@
         {
         }
 
-<<<<<<< HEAD
-        public CustomTexlFunction(string name, FormulaType returnType, Func<IServiceProvider, FormulaValue[], CancellationToken, Task<FormulaValue>> impl, BigInteger lamdaParamMask, params FormulaType[] paramTypes)
+        public CustomTexlFunction(string name, FunctionCategories functionCategory, FormulaType returnType, Func<IServiceProvider, FormulaValue[], CancellationToken, Task<FormulaValue>> impl, BigInteger lamdaParamMask, params FormulaType[] paramTypes)
             : this(name, returnType._type, Array.ConvertAll(paramTypes, x => x._type))
         {
             _impl = impl;
             LamdaParamMask = lamdaParamMask;
+            _isBehavior = functionCategory == FunctionCategories.Behavior;
         }
 
-        public CustomTexlFunction(string name, DType returnType, params DType[] paramTypes)
-            : base(DPath.Root, name, name, CustomFunctionUtility.SG("Custom func " + name), FunctionCategories.MathAndStat, returnType, 0, paramTypes.Length, paramTypes.Length, paramTypes)
-=======
         public CustomTexlFunction(string name, FunctionCategories functionCategory, DType returnType, params DType[] paramTypes)
             : base(DPath.Root, name, name, CustomFunctionUtility.SG("Custom func " + name), functionCategory, returnType, 0, paramTypes.Length, paramTypes.Length, paramTypes)
->>>>>>> 3dc9b85e
         {
             _isBehavior = functionCategory == FunctionCategories.Behavior;
         }
