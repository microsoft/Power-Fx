<<<<<<< HEAD
﻿// Copyright (c) Microsoft Corporation.
// Licensed under the MIT license.

using System;
using System.Collections.Generic;
using System.Collections.Immutable;
using System.ComponentModel;
using System.Globalization;
using System.Linq;
using System.Threading.Tasks;
using Microsoft.PowerFx.Core.IR;
using Microsoft.PowerFx.Core.Types;
using Microsoft.PowerFx.Core.Utils;
using Microsoft.PowerFx.Interpreter;
using Microsoft.PowerFx.Types;

namespace Microsoft.PowerFx.Functions
{
    // Direct ports from JScript. 
    internal static partial class Library
    {
        private static readonly IRandomService _defaultRandService = new DefaultRandomService();

        // Support for aggregators. Helpers to ensure that Scalar and Tabular behave the same.
        private interface IAggregator
        {
            void Apply(FormulaValue value);

            FormulaValue GetResult(IRContext irContext);
        }

        private class SumAgg : IAggregator
        {
            protected int _count;
            protected double _accumulator;

            public void Apply(FormulaValue value)
            {
                if (value is BlankValue)
                {
                    return;
                }

                var n1 = (NumberValue)value;

                _accumulator += n1.Value;
                _count++;
            }

            public virtual FormulaValue NoElementValue(IRContext context)
            {
                return GetDefault(context);
            }

            public FormulaValue GetDefault(IRContext context)
            {
                return new BlankValue(context);
            }

            public virtual FormulaValue GetResult(IRContext irContext)
            {
                if (_count == 0)
                {
                    return GetDefault(irContext);
                }

                if (double.IsInfinity(_accumulator))
                {
                    return CommonErrors.OverflowError(irContext);
                }

                return new NumberValue(irContext, _accumulator);
            }
        }

        private class SumDecimalAgg : IAggregator
        {
            protected int _count;
            protected decimal _accumulator;
            protected bool _overflow;

            public void Apply(FormulaValue value)
            {
                if (value is BlankValue)
                {
                    return;
                }

                var n1 = (DecimalValue)value;

                try
                {
                    _accumulator += n1.Value;
                }
                catch (OverflowException)
                {
                    _overflow = true;
                }

                _count++;
            }

            public virtual FormulaValue NoElementValue(IRContext context)
            {
                return GetDefault(context);
            }

            public FormulaValue GetDefault(IRContext context)
            {
                return new BlankValue(context);
            }

            public virtual FormulaValue GetResult(IRContext irContext)
            {
                if (_count == 0)
                {
                    return GetDefault(irContext);
                }

                if (_overflow)
                {
                    return CommonErrors.OverflowError(irContext);
                }

                return new DecimalValue(irContext, _accumulator);
            }
        }

        private class VarianceAgg : IAggregator
        {
            protected int _count;
            protected double _meanAcc;
            protected double _m2Acc;

            // Implementation of Welford's Algorithm:  https://en.wikipedia.org/wiki/Algorithms_for_calculating_variance

            public void Apply(FormulaValue value)
            {
                if (value is BlankValue)
                {
                    return;
                }

                var n1 = (NumberValue)value;

                _count++;
                var delta = n1.Value - _meanAcc;
                _meanAcc += delta / _count;
                var delta2 = n1.Value - _meanAcc;
                _m2Acc += delta * delta2;
            }

            public FormulaValue NoElementValue(IRContext context)
            {
                return GetDefault(context);
            }

            public FormulaValue GetDefault(IRContext context)
            {
                return CommonErrors.DivByZeroError(context);
            }

            public virtual FormulaValue GetResult(IRContext irContext)
            {
                if (_count == 0)
                {
                    return GetDefault(irContext);
                }
                else
                {
                    return new NumberValue(irContext, _m2Acc / _count);
                }
            }
        }

        private class StdDeviationAgg : VarianceAgg
        {
            public override FormulaValue GetResult(IRContext irContext)
            {
                if (_count == 0)
                {
                    return GetDefault(irContext);
                }
                else
                {
                    return new NumberValue(irContext, Math.Sqrt(_m2Acc / _count));
                }
            }
        }

        private class MinNumberAgg : IAggregator
        {
            protected double _minValue = double.MaxValue;
            protected int _count = 0;

            public void Apply(FormulaValue value)
            {
                if (value is BlankValue)
                {
                    return;
                }

                var n1 = ((NumberValue)value).Value;

                if (n1 < _minValue)
                {
                    _minValue = n1;
                }

                _count++;
            }

            public FormulaValue GetResult(IRContext irContext)
            {
                if (_count == 0)
                {
                    return new BlankValue(irContext);
                }

                return new NumberValue(irContext, _minValue);
            }
        }

        private class MinDecimalAgg : IAggregator
        {
            protected decimal _minValue = decimal.MaxValue;
            protected int _count = 0;

            public void Apply(FormulaValue value)
            {
                if (value is BlankValue)
                {
                    return;
                }

                var n1 = ((DecimalValue)value).Value;

                if (n1 < _minValue)
                {
                    _minValue = n1;
                }

                _count++;
            }

            public FormulaValue GetResult(IRContext irContext)
            {
                if (_count == 0)
                {
                    return new BlankValue(irContext);
                }

                return new DecimalValue(irContext, _minValue);
            }
        }

        private class MinDateAndDateTimeAgg : IAggregator
        {
            protected DateTime _minValueDT = DateTime.MaxValue;
            protected int _count = 0;
            private readonly TimeZoneInfo _timeZoneInfo;

            public MinDateAndDateTimeAgg(TimeZoneInfo timeZoneInfo)
            {
                _timeZoneInfo = timeZoneInfo;
            }

            public MinDateAndDateTimeAgg(IServiceProvider serviceProvider)
                : this(serviceProvider.GetService<TimeZoneInfo>())
            {
            }

            public void Apply(FormulaValue value)
            {
                if (value is BlankValue)
                {
                    return;
                }

                DateTime dt = DateTime.MaxValue;

                switch (value)
                {
                    case DateTimeValue dtv:
                        dt = dtv.GetConvertedValue(_timeZoneInfo);
                        break;
                    case DateValue dv:
                        dt = dv.GetConvertedValue(_timeZoneInfo);
                        break;
                }

                if (dt < _minValueDT)
                {
                    _minValueDT = dt;
                }

                _count++;
            }

            public FormulaValue GetResult(IRContext irContext)
            {
                if (_count == 0)
                {
                    return new BlankValue(irContext);
                }

                if (irContext.ResultType == FormulaType.DateTime)
                {
                    return new DateTimeValue(irContext, _minValueDT);
                }
                else
                {
                    return new DateValue(irContext, _minValueDT);
                }
            }
        }

        private class MinTimeAgg : IAggregator
        {
            protected TimeSpan _minValueT = TimeSpan.MaxValue;
            protected int _count = 0;

            public void Apply(FormulaValue value)
            {
                if (value is BlankValue)
                {
                    return;
                }

                var n1 = ((TimeValue)value).Value;

                if (n1 < _minValueT)
                {
                    _minValueT = n1;
                }

                _count++;
            }

            public FormulaValue GetResult(IRContext irContext)
            {
                if (_count == 0)
                {
                    return new BlankValue(irContext);
                }

                return new TimeValue(irContext, _minValueT);
            }
        }

        private class MaxNumberAgg : IAggregator
        {
            protected double _maxValue = double.MinValue;
            protected int _count = 0;

            public void Apply(FormulaValue value)
            {
                if (value is BlankValue)
                {
                    return;
                }

                var n1 = ((NumberValue)value).Value;

                if (n1 > _maxValue)
                {
                    _maxValue = n1;
                }

                _count++;
            }

            public FormulaValue GetResult(IRContext irContext)
            {
                if (_count == 0)
                {
                    return new BlankValue(irContext);
                }

                return new NumberValue(irContext, _maxValue);
            }
        }

        private class MaxDecimalAgg : IAggregator
        {
            protected decimal _maxValue = decimal.MinValue;
            protected int _count = 0;

            public void Apply(FormulaValue value)
            {
                if (value is BlankValue)
                {
                    return;
                }

                var n1 = ((DecimalValue)value).Value;

                if (n1 > _maxValue)
                {
                    _maxValue = n1;
                }

                _count++;
            }

            public FormulaValue GetResult(IRContext irContext)
            {
                if (_count == 0)
                {
                    return new BlankValue(irContext);
                }

                return new DecimalValue(irContext, _maxValue);
            }
        }

        private class MaxDateAndDateTimeAgg : IAggregator
        {
            protected DateTime _maxValueDT = DateTime.MinValue;
            protected int _count = 0;
            private readonly TimeZoneInfo _timeZoneInfo;

            public MaxDateAndDateTimeAgg(TimeZoneInfo timeZoneInfo)
            {
                _timeZoneInfo = timeZoneInfo;
            }

            public MaxDateAndDateTimeAgg(IServiceProvider serviceProvider) 
                : this(serviceProvider.GetService<TimeZoneInfo>())
            {
            }

            public void Apply(FormulaValue value)
            {
                if (value is BlankValue)
                {
                    return;
                }

                DateTime dt = DateTime.MinValue;
                switch (value)
                {
                    case DateTimeValue dtv:
                        dt = dtv.GetConvertedValue(_timeZoneInfo);
                        break;
                    case DateValue dv:
                        dt = dv.GetConvertedValue(_timeZoneInfo);
                        break;
                }

                if (dt > _maxValueDT)
                {
                    _maxValueDT = dt;
                }

                _count++;
            }

            public FormulaValue GetResult(IRContext irContext)
            {
                if (_count == 0)
                {
                    return new BlankValue(irContext);
                }

                if (irContext.ResultType == FormulaType.DateTime)
                {
                    return new DateTimeValue(irContext, _maxValueDT);
                }
                else
                {
                    return new DateValue(irContext, _maxValueDT);
                }
            }
        }

        private class MaxTimeAgg : IAggregator
        {
            protected TimeSpan _maxValueT = TimeSpan.MinValue;
            protected int _count = 0;

            public void Apply(FormulaValue value)
            {
                if (value is BlankValue)
                {
                    return;
                }

                var n1 = ((TimeValue)value).Value;

                if (n1 > _maxValueT)
                {
                    _maxValueT = n1;
                }

                _count++;
            }

            public FormulaValue GetResult(IRContext irContext)
            {
                if (_count == 0)
                {
                    return new BlankValue(irContext);
                }

                return new TimeValue(irContext, _maxValueT);
            }
        }

        private class AverageAgg : SumAgg
        {
            public override FormulaValue NoElementValue(IRContext context)
            {
                return CommonErrors.DivByZeroError(context);
            }

            public override FormulaValue GetResult(IRContext irContext)
            {
                if (_count == 0)
                {
                    return CommonErrors.DivByZeroError(irContext);
                }

                if (double.IsInfinity(_accumulator))
                {
                    return CommonErrors.OverflowError(irContext);
                }

                return new NumberValue(irContext, _accumulator / _count);
            }
        }

        private class AverageDecimalAgg : SumDecimalAgg
        {
            public override FormulaValue NoElementValue(IRContext context)
            {
                return CommonErrors.DivByZeroError(context);
            }

            public override FormulaValue GetResult(IRContext irContext)
            {
                if (_count == 0)
                {
                    return CommonErrors.DivByZeroError(irContext);
                }

                if (_overflow)
                {
                    return CommonErrors.OverflowError(irContext);
                }

                return new DecimalValue(irContext, _accumulator / _count);
            }
        }

        private static FormulaValue RunAggregator(IAggregator agg, IRContext irContext, FormulaValue[] values)
        {
            foreach (var value in values.Where(v => v is not BlankValue))
            {
                agg.Apply(value);
            }

            return agg.GetResult(irContext);
        }

        private static async Task<FormulaValue> RunAggregatorAsync(string functionName, IAggregator agg, EvalVisitor runner, EvalVisitorContext context, IRContext irContext, FormulaValue[] args)
        {
            var arg0 = (TableValue)args.First();
            var arg1 = (LambdaFormulaValue)args.Skip(1).First();

            foreach (var row in arg0.Rows)
            {
                SymbolContext childContext;
                if (row.IsValue)
                {
                    childContext = context.SymbolContext.WithScopeValues(row.Value);
                }
                else if (row.IsError)
                {
                    childContext = context.SymbolContext.WithScopeValues(row.Error);
                }
                else
                {
                    childContext = context.SymbolContext.WithScopeValues(RecordValue.Empty());
                }

                var value = await arg1.EvalInRowScopeAsync(context.NewScope(childContext));

                if (value is ErrorValue error)
                {
                    return error;
                }

                agg.Apply(value);
            }

            return agg.GetResult(irContext);
        }

        private static FormulaValue Sqrt(IRContext irContext, FormulaValue[] args)
        {
            double f = ((NumberValue)args[0]).Value;

            if (f < 0.0)
            {
                return new ErrorValue(irContext, new ExpressionError
                {
                    Kind = ErrorKind.Numeric,
                    Span = irContext.SourceContext,

                    // Decimal TODO: Should this (and div0 error) be a localized resource?
                    Message = "Argument to Sqrt must be greater than or equal to zero"
                });
            }

            double result = Math.Sqrt(f);

            return new NumberValue(irContext, result);
        }

        // Sum(1,2,3)     
        internal static FormulaValue Sum(EvalVisitor runner, EvalVisitorContext context, IRContext irContext, FormulaValue[] args)
        {
            return RunAggregator(irContext.ResultType == FormulaType.Decimal ? new SumDecimalAgg() : new SumAgg(), irContext, args);
        }

        // Sum([1,2,3], Value * Value)     
        public static async ValueTask<FormulaValue> SumTable(EvalVisitor runner, EvalVisitorContext context, IRContext irContext, FormulaValue[] args)
        {
            return await RunAggregatorAsync("Sum", irContext.ResultType == FormulaType.Decimal ? new SumDecimalAgg() : new SumAgg(), runner, context, irContext, args);
        }

        // VarP(1,2,3)
        internal static FormulaValue Var(EvalVisitor runner, EvalVisitorContext context, IRContext irContext, FormulaValue[] args)
        {
            return RunAggregator(new VarianceAgg(), irContext, args);
        }

        // VarP([1,2,3], Value * Value)
        public static async ValueTask<FormulaValue> VarTable(EvalVisitor runner, EvalVisitorContext context, IRContext irContext, FormulaValue[] args)
        {
            return await RunAggregatorAsync("VarP", new VarianceAgg(), runner, context, irContext, args);
        }

        internal static FormulaValue Stdev(EvalVisitor runner, EvalVisitorContext context, IRContext irContext, FormulaValue[] args)
        {
            return RunAggregator(new StdDeviationAgg(), irContext, args);
        }

        public static async ValueTask<FormulaValue> StdevTable(EvalVisitor runner, EvalVisitorContext context, IRContext irContext, FormulaValue[] args)
        {
            return await RunAggregatorAsync("StdevP", new StdDeviationAgg(), runner, context, irContext, args);
        }

        // Max(1,2,3)     
        internal static FormulaValue Max(EvalVisitor runner, EvalVisitorContext context, IRContext irContext, FormulaValue[] args)
        {
            var agg = GetMinMaxAggType(runner.FunctionServices, irContext, false);

            if (agg != null)
            {
                return RunAggregator(agg, irContext, args);
            }
            else
            {
                return CommonErrors.UnreachableCodeError(irContext);
            }
        }

        // Max([1,2,3], Value * Value)     
        public static async ValueTask<FormulaValue> MaxTable(EvalVisitor runner, EvalVisitorContext context, IRContext irContext, FormulaValue[] args)
        {
            var agg = GetMinMaxAggType(runner.FunctionServices, irContext, false);

            if (agg != null)
            {
                return await RunAggregatorAsync("Max", agg, runner, context, irContext, args);
            }
            else
            {
                return CommonErrors.UnreachableCodeError(irContext);
            }
        }

        // Min(1,2,3)     
        internal static FormulaValue Min(EvalVisitor runner, EvalVisitorContext context, IRContext irContext, FormulaValue[] args)
        {
            var agg = GetMinMaxAggType(runner.FunctionServices, irContext, true);

            if (agg != null)
            {
                return RunAggregator(agg, irContext, args);
            }
            else
            {
                return CommonErrors.UnreachableCodeError(irContext);
            }
        }

        // Min([1,2,3], Value * Value)     
        public static async ValueTask<FormulaValue> MinTable(EvalVisitor runner, EvalVisitorContext context, IRContext irContext, FormulaValue[] args)
        {
            var agg = GetMinMaxAggType(runner.FunctionServices, irContext, true);

            if (agg != null)
            {
                return await RunAggregatorAsync("Min", agg, runner, context, irContext, args);
            }
            else
            {
                return CommonErrors.UnreachableCodeError(irContext);
            }
        }

        private static IAggregator GetMinMaxAggType(IServiceProvider serviceProvider, IRContext irContext, bool isMin)
        {
            IAggregator agg;
            if (irContext.ResultType == FormulaType.Number)
            {
                agg = isMin ? new MinNumberAgg() : new MaxNumberAgg();
            }
            else if (irContext.ResultType == FormulaType.Decimal)
            {
                agg = isMin ? new MinDecimalAgg() : new MaxDecimalAgg();
            }
            else if (irContext.ResultType == FormulaType.DateTime || irContext.ResultType == FormulaType.Date)
            {
                agg = isMin ? new MinDateAndDateTimeAgg(serviceProvider) : new MaxDateAndDateTimeAgg(serviceProvider);
            }
            else if (irContext.ResultType == FormulaType.Time)
            {
                agg = isMin ? new MinTimeAgg() : new MaxTimeAgg();
            }
            else
            {
                return null;
            }

            return agg;
        }

        // Average ignores blanks.
        // Average(1,2,3)
        public static FormulaValue Average(EvalVisitor runner, EvalVisitorContext context, IRContext irContext, FormulaValue[] args)
        {
            return RunAggregator(irContext.ResultType == FormulaType.Decimal ? new AverageDecimalAgg() : new AverageAgg(), irContext, args);
        }

        // Average([1,2,3], Value * Value)     
        public static async ValueTask<FormulaValue> AverageTable(EvalVisitor runner, EvalVisitorContext context, IRContext irContext, FormulaValue[] args)
        {
            var arg0 = (TableValue)args[0];

            if (arg0.Rows.Count() == 0)
            {
                return CommonErrors.DivByZeroError(irContext);
            }

            return await RunAggregatorAsync("Average", irContext.ResultType == FormulaType.Decimal ? new AverageDecimalAgg() : new AverageAgg(), runner, context, irContext, args);
        }

        // https://docs.microsoft.com/en-us/powerapps/maker/canvas-apps/functions/function-mod
        public static FormulaValue Mod(IRContext irContext, FormulaValue[] args)
        {
            if (irContext.ResultType == FormulaType.Decimal)
            {
                decimal arg0 = ((DecimalValue)args[0]).Value;
                decimal arg1 = ((DecimalValue)args[1]).Value;
                decimal q;

                if (arg1 == 0m)
                {
                    return CommonErrors.DivByZeroError(irContext);
                }

                // r = a – N × floor(a/b)
                try
                {
                    q = decimal.Floor(arg0 / arg1);
                }
                catch (OverflowException)
                {
                    return CommonErrors.OverflowError(irContext);
                }

                decimal result = arg0 - (arg1 * q);

                return new DecimalValue(irContext, result);
            }
            else
            { 
                double arg0 = ((NumberValue)args[0]).Value;
                double arg1 = ((NumberValue)args[1]).Value;

                if (arg1 == 0)
                {
                    return CommonErrors.DivByZeroError(irContext);
                }

                // r = a – N × floor(a/b)
                double q = Math.Floor(arg0 / arg1);
                if (IsInvalidDouble(q))
                {
                    return CommonErrors.OverflowError(irContext);
                }

                double result = arg0 - (arg1 * ((long)q));

                // We validate the reminder is in a valid range.
                // This is mainly to support very large numbers (like 1E+308) where the calculation could be incorrect
                if (result < -Math.Abs(arg1) || result > Math.Abs(arg1))
                {
                    return CommonErrors.OverflowError(irContext);
                }

                return new NumberValue(irContext, result);
            }
        }

        // https://docs.microsoft.com/en-us/powerapps/maker/canvas-apps/functions/function-sequence
        public static FormulaValue SequenceDecimal(IRContext irContext, DecimalValue[] args)
        {
            var records = args[0].Value;
            var start = args[1].Value;
            var step = args[2].Value;

            if (records < 0)
            {
                return CommonErrors.ArgumentOutOfRange(irContext);
            }

            var rows = LazySequenceDecimal(records, start, step).Select(n => new DecimalValue(IRContext.NotInSource(FormulaType.Decimal), n));

            return new InMemoryTableValue(irContext, StandardTableNodeRecords(irContext, rows.ToArray(), forceSingleColumn: true));
        }

        public static FormulaValue Sequence(IRContext irContext, NumberValue[] args)
        {
            var records = args[0].Value;
            var start = args[1].Value;
            var step = args[2].Value;

            if (records < 0)
            {
                return CommonErrors.ArgumentOutOfRange(irContext);
            }

            var rows = LazySequence(records, start, step).Select(n => new NumberValue(IRContext.NotInSource(FormulaType.Number), n));

            return new InMemoryTableValue(irContext, StandardTableNodeRecords(irContext, rows.ToArray(), forceSingleColumn: true));
        }

        private static IEnumerable<double> LazySequence(double records, double start, double step)
        {
            var x = start;
            for (var i = 1; i <= records; i++)
            {
                yield return x;
                x += step;
            }
        }

        private static IEnumerable<decimal> LazySequenceDecimal(decimal records, decimal start, decimal step)
        {
            var x = start;
            for (var i = 1; i <= records; i++)
            {
                yield return x;
                x += step;
            }
        }

        public static FormulaValue Abs(IRContext irContext, FormulaValue[] args)
        {
            var arg0 = args[0];

            if (arg0 is NumberValue num)
            {
                if (num == null)
                {
                    return new NumberValue(irContext, 0d);
                }

                double x = num.Value;
                double val = Math.Abs(x);
                return new NumberValue(irContext, val);
            }
            else if (arg0 is DecimalValue dec)
            {
                if (dec == null)
                {
                    return new DecimalValue(irContext, 0m);
                }

                decimal x = dec.Value;
                decimal val = x < 0m ? -x : x;
                return new DecimalValue(irContext, val);
            }
            else
            {
                return CommonErrors.UnreachableCodeError(irContext);
            }
        }

        public static FormulaValue Round(IRContext irContext, FormulaValue[] args)
        {
            if (args.Length == 2 && args[1] is NumberValue digits)
            {
                if (args[0] is NumberValue num)
                {
                    return RoundFloat(irContext, num, digits.Value);
                }
                else if (args[0] is DecimalValue dec)
                {
                    return RoundDecimal(irContext, dec, digits.Value);
                }
            }

            return CommonErrors.UnreachableCodeError(irContext);
        }

        internal static FormulaValue RoundFloat(IRContext irContext, NumberValue num, double digits, RoundType rt = RoundType.Default)
        {
            var number = num.Value;
            var s = number < 0 ? -1d : 1d;
            var n = number * s;
            var dg = digits < 0 ? (int)Math.Ceiling(digits) : (int)Math.Floor(digits);

            if (dg < -15 || dg > 15 || number < -1e20d || number > 1e20d)
            {
                return num;
            }

            // Dividing by m, since multiplication was introducing floating point error
            var m = Math.Pow(10d, dg);
            var eps = 1 / (m * 1e12d); // used to manage rounding of 1.4499999999999999999996

            switch (rt)
            {
                case RoundType.Default:
                    return new NumberValue(irContext, s * Math.Floor((n + (1 / (2 * m)) + eps) * m) / m);
                case RoundType.Down:
                    return new NumberValue(irContext, s * Math.Floor(n * m) / m);
                case RoundType.Up:
                    return new NumberValue(irContext, s * Math.Ceiling(n * m) / m);
            }

            return CommonErrors.UnreachableCodeError(irContext);
        }

        internal static FormulaValue RoundDecimal(IRContext irContext, DecimalValue dec, double digits, RoundType rt = RoundType.Default)
        {
            // Decimal TODO: explore a better algorithm that doesn't overflow as often, but in general overflow is unavoidable
            // Decimal TODO: avoids immutable field check, but don't want to recreate array for each call
            IReadOnlyList<decimal> decPow10 = new decimal[]
            {
                1e-29m, 1e-28m, 1e-27m, 1e-26m, 1e-25m, 1e-24m, 1e-23m, 1e-22m, 1e-21m, 1e-20m,
                1e-19m, 1e-18m, 1e-17m, 1e-16m, 1e-15m, 1e-14m, 1e-13m, 1e-12m, 1e-11m, 1e-10m,
                1e-09m, 1e-08m, 1e-07m, 1e-06m, 1e-05m, 1e-04m, 1e-03m, 1e-02m, 1e-01m, 1e-00m,
                1e+01m, 1e+02m, 1e+03m, 1e+04m, 1e+05m, 1e+06m, 1e+07m, 1e+08m, 1e+09m, 1e+10m,
                1e+11m, 1e+12m, 1e+13m, 1e+14m, 1e+15m, 1e+16m, 1e+17m, 1e+18m, 1e+19m, 1e+20m,
                1e+21m, 1e+22m, 1e+23m, 1e+24m, 1e+25m, 1e+26m, 1e+27m, 1e+28m
            };

            var number = dec.Value;
            var s = number < 0 ? -1m : 1m;
            var n = number * s;
            var dg = digits < 0 ? (int)Math.Ceiling(digits) : (int)Math.Floor(digits);

            // Decimal TODO: shouldn't this return zero, here and above for double?
            if (dg < -29 || dg > 29)
            {
                return dec;
            }

            var m = decPow10[dg + 29];

            try
            {
                switch (rt)
                {
                    case RoundType.Default:
                        return new DecimalValue(irContext, s * decimal.Floor((n + (1 / (2 * m))) * m) / m);
                    case RoundType.Down:
                        return new DecimalValue(irContext, s * decimal.Floor(n * m) / m);
                    case RoundType.Up:
                        return new DecimalValue(irContext, s * decimal.Ceiling(n * m) / m);
                }
            }
            catch (OverflowException)
            {
                return CommonErrors.OverflowError(irContext);
            }

            return CommonErrors.UnreachableCodeError(irContext);
        }

        public enum RoundType
        {
            Default,
            Up,
            Down
        }

        public static FormulaValue RoundUp(IRContext irContext, FormulaValue[] args)
        {
            if (args.Length == 2 && args[1] is NumberValue digits)
            {
                if (args[0] is NumberValue num)
                {
                    return RoundFloat(irContext, num, digits.Value, RoundType.Up);
                }
                else if (args[0] is DecimalValue dec)
                {
                    return RoundDecimal(irContext, dec, digits.Value, RoundType.Up);
                }
            }

            return CommonErrors.UnreachableCodeError(irContext);
        }

        public static FormulaValue RoundDown(IRContext irContext, FormulaValue[] args)
        {
            double digits;

            // Trunc uses RoundDown as the implementation, and Trunc's second argument is optional
            if (args.Length == 2 && args[1] is NumberValue digitsArg)
            {
                digits = digitsArg.Value;
            }
            else if (args.Length == 1)
            {
                digits = 0;
            }
            else
            {
                return CommonErrors.UnreachableCodeError(irContext);
            }

            if (args[0] is NumberValue num)
            {
                return RoundFloat(irContext, num, digits, RoundType.Down);
            }
            else if (args[0] is DecimalValue dec)
            {
                return RoundDecimal(irContext, dec, digits, RoundType.Down);
            }

            return CommonErrors.UnreachableCodeError(irContext);
        }

        public static FormulaValue Int(IRContext irContext, FormulaValue[] args)
        {
            if (args[0] is NumberValue num)
            {
                var val = Math.Floor(num.Value);
                return new NumberValue(irContext, val);
            }
            else if (args[0] is DecimalValue dec)
            {
                var val = decimal.Floor(dec.Value);
                return new DecimalValue(irContext, val);
            }

            return CommonErrors.UnreachableCodeError(irContext);
        }

        public static FormulaValue Ln(IRContext irContext, NumberValue[] args)
        {
            var number = args[0].Value;
            return new NumberValue(irContext, Math.Log(number));
        }

        public static FormulaValue Log(IRContext irContext, NumberValue[] args)
        {
            var number = args[0].Value;
            var numberBase = args[1].Value;

            if (numberBase == 1)
            {
                return GetDiv0Error(irContext);
            }

            return new NumberValue(irContext, Math.Log(number, numberBase));
        }

        public static FormulaValue Exp(IRContext irContext, NumberValue[] args)
        {
            var exponent = args[0].Value;
            var d = Math.Pow(Math.E, exponent);

            if (double.IsInfinity(d))
            {
                return CommonErrors.OverflowError(irContext);
            }

            return new NumberValue(irContext, d);
        }

        public static FormulaValue Power(IRContext irContext, NumberValue[] args)
        {
            var number = args[0].Value;
            var exponent = args[1].Value;

            if (number == 0)
            {
                if (exponent < 0)
                {
                    return GetDiv0Error(irContext);
                }
                else if (exponent == 0)
                {
                    return new NumberValue(irContext, 1);
                }
            }

            var d = Math.Pow(number, exponent);

            if (double.IsInfinity(d))
            {
                return CommonErrors.OverflowError(irContext);
            }

            return new NumberValue(irContext, d);
        }

        // Since IRandomService is a pluggable service,
        // validate that the implementation is within spec.
        // This catches potential host bugs. 
        private static double SafeNextDouble(this IRandomService random)
        {
            var value = random.NextDouble();

            if (value < 0 || value > 1)
            {
                // This is a bug in the host's IRandomService.
                throw new InvalidOperationException($"IRandomService ({random.GetType().FullName}) returned an illegal value {value}. Must be between 0 and 1");
            }

            return value;
        }

        private static double SafeNextDouble(this IServiceProvider services)
        {
            var random = services.GetService<IRandomService>(_defaultRandService);
            return random.SafeNextDouble();
        }

        private static async ValueTask<FormulaValue> Rand(
            EvalVisitor runner,
            EvalVisitorContext context,
            IRContext irContext,
            FormulaValue[] args)
        {
            var services = runner.FunctionServices;

            var value = services.SafeNextDouble();
            return new NumberValue(irContext, value);
        }

        public static FormulaValue RandBetween(IServiceProvider services, IRContext irContext, NumberValue[] args)
        {
            var lower = args[0].Value;
            var upper = args[1].Value;

            if (lower > upper)
            {
                return new ErrorValue(irContext, new ExpressionError()
                {
                    Message = $"Lower value cannot be greater than Upper value",
                    Span = irContext.SourceContext,
                    Kind = ErrorKind.Numeric
                });
            }

            lower = Math.Ceiling(lower);
            upper = Math.Floor(upper);

            var value = services.SafeNextDouble();
            return new NumberValue(irContext, Math.Floor((value * (upper - lower + 1)) + lower));
        }

        private static FormulaValue Pi(IRContext irContext, FormulaValue[] args)
        {
            return new NumberValue(irContext, Math.PI);
        }

        // Given the absence of Math.Cot function, we compute Cot(x) as 1/Tan(x)
        // Reference: https://en.wikipedia.org/wiki/Trigonometric_functions
        private static FormulaValue Cot(IRContext irContext, NumberValue[] args)
        {
            var arg = args[0].Value;
            var tan = Math.Tan(arg);
            if (tan == 0)
            {
                return GetDiv0Error(irContext);
            }

            var cot = 1 / tan;
            return new NumberValue(irContext, cot);
        }

        // Given the absence of Math.Acot function, we compute acot(x) as pi/2 - atan(x)
        // Reference: https://en.wikipedia.org/wiki/Inverse_trigonometric_functions
        public static FormulaValue Acot(IRContext irContext, NumberValue[] args)
        {
            var arg = args[0].Value;
            var atan = Math.Atan(arg);
            return new NumberValue(irContext, (Math.PI / 2) - atan);
        }

        public static FormulaValue Atan2(IRContext irContext, NumberValue[] args)
        {
            var x = args[0].Value;
            var y = args[1].Value;

            if (x == 0 && y == 0)
            {
                return GetDiv0Error(irContext);
            }

            // Unlike Excel, C#'s Math.Atan2 expects 'y' as first argument and 'x' as second.
            return new NumberValue(irContext, Math.Atan2(y, x));
        }

        public static Func<IRContext, NumberValue[], FormulaValue> SingleArgTrig(Func<double, double> function)
        {
            return (IRContext irContext, NumberValue[] args) =>
            {
                var arg = args[0].Value;
                var result = function(arg);
                return new NumberValue(irContext, result);
            };
        }

        private static ErrorValue GetDiv0Error(IRContext irContext)
        {
            return new ErrorValue(irContext, new ExpressionError
            {
                Kind = ErrorKind.Div0,
                Span = irContext.SourceContext,
                Message = "Division by zero"
            });
        }

        private static FormulaValue Dec2Hex(IRContext irContext, NumberValue[] args)
        {
            var minNumber = -(1L << 39);
            var maxNumber = (1L << 39) - 1;

            var number = Math.Floor(args[0].Value);
            var places = (int)Math.Floor(args[1].Value);

            if (number < minNumber || number > maxNumber)
            {
                return CommonErrors.OverflowError(irContext);
            }

            // places need to be non-negative and 10 or less
            if (places < 0 || places > 10)
            {
                return new ErrorValue(irContext, new ExpressionError()
                {
                    Message = $"Places should be between 0 and 10",
                    Span = irContext.SourceContext,
                    Kind = ErrorKind.Numeric
                });
            }

            var roundNumber = (long)number;
            string result;
            /*
             * a long negative will result in 16 characters so
             * negative numbers need to be truncated down to 10 characters
            */
            if (number < 0)
            {
                result = roundNumber.ToString("X", CultureInfo.InvariantCulture);
                result = result.Substring(result.Length - 10, 10);
            }
            else
            {
                result = roundNumber.ToString("X" + places, CultureInfo.InvariantCulture);
            }

            // places need to be greater or equal to length of hexadecimal when number is positive
            if (places != 0 && result.Length > places && number > 0)
            {
                return new ErrorValue(irContext, new ExpressionError()
                {
                    Message = $"Places argument must be big enough to hold the result",
                    Span = irContext.SourceContext,
                    Kind = ErrorKind.Numeric
                });
            }

            return new StringValue(irContext, result);
        }

        private static FormulaValue Hex2Dec(IRContext irContext, StringValue[] args)
        {
            var number = args[0].Value;

            if (string.IsNullOrEmpty(number))
            {
                return new NumberValue(irContext, 0);
            }

            if (number.Length > 10)
            {
                return CommonErrors.OverflowError(irContext);
            }

            // negative numbers starts after 8000000000
            if (number.Length == 10 && string.Compare(number, "8000000000", StringComparison.Ordinal) > 0)
            {
                var maxNumber = (long)(1L << 40);
                long.TryParse(number, System.Globalization.NumberStyles.HexNumber, null, out var negative_result);
                negative_result -= maxNumber;
                return new NumberValue(irContext, negative_result);
            }

            if (!long.TryParse(number, System.Globalization.NumberStyles.HexNumber, null, out var result))
            {
                return CommonErrors.OverflowError(irContext);
            }

            return new NumberValue(irContext, result);
        }
    }
}
=======
﻿// Copyright (c) Microsoft Corporation.
// Licensed under the MIT license.

using System;
using System.Collections.Generic;
using System.Globalization;
using System.Linq;
using System.Threading.Tasks;
using Microsoft.PowerFx.Core.IR;
using Microsoft.PowerFx.Interpreter;
using Microsoft.PowerFx.Types;

namespace Microsoft.PowerFx.Functions
{
    // Direct ports from JScript. 
    internal static partial class Library
    {
        private static readonly IRandomService _defaultRandService = new DefaultRandomService();

        // Support for aggregators. Helpers to ensure that Scalar and Tabular behave the same.
        private interface IAggregator
        {
            void Apply(FormulaValue value);

            FormulaValue GetResult(IRContext irContext);
        }

        private class SumAgg : IAggregator
        {
            protected int _count;
            protected double _accumulator;

            public void Apply(FormulaValue value)
            {
                if (value is BlankValue)
                {
                    return;
                }

                var n1 = (NumberValue)value;

                _accumulator += n1.Value;
                _count++;
            }

            public virtual FormulaValue NoElementValue(IRContext context)
            {
                return GetDefault(context);
            }

            public FormulaValue GetDefault(IRContext context)
            {
                return new BlankValue(context);
            }

            public virtual FormulaValue GetResult(IRContext irContext)
            {
                if (_count == 0)
                {
                    return GetDefault(irContext);
                }

                if (double.IsInfinity(_accumulator))
                {
                    return CommonErrors.OverflowError(irContext);
                }

                return new NumberValue(irContext, _accumulator);
            }
        }

        private class VarianceAgg : IAggregator
        {
            protected int _count;
            protected double _meanAcc;
            protected double _m2Acc;

            // Implementation of Welford's Algorithm:  https://en.wikipedia.org/wiki/Algorithms_for_calculating_variance

            public void Apply(FormulaValue value)
            {
                if (value is BlankValue)
                {
                    return;
                }

                var n1 = (NumberValue)value;

                _count++;
                var delta = n1.Value - _meanAcc;
                _meanAcc += delta / _count;
                var delta2 = n1.Value - _meanAcc;
                _m2Acc += delta * delta2;
            }

            public FormulaValue NoElementValue(IRContext context)
            {
                return GetDefault(context);
            }

            public FormulaValue GetDefault(IRContext context)
            {
                return CommonErrors.DivByZeroError(context);
            }

            public virtual FormulaValue GetResult(IRContext irContext)
            {
                if (_count == 0)
                {
                    return GetDefault(irContext);
                }
                else
                {
                    return new NumberValue(irContext, _m2Acc / _count);
                }
            }
        }

        private class StdDeviationAgg : VarianceAgg
        {
            public override FormulaValue GetResult(IRContext irContext)
            {
                if (_count == 0)
                {
                    return GetDefault(irContext);
                }
                else
                {
                    return new NumberValue(irContext, Math.Sqrt(_m2Acc / _count));
                }
            }
        }

        private class MinNumberAgg : IAggregator
        {
            protected double _minValue = double.MaxValue;
            protected int _count = 0;

            public void Apply(FormulaValue value)
            {
                if (value is BlankValue)
                {
                    return;
                }

                var n1 = ((NumberValue)value).Value;

                if (n1 < _minValue)
                {
                    _minValue = n1;
                }

                _count++;
            }

            public FormulaValue GetResult(IRContext irContext)
            {
                if (_count == 0)
                {
                    return new BlankValue(irContext);
                }

                return new NumberValue(irContext, _minValue);
            }
        }

        private class MinDateAndDateTimeAgg : IAggregator
        {
            protected DateTime _minValueDT = DateTime.MaxValue;
            protected int _count = 0;
            private readonly TimeZoneInfo _timeZoneInfo;

            public MinDateAndDateTimeAgg(TimeZoneInfo timeZoneInfo)
            {
                _timeZoneInfo = timeZoneInfo;
            }

            public MinDateAndDateTimeAgg(IServiceProvider serviceProvider)
                : this(serviceProvider.GetService<TimeZoneInfo>())
            {
            }

            public void Apply(FormulaValue value)
            {
                if (value is BlankValue)
                {
                    return;
                }

                DateTime dt = DateTime.MaxValue;

                switch (value)
                {
                    case DateTimeValue dtv:
                        dt = dtv.GetConvertedValue(_timeZoneInfo);
                        break;
                    case DateValue dv:
                        dt = dv.GetConvertedValue(_timeZoneInfo);
                        break;
                }

                if (dt < _minValueDT)
                {
                    _minValueDT = dt;
                }

                _count++;
            }

            public FormulaValue GetResult(IRContext irContext)
            {
                if (_count == 0)
                {
                    return new BlankValue(irContext);
                }

                if (irContext.ResultType == FormulaType.DateTime)
                {
                    return new DateTimeValue(irContext, _minValueDT);
                }
                else
                {
                    return new DateValue(irContext, _minValueDT);
                }
            }
        }

        private class MinTimeAgg : IAggregator
        {
            protected TimeSpan _minValueT = TimeSpan.MaxValue;
            protected int _count = 0;

            public void Apply(FormulaValue value)
            {
                if (value is BlankValue)
                {
                    return;
                }

                var n1 = ((TimeValue)value).Value;

                if (n1 < _minValueT)
                {
                    _minValueT = n1;
                }

                _count++;
            }

            public FormulaValue GetResult(IRContext irContext)
            {
                if (_count == 0)
                {
                    return new BlankValue(irContext);
                }

                return new TimeValue(irContext, _minValueT);
            }
        }

        private class MaxNumberAgg : IAggregator
        {
            protected double _maxValue = double.MinValue;
            protected int _count = 0;

            public void Apply(FormulaValue value)
            {
                if (value is BlankValue)
                {
                    return;
                }

                var n1 = ((NumberValue)value).Value;

                if (n1 > _maxValue)
                {
                    _maxValue = n1;
                }

                _count++;
            }

            public FormulaValue GetResult(IRContext irContext)
            {
                if (_count == 0)
                {
                    return new BlankValue(irContext);
                }

                return new NumberValue(irContext, _maxValue);
            }
        }

        private class MaxDateAndDateTimeAgg : IAggregator
        {
            protected DateTime _maxValueDT = DateTime.MinValue;
            protected int _count = 0;
            private readonly TimeZoneInfo _timeZoneInfo;

            public MaxDateAndDateTimeAgg(TimeZoneInfo timeZoneInfo)
            {
                _timeZoneInfo = timeZoneInfo;
            }

            public MaxDateAndDateTimeAgg(IServiceProvider serviceProvider) 
                : this(serviceProvider.GetService<TimeZoneInfo>())
            {
            }

            public void Apply(FormulaValue value)
            {
                if (value is BlankValue)
                {
                    return;
                }

                DateTime dt = DateTime.MinValue;
                switch (value)
                {
                    case DateTimeValue dtv:
                        dt = dtv.GetConvertedValue(_timeZoneInfo);
                        break;
                    case DateValue dv:
                        dt = dv.GetConvertedValue(_timeZoneInfo);
                        break;
                }

                if (dt > _maxValueDT)
                {
                    _maxValueDT = dt;
                }

                _count++;
            }

            public FormulaValue GetResult(IRContext irContext)
            {
                if (_count == 0)
                {
                    return new BlankValue(irContext);
                }

                if (irContext.ResultType == FormulaType.DateTime)
                {
                    return new DateTimeValue(irContext, _maxValueDT);
                }
                else
                {
                    return new DateValue(irContext, _maxValueDT);
                }
            }
        }

        private class MaxTimeAgg : IAggregator
        {
            protected TimeSpan _maxValueT = TimeSpan.MinValue;
            protected int _count = 0;

            public void Apply(FormulaValue value)
            {
                if (value is BlankValue)
                {
                    return;
                }

                var n1 = ((TimeValue)value).Value;

                if (n1 > _maxValueT)
                {
                    _maxValueT = n1;
                }

                _count++;
            }

            public FormulaValue GetResult(IRContext irContext)
            {
                if (_count == 0)
                {
                    return new BlankValue(irContext);
                }

                return new TimeValue(irContext, _maxValueT);
            }
        }

        private class AverageAgg : SumAgg
        {
            public override FormulaValue NoElementValue(IRContext context)
            {
                return CommonErrors.DivByZeroError(context);
            }

            public override FormulaValue GetResult(IRContext irContext)
            {
                if (_count == 0)
                {
                    return CommonErrors.DivByZeroError(irContext);
                }

                if (double.IsInfinity(_accumulator))
                {
                    return CommonErrors.OverflowError(irContext);
                }

                return new NumberValue(irContext, _accumulator / _count);
            }
        }

        private static FormulaValue RunAggregator(IAggregator agg, IRContext irContext, FormulaValue[] values)
        {
            foreach (var value in values.Where(v => v is not BlankValue))
            {
                agg.Apply(value);
            }

            return agg.GetResult(irContext);
        }

        private static async Task<FormulaValue> RunAggregatorAsync(string functionName, IAggregator agg, EvalVisitor runner, EvalVisitorContext context, IRContext irContext, FormulaValue[] args)
        {
            var arg0 = (TableValue)args.First();
            var arg1 = (LambdaFormulaValue)args.Skip(1).First();

            foreach (var row in arg0.Rows)
            {
                SymbolContext childContext;
                if (row.IsValue)
                {
                    childContext = context.SymbolContext.WithScopeValues(row.Value);
                }
                else if (row.IsError)
                {
                    childContext = context.SymbolContext.WithScopeValues(row.Error);
                }
                else
                {
                    childContext = context.SymbolContext.WithScopeValues(RecordValue.Empty());
                }

                var value = await arg1.EvalInRowScopeAsync(context.NewScope(childContext));

                if (value is ErrorValue error)
                {
                    return error;
                }

                agg.Apply(value);
            }

            return agg.GetResult(irContext);
        }

        private static FormulaValue Sqrt(IRContext irContext, NumberValue[] args)
        {
            var n1 = args[0];
            var result = Math.Sqrt(n1.Value);

            return new NumberValue(irContext, result);
        }

        // Sum(1,2,3)     
        internal static FormulaValue Sum(EvalVisitor runner, EvalVisitorContext context, IRContext irContext, FormulaValue[] args)
        {
            return RunAggregator(new SumAgg(), irContext, args);
        }

        // Sum([1,2,3], Value * Value)     
        public static async ValueTask<FormulaValue> SumTable(EvalVisitor runner, EvalVisitorContext context, IRContext irContext, FormulaValue[] args)
        {
            return await RunAggregatorAsync("Sum", new SumAgg(), runner, context, irContext, args);
        }

        // VarP(1,2,3)
        internal static FormulaValue Var(EvalVisitor runner, EvalVisitorContext context, IRContext irContext, FormulaValue[] args)
        {
            return RunAggregator(new VarianceAgg(), irContext, args);
        }

        // VarP([1,2,3], Value * Value)
        public static async ValueTask<FormulaValue> VarTable(EvalVisitor runner, EvalVisitorContext context, IRContext irContext, FormulaValue[] args)
        {
            return await RunAggregatorAsync("VarP", new VarianceAgg(), runner, context, irContext, args);
        }

        internal static FormulaValue Stdev(EvalVisitor runner, EvalVisitorContext context, IRContext irContext, FormulaValue[] args)
        {
            return RunAggregator(new StdDeviationAgg(), irContext, args);
        }

        public static async ValueTask<FormulaValue> StdevTable(EvalVisitor runner, EvalVisitorContext context, IRContext irContext, FormulaValue[] args)
        {
            return await RunAggregatorAsync("StdevP", new StdDeviationAgg(), runner, context, irContext, args);
        }

        // Max(1,2,3)     
        internal static FormulaValue Max(EvalVisitor runner, EvalVisitorContext context, IRContext irContext, FormulaValue[] args)
        {
            var agg = GetMinMaxAggType(runner.FunctionServices, irContext, false);

            if (agg != null)
            {
                return RunAggregator(agg, irContext, args);
            }
            else
            {
                return CommonErrors.UnreachableCodeError(irContext);
            }
        }

        // Max([1,2,3], Value * Value)     
        public static async ValueTask<FormulaValue> MaxTable(EvalVisitor runner, EvalVisitorContext context, IRContext irContext, FormulaValue[] args)
        {
            var agg = GetMinMaxAggType(runner.FunctionServices, irContext, false);

            if (agg != null)
            {
                return await RunAggregatorAsync("Max", agg, runner, context, irContext, args);
            }
            else
            {
                return CommonErrors.UnreachableCodeError(irContext);
            }
        }

        // Min(1,2,3)     
        internal static FormulaValue Min(EvalVisitor runner, EvalVisitorContext context, IRContext irContext, FormulaValue[] args)
        {
            var agg = GetMinMaxAggType(runner.FunctionServices, irContext, true);

            if (agg != null)
            {
                return RunAggregator(agg, irContext, args);
            }
            else
            {
                return CommonErrors.UnreachableCodeError(irContext);
            }
        }

        // Min([1,2,3], Value * Value)     
        public static async ValueTask<FormulaValue> MinTable(EvalVisitor runner, EvalVisitorContext context, IRContext irContext, FormulaValue[] args)
        {
            var agg = GetMinMaxAggType(runner.FunctionServices, irContext, true);

            if (agg != null)
            {
                return await RunAggregatorAsync("Min", agg, runner, context, irContext, args);
            }
            else
            {
                return CommonErrors.UnreachableCodeError(irContext);
            }
        }

        private static IAggregator GetMinMaxAggType(IServiceProvider serviceProvider, IRContext irContext, bool isMin)
        {
            IAggregator agg;
            if (irContext.ResultType == FormulaType.Number)
            {
                agg = isMin ? new MinNumberAgg() : new MaxNumberAgg();
            }
            else if (irContext.ResultType == FormulaType.DateTime || irContext.ResultType == FormulaType.Date)
            {
                agg = isMin ? new MinDateAndDateTimeAgg(serviceProvider) : new MaxDateAndDateTimeAgg(serviceProvider);
            }
            else if (irContext.ResultType == FormulaType.Time)
            {
                agg = isMin ? new MinTimeAgg() : new MaxTimeAgg();
            }
            else
            {
                return null;
            }

            return agg;
        }

        // Average ignores blanks.
        // Average(1,2,3)
        public static FormulaValue Average(EvalVisitor runner, EvalVisitorContext context, IRContext irContext, FormulaValue[] args)
        {
            return RunAggregator(new AverageAgg(), irContext, args);
        }

        // Average([1,2,3], Value * Value)     
        public static async ValueTask<FormulaValue> AverageTable(EvalVisitor runner, EvalVisitorContext context, IRContext irContext, FormulaValue[] args)
        {
            var arg0 = (TableValue)args[0];

            if (arg0.Rows.Count() == 0)
            {
                return CommonErrors.DivByZeroError(irContext);
            }

            return await RunAggregatorAsync("Average", new AverageAgg(), runner, context, irContext, args);
        }

        // https://docs.microsoft.com/en-us/powerapps/maker/canvas-apps/functions/function-mod
        public static FormulaValue Mod(IRContext irContext, FormulaValue[] args)
        {
            double arg0 = ((NumberValue)args[0]).Value;

            if (args[1] is TableValue table)
            {
                List<FormulaValue> modResults = new List<FormulaValue>();

                foreach (DValue<RecordValue> row in table.Rows)
                {
                    FormulaValue val = row.Value.GetField("Value");
                    double arg1 = val is NumberValue nv ? nv.Value : 0d;
                    modResults.Add(ModInternal(arg0, arg1, IRContext.NotInSource(FormulaType.Number)));
                }

                return new InMemoryTableValue(irContext, StandardTableNodeRecords(irContext, modResults.ToArray(), forceSingleColumn: true));
            }
            else
            {
                double arg1 = ((NumberValue)args[1]).Value;

                return ModInternal(arg0, arg1, irContext);
            }
        }

        private static FormulaValue ModInternal(double arg0, double arg1, IRContext irContext)
        {
            if (arg1 == 0)
            {
                return CommonErrors.DivByZeroError(irContext);
            }

            // r = a – N × floor(a/b)
            var q = Math.Floor(arg0 / arg1);
            if (IsInvalidDouble(q))
            {
                return CommonErrors.OverflowError(irContext);
            }

            var result = arg0 - (arg1 * ((long)q));

            // We validate the reminder is in a valid range.
            // This is mainly to support very large numbers (like 1E+308) where the calculation could be incorrect
            if (result < -Math.Abs(arg1) || result > Math.Abs(arg1))
            {
                return CommonErrors.OverflowError(irContext);
            }

            return new NumberValue(irContext, result);
        }

        // https://docs.microsoft.com/en-us/powerapps/maker/canvas-apps/functions/function-sequence
        public static FormulaValue Sequence(IRContext irContext, NumberValue[] args)
        {
            var records = args[0].Value;
            var start = args[1].Value;
            var step = args[2].Value;

            if (records < 0)
            {
                return CommonErrors.ArgumentOutOfRange(irContext);
            }

            var rows = LazySequence(records, start, step).Select(n => new NumberValue(IRContext.NotInSource(FormulaType.Number), n));

            return new InMemoryTableValue(irContext, StandardTableNodeRecords(irContext, rows.ToArray(), forceSingleColumn: true));
        }

        private static IEnumerable<double> LazySequence(double records, double start, double step)
        {
            var x = start;
            for (var i = 1; i <= records; i++)
            {
                yield return x;
                x += step;
            }
        }

        public static FormulaValue Abs(IRContext irContext, NumberValue[] args)
        {
            var arg0 = args[0];
            var x = arg0.Value;
            var val = Math.Abs(x);
            return new NumberValue(irContext, val);
        }

        public static FormulaValue Round(IRContext irContext, NumberValue[] args)
        {
            var numberArg = args[0].Value;
            var digitsArg = args[1].Value;

            var x = Round(numberArg, digitsArg);
            return new NumberValue(irContext, x);
        }

        internal static double Round(double number, double digits, RoundType rt = RoundType.Default)
        {
            var s = number < 0 ? -1d : 1d;
            var n = number * s;
            var dg = digits < 0 ? (int)Math.Ceiling(digits) : (int)Math.Floor(digits);

            if (dg < -15 || dg > 15 || number < -1e20d || number > 1e20d)
            {
                return number;
            }

            // Dividing by m, since multiplication was introducing floating point error
            var m = Math.Pow(10d, dg);
            var eps = 1 / (m * 1e12d); // used to manage rounding of 1.4499999999999999999996

            switch (rt)
            {
                case RoundType.Default:
                    return s * Math.Floor((n + (1 / (2 * m)) + eps) * m) / m;
                case RoundType.Down:
                    return s * Math.Floor(n * m) / m;
                case RoundType.Up:
                    return s * Math.Ceiling(n * m) / m;
            }

            return 0;
        }

        public enum RoundType
        {
            Default,
            Up,
            Down
        }

        // Char is used for PA string escaping 
        public static FormulaValue RoundUp(IRContext irContext, NumberValue[] args)
        {
            var numberArg = args[0].Value;
            var digitsArg = args[1].Value;

            var x = Round(numberArg, digitsArg, RoundType.Up);
            return new NumberValue(irContext, x);
        }

        public static FormulaValue RoundDown(IRContext irContext, NumberValue[] args)
        {
            var numberArg = args[0].Value;

            // RoundDown is also used for Trunc which has an optional digits argument
            var digitsArg = args.Length == 1 ? 0 : args[1].Value;

            var x = Round(numberArg, digitsArg, RoundType.Down);
            return new NumberValue(irContext, x);
        }

        public static FormulaValue Int(IRContext irContext, NumberValue[] args)
        {
            var arg0 = args[0];
            var x = arg0.Value;
            var val = Math.Floor(x);
            return new NumberValue(irContext, val);
        }

        public static FormulaValue Ln(IRContext irContext, NumberValue[] args)
        {
            var number = args[0].Value;
            return new NumberValue(irContext, Math.Log(number));
        }

        public static FormulaValue Log(IRContext irContext, NumberValue[] args)
        {
            var number = args[0].Value;
            var numberBase = args[1].Value;

            if (numberBase == 1)
            {
                return GetDiv0Error(irContext);
            }

            return new NumberValue(irContext, Math.Log(number, numberBase));
        }

        public static FormulaValue Exp(IRContext irContext, NumberValue[] args)
        {
            var exponent = args[0].Value;
            var d = Math.Pow(Math.E, exponent);

            if (double.IsInfinity(d))
            {
                return CommonErrors.OverflowError(irContext);
            }

            return new NumberValue(irContext, d);
        }

        public static FormulaValue Power(IRContext irContext, NumberValue[] args)
        {
            var number = args[0].Value;
            var exponent = args[1].Value;

            if (number == 0)
            {
                if (exponent < 0)
                {
                    return GetDiv0Error(irContext);
                }
                else if (exponent == 0)
                {
                    return new NumberValue(irContext, 1);
                }
            }

            var d = Math.Pow(number, exponent);

            if (double.IsInfinity(d))
            {
                return CommonErrors.OverflowError(irContext);
            }

            return new NumberValue(irContext, d);
        }

        // Since IRandomService is a pluggable service,
        // validate that the implementation is within spec.
        // This catches potential host bugs. 
        private static double SafeNextDouble(this IRandomService random)
        {
            var value = random.NextDouble();

            if (value < 0 || value > 1)
            {
                // This is a bug in the host's IRandomService.
                throw new InvalidOperationException($"IRandomService ({random.GetType().FullName}) returned an illegal value {value}. Must be between 0 and 1");
            }

            return value;
        }

        private static double SafeNextDouble(this IServiceProvider services)
        {
            var random = services.GetService<IRandomService>(_defaultRandService);
            return random.SafeNextDouble();
        }

        private static async ValueTask<FormulaValue> Rand(
            EvalVisitor runner,
            EvalVisitorContext context,
            IRContext irContext,
            FormulaValue[] args)
        {
            var services = runner.FunctionServices;

            var value = services.SafeNextDouble();
            return new NumberValue(irContext, value);
        }

        public static FormulaValue RandBetween(IServiceProvider services, IRContext irContext, NumberValue[] args)
        {
            var lower = args[0].Value;
            var upper = args[1].Value;

            if (lower > upper)
            {
                return new ErrorValue(irContext, new ExpressionError()
                {
                    Message = $"Lower value cannot be greater than Upper value",
                    Span = irContext.SourceContext,
                    Kind = ErrorKind.Numeric
                });
            }

            lower = Math.Ceiling(lower);
            upper = Math.Floor(upper);

            var value = services.SafeNextDouble();
            return new NumberValue(irContext, Math.Floor((value * (upper - lower + 1)) + lower));
        }

        private static FormulaValue Pi(IRContext irContext, FormulaValue[] args)
        {
            return new NumberValue(irContext, Math.PI);
        }

        // Given the absence of Math.Cot function, we compute Cot(x) as 1/Tan(x)
        // Reference: https://en.wikipedia.org/wiki/Trigonometric_functions
        private static FormulaValue Cot(IRContext irContext, NumberValue[] args)
        {
            var arg = args[0].Value;
            var tan = Math.Tan(arg);
            if (tan == 0)
            {
                return GetDiv0Error(irContext);
            }

            var cot = 1 / tan;
            return new NumberValue(irContext, cot);
        }

        // Given the absence of Math.Acot function, we compute acot(x) as pi/2 - atan(x)
        // Reference: https://en.wikipedia.org/wiki/Inverse_trigonometric_functions
        public static FormulaValue Acot(IRContext irContext, NumberValue[] args)
        {
            var arg = args[0].Value;
            var atan = Math.Atan(arg);
            return new NumberValue(irContext, (Math.PI / 2) - atan);
        }

        public static FormulaValue Atan2(IRContext irContext, NumberValue[] args)
        {
            var x = args[0].Value;
            var y = args[1].Value;

            if (x == 0 && y == 0)
            {
                return GetDiv0Error(irContext);
            }

            // Unlike Excel, C#'s Math.Atan2 expects 'y' as first argument and 'x' as second.
            return new NumberValue(irContext, Math.Atan2(y, x));
        }

        public static Func<IRContext, NumberValue[], FormulaValue> SingleArgTrig(Func<double, double> function)
        {
            return (IRContext irContext, NumberValue[] args) =>
            {
                var arg = args[0].Value;
                var result = function(arg);
                return new NumberValue(irContext, result);
            };
        }

        private static ErrorValue GetDiv0Error(IRContext irContext)
        {
            return new ErrorValue(irContext, new ExpressionError
            {
                Kind = ErrorKind.Div0,
                Span = irContext.SourceContext,
                Message = "Division by zero"
            });
        }

        private static FormulaValue Dec2Hex(IRContext irContext, NumberValue[] args)
        {
            var minNumber = -(1L << 39);
            var maxNumber = (1L << 39) - 1;

            var number = Math.Floor(args[0].Value);
            var places = (int)Math.Floor(args[1].Value);

            if (number < minNumber || number > maxNumber)
            {
                return CommonErrors.OverflowError(irContext);
            }

            // places need to be non-negative and 10 or less
            if (places < 0 || places > 10)
            {
                return new ErrorValue(irContext, new ExpressionError()
                {
                    Message = $"Places should be between 0 and 10",
                    Span = irContext.SourceContext,
                    Kind = ErrorKind.Numeric
                });
            }

            var roundNumber = (long)number;
            string result;
            /*
             * a long negative will result in 16 characters so
             * negative numbers need to be truncated down to 10 characters
            */
            if (number < 0)
            {
                result = roundNumber.ToString("X", CultureInfo.InvariantCulture);
                result = result.Substring(result.Length - 10, 10);
            }
            else
            {
                result = roundNumber.ToString("X" + places, CultureInfo.InvariantCulture);
            }

            // places need to be greater or equal to length of hexadecimal when number is positive
            if (places != 0 && result.Length > places && number > 0)
            {
                return new ErrorValue(irContext, new ExpressionError()
                {
                    Message = $"Places argument must be big enough to hold the result",
                    Span = irContext.SourceContext,
                    Kind = ErrorKind.Numeric
                });
            }

            return new StringValue(irContext, result);
        }

        private static FormulaValue Hex2Dec(IRContext irContext, StringValue[] args)
        {
            var number = args[0].Value;

            if (string.IsNullOrEmpty(number))
            {
                return new NumberValue(irContext, 0);
            }

            if (number.Length > 10)
            {
                return CommonErrors.OverflowError(irContext);
            }

            // negative numbers starts after 8000000000
            if (number.Length == 10 && string.Compare(number, "8000000000", StringComparison.Ordinal) > 0)
            {
                var maxNumber = (long)(1L << 40);
                long.TryParse(number, System.Globalization.NumberStyles.HexNumber, null, out var negative_result);
                negative_result -= maxNumber;
                return new NumberValue(irContext, negative_result);
            }

            if (!long.TryParse(number, System.Globalization.NumberStyles.HexNumber, null, out var result))
            {
                return CommonErrors.OverflowError(irContext);
            }

            return new NumberValue(irContext, result);
        }
    }
}
>>>>>>> 58718084
<|MERGE_RESOLUTION|>--- conflicted
+++ resolved
@@ -1,17 +1,16 @@
-<<<<<<< HEAD
 ﻿// Copyright (c) Microsoft Corporation.
 // Licensed under the MIT license.
 
 using System;
 using System.Collections.Generic;
-using System.Collections.Immutable;
-using System.ComponentModel;
+using System.Collections.Immutable;
+using System.ComponentModel;
 using System.Globalization;
 using System.Linq;
 using System.Threading.Tasks;
 using Microsoft.PowerFx.Core.IR;
-using Microsoft.PowerFx.Core.Types;
-using Microsoft.PowerFx.Core.Utils;
+using Microsoft.PowerFx.Core.Types;
+using Microsoft.PowerFx.Core.Utils;
 using Microsoft.PowerFx.Interpreter;
 using Microsoft.PowerFx.Types;
 
@@ -77,7 +76,7 @@
         private class SumDecimalAgg : IAggregator
         {
             protected int _count;
-            protected decimal _accumulator;
+            protected decimal _accumulator;
             protected bool _overflow;
 
             public void Apply(FormulaValue value)
@@ -87,16 +86,16 @@
                     return;
                 }
 
-                var n1 = (DecimalValue)value;
-
-                try
-                {
-                    _accumulator += n1.Value;
-                }
-                catch (OverflowException)
-                {
-                    _overflow = true;
-                }
+                var n1 = (DecimalValue)value;
+
+                try
+                {
+                    _accumulator += n1.Value;
+                }
+                catch (OverflowException)
+                {
+                    _overflow = true;
+                }
 
                 _count++;
             }
@@ -116,11 +115,11 @@
                 if (_count == 0)
                 {
                     return GetDefault(irContext);
-                }
-
-                if (_overflow)
-                {
-                    return CommonErrors.OverflowError(irContext);
+                }
+
+                if (_overflow)
+                {
+                    return CommonErrors.OverflowError(irContext);
                 }
 
                 return new DecimalValue(irContext, _accumulator);
@@ -253,7 +252,7 @@
 
                 return new DecimalValue(irContext, _minValue);
             }
-        }
+        }
 
         private class MinDateAndDateTimeAgg : IAggregator
         {
@@ -543,11 +542,11 @@
                 if (_count == 0)
                 {
                     return CommonErrors.DivByZeroError(irContext);
-                }
-
-                if (_overflow)
-                {
-                    return CommonErrors.OverflowError(irContext);
+                }
+
+                if (_overflow)
+                {
+                    return CommonErrors.OverflowError(irContext);
                 }
 
                 return new DecimalValue(irContext, _accumulator / _count);
@@ -600,29 +599,29 @@
 
         private static FormulaValue Sqrt(IRContext irContext, FormulaValue[] args)
         {
-            double f = ((NumberValue)args[0]).Value;
-
-            if (f < 0.0)
-            {
-                return new ErrorValue(irContext, new ExpressionError
-                {
-                    Kind = ErrorKind.Numeric,
-                    Span = irContext.SourceContext,
-
-                    // Decimal TODO: Should this (and div0 error) be a localized resource?
-                    Message = "Argument to Sqrt must be greater than or equal to zero"
-                });
-            }
-
-            double result = Math.Sqrt(f);
-
+            double f = ((NumberValue)args[0]).Value;
+
+            if (f < 0.0)
+            {
+                return new ErrorValue(irContext, new ExpressionError
+                {
+                    Kind = ErrorKind.Numeric,
+                    Span = irContext.SourceContext,
+
+                    // Decimal TODO: Should this (and div0 error) be a localized resource?
+                    Message = "Argument to Sqrt must be greater than or equal to zero"
+                });
+            }
+
+            double result = Math.Sqrt(f);
+
             return new NumberValue(irContext, result);
         }
 
         // Sum(1,2,3)     
         internal static FormulaValue Sum(EvalVisitor runner, EvalVisitorContext context, IRContext irContext, FormulaValue[] args)
         {
-            return RunAggregator(irContext.ResultType == FormulaType.Decimal ? new SumDecimalAgg() : new SumAgg(), irContext, args);
+            return RunAggregator(irContext.ResultType == FormulaType.Decimal ? new SumDecimalAgg() : new SumAgg(), irContext, args);
         }
 
         // Sum([1,2,3], Value * Value)     
@@ -720,9 +719,9 @@
             {
                 agg = isMin ? new MinNumberAgg() : new MaxNumberAgg();
             }
-            else if (irContext.ResultType == FormulaType.Decimal)
-            {
-                agg = isMin ? new MinDecimalAgg() : new MaxDecimalAgg();
+            else if (irContext.ResultType == FormulaType.Decimal)
+            {
+                agg = isMin ? new MinDecimalAgg() : new MaxDecimalAgg();
             }
             else if (irContext.ResultType == FormulaType.DateTime || irContext.ResultType == FormulaType.Date)
             {
@@ -761,62 +760,88 @@
         }
 
         // https://docs.microsoft.com/en-us/powerapps/maker/canvas-apps/functions/function-mod
+        public static FormulaValue Mod(IRContext irContext, FormulaValue[] args)
+        {
+            double arg0 = ((NumberValue)args[0]).Value;
+
+            if (args[1] is TableValue table)
+            {
+                List<FormulaValue> modResults = new List<FormulaValue>();
+
+                foreach (DValue<RecordValue> row in table.Rows)
+                {
+                    FormulaValue val = row.Value.GetField("Value");
+                    double arg1 = val is NumberValue nv ? nv.Value : 0d;
+                    modResults.Add(ModInternal(arg0, arg1, IRContext.NotInSource(FormulaType.Number)));
+                }
+
+                return new InMemoryTableValue(irContext, StandardTableNodeRecords(irContext, modResults.ToArray(), forceSingleColumn: true));
+            }
+            else
+            {
+                double arg1 = ((NumberValue)args[1]).Value;
+
+                return ModInternal(arg0, arg1, irContext);
+            }
+        }
         public static FormulaValue Mod(IRContext irContext, FormulaValue[] args)
         {
-            if (irContext.ResultType == FormulaType.Decimal)
-            {
-                decimal arg0 = ((DecimalValue)args[0]).Value;
-                decimal arg1 = ((DecimalValue)args[1]).Value;
-                decimal q;
-
-                if (arg1 == 0m)
-                {
-                    return CommonErrors.DivByZeroError(irContext);
-                }
-
-                // r = a – N × floor(a/b)
-                try
-                {
-                    q = decimal.Floor(arg0 / arg1);
-                }
-                catch (OverflowException)
-                {
-                    return CommonErrors.OverflowError(irContext);
-                }
-
-                decimal result = arg0 - (arg1 * q);
-
-                return new DecimalValue(irContext, result);
-            }
-            else
-            { 
-                double arg0 = ((NumberValue)args[0]).Value;
-                double arg1 = ((NumberValue)args[1]).Value;
-
-                if (arg1 == 0)
-                {
-                    return CommonErrors.DivByZeroError(irContext);
-                }
-
-                // r = a – N × floor(a/b)
-                double q = Math.Floor(arg0 / arg1);
-                if (IsInvalidDouble(q))
-                {
-                    return CommonErrors.OverflowError(irContext);
-                }
-
-                double result = arg0 - (arg1 * ((long)q));
-
-                // We validate the reminder is in a valid range.
-                // This is mainly to support very large numbers (like 1E+308) where the calculation could be incorrect
-                if (result < -Math.Abs(arg1) || result > Math.Abs(arg1))
-                {
-                    return CommonErrors.OverflowError(irContext);
-                }
-
-                return new NumberValue(irContext, result);
-            }
-        }
+            if (irContext.ResultType == FormulaType.Decimal)
+            {
+                decimal arg0 = ((DecimalValue)args[0]).Value;
+                decimal arg1 = ((DecimalValue)args[1]).Value;
+                decimal q;
+
+                if (arg1 == 0m)
+                {
+                    return CommonErrors.DivByZeroError(irContext);
+                }
+
+                // r = a – N × floor(a/b)
+                try
+                {
+                    q = decimal.Floor(arg0 / arg1);
+                }
+                catch (OverflowException)
+                {
+                    return CommonErrors.OverflowError(irContext);
+                }
+
+                decimal result = arg0 - (arg1 * q);
+
+                return new DecimalValue(irContext, result);
+            }
+            else
+            { 
+                double arg0 = ((NumberValue)args[0]).Value;
+                double arg1 = ((NumberValue)args[1]).Value;
+
+        private static FormulaValue ModInternal(double arg0, double arg1, IRContext irContext)
+        {
+            if (arg1 == 0)
+            {
+                return CommonErrors.DivByZeroError(irContext);
+            }
+
+                // r = a – N × floor(a/b)
+                double q = Math.Floor(arg0 / arg1);
+                if (IsInvalidDouble(q))
+                {
+                    return CommonErrors.OverflowError(irContext);
+                }
+
+                double result = arg0 - (arg1 * ((long)q));
+
+                // We validate the reminder is in a valid range.
+                // This is mainly to support very large numbers (like 1E+308) where the calculation could be incorrect
+                if (result < -Math.Abs(arg1) || result > Math.Abs(arg1))
+                {
+                    return CommonErrors.OverflowError(irContext);
+                }
+
+                return new NumberValue(irContext, result);
+            }
+        }
 
         // https://docs.microsoft.com/en-us/powerapps/maker/canvas-apps/functions/function-sequence
         public static FormulaValue SequenceDecimal(IRContext irContext, DecimalValue[] args)
@@ -833,8 +858,8 @@
             var rows = LazySequenceDecimal(records, start, step).Select(n => new DecimalValue(IRContext.NotInSource(FormulaType.Decimal), n));
 
             return new InMemoryTableValue(irContext, StandardTableNodeRecords(irContext, rows.ToArray(), forceSingleColumn: true));
-        }
-
+        }
+
         public static FormulaValue Sequence(IRContext irContext, NumberValue[] args)
         {
             var records = args[0].Value;
@@ -869,14 +894,14 @@
                 yield return x;
                 x += step;
             }
-        }
+        }
 
         public static FormulaValue Abs(IRContext irContext, FormulaValue[] args)
         {
             var arg0 = args[0];
 
-            if (arg0 is NumberValue num)
-            {
+            if (arg0 is NumberValue num)
+            {
                 if (num == null)
                 {
                     return new NumberValue(irContext, 0d);
@@ -884,40 +909,40 @@
 
                 double x = num.Value;
                 double val = Math.Abs(x);
-                return new NumberValue(irContext, val);
-            }
-            else if (arg0 is DecimalValue dec)
-            {
-                if (dec == null)
-                {
-                    return new DecimalValue(irContext, 0m);
-                }
-
-                decimal x = dec.Value;
-                decimal val = x < 0m ? -x : x;
-                return new DecimalValue(irContext, val);
-            }
-            else
-            {
-                return CommonErrors.UnreachableCodeError(irContext);
-            }
-        }
+                return new NumberValue(irContext, val);
+            }
+            else if (arg0 is DecimalValue dec)
+            {
+                if (dec == null)
+                {
+                    return new DecimalValue(irContext, 0m);
+                }
+
+                decimal x = dec.Value;
+                decimal val = x < 0m ? -x : x;
+                return new DecimalValue(irContext, val);
+            }
+            else
+            {
+                return CommonErrors.UnreachableCodeError(irContext);
+            }
+        }
 
         public static FormulaValue Round(IRContext irContext, FormulaValue[] args)
         {
-            if (args.Length == 2 && args[1] is NumberValue digits)
-            {
-                if (args[0] is NumberValue num)
-                {
+            if (args.Length == 2 && args[1] is NumberValue digits)
+            {
+                if (args[0] is NumberValue num)
+                {
                     return RoundFloat(irContext, num, digits.Value);
-                }
-                else if (args[0] is DecimalValue dec)
-                {
-                    return RoundDecimal(irContext, dec, digits.Value);
-                }
-            }
-
-            return CommonErrors.UnreachableCodeError(irContext);
+                }
+                else if (args[0] is DecimalValue dec)
+                {
+                    return RoundDecimal(irContext, dec, digits.Value);
+                }
+            }
+
+            return CommonErrors.UnreachableCodeError(irContext);
         }
 
         internal static FormulaValue RoundFloat(IRContext irContext, NumberValue num, double digits, RoundType rt = RoundType.Default)
@@ -950,34 +975,34 @@
         }
 
         internal static FormulaValue RoundDecimal(IRContext irContext, DecimalValue dec, double digits, RoundType rt = RoundType.Default)
-        {
-            // Decimal TODO: explore a better algorithm that doesn't overflow as often, but in general overflow is unavoidable
-            // Decimal TODO: avoids immutable field check, but don't want to recreate array for each call
-            IReadOnlyList<decimal> decPow10 = new decimal[]
-            {
-                1e-29m, 1e-28m, 1e-27m, 1e-26m, 1e-25m, 1e-24m, 1e-23m, 1e-22m, 1e-21m, 1e-20m,
-                1e-19m, 1e-18m, 1e-17m, 1e-16m, 1e-15m, 1e-14m, 1e-13m, 1e-12m, 1e-11m, 1e-10m,
-                1e-09m, 1e-08m, 1e-07m, 1e-06m, 1e-05m, 1e-04m, 1e-03m, 1e-02m, 1e-01m, 1e-00m,
-                1e+01m, 1e+02m, 1e+03m, 1e+04m, 1e+05m, 1e+06m, 1e+07m, 1e+08m, 1e+09m, 1e+10m,
-                1e+11m, 1e+12m, 1e+13m, 1e+14m, 1e+15m, 1e+16m, 1e+17m, 1e+18m, 1e+19m, 1e+20m,
-                1e+21m, 1e+22m, 1e+23m, 1e+24m, 1e+25m, 1e+26m, 1e+27m, 1e+28m
-            };
-
-            var number = dec.Value;
+        {
+            // Decimal TODO: explore a better algorithm that doesn't overflow as often, but in general overflow is unavoidable
+            // Decimal TODO: avoids immutable field check, but don't want to recreate array for each call
+            IReadOnlyList<decimal> decPow10 = new decimal[]
+            {
+                1e-29m, 1e-28m, 1e-27m, 1e-26m, 1e-25m, 1e-24m, 1e-23m, 1e-22m, 1e-21m, 1e-20m,
+                1e-19m, 1e-18m, 1e-17m, 1e-16m, 1e-15m, 1e-14m, 1e-13m, 1e-12m, 1e-11m, 1e-10m,
+                1e-09m, 1e-08m, 1e-07m, 1e-06m, 1e-05m, 1e-04m, 1e-03m, 1e-02m, 1e-01m, 1e-00m,
+                1e+01m, 1e+02m, 1e+03m, 1e+04m, 1e+05m, 1e+06m, 1e+07m, 1e+08m, 1e+09m, 1e+10m,
+                1e+11m, 1e+12m, 1e+13m, 1e+14m, 1e+15m, 1e+16m, 1e+17m, 1e+18m, 1e+19m, 1e+20m,
+                1e+21m, 1e+22m, 1e+23m, 1e+24m, 1e+25m, 1e+26m, 1e+27m, 1e+28m
+            };
+
+            var number = dec.Value;
             var s = number < 0 ? -1m : 1m;
             var n = number * s;
-            var dg = digits < 0 ? (int)Math.Ceiling(digits) : (int)Math.Floor(digits);
-
+            var dg = digits < 0 ? (int)Math.Ceiling(digits) : (int)Math.Floor(digits);
+
             // Decimal TODO: shouldn't this return zero, here and above for double?
             if (dg < -29 || dg > 29)
             {
                 return dec;
-            }
+            }
 
             var m = decPow10[dg + 29];
-
-            try
-            {
+
+            try
+            {
                 switch (rt)
                 {
                     case RoundType.Default:
@@ -986,14 +1011,14 @@
                         return new DecimalValue(irContext, s * decimal.Floor(n * m) / m);
                     case RoundType.Up:
                         return new DecimalValue(irContext, s * decimal.Ceiling(n * m) / m);
-                }
-            }
-            catch (OverflowException)
-            {
-                return CommonErrors.OverflowError(irContext);
-            }
-
-            return CommonErrors.UnreachableCodeError(irContext);
+                }
+            }
+            catch (OverflowException)
+            {
+                return CommonErrors.OverflowError(irContext);
+            }
+
+            return CommonErrors.UnreachableCodeError(irContext);
         }
 
         public enum RoundType
@@ -1005,64 +1030,64 @@
 
         public static FormulaValue RoundUp(IRContext irContext, FormulaValue[] args)
         {
-            if (args.Length == 2 && args[1] is NumberValue digits)
-            {
-                if (args[0] is NumberValue num)
-                {
+            if (args.Length == 2 && args[1] is NumberValue digits)
+            {
+                if (args[0] is NumberValue num)
+                {
                     return RoundFloat(irContext, num, digits.Value, RoundType.Up);
-                }
-                else if (args[0] is DecimalValue dec)
-                {
-                    return RoundDecimal(irContext, dec, digits.Value, RoundType.Up);
-                }
-            }
-
-            return CommonErrors.UnreachableCodeError(irContext);
+                }
+                else if (args[0] is DecimalValue dec)
+                {
+                    return RoundDecimal(irContext, dec, digits.Value, RoundType.Up);
+                }
+            }
+
+            return CommonErrors.UnreachableCodeError(irContext);
         }
 
         public static FormulaValue RoundDown(IRContext irContext, FormulaValue[] args)
         {
-            double digits;
-
-            // Trunc uses RoundDown as the implementation, and Trunc's second argument is optional
-            if (args.Length == 2 && args[1] is NumberValue digitsArg)
-            {
-                digits = digitsArg.Value;
-            }
-            else if (args.Length == 1)
-            {
-                digits = 0;
-            }
-            else
-            {
-                return CommonErrors.UnreachableCodeError(irContext);
-            }
-
-            if (args[0] is NumberValue num)
-            {
+            double digits;
+
+            // Trunc uses RoundDown as the implementation, and Trunc's second argument is optional
+            if (args.Length == 2 && args[1] is NumberValue digitsArg)
+            {
+                digits = digitsArg.Value;
+            }
+            else if (args.Length == 1)
+            {
+                digits = 0;
+            }
+            else
+            {
+                return CommonErrors.UnreachableCodeError(irContext);
+            }
+
+            if (args[0] is NumberValue num)
+            {
                 return RoundFloat(irContext, num, digits, RoundType.Down);
-            }
-            else if (args[0] is DecimalValue dec)
-            {
-                return RoundDecimal(irContext, dec, digits, RoundType.Down);
-            }
-
-            return CommonErrors.UnreachableCodeError(irContext);
+            }
+            else if (args[0] is DecimalValue dec)
+            {
+                return RoundDecimal(irContext, dec, digits, RoundType.Down);
+            }
+
+            return CommonErrors.UnreachableCodeError(irContext);
         }
 
         public static FormulaValue Int(IRContext irContext, FormulaValue[] args)
         {
-            if (args[0] is NumberValue num)
-            {
+            if (args[0] is NumberValue num)
+            {
                 var val = Math.Floor(num.Value);
-                return new NumberValue(irContext, val);
-            }
-            else if (args[0] is DecimalValue dec)
-            {
+                return new NumberValue(irContext, val);
+            }
+            else if (args[0] is DecimalValue dec)
+            {
                 var val = decimal.Floor(dec.Value);
-                return new DecimalValue(irContext, val);
-            }
-
+                return new DecimalValue(irContext, val);
+            }
+
             return CommonErrors.UnreachableCodeError(irContext);
         }
 
@@ -1329,1028 +1354,4 @@
             return new NumberValue(irContext, result);
         }
     }
-}
-=======
-﻿// Copyright (c) Microsoft Corporation.
-// Licensed under the MIT license.
-
-using System;
-using System.Collections.Generic;
-using System.Globalization;
-using System.Linq;
-using System.Threading.Tasks;
-using Microsoft.PowerFx.Core.IR;
-using Microsoft.PowerFx.Interpreter;
-using Microsoft.PowerFx.Types;
-
-namespace Microsoft.PowerFx.Functions
-{
-    // Direct ports from JScript. 
-    internal static partial class Library
-    {
-        private static readonly IRandomService _defaultRandService = new DefaultRandomService();
-
-        // Support for aggregators. Helpers to ensure that Scalar and Tabular behave the same.
-        private interface IAggregator
-        {
-            void Apply(FormulaValue value);
-
-            FormulaValue GetResult(IRContext irContext);
-        }
-
-        private class SumAgg : IAggregator
-        {
-            protected int _count;
-            protected double _accumulator;
-
-            public void Apply(FormulaValue value)
-            {
-                if (value is BlankValue)
-                {
-                    return;
-                }
-
-                var n1 = (NumberValue)value;
-
-                _accumulator += n1.Value;
-                _count++;
-            }
-
-            public virtual FormulaValue NoElementValue(IRContext context)
-            {
-                return GetDefault(context);
-            }
-
-            public FormulaValue GetDefault(IRContext context)
-            {
-                return new BlankValue(context);
-            }
-
-            public virtual FormulaValue GetResult(IRContext irContext)
-            {
-                if (_count == 0)
-                {
-                    return GetDefault(irContext);
-                }
-
-                if (double.IsInfinity(_accumulator))
-                {
-                    return CommonErrors.OverflowError(irContext);
-                }
-
-                return new NumberValue(irContext, _accumulator);
-            }
-        }
-
-        private class VarianceAgg : IAggregator
-        {
-            protected int _count;
-            protected double _meanAcc;
-            protected double _m2Acc;
-
-            // Implementation of Welford's Algorithm:  https://en.wikipedia.org/wiki/Algorithms_for_calculating_variance
-
-            public void Apply(FormulaValue value)
-            {
-                if (value is BlankValue)
-                {
-                    return;
-                }
-
-                var n1 = (NumberValue)value;
-
-                _count++;
-                var delta = n1.Value - _meanAcc;
-                _meanAcc += delta / _count;
-                var delta2 = n1.Value - _meanAcc;
-                _m2Acc += delta * delta2;
-            }
-
-            public FormulaValue NoElementValue(IRContext context)
-            {
-                return GetDefault(context);
-            }
-
-            public FormulaValue GetDefault(IRContext context)
-            {
-                return CommonErrors.DivByZeroError(context);
-            }
-
-            public virtual FormulaValue GetResult(IRContext irContext)
-            {
-                if (_count == 0)
-                {
-                    return GetDefault(irContext);
-                }
-                else
-                {
-                    return new NumberValue(irContext, _m2Acc / _count);
-                }
-            }
-        }
-
-        private class StdDeviationAgg : VarianceAgg
-        {
-            public override FormulaValue GetResult(IRContext irContext)
-            {
-                if (_count == 0)
-                {
-                    return GetDefault(irContext);
-                }
-                else
-                {
-                    return new NumberValue(irContext, Math.Sqrt(_m2Acc / _count));
-                }
-            }
-        }
-
-        private class MinNumberAgg : IAggregator
-        {
-            protected double _minValue = double.MaxValue;
-            protected int _count = 0;
-
-            public void Apply(FormulaValue value)
-            {
-                if (value is BlankValue)
-                {
-                    return;
-                }
-
-                var n1 = ((NumberValue)value).Value;
-
-                if (n1 < _minValue)
-                {
-                    _minValue = n1;
-                }
-
-                _count++;
-            }
-
-            public FormulaValue GetResult(IRContext irContext)
-            {
-                if (_count == 0)
-                {
-                    return new BlankValue(irContext);
-                }
-
-                return new NumberValue(irContext, _minValue);
-            }
-        }
-
-        private class MinDateAndDateTimeAgg : IAggregator
-        {
-            protected DateTime _minValueDT = DateTime.MaxValue;
-            protected int _count = 0;
-            private readonly TimeZoneInfo _timeZoneInfo;
-
-            public MinDateAndDateTimeAgg(TimeZoneInfo timeZoneInfo)
-            {
-                _timeZoneInfo = timeZoneInfo;
-            }
-
-            public MinDateAndDateTimeAgg(IServiceProvider serviceProvider)
-                : this(serviceProvider.GetService<TimeZoneInfo>())
-            {
-            }
-
-            public void Apply(FormulaValue value)
-            {
-                if (value is BlankValue)
-                {
-                    return;
-                }
-
-                DateTime dt = DateTime.MaxValue;
-
-                switch (value)
-                {
-                    case DateTimeValue dtv:
-                        dt = dtv.GetConvertedValue(_timeZoneInfo);
-                        break;
-                    case DateValue dv:
-                        dt = dv.GetConvertedValue(_timeZoneInfo);
-                        break;
-                }
-
-                if (dt < _minValueDT)
-                {
-                    _minValueDT = dt;
-                }
-
-                _count++;
-            }
-
-            public FormulaValue GetResult(IRContext irContext)
-            {
-                if (_count == 0)
-                {
-                    return new BlankValue(irContext);
-                }
-
-                if (irContext.ResultType == FormulaType.DateTime)
-                {
-                    return new DateTimeValue(irContext, _minValueDT);
-                }
-                else
-                {
-                    return new DateValue(irContext, _minValueDT);
-                }
-            }
-        }
-
-        private class MinTimeAgg : IAggregator
-        {
-            protected TimeSpan _minValueT = TimeSpan.MaxValue;
-            protected int _count = 0;
-
-            public void Apply(FormulaValue value)
-            {
-                if (value is BlankValue)
-                {
-                    return;
-                }
-
-                var n1 = ((TimeValue)value).Value;
-
-                if (n1 < _minValueT)
-                {
-                    _minValueT = n1;
-                }
-
-                _count++;
-            }
-
-            public FormulaValue GetResult(IRContext irContext)
-            {
-                if (_count == 0)
-                {
-                    return new BlankValue(irContext);
-                }
-
-                return new TimeValue(irContext, _minValueT);
-            }
-        }
-
-        private class MaxNumberAgg : IAggregator
-        {
-            protected double _maxValue = double.MinValue;
-            protected int _count = 0;
-
-            public void Apply(FormulaValue value)
-            {
-                if (value is BlankValue)
-                {
-                    return;
-                }
-
-                var n1 = ((NumberValue)value).Value;
-
-                if (n1 > _maxValue)
-                {
-                    _maxValue = n1;
-                }
-
-                _count++;
-            }
-
-            public FormulaValue GetResult(IRContext irContext)
-            {
-                if (_count == 0)
-                {
-                    return new BlankValue(irContext);
-                }
-
-                return new NumberValue(irContext, _maxValue);
-            }
-        }
-
-        private class MaxDateAndDateTimeAgg : IAggregator
-        {
-            protected DateTime _maxValueDT = DateTime.MinValue;
-            protected int _count = 0;
-            private readonly TimeZoneInfo _timeZoneInfo;
-
-            public MaxDateAndDateTimeAgg(TimeZoneInfo timeZoneInfo)
-            {
-                _timeZoneInfo = timeZoneInfo;
-            }
-
-            public MaxDateAndDateTimeAgg(IServiceProvider serviceProvider) 
-                : this(serviceProvider.GetService<TimeZoneInfo>())
-            {
-            }
-
-            public void Apply(FormulaValue value)
-            {
-                if (value is BlankValue)
-                {
-                    return;
-                }
-
-                DateTime dt = DateTime.MinValue;
-                switch (value)
-                {
-                    case DateTimeValue dtv:
-                        dt = dtv.GetConvertedValue(_timeZoneInfo);
-                        break;
-                    case DateValue dv:
-                        dt = dv.GetConvertedValue(_timeZoneInfo);
-                        break;
-                }
-
-                if (dt > _maxValueDT)
-                {
-                    _maxValueDT = dt;
-                }
-
-                _count++;
-            }
-
-            public FormulaValue GetResult(IRContext irContext)
-            {
-                if (_count == 0)
-                {
-                    return new BlankValue(irContext);
-                }
-
-                if (irContext.ResultType == FormulaType.DateTime)
-                {
-                    return new DateTimeValue(irContext, _maxValueDT);
-                }
-                else
-                {
-                    return new DateValue(irContext, _maxValueDT);
-                }
-            }
-        }
-
-        private class MaxTimeAgg : IAggregator
-        {
-            protected TimeSpan _maxValueT = TimeSpan.MinValue;
-            protected int _count = 0;
-
-            public void Apply(FormulaValue value)
-            {
-                if (value is BlankValue)
-                {
-                    return;
-                }
-
-                var n1 = ((TimeValue)value).Value;
-
-                if (n1 > _maxValueT)
-                {
-                    _maxValueT = n1;
-                }
-
-                _count++;
-            }
-
-            public FormulaValue GetResult(IRContext irContext)
-            {
-                if (_count == 0)
-                {
-                    return new BlankValue(irContext);
-                }
-
-                return new TimeValue(irContext, _maxValueT);
-            }
-        }
-
-        private class AverageAgg : SumAgg
-        {
-            public override FormulaValue NoElementValue(IRContext context)
-            {
-                return CommonErrors.DivByZeroError(context);
-            }
-
-            public override FormulaValue GetResult(IRContext irContext)
-            {
-                if (_count == 0)
-                {
-                    return CommonErrors.DivByZeroError(irContext);
-                }
-
-                if (double.IsInfinity(_accumulator))
-                {
-                    return CommonErrors.OverflowError(irContext);
-                }
-
-                return new NumberValue(irContext, _accumulator / _count);
-            }
-        }
-
-        private static FormulaValue RunAggregator(IAggregator agg, IRContext irContext, FormulaValue[] values)
-        {
-            foreach (var value in values.Where(v => v is not BlankValue))
-            {
-                agg.Apply(value);
-            }
-
-            return agg.GetResult(irContext);
-        }
-
-        private static async Task<FormulaValue> RunAggregatorAsync(string functionName, IAggregator agg, EvalVisitor runner, EvalVisitorContext context, IRContext irContext, FormulaValue[] args)
-        {
-            var arg0 = (TableValue)args.First();
-            var arg1 = (LambdaFormulaValue)args.Skip(1).First();
-
-            foreach (var row in arg0.Rows)
-            {
-                SymbolContext childContext;
-                if (row.IsValue)
-                {
-                    childContext = context.SymbolContext.WithScopeValues(row.Value);
-                }
-                else if (row.IsError)
-                {
-                    childContext = context.SymbolContext.WithScopeValues(row.Error);
-                }
-                else
-                {
-                    childContext = context.SymbolContext.WithScopeValues(RecordValue.Empty());
-                }
-
-                var value = await arg1.EvalInRowScopeAsync(context.NewScope(childContext));
-
-                if (value is ErrorValue error)
-                {
-                    return error;
-                }
-
-                agg.Apply(value);
-            }
-
-            return agg.GetResult(irContext);
-        }
-
-        private static FormulaValue Sqrt(IRContext irContext, NumberValue[] args)
-        {
-            var n1 = args[0];
-            var result = Math.Sqrt(n1.Value);
-
-            return new NumberValue(irContext, result);
-        }
-
-        // Sum(1,2,3)     
-        internal static FormulaValue Sum(EvalVisitor runner, EvalVisitorContext context, IRContext irContext, FormulaValue[] args)
-        {
-            return RunAggregator(new SumAgg(), irContext, args);
-        }
-
-        // Sum([1,2,3], Value * Value)     
-        public static async ValueTask<FormulaValue> SumTable(EvalVisitor runner, EvalVisitorContext context, IRContext irContext, FormulaValue[] args)
-        {
-            return await RunAggregatorAsync("Sum", new SumAgg(), runner, context, irContext, args);
-        }
-
-        // VarP(1,2,3)
-        internal static FormulaValue Var(EvalVisitor runner, EvalVisitorContext context, IRContext irContext, FormulaValue[] args)
-        {
-            return RunAggregator(new VarianceAgg(), irContext, args);
-        }
-
-        // VarP([1,2,3], Value * Value)
-        public static async ValueTask<FormulaValue> VarTable(EvalVisitor runner, EvalVisitorContext context, IRContext irContext, FormulaValue[] args)
-        {
-            return await RunAggregatorAsync("VarP", new VarianceAgg(), runner, context, irContext, args);
-        }
-
-        internal static FormulaValue Stdev(EvalVisitor runner, EvalVisitorContext context, IRContext irContext, FormulaValue[] args)
-        {
-            return RunAggregator(new StdDeviationAgg(), irContext, args);
-        }
-
-        public static async ValueTask<FormulaValue> StdevTable(EvalVisitor runner, EvalVisitorContext context, IRContext irContext, FormulaValue[] args)
-        {
-            return await RunAggregatorAsync("StdevP", new StdDeviationAgg(), runner, context, irContext, args);
-        }
-
-        // Max(1,2,3)     
-        internal static FormulaValue Max(EvalVisitor runner, EvalVisitorContext context, IRContext irContext, FormulaValue[] args)
-        {
-            var agg = GetMinMaxAggType(runner.FunctionServices, irContext, false);
-
-            if (agg != null)
-            {
-                return RunAggregator(agg, irContext, args);
-            }
-            else
-            {
-                return CommonErrors.UnreachableCodeError(irContext);
-            }
-        }
-
-        // Max([1,2,3], Value * Value)     
-        public static async ValueTask<FormulaValue> MaxTable(EvalVisitor runner, EvalVisitorContext context, IRContext irContext, FormulaValue[] args)
-        {
-            var agg = GetMinMaxAggType(runner.FunctionServices, irContext, false);
-
-            if (agg != null)
-            {
-                return await RunAggregatorAsync("Max", agg, runner, context, irContext, args);
-            }
-            else
-            {
-                return CommonErrors.UnreachableCodeError(irContext);
-            }
-        }
-
-        // Min(1,2,3)     
-        internal static FormulaValue Min(EvalVisitor runner, EvalVisitorContext context, IRContext irContext, FormulaValue[] args)
-        {
-            var agg = GetMinMaxAggType(runner.FunctionServices, irContext, true);
-
-            if (agg != null)
-            {
-                return RunAggregator(agg, irContext, args);
-            }
-            else
-            {
-                return CommonErrors.UnreachableCodeError(irContext);
-            }
-        }
-
-        // Min([1,2,3], Value * Value)     
-        public static async ValueTask<FormulaValue> MinTable(EvalVisitor runner, EvalVisitorContext context, IRContext irContext, FormulaValue[] args)
-        {
-            var agg = GetMinMaxAggType(runner.FunctionServices, irContext, true);
-
-            if (agg != null)
-            {
-                return await RunAggregatorAsync("Min", agg, runner, context, irContext, args);
-            }
-            else
-            {
-                return CommonErrors.UnreachableCodeError(irContext);
-            }
-        }
-
-        private static IAggregator GetMinMaxAggType(IServiceProvider serviceProvider, IRContext irContext, bool isMin)
-        {
-            IAggregator agg;
-            if (irContext.ResultType == FormulaType.Number)
-            {
-                agg = isMin ? new MinNumberAgg() : new MaxNumberAgg();
-            }
-            else if (irContext.ResultType == FormulaType.DateTime || irContext.ResultType == FormulaType.Date)
-            {
-                agg = isMin ? new MinDateAndDateTimeAgg(serviceProvider) : new MaxDateAndDateTimeAgg(serviceProvider);
-            }
-            else if (irContext.ResultType == FormulaType.Time)
-            {
-                agg = isMin ? new MinTimeAgg() : new MaxTimeAgg();
-            }
-            else
-            {
-                return null;
-            }
-
-            return agg;
-        }
-
-        // Average ignores blanks.
-        // Average(1,2,3)
-        public static FormulaValue Average(EvalVisitor runner, EvalVisitorContext context, IRContext irContext, FormulaValue[] args)
-        {
-            return RunAggregator(new AverageAgg(), irContext, args);
-        }
-
-        // Average([1,2,3], Value * Value)     
-        public static async ValueTask<FormulaValue> AverageTable(EvalVisitor runner, EvalVisitorContext context, IRContext irContext, FormulaValue[] args)
-        {
-            var arg0 = (TableValue)args[0];
-
-            if (arg0.Rows.Count() == 0)
-            {
-                return CommonErrors.DivByZeroError(irContext);
-            }
-
-            return await RunAggregatorAsync("Average", new AverageAgg(), runner, context, irContext, args);
-        }
-
-        // https://docs.microsoft.com/en-us/powerapps/maker/canvas-apps/functions/function-mod
-        public static FormulaValue Mod(IRContext irContext, FormulaValue[] args)
-        {
-            double arg0 = ((NumberValue)args[0]).Value;
-
-            if (args[1] is TableValue table)
-            {
-                List<FormulaValue> modResults = new List<FormulaValue>();
-
-                foreach (DValue<RecordValue> row in table.Rows)
-                {
-                    FormulaValue val = row.Value.GetField("Value");
-                    double arg1 = val is NumberValue nv ? nv.Value : 0d;
-                    modResults.Add(ModInternal(arg0, arg1, IRContext.NotInSource(FormulaType.Number)));
-                }
-
-                return new InMemoryTableValue(irContext, StandardTableNodeRecords(irContext, modResults.ToArray(), forceSingleColumn: true));
-            }
-            else
-            {
-                double arg1 = ((NumberValue)args[1]).Value;
-
-                return ModInternal(arg0, arg1, irContext);
-            }
-        }
-
-        private static FormulaValue ModInternal(double arg0, double arg1, IRContext irContext)
-        {
-            if (arg1 == 0)
-            {
-                return CommonErrors.DivByZeroError(irContext);
-            }
-
-            // r = a – N × floor(a/b)
-            var q = Math.Floor(arg0 / arg1);
-            if (IsInvalidDouble(q))
-            {
-                return CommonErrors.OverflowError(irContext);
-            }
-
-            var result = arg0 - (arg1 * ((long)q));
-
-            // We validate the reminder is in a valid range.
-            // This is mainly to support very large numbers (like 1E+308) where the calculation could be incorrect
-            if (result < -Math.Abs(arg1) || result > Math.Abs(arg1))
-            {
-                return CommonErrors.OverflowError(irContext);
-            }
-
-            return new NumberValue(irContext, result);
-        }
-
-        // https://docs.microsoft.com/en-us/powerapps/maker/canvas-apps/functions/function-sequence
-        public static FormulaValue Sequence(IRContext irContext, NumberValue[] args)
-        {
-            var records = args[0].Value;
-            var start = args[1].Value;
-            var step = args[2].Value;
-
-            if (records < 0)
-            {
-                return CommonErrors.ArgumentOutOfRange(irContext);
-            }
-
-            var rows = LazySequence(records, start, step).Select(n => new NumberValue(IRContext.NotInSource(FormulaType.Number), n));
-
-            return new InMemoryTableValue(irContext, StandardTableNodeRecords(irContext, rows.ToArray(), forceSingleColumn: true));
-        }
-
-        private static IEnumerable<double> LazySequence(double records, double start, double step)
-        {
-            var x = start;
-            for (var i = 1; i <= records; i++)
-            {
-                yield return x;
-                x += step;
-            }
-        }
-
-        public static FormulaValue Abs(IRContext irContext, NumberValue[] args)
-        {
-            var arg0 = args[0];
-            var x = arg0.Value;
-            var val = Math.Abs(x);
-            return new NumberValue(irContext, val);
-        }
-
-        public static FormulaValue Round(IRContext irContext, NumberValue[] args)
-        {
-            var numberArg = args[0].Value;
-            var digitsArg = args[1].Value;
-
-            var x = Round(numberArg, digitsArg);
-            return new NumberValue(irContext, x);
-        }
-
-        internal static double Round(double number, double digits, RoundType rt = RoundType.Default)
-        {
-            var s = number < 0 ? -1d : 1d;
-            var n = number * s;
-            var dg = digits < 0 ? (int)Math.Ceiling(digits) : (int)Math.Floor(digits);
-
-            if (dg < -15 || dg > 15 || number < -1e20d || number > 1e20d)
-            {
-                return number;
-            }
-
-            // Dividing by m, since multiplication was introducing floating point error
-            var m = Math.Pow(10d, dg);
-            var eps = 1 / (m * 1e12d); // used to manage rounding of 1.4499999999999999999996
-
-            switch (rt)
-            {
-                case RoundType.Default:
-                    return s * Math.Floor((n + (1 / (2 * m)) + eps) * m) / m;
-                case RoundType.Down:
-                    return s * Math.Floor(n * m) / m;
-                case RoundType.Up:
-                    return s * Math.Ceiling(n * m) / m;
-            }
-
-            return 0;
-        }
-
-        public enum RoundType
-        {
-            Default,
-            Up,
-            Down
-        }
-
-        // Char is used for PA string escaping 
-        public static FormulaValue RoundUp(IRContext irContext, NumberValue[] args)
-        {
-            var numberArg = args[0].Value;
-            var digitsArg = args[1].Value;
-
-            var x = Round(numberArg, digitsArg, RoundType.Up);
-            return new NumberValue(irContext, x);
-        }
-
-        public static FormulaValue RoundDown(IRContext irContext, NumberValue[] args)
-        {
-            var numberArg = args[0].Value;
-
-            // RoundDown is also used for Trunc which has an optional digits argument
-            var digitsArg = args.Length == 1 ? 0 : args[1].Value;
-
-            var x = Round(numberArg, digitsArg, RoundType.Down);
-            return new NumberValue(irContext, x);
-        }
-
-        public static FormulaValue Int(IRContext irContext, NumberValue[] args)
-        {
-            var arg0 = args[0];
-            var x = arg0.Value;
-            var val = Math.Floor(x);
-            return new NumberValue(irContext, val);
-        }
-
-        public static FormulaValue Ln(IRContext irContext, NumberValue[] args)
-        {
-            var number = args[0].Value;
-            return new NumberValue(irContext, Math.Log(number));
-        }
-
-        public static FormulaValue Log(IRContext irContext, NumberValue[] args)
-        {
-            var number = args[0].Value;
-            var numberBase = args[1].Value;
-
-            if (numberBase == 1)
-            {
-                return GetDiv0Error(irContext);
-            }
-
-            return new NumberValue(irContext, Math.Log(number, numberBase));
-        }
-
-        public static FormulaValue Exp(IRContext irContext, NumberValue[] args)
-        {
-            var exponent = args[0].Value;
-            var d = Math.Pow(Math.E, exponent);
-
-            if (double.IsInfinity(d))
-            {
-                return CommonErrors.OverflowError(irContext);
-            }
-
-            return new NumberValue(irContext, d);
-        }
-
-        public static FormulaValue Power(IRContext irContext, NumberValue[] args)
-        {
-            var number = args[0].Value;
-            var exponent = args[1].Value;
-
-            if (number == 0)
-            {
-                if (exponent < 0)
-                {
-                    return GetDiv0Error(irContext);
-                }
-                else if (exponent == 0)
-                {
-                    return new NumberValue(irContext, 1);
-                }
-            }
-
-            var d = Math.Pow(number, exponent);
-
-            if (double.IsInfinity(d))
-            {
-                return CommonErrors.OverflowError(irContext);
-            }
-
-            return new NumberValue(irContext, d);
-        }
-
-        // Since IRandomService is a pluggable service,
-        // validate that the implementation is within spec.
-        // This catches potential host bugs. 
-        private static double SafeNextDouble(this IRandomService random)
-        {
-            var value = random.NextDouble();
-
-            if (value < 0 || value > 1)
-            {
-                // This is a bug in the host's IRandomService.
-                throw new InvalidOperationException($"IRandomService ({random.GetType().FullName}) returned an illegal value {value}. Must be between 0 and 1");
-            }
-
-            return value;
-        }
-
-        private static double SafeNextDouble(this IServiceProvider services)
-        {
-            var random = services.GetService<IRandomService>(_defaultRandService);
-            return random.SafeNextDouble();
-        }
-
-        private static async ValueTask<FormulaValue> Rand(
-            EvalVisitor runner,
-            EvalVisitorContext context,
-            IRContext irContext,
-            FormulaValue[] args)
-        {
-            var services = runner.FunctionServices;
-
-            var value = services.SafeNextDouble();
-            return new NumberValue(irContext, value);
-        }
-
-        public static FormulaValue RandBetween(IServiceProvider services, IRContext irContext, NumberValue[] args)
-        {
-            var lower = args[0].Value;
-            var upper = args[1].Value;
-
-            if (lower > upper)
-            {
-                return new ErrorValue(irContext, new ExpressionError()
-                {
-                    Message = $"Lower value cannot be greater than Upper value",
-                    Span = irContext.SourceContext,
-                    Kind = ErrorKind.Numeric
-                });
-            }
-
-            lower = Math.Ceiling(lower);
-            upper = Math.Floor(upper);
-
-            var value = services.SafeNextDouble();
-            return new NumberValue(irContext, Math.Floor((value * (upper - lower + 1)) + lower));
-        }
-
-        private static FormulaValue Pi(IRContext irContext, FormulaValue[] args)
-        {
-            return new NumberValue(irContext, Math.PI);
-        }
-
-        // Given the absence of Math.Cot function, we compute Cot(x) as 1/Tan(x)
-        // Reference: https://en.wikipedia.org/wiki/Trigonometric_functions
-        private static FormulaValue Cot(IRContext irContext, NumberValue[] args)
-        {
-            var arg = args[0].Value;
-            var tan = Math.Tan(arg);
-            if (tan == 0)
-            {
-                return GetDiv0Error(irContext);
-            }
-
-            var cot = 1 / tan;
-            return new NumberValue(irContext, cot);
-        }
-
-        // Given the absence of Math.Acot function, we compute acot(x) as pi/2 - atan(x)
-        // Reference: https://en.wikipedia.org/wiki/Inverse_trigonometric_functions
-        public static FormulaValue Acot(IRContext irContext, NumberValue[] args)
-        {
-            var arg = args[0].Value;
-            var atan = Math.Atan(arg);
-            return new NumberValue(irContext, (Math.PI / 2) - atan);
-        }
-
-        public static FormulaValue Atan2(IRContext irContext, NumberValue[] args)
-        {
-            var x = args[0].Value;
-            var y = args[1].Value;
-
-            if (x == 0 && y == 0)
-            {
-                return GetDiv0Error(irContext);
-            }
-
-            // Unlike Excel, C#'s Math.Atan2 expects 'y' as first argument and 'x' as second.
-            return new NumberValue(irContext, Math.Atan2(y, x));
-        }
-
-        public static Func<IRContext, NumberValue[], FormulaValue> SingleArgTrig(Func<double, double> function)
-        {
-            return (IRContext irContext, NumberValue[] args) =>
-            {
-                var arg = args[0].Value;
-                var result = function(arg);
-                return new NumberValue(irContext, result);
-            };
-        }
-
-        private static ErrorValue GetDiv0Error(IRContext irContext)
-        {
-            return new ErrorValue(irContext, new ExpressionError
-            {
-                Kind = ErrorKind.Div0,
-                Span = irContext.SourceContext,
-                Message = "Division by zero"
-            });
-        }
-
-        private static FormulaValue Dec2Hex(IRContext irContext, NumberValue[] args)
-        {
-            var minNumber = -(1L << 39);
-            var maxNumber = (1L << 39) - 1;
-
-            var number = Math.Floor(args[0].Value);
-            var places = (int)Math.Floor(args[1].Value);
-
-            if (number < minNumber || number > maxNumber)
-            {
-                return CommonErrors.OverflowError(irContext);
-            }
-
-            // places need to be non-negative and 10 or less
-            if (places < 0 || places > 10)
-            {
-                return new ErrorValue(irContext, new ExpressionError()
-                {
-                    Message = $"Places should be between 0 and 10",
-                    Span = irContext.SourceContext,
-                    Kind = ErrorKind.Numeric
-                });
-            }
-
-            var roundNumber = (long)number;
-            string result;
-            /*
-             * a long negative will result in 16 characters so
-             * negative numbers need to be truncated down to 10 characters
-            */
-            if (number < 0)
-            {
-                result = roundNumber.ToString("X", CultureInfo.InvariantCulture);
-                result = result.Substring(result.Length - 10, 10);
-            }
-            else
-            {
-                result = roundNumber.ToString("X" + places, CultureInfo.InvariantCulture);
-            }
-
-            // places need to be greater or equal to length of hexadecimal when number is positive
-            if (places != 0 && result.Length > places && number > 0)
-            {
-                return new ErrorValue(irContext, new ExpressionError()
-                {
-                    Message = $"Places argument must be big enough to hold the result",
-                    Span = irContext.SourceContext,
-                    Kind = ErrorKind.Numeric
-                });
-            }
-
-            return new StringValue(irContext, result);
-        }
-
-        private static FormulaValue Hex2Dec(IRContext irContext, StringValue[] args)
-        {
-            var number = args[0].Value;
-
-            if (string.IsNullOrEmpty(number))
-            {
-                return new NumberValue(irContext, 0);
-            }
-
-            if (number.Length > 10)
-            {
-                return CommonErrors.OverflowError(irContext);
-            }
-
-            // negative numbers starts after 8000000000
-            if (number.Length == 10 && string.Compare(number, "8000000000", StringComparison.Ordinal) > 0)
-            {
-                var maxNumber = (long)(1L << 40);
-                long.TryParse(number, System.Globalization.NumberStyles.HexNumber, null, out var negative_result);
-                negative_result -= maxNumber;
-                return new NumberValue(irContext, negative_result);
-            }
-
-            if (!long.TryParse(number, System.Globalization.NumberStyles.HexNumber, null, out var result))
-            {
-                return CommonErrors.OverflowError(irContext);
-            }
-
-            return new NumberValue(irContext, result);
-        }
-    }
-}
->>>>>>> 58718084
+}