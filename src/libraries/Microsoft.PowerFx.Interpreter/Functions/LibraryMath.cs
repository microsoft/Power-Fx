﻿// Copyright (c) Microsoft Corporation.
// Licensed under the MIT license.

using System;
using System.Collections.Generic;
<<<<<<< HEAD
using System.Collections.Immutable;
using System.ComponentModel;
=======
using System.Globalization;
>>>>>>> 0a6f0ff0
using System.Linq;
using System.Threading.Tasks;
using Microsoft.PowerFx.Core.IR;
using Microsoft.PowerFx.Core.Types;
using Microsoft.PowerFx.Core.Utils;
using Microsoft.PowerFx.Interpreter;
using Microsoft.PowerFx.Types;

namespace Microsoft.PowerFx.Functions
{
    // Direct ports from JScript. 
    internal static partial class Library
    {
        private static readonly IRandomService _defaultRandService = new DefaultRandomService();

        // Support for aggregators. Helpers to ensure that Scalar and Tabular behave the same.
        private interface IAggregator
        {
            void Apply(FormulaValue value);

            FormulaValue GetResult(IRContext irContext);
        }

        private class SumAgg : IAggregator
        {
            protected int _count;
            protected double _accumulator;

            public void Apply(FormulaValue value)
            {
                if (value is BlankValue)
                {
                    return;
                }

                // TODO Decimal: check types, should be number
                var n1 = (NumberValue)value;

                _accumulator += n1.Value;
                _count++;
            }

            public virtual FormulaValue NoElementValue(IRContext context)
            {
                return GetDefault(context);
            }

            public FormulaValue GetDefault(IRContext context)
            {
                return new BlankValue(context);
            }

            public virtual FormulaValue GetResult(IRContext irContext)
            {
                if (_count == 0)
                {
                    return GetDefault(irContext);
                }

                if (double.IsInfinity(_accumulator))
                {
                    return CommonErrors.OverflowError(irContext);
                }

                return new NumberValue(irContext, _accumulator);
            }
        }

        private class SumDecimalAgg : IAggregator
        {
            protected int _count;
            protected decimal _accumulator;
            protected bool _overflow;

            public void Apply(FormulaValue value)
            {
                if (value is BlankValue)
                {
                    return;
                }

                var n1 = (DecimalValue)value;

                try
                {
                    _accumulator += n1.Value;
                }
                catch (OverflowException)
                {
                    _overflow = true;
                }

                _count++;
            }

            public virtual FormulaValue NoElementValue(IRContext context)
            {
                return GetDefault(context);
            }

            public FormulaValue GetDefault(IRContext context)
            {
                return new BlankValue(context);
            }

            public virtual FormulaValue GetResult(IRContext irContext)
            {
                if (_count == 0)
                {
                    return GetDefault(irContext);
                }

                if (_overflow)
                {
                    return CommonErrors.OverflowError(irContext);
                }

                return new DecimalValue(irContext, _accumulator);
            }
        }

        private class VarianceAgg : IAggregator
        {
            protected int _count;
            protected double _meanAcc;
            protected double _m2Acc;

            // Implementation of Welford's Algorithm:  https://en.wikipedia.org/wiki/Algorithms_for_calculating_variance

            public void Apply(FormulaValue value)
            {
                if (value is BlankValue)
                {
                    return;
                }

                var n1 = (NumberValue)value;

                _count++;
                var delta = n1.Value - _meanAcc;
                _meanAcc += delta / _count;
                var delta2 = n1.Value - _meanAcc;
                _m2Acc += delta * delta2;
            }

            public FormulaValue NoElementValue(IRContext context)
            {
                return GetDefault(context);
            }

            public FormulaValue GetDefault(IRContext context)
            {
                return CommonErrors.DivByZeroError(context);
            }

            public virtual FormulaValue GetResult(IRContext irContext)
            {
                if (_count == 0)
                {
                    return GetDefault(irContext);
                }
                else
                {
                    return new NumberValue(irContext, _m2Acc / _count);
                }
            }
        }

        private class StdDeviationAgg : VarianceAgg
        {
            public override FormulaValue GetResult(IRContext irContext)
            {
                if (_count == 0)
                {
                    return GetDefault(irContext);
                }
                else
                {
                    return new NumberValue(irContext, Math.Sqrt(_m2Acc / _count));
                }
            }
        }

        private class MinNumberAgg : IAggregator
        {
            protected double _minValue = double.MaxValue;
            protected int _count = 0;

            public void Apply(FormulaValue value)
            {
                if (value is BlankValue)
                {
                    return;
                }

                var n1 = ((NumberValue)value).Value;

                if (n1 < _minValue)
                {
                    _minValue = n1;
                }

                _count++;
            }

            public FormulaValue GetResult(IRContext irContext)
            {
                if (_count == 0)
                {
                    return new BlankValue(irContext);
                }

                return new NumberValue(irContext, _minValue);
            }
        }

        private class MinDecimalAgg : IAggregator
        {
            protected decimal _minValue = decimal.MaxValue;
            protected int _count = 0;

            public void Apply(FormulaValue value)
            {
                if (value is BlankValue)
                {
                    return;
                }

                var n1 = ((DecimalValue)value).Value;

                if (n1 < _minValue)
                {
                    _minValue = n1;
                }

                _count++;
            }

            public FormulaValue GetResult(IRContext irContext)
            {
                if (_count == 0)
                {
                    return new BlankValue(irContext);
                }

                return new DecimalValue(irContext, _minValue);
            }
        }

        private class MinDateAndDateTimeAgg : IAggregator
        {
            protected DateTime _minValueDT = DateTime.MaxValue;
            protected int _count = 0;
            private readonly TimeZoneInfo _timeZoneInfo;

            public MinDateAndDateTimeAgg(TimeZoneInfo timeZoneInfo)
            {
                _timeZoneInfo = timeZoneInfo;
            }

            public MinDateAndDateTimeAgg(IServiceProvider serviceProvider)
                : this(serviceProvider.GetService<TimeZoneInfo>())
            {
            }

            public void Apply(FormulaValue value)
            {
                if (value is BlankValue)
                {
                    return;
                }

                DateTime dt = DateTime.MaxValue;

                switch (value)
                {
                    case DateTimeValue dtv:
                        dt = dtv.GetConvertedValue(_timeZoneInfo);
                        break;
                    case DateValue dv:
                        dt = dv.GetConvertedValue(_timeZoneInfo);
                        break;
                }

                if (dt < _minValueDT)
                {
                    _minValueDT = dt;
                }

                _count++;
            }

            public FormulaValue GetResult(IRContext irContext)
            {
                if (_count == 0)
                {
                    return new BlankValue(irContext);
                }

                if (irContext.ResultType == FormulaType.DateTime)
                {
                    return new DateTimeValue(irContext, _minValueDT);
                }
                else
                {
                    return new DateValue(irContext, _minValueDT);
                }
            }
        }

        private class MinTimeAgg : IAggregator
        {
            protected TimeSpan _minValueT = TimeSpan.MaxValue;
            protected int _count = 0;

            public void Apply(FormulaValue value)
            {
                if (value is BlankValue)
                {
                    return;
                }

                var n1 = ((TimeValue)value).Value;

                if (n1 < _minValueT)
                {
                    _minValueT = n1;
                }

                _count++;
            }

            public FormulaValue GetResult(IRContext irContext)
            {
                if (_count == 0)
                {
                    return new BlankValue(irContext);
                }

                return new TimeValue(irContext, _minValueT);
            }
        }

        private class MaxNumberAgg : IAggregator
        {
            protected double _maxValue = double.MinValue;
            protected int _count = 0;

            public void Apply(FormulaValue value)
            {
                if (value is BlankValue)
                {
                    return;
                }

                var n1 = ((NumberValue)value).Value;

                if (n1 > _maxValue)
                {
                    _maxValue = n1;
                }

                _count++;
            }

            public FormulaValue GetResult(IRContext irContext)
            {
                if (_count == 0)
                {
                    return new BlankValue(irContext);
                }

                return new NumberValue(irContext, _maxValue);
            }
        }

        private class MaxDecimalAgg : IAggregator
        {
            protected decimal _maxValue = decimal.MinValue;
            protected int _count = 0;

            public void Apply(FormulaValue value)
            {
                if (value is BlankValue)
                {
                    return;
                }

                var n1 = ((DecimalValue)value).Value;

                if (n1 > _maxValue)
                {
                    _maxValue = n1;
                }

                _count++;
            }

            public FormulaValue GetResult(IRContext irContext)
            {
                if (_count == 0)
                {
                    return new BlankValue(irContext);
                }

                return new DecimalValue(irContext, _maxValue);
            }
        }

        private class MaxDateAndDateTimeAgg : IAggregator
        {
            protected DateTime _maxValueDT = DateTime.MinValue;
            protected int _count = 0;
            private readonly TimeZoneInfo _timeZoneInfo;

            public MaxDateAndDateTimeAgg(TimeZoneInfo timeZoneInfo)
            {
                _timeZoneInfo = timeZoneInfo;
            }

            public MaxDateAndDateTimeAgg(IServiceProvider serviceProvider) 
                : this(serviceProvider.GetService<TimeZoneInfo>())
            {
            }

            public void Apply(FormulaValue value)
            {
                if (value is BlankValue)
                {
                    return;
                }

                DateTime dt = DateTime.MinValue;
                switch (value)
                {
                    case DateTimeValue dtv:
                        dt = dtv.GetConvertedValue(_timeZoneInfo);
                        break;
                    case DateValue dv:
                        dt = dv.GetConvertedValue(_timeZoneInfo);
                        break;
                }

                if (dt > _maxValueDT)
                {
                    _maxValueDT = dt;
                }

                _count++;
            }

            public FormulaValue GetResult(IRContext irContext)
            {
                if (_count == 0)
                {
                    return new BlankValue(irContext);
                }

                if (irContext.ResultType == FormulaType.DateTime)
                {
                    return new DateTimeValue(irContext, _maxValueDT);
                }
                else
                {
                    return new DateValue(irContext, _maxValueDT);
                }
            }
        }

        private class MaxTimeAgg : IAggregator
        {
            protected TimeSpan _maxValueT = TimeSpan.MinValue;
            protected int _count = 0;

            public void Apply(FormulaValue value)
            {
                if (value is BlankValue)
                {
                    return;
                }

                var n1 = ((TimeValue)value).Value;

                if (n1 > _maxValueT)
                {
                    _maxValueT = n1;
                }

                _count++;
            }

            public FormulaValue GetResult(IRContext irContext)
            {
                if (_count == 0)
                {
                    return new BlankValue(irContext);
                }

                return new TimeValue(irContext, _maxValueT);
            }
        }

        private class AverageAgg : SumAgg
        {
            public override FormulaValue NoElementValue(IRContext context)
            {
                return CommonErrors.DivByZeroError(context);
            }

            public override FormulaValue GetResult(IRContext irContext)
            {
                if (_count == 0)
                {
                    return CommonErrors.DivByZeroError(irContext);
                }

                if (double.IsInfinity(_accumulator))
                {
                    return CommonErrors.OverflowError(irContext);
                }

                return new NumberValue(irContext, _accumulator / _count);
            }
        }

        private class AverageDecimalAgg : SumDecimalAgg
        {
            public override FormulaValue NoElementValue(IRContext context)
            {
                return CommonErrors.DivByZeroError(context);
            }

            public override FormulaValue GetResult(IRContext irContext)
            {
                if (_count == 0)
                {
                    return CommonErrors.DivByZeroError(irContext);
                }

                if (_overflow)
                {
                    return CommonErrors.OverflowError(irContext);
                }

                return new DecimalValue(irContext, _accumulator / _count);
            }
        }

        private static FormulaValue RunAggregator(IAggregator agg, IRContext irContext, FormulaValue[] values)
        {
            foreach (var value in values.Where(v => v is not BlankValue))
            {
                agg.Apply(value);
            }

            return agg.GetResult(irContext);
        }

        private static async Task<FormulaValue> RunAggregatorAsync(string functionName, IAggregator agg, EvalVisitor runner, EvalVisitorContext context, IRContext irContext, FormulaValue[] args)
        {
            var arg0 = (TableValue)args.First();
            var arg1 = (LambdaFormulaValue)args.Skip(1).First();

            foreach (var row in arg0.Rows)
            {
                SymbolContext childContext;
                if (row.IsValue)
                {
                    childContext = context.SymbolContext.WithScopeValues(row.Value);
                }
                else if (row.IsError)
                {
                    childContext = context.SymbolContext.WithScopeValues(row.Error);
                }
                else
                {
                    childContext = context.SymbolContext.WithScopeValues(RecordValue.Empty());
                }

                var value = await arg1.EvalInRowScopeAsync(context.NewScope(childContext));

                if (value is ErrorValue error)
                {
                    return error;
                }

                agg.Apply(value);
            }

            return agg.GetResult(irContext);
        }

        private static FormulaValue Sqrt(IRContext irContext, FormulaValue[] args)
        {
            double f = ((NumberValue)args[0]).Value;

            if (f < 0.0)
            {
                return new ErrorValue(irContext, new ExpressionError
                {
                    Kind = ErrorKind.Numeric,
                    Span = irContext.SourceContext,

                    // TODO Decimal: Should this (and div0 error) be a localized resource?
                    Message = "Argument to Sqrt must be greater than or equal to zero"
                });
            }

            double result = Math.Sqrt(f);

            return new NumberValue(irContext, result);
        }

        // Sum(1,2,3)     
        internal static FormulaValue Sum(EvalVisitor runner, EvalVisitorContext context, IRContext irContext, FormulaValue[] args)
        {
            return RunAggregator(irContext.ResultType == FormulaType.Decimal ? new SumDecimalAgg() : new SumAgg(), irContext, args);
        }

        // Sum([1,2,3], Value * Value)     
        public static async ValueTask<FormulaValue> SumTable(EvalVisitor runner, EvalVisitorContext context, IRContext irContext, FormulaValue[] args)
        {
            return await RunAggregatorAsync("Sum", irContext.ResultType == FormulaType.Decimal ? new SumDecimalAgg() : new SumAgg(), runner, context, irContext, args);
        }

        // VarP(1,2,3)
        internal static FormulaValue Var(EvalVisitor runner, EvalVisitorContext context, IRContext irContext, FormulaValue[] args)
        {
            return RunAggregator(new VarianceAgg(), irContext, args);
        }

        // VarP([1,2,3], Value * Value)
        public static async ValueTask<FormulaValue> VarTable(EvalVisitor runner, EvalVisitorContext context, IRContext irContext, FormulaValue[] args)
        {
            return await RunAggregatorAsync("VarP", new VarianceAgg(), runner, context, irContext, args);
        }

        internal static FormulaValue Stdev(EvalVisitor runner, EvalVisitorContext context, IRContext irContext, FormulaValue[] args)
        {
            return RunAggregator(new StdDeviationAgg(), irContext, args);
        }

        public static async ValueTask<FormulaValue> StdevTable(EvalVisitor runner, EvalVisitorContext context, IRContext irContext, FormulaValue[] args)
        {
            return await RunAggregatorAsync("StdevP", new StdDeviationAgg(), runner, context, irContext, args);
        }

        // Max(1,2,3)     
        internal static FormulaValue Max(EvalVisitor runner, EvalVisitorContext context, IRContext irContext, FormulaValue[] args)
        {
            var agg = GetMinMaxAggType(runner.FunctionServices, irContext, false);

            if (agg != null)
            {
                return RunAggregator(agg, irContext, args);
            }
            else
            {
                return CommonErrors.UnreachableCodeError(irContext);
            }
        }

        // Max([1,2,3], Value * Value)     
        public static async ValueTask<FormulaValue> MaxTable(EvalVisitor runner, EvalVisitorContext context, IRContext irContext, FormulaValue[] args)
        {
            var agg = GetMinMaxAggType(runner.FunctionServices, irContext, false);

            if (agg != null)
            {
                return await RunAggregatorAsync("Max", agg, runner, context, irContext, args);
            }
            else
            {
                return CommonErrors.UnreachableCodeError(irContext);
            }
        }

        // Min(1,2,3)     
        internal static FormulaValue Min(EvalVisitor runner, EvalVisitorContext context, IRContext irContext, FormulaValue[] args)
        {
            var agg = GetMinMaxAggType(runner.FunctionServices, irContext, true);

            if (agg != null)
            {
                return RunAggregator(agg, irContext, args);
            }
            else
            {
                return CommonErrors.UnreachableCodeError(irContext);
            }
        }

        // Min([1,2,3], Value * Value)     
        public static async ValueTask<FormulaValue> MinTable(EvalVisitor runner, EvalVisitorContext context, IRContext irContext, FormulaValue[] args)
        {
            var agg = GetMinMaxAggType(runner.FunctionServices, irContext, true);

            if (agg != null)
            {
                return await RunAggregatorAsync("Min", agg, runner, context, irContext, args);
            }
            else
            {
                return CommonErrors.UnreachableCodeError(irContext);
            }
        }

        private static IAggregator GetMinMaxAggType(IServiceProvider serviceProvider, IRContext irContext, bool isMin)
        {
            IAggregator agg;
            if (irContext.ResultType == FormulaType.Number)
            {
                agg = isMin ? new MinNumberAgg() : new MaxNumberAgg();
            }
            else if (irContext.ResultType == FormulaType.Decimal)
            {
                agg = isMin ? new MinDecimalAgg() : new MaxDecimalAgg();
            }
            else if (irContext.ResultType == FormulaType.DateTime || irContext.ResultType == FormulaType.Date)
            {
                agg = isMin ? new MinDateAndDateTimeAgg(serviceProvider) : new MaxDateAndDateTimeAgg(serviceProvider);
            }
            else if (irContext.ResultType == FormulaType.Time)
            {
                agg = isMin ? new MinTimeAgg() : new MaxTimeAgg();
            }
            else
            {
                return null;
            }

            return agg;
        }

        // Average ignores blanks.
        // Average(1,2,3)
        public static FormulaValue Average(EvalVisitor runner, EvalVisitorContext context, IRContext irContext, FormulaValue[] args)
        {
            return RunAggregator(irContext.ResultType == FormulaType.Decimal ? new AverageDecimalAgg() : new AverageAgg(), irContext, args);
        }

        // Average([1,2,3], Value * Value)     
        public static async ValueTask<FormulaValue> AverageTable(EvalVisitor runner, EvalVisitorContext context, IRContext irContext, FormulaValue[] args)
        {
            var arg0 = (TableValue)args[0];

            if (arg0.Rows.Count() == 0)
            {
                return CommonErrors.DivByZeroError(irContext);
            }

            return await RunAggregatorAsync("Average", irContext.ResultType == FormulaType.Decimal ? new AverageDecimalAgg() : new AverageAgg(), runner, context, irContext, args);
        }

        // https://docs.microsoft.com/en-us/powerapps/maker/canvas-apps/functions/function-mod
        public static FormulaValue Mod(IRContext irContext, FormulaValue[] args)
        {
            if (irContext.ResultType == FormulaType.Decimal)
            {
                decimal arg0 = ((DecimalValue)args[0]).Value;
                decimal arg1 = ((DecimalValue)args[1]).Value;
                decimal q;

                if (arg1 == 0m)
                {
                    return CommonErrors.DivByZeroError(irContext);
                }

                // r = a – N × floor(a/b)
                try
                {
                    q = decimal.Floor(arg0 / arg1);
                }
                catch (OverflowException)
                {
                    return CommonErrors.OverflowError(irContext);
                }

                decimal result = arg0 - (arg1 * q);

                return new DecimalValue(irContext, result);
            }
            else
            { 
                double arg0 = ((NumberValue)args[0]).Value;
                double arg1 = ((NumberValue)args[1]).Value;

                if (arg1 == 0)
                {
                    return CommonErrors.DivByZeroError(irContext);
                }

                // r = a – N × floor(a/b)
                double q = Math.Floor(arg0 / arg1);
                if (IsInvalidDouble(q))
                {
                    return CommonErrors.OverflowError(irContext);
                }

                double result = arg0 - (arg1 * ((long)q));

                // We validate the reminder is in a valid range.
                // This is mainly to support very large numbers (like 1E+308) where the calculation could be incorrect
                if (result < -Math.Abs(arg1) || result > Math.Abs(arg1))
                {
                    return CommonErrors.OverflowError(irContext);
                }

                return new NumberValue(irContext, result);
            }
        }

        // https://docs.microsoft.com/en-us/powerapps/maker/canvas-apps/functions/function-sequence
        public static FormulaValue SequenceDecimal(IRContext irContext, DecimalValue[] args)
        {
            var records = args[0].Value;
            var start = args[1].Value;
            var step = args[2].Value;

            if (records < 0)
            {
                return CommonErrors.ArgumentOutOfRange(irContext);
            }

            var rows = LazySequenceDecimal(records, start, step).Select(n => new DecimalValue(IRContext.NotInSource(FormulaType.Decimal), n));

            return new InMemoryTableValue(irContext, StandardTableNodeRecords(irContext, rows.ToArray(), forceSingleColumn: true));
        }

        public static FormulaValue Sequence(IRContext irContext, NumberValue[] args)
        {
            var records = args[0].Value;
            var start = args[1].Value;
            var step = args[2].Value;

            if (records < 0)
            {
                return CommonErrors.ArgumentOutOfRange(irContext);
            }

            var rows = LazySequence(records, start, step).Select(n => new NumberValue(IRContext.NotInSource(FormulaType.Number), n));

            return new InMemoryTableValue(irContext, StandardTableNodeRecords(irContext, rows.ToArray(), forceSingleColumn: true));
        }

        private static IEnumerable<double> LazySequence(double records, double start, double step)
        {
            var x = start;
            for (var i = 1; i <= records; i++)
            {
                yield return x;
                x += step;
            }
        }

        private static IEnumerable<decimal> LazySequenceDecimal(decimal records, decimal start, decimal step)
        {
            var x = start;
            for (var i = 1; i <= records; i++)
            {
                yield return x;
                x += step;
            }
        }

        public static FormulaValue Abs(IRContext irContext, FormulaValue[] args)
        {
            var arg0 = args[0];

            if (arg0 is NumberValue num)
            {
                if (num == null)
                {
                    return new NumberValue(irContext, 0d);
                }

                double x = num.Value;
                double val = Math.Abs(x);
                return new NumberValue(irContext, val);
            }
            else if (arg0 is DecimalValue dec)
            {
                if (dec == null)
                {
                    return new DecimalValue(irContext, 0m);
                }

                decimal x = dec.Value;
                decimal val = x < 0m ? -x : x;
                return new DecimalValue(irContext, val);
            }
            else
            {
                return CommonErrors.UnreachableCodeError(irContext);
            }
        }

        public static FormulaValue Round(IRContext irContext, FormulaValue[] args)
        {
            if (args.Length == 2 && args[1] is NumberValue digits)
            {
                if (args[0] is NumberValue num)
                {
                    return RoundFloat(irContext, num, digits.Value);
                }
                else if (args[0] is DecimalValue dec)
                {
                    return RoundDecimal(irContext, dec, digits.Value);
                }
            }

            return CommonErrors.UnreachableCodeError(irContext);
        }

        internal static FormulaValue RoundFloat(IRContext irContext, NumberValue num, double digits, RoundType rt = RoundType.Default)
        {
            var number = num.Value;
            var s = number < 0 ? -1d : 1d;
            var n = number * s;
            var dg = digits < 0 ? (int)Math.Ceiling(digits) : (int)Math.Floor(digits);

            if (dg < -15 || dg > 15 || number < -1e20d || number > 1e20d)
            {
                return num;
            }

            // Dividing by m, since multiplication was introducing floating point error
            var m = Math.Pow(10d, dg);
            var eps = 1 / (m * 1e12d); // used to manage rounding of 1.4499999999999999999996

            switch (rt)
            {
                case RoundType.Default:
                    return new NumberValue(irContext, s * Math.Floor((n + (1 / (2 * m)) + eps) * m) / m);
                case RoundType.Down:
                    return new NumberValue(irContext, s * Math.Floor(n * m) / m);
                case RoundType.Up:
                    return new NumberValue(irContext, s * Math.Ceiling(n * m) / m);
            }

            return CommonErrors.UnreachableCodeError(irContext);
        }

        internal static FormulaValue RoundDecimal(IRContext irContext, DecimalValue dec, double digits, RoundType rt = RoundType.Default)
        {
            // TODO Decimal: explore a better algorithm that doesn't overflow as often, but in general overflow is unavoidable
            // TODO Decimal: avoids immutable field check, but don't want to recreate array for each call
            IReadOnlyList<decimal> decPow10 = new decimal[]
            {
                1e-29m, 1e-28m, 1e-27m, 1e-26m, 1e-25m, 1e-24m, 1e-23m, 1e-22m, 1e-21m, 1e-20m,
                1e-19m, 1e-18m, 1e-17m, 1e-16m, 1e-15m, 1e-14m, 1e-13m, 1e-12m, 1e-11m, 1e-10m,
                1e-09m, 1e-08m, 1e-07m, 1e-06m, 1e-05m, 1e-04m, 1e-03m, 1e-02m, 1e-01m, 1e-00m,
                1e+01m, 1e+02m, 1e+03m, 1e+04m, 1e+05m, 1e+06m, 1e+07m, 1e+08m, 1e+09m, 1e+10m,
                1e+11m, 1e+12m, 1e+13m, 1e+14m, 1e+15m, 1e+16m, 1e+17m, 1e+18m, 1e+19m, 1e+20m,
                1e+21m, 1e+22m, 1e+23m, 1e+24m, 1e+25m, 1e+26m, 1e+27m, 1e+28m
            };

            var number = dec.Value;
            var s = number < 0 ? -1m : 1m;
            var n = number * s;
            var dg = digits < 0 ? (int)Math.Ceiling(digits) : (int)Math.Floor(digits);

            // Decimal TODO: shouldn't this return zero, here and above for double?
#if false
            if (dg < -29 || dg > 29)
            {
                return number;
            }
#endif

            var m = decPow10[dg + 29];

            try
            {
                switch (rt)
                {
                    case RoundType.Default:
                        return new DecimalValue(irContext, s * decimal.Floor((n + (1 / (2 * m))) * m) / m);
                    case RoundType.Down:
                        return new DecimalValue(irContext, s * decimal.Floor(n * m) / m);
                    case RoundType.Up:
                        return new DecimalValue(irContext, s * decimal.Ceiling(n * m) / m);
                }
            }
            catch (OverflowException)
            {
                return CommonErrors.OverflowError(irContext);
            }

            return CommonErrors.UnreachableCodeError(irContext);
        }

        public enum RoundType
        {
            Default,
            Up,
            Down
        }

        public static FormulaValue RoundUp(IRContext irContext, FormulaValue[] args)
        {
            if (args.Length == 2 && args[1] is NumberValue digits)
            {
                if (args[0] is NumberValue num)
                {
                    return RoundFloat(irContext, num, digits.Value, RoundType.Up);
                }
                else if (args[0] is DecimalValue dec)
                {
                    return RoundDecimal(irContext, dec, digits.Value, RoundType.Up);
                }
            }

            return CommonErrors.UnreachableCodeError(irContext);
        }

        public static FormulaValue RoundDown(IRContext irContext, FormulaValue[] args)
        {
            if (args.Length == 2 && args[1] is NumberValue digits)
            {
                if (args[0] is NumberValue num)
                {
                    return RoundFloat(irContext, num, digits.Value, RoundType.Down);
                }
                else if (args[0] is DecimalValue dec)
                {
                    return RoundDecimal(irContext, dec, digits.Value, RoundType.Down);
                }
            }

            return CommonErrors.UnreachableCodeError(irContext);
        }

        public static FormulaValue Int(IRContext irContext, FormulaValue[] args)
        {
            if (args[0] is NumberValue num)
            {
                var val = Math.Floor(num.Value);
                return new NumberValue(irContext, val);
            }
            else if (args[0] is DecimalValue dec)
            {
                var val = decimal.Floor(dec.Value);
                return new DecimalValue(irContext, val);
            }

            return CommonErrors.UnreachableCodeError(irContext);
        }

        public static FormulaValue Ln(IRContext irContext, NumberValue[] args)
        {
            var number = args[0].Value;
            return new NumberValue(irContext, Math.Log(number));
        }

        public static FormulaValue Log(IRContext irContext, NumberValue[] args)
        {
            var number = args[0].Value;
            var numberBase = args[1].Value;

            if (numberBase == 1)
            {
                return GetDiv0Error(irContext);
            }

            return new NumberValue(irContext, Math.Log(number, numberBase));
        }

        public static FormulaValue Exp(IRContext irContext, NumberValue[] args)
        {
            var exponent = args[0].Value;
            var d = Math.Pow(Math.E, exponent);

            if (double.IsInfinity(d))
            {
                return CommonErrors.OverflowError(irContext);
            }

            return new NumberValue(irContext, d);
        }

        public static FormulaValue Power(IRContext irContext, NumberValue[] args)
        {
            var number = args[0].Value;
            var exponent = args[1].Value;

            if (number == 0)
            {
                if (exponent < 0)
                {
                    return GetDiv0Error(irContext);
                }
                else if (exponent == 0)
                {
                    return new NumberValue(irContext, 1);
                }
            }

            var d = Math.Pow(number, exponent);

            if (double.IsInfinity(d))
            {
                return CommonErrors.OverflowError(irContext);
            }

            return new NumberValue(irContext, d);
        }

        // Since IRandomService is a pluggable service,
        // validate that the implementation is within spec.
        // This catches potential host bugs. 
        private static double SafeNextDouble(this IRandomService random)
        {
            var value = random.NextDouble();

            if (value < 0 || value > 1)
            {
                // This is a bug in the host's IRandomService.
                throw new InvalidOperationException($"IRandomService ({random.GetType().FullName}) returned an illegal value {value}. Must be between 0 and 1");
            }

            return value;
        }

        private static double SafeNextDouble(this IServiceProvider services)
        {
            var random = services.GetService<IRandomService>(_defaultRandService);
            return random.SafeNextDouble();
        }

        private static async ValueTask<FormulaValue> Rand(
            EvalVisitor runner,
            EvalVisitorContext context,
            IRContext irContext,
            FormulaValue[] args)
        {
            var services = runner.FunctionServices;

            var value = services.SafeNextDouble();
            return new NumberValue(irContext, value);
        }

        public static FormulaValue RandBetween(IServiceProvider services, IRContext irContext, NumberValue[] args)
        {
            var lower = args[0].Value;
            var upper = args[1].Value;

            if (lower > upper)
            {
                return new ErrorValue(irContext, new ExpressionError()
                {
                    Message = $"Lower value cannot be greater than Upper value",
                    Span = irContext.SourceContext,
                    Kind = ErrorKind.Numeric
                });
            }

            lower = Math.Ceiling(lower);
            upper = Math.Floor(upper);

            var value = services.SafeNextDouble();
            return new NumberValue(irContext, Math.Floor((value * (upper - lower + 1)) + lower));
        }

        private static FormulaValue Pi(IRContext irContext, FormulaValue[] args)
        {
            return new NumberValue(irContext, Math.PI);
        }

        // Given the absence of Math.Cot function, we compute Cot(x) as 1/Tan(x)
        // Reference: https://en.wikipedia.org/wiki/Trigonometric_functions
        private static FormulaValue Cot(IRContext irContext, NumberValue[] args)
        {
            var arg = args[0].Value;
            var tan = Math.Tan(arg);
            if (tan == 0)
            {
                return GetDiv0Error(irContext);
            }

            var cot = 1 / tan;
            return new NumberValue(irContext, cot);
        }

        // Given the absence of Math.Acot function, we compute acot(x) as pi/2 - atan(x)
        // Reference: https://en.wikipedia.org/wiki/Inverse_trigonometric_functions
        public static FormulaValue Acot(IRContext irContext, NumberValue[] args)
        {
            var arg = args[0].Value;
            var atan = Math.Atan(arg);
            return new NumberValue(irContext, (Math.PI / 2) - atan);
        }

        public static FormulaValue Atan2(IRContext irContext, NumberValue[] args)
        {
            var x = args[0].Value;
            var y = args[1].Value;

            if (x == 0 && y == 0)
            {
                return GetDiv0Error(irContext);
            }

            // Unlike Excel, C#'s Math.Atan2 expects 'y' as first argument and 'x' as second.
            return new NumberValue(irContext, Math.Atan2(y, x));
        }

        public static Func<IRContext, NumberValue[], FormulaValue> SingleArgTrig(Func<double, double> function)
        {
            return (IRContext irContext, NumberValue[] args) =>
            {
                var arg = args[0].Value;
                var result = function(arg);
                return new NumberValue(irContext, result);
            };
        }

        private static ErrorValue GetDiv0Error(IRContext irContext)
        {
            return new ErrorValue(irContext, new ExpressionError
            {
                Kind = ErrorKind.Div0,
                Span = irContext.SourceContext,
                Message = "Division by zero"
            });
        }

        private static FormulaValue Dec2Hex(IRContext irContext, NumberValue[] args)
        {
            var minNumber = -(1L << 39);
            var maxNumber = (1L << 39) - 1;

            var number = Math.Floor(args[0].Value);
            var places = (int)Math.Floor(args[1].Value);

            if (number < minNumber || number > maxNumber)
            {
                return CommonErrors.OverflowError(irContext);
            }

            // places need to be non-negative and 10 or less
            if (places < 0 || places > 10)
            {
                return new ErrorValue(irContext, new ExpressionError()
                {
                    Message = $"Places should be between 0 and 10",
                    Span = irContext.SourceContext,
                    Kind = ErrorKind.Numeric
                });
            }

            var roundNumber = (long)number;
            string result;
            /*
             * a long negative will result in 16 characters so
             * negative numbers need to be truncated down to 10 characters
            */
            if (number < 0)
            {
                result = roundNumber.ToString("X", CultureInfo.InvariantCulture);
                result = result.Substring(result.Length - 10, 10);
            }
            else
            {
                result = roundNumber.ToString("X" + places, CultureInfo.InvariantCulture);
            }

            // places need to be greater or equal to length of hexadecimal when number is positive
            if (places != 0 && result.Length > places && number > 0)
            {
                return new ErrorValue(irContext, new ExpressionError()
                {
                    Message = $"Places argument must be big enough to hold the result",
                    Span = irContext.SourceContext,
                    Kind = ErrorKind.Numeric
                });
            }

            return new StringValue(irContext, result);
        }

        private static FormulaValue Hex2Dec(IRContext irContext, StringValue[] args)
        {
            var number = args[0].Value;

            if (string.IsNullOrEmpty(number))
            {
                return new NumberValue(irContext, 0);
            }

            if (number.Length > 10)
            {
                return CommonErrors.OverflowError(irContext);
            }

            // negative numbers starts after 8000000000
            if (number.Length == 10 && string.Compare(number, "8000000000", StringComparison.Ordinal) > 0)
            {
                var maxNumber = (long)(1L << 40);
                long.TryParse(number, System.Globalization.NumberStyles.HexNumber, null, out var negative_result);
                negative_result -= maxNumber;
                return new NumberValue(irContext, negative_result);
            }

            if (!long.TryParse(number, System.Globalization.NumberStyles.HexNumber, null, out var result))
            {
                return CommonErrors.OverflowError(irContext);
            }

            return new NumberValue(irContext, result);
        }
    }
}<|MERGE_RESOLUTION|>--- conflicted
+++ resolved
@@ -3,17 +3,14 @@
 
 using System;
 using System.Collections.Generic;
-<<<<<<< HEAD
-using System.Collections.Immutable;
-using System.ComponentModel;
-=======
+using System.Collections.Immutable;
+using System.ComponentModel;
 using System.Globalization;
->>>>>>> 0a6f0ff0
 using System.Linq;
 using System.Threading.Tasks;
 using Microsoft.PowerFx.Core.IR;
-using Microsoft.PowerFx.Core.Types;
-using Microsoft.PowerFx.Core.Utils;
+using Microsoft.PowerFx.Core.Types;
+using Microsoft.PowerFx.Core.Utils;
 using Microsoft.PowerFx.Interpreter;
 using Microsoft.PowerFx.Types;
 
@@ -80,7 +77,7 @@
         private class SumDecimalAgg : IAggregator
         {
             protected int _count;
-            protected decimal _accumulator;
+            protected decimal _accumulator;
             protected bool _overflow;
 
             public void Apply(FormulaValue value)
@@ -90,16 +87,16 @@
                     return;
                 }
 
-                var n1 = (DecimalValue)value;
-
-                try
-                {
-                    _accumulator += n1.Value;
-                }
-                catch (OverflowException)
-                {
-                    _overflow = true;
-                }
+                var n1 = (DecimalValue)value;
+
+                try
+                {
+                    _accumulator += n1.Value;
+                }
+                catch (OverflowException)
+                {
+                    _overflow = true;
+                }
 
                 _count++;
             }
@@ -119,11 +116,11 @@
                 if (_count == 0)
                 {
                     return GetDefault(irContext);
-                }
-
-                if (_overflow)
-                {
-                    return CommonErrors.OverflowError(irContext);
+                }
+
+                if (_overflow)
+                {
+                    return CommonErrors.OverflowError(irContext);
                 }
 
                 return new DecimalValue(irContext, _accumulator);
@@ -256,7 +253,7 @@
 
                 return new DecimalValue(irContext, _minValue);
             }
-        }
+        }
 
         private class MinDateAndDateTimeAgg : IAggregator
         {
@@ -546,11 +543,11 @@
                 if (_count == 0)
                 {
                     return CommonErrors.DivByZeroError(irContext);
-                }
-
-                if (_overflow)
-                {
-                    return CommonErrors.OverflowError(irContext);
+                }
+
+                if (_overflow)
+                {
+                    return CommonErrors.OverflowError(irContext);
                 }
 
                 return new DecimalValue(irContext, _accumulator / _count);
@@ -603,29 +600,29 @@
 
         private static FormulaValue Sqrt(IRContext irContext, FormulaValue[] args)
         {
-            double f = ((NumberValue)args[0]).Value;
-
-            if (f < 0.0)
-            {
-                return new ErrorValue(irContext, new ExpressionError
-                {
-                    Kind = ErrorKind.Numeric,
-                    Span = irContext.SourceContext,
-
-                    // TODO Decimal: Should this (and div0 error) be a localized resource?
-                    Message = "Argument to Sqrt must be greater than or equal to zero"
-                });
-            }
-
-            double result = Math.Sqrt(f);
-
+            double f = ((NumberValue)args[0]).Value;
+
+            if (f < 0.0)
+            {
+                return new ErrorValue(irContext, new ExpressionError
+                {
+                    Kind = ErrorKind.Numeric,
+                    Span = irContext.SourceContext,
+
+                    // TODO Decimal: Should this (and div0 error) be a localized resource?
+                    Message = "Argument to Sqrt must be greater than or equal to zero"
+                });
+            }
+
+            double result = Math.Sqrt(f);
+
             return new NumberValue(irContext, result);
         }
 
         // Sum(1,2,3)     
         internal static FormulaValue Sum(EvalVisitor runner, EvalVisitorContext context, IRContext irContext, FormulaValue[] args)
         {
-            return RunAggregator(irContext.ResultType == FormulaType.Decimal ? new SumDecimalAgg() : new SumAgg(), irContext, args);
+            return RunAggregator(irContext.ResultType == FormulaType.Decimal ? new SumDecimalAgg() : new SumAgg(), irContext, args);
         }
 
         // Sum([1,2,3], Value * Value)     
@@ -723,9 +720,9 @@
             {
                 agg = isMin ? new MinNumberAgg() : new MaxNumberAgg();
             }
-            else if (irContext.ResultType == FormulaType.Decimal)
-            {
-                agg = isMin ? new MinDecimalAgg() : new MaxDecimalAgg();
+            else if (irContext.ResultType == FormulaType.Decimal)
+            {
+                agg = isMin ? new MinDecimalAgg() : new MaxDecimalAgg();
             }
             else if (irContext.ResultType == FormulaType.DateTime || irContext.ResultType == FormulaType.Date)
             {
@@ -765,61 +762,61 @@
 
         // https://docs.microsoft.com/en-us/powerapps/maker/canvas-apps/functions/function-mod
         public static FormulaValue Mod(IRContext irContext, FormulaValue[] args)
-        {
-            if (irContext.ResultType == FormulaType.Decimal)
-            {
-                decimal arg0 = ((DecimalValue)args[0]).Value;
-                decimal arg1 = ((DecimalValue)args[1]).Value;
-                decimal q;
-
-                if (arg1 == 0m)
-                {
-                    return CommonErrors.DivByZeroError(irContext);
-                }
-
-                // r = a – N × floor(a/b)
-                try
-                {
-                    q = decimal.Floor(arg0 / arg1);
-                }
-                catch (OverflowException)
-                {
-                    return CommonErrors.OverflowError(irContext);
-                }
-
-                decimal result = arg0 - (arg1 * q);
-
-                return new DecimalValue(irContext, result);
-            }
-            else
-            { 
-                double arg0 = ((NumberValue)args[0]).Value;
-                double arg1 = ((NumberValue)args[1]).Value;
-
-                if (arg1 == 0)
-                {
-                    return CommonErrors.DivByZeroError(irContext);
-                }
-
-                // r = a – N × floor(a/b)
-                double q = Math.Floor(arg0 / arg1);
-                if (IsInvalidDouble(q))
-                {
-                    return CommonErrors.OverflowError(irContext);
-                }
-
-                double result = arg0 - (arg1 * ((long)q));
-
-                // We validate the reminder is in a valid range.
-                // This is mainly to support very large numbers (like 1E+308) where the calculation could be incorrect
-                if (result < -Math.Abs(arg1) || result > Math.Abs(arg1))
-                {
-                    return CommonErrors.OverflowError(irContext);
-                }
-
-                return new NumberValue(irContext, result);
-            }
-        }
+        {
+            if (irContext.ResultType == FormulaType.Decimal)
+            {
+                decimal arg0 = ((DecimalValue)args[0]).Value;
+                decimal arg1 = ((DecimalValue)args[1]).Value;
+                decimal q;
+
+                if (arg1 == 0m)
+                {
+                    return CommonErrors.DivByZeroError(irContext);
+                }
+
+                // r = a – N × floor(a/b)
+                try
+                {
+                    q = decimal.Floor(arg0 / arg1);
+                }
+                catch (OverflowException)
+                {
+                    return CommonErrors.OverflowError(irContext);
+                }
+
+                decimal result = arg0 - (arg1 * q);
+
+                return new DecimalValue(irContext, result);
+            }
+            else
+            { 
+                double arg0 = ((NumberValue)args[0]).Value;
+                double arg1 = ((NumberValue)args[1]).Value;
+
+                if (arg1 == 0)
+                {
+                    return CommonErrors.DivByZeroError(irContext);
+                }
+
+                // r = a – N × floor(a/b)
+                double q = Math.Floor(arg0 / arg1);
+                if (IsInvalidDouble(q))
+                {
+                    return CommonErrors.OverflowError(irContext);
+                }
+
+                double result = arg0 - (arg1 * ((long)q));
+
+                // We validate the reminder is in a valid range.
+                // This is mainly to support very large numbers (like 1E+308) where the calculation could be incorrect
+                if (result < -Math.Abs(arg1) || result > Math.Abs(arg1))
+                {
+                    return CommonErrors.OverflowError(irContext);
+                }
+
+                return new NumberValue(irContext, result);
+            }
+        }
 
         // https://docs.microsoft.com/en-us/powerapps/maker/canvas-apps/functions/function-sequence
         public static FormulaValue SequenceDecimal(IRContext irContext, DecimalValue[] args)
@@ -836,8 +833,8 @@
             var rows = LazySequenceDecimal(records, start, step).Select(n => new DecimalValue(IRContext.NotInSource(FormulaType.Decimal), n));
 
             return new InMemoryTableValue(irContext, StandardTableNodeRecords(irContext, rows.ToArray(), forceSingleColumn: true));
-        }
-
+        }
+
         public static FormulaValue Sequence(IRContext irContext, NumberValue[] args)
         {
             var records = args[0].Value;
@@ -872,14 +869,14 @@
                 yield return x;
                 x += step;
             }
-        }
+        }
 
         public static FormulaValue Abs(IRContext irContext, FormulaValue[] args)
         {
             var arg0 = args[0];
 
-            if (arg0 is NumberValue num)
-            {
+            if (arg0 is NumberValue num)
+            {
                 if (num == null)
                 {
                     return new NumberValue(irContext, 0d);
@@ -887,40 +884,40 @@
 
                 double x = num.Value;
                 double val = Math.Abs(x);
-                return new NumberValue(irContext, val);
-            }
-            else if (arg0 is DecimalValue dec)
-            {
-                if (dec == null)
-                {
-                    return new DecimalValue(irContext, 0m);
-                }
-
-                decimal x = dec.Value;
-                decimal val = x < 0m ? -x : x;
-                return new DecimalValue(irContext, val);
-            }
-            else
-            {
-                return CommonErrors.UnreachableCodeError(irContext);
-            }
-        }
+                return new NumberValue(irContext, val);
+            }
+            else if (arg0 is DecimalValue dec)
+            {
+                if (dec == null)
+                {
+                    return new DecimalValue(irContext, 0m);
+                }
+
+                decimal x = dec.Value;
+                decimal val = x < 0m ? -x : x;
+                return new DecimalValue(irContext, val);
+            }
+            else
+            {
+                return CommonErrors.UnreachableCodeError(irContext);
+            }
+        }
 
         public static FormulaValue Round(IRContext irContext, FormulaValue[] args)
         {
-            if (args.Length == 2 && args[1] is NumberValue digits)
-            {
-                if (args[0] is NumberValue num)
-                {
+            if (args.Length == 2 && args[1] is NumberValue digits)
+            {
+                if (args[0] is NumberValue num)
+                {
                     return RoundFloat(irContext, num, digits.Value);
-                }
-                else if (args[0] is DecimalValue dec)
-                {
-                    return RoundDecimal(irContext, dec, digits.Value);
-                }
-            }
-
-            return CommonErrors.UnreachableCodeError(irContext);
+                }
+                else if (args[0] is DecimalValue dec)
+                {
+                    return RoundDecimal(irContext, dec, digits.Value);
+                }
+            }
+
+            return CommonErrors.UnreachableCodeError(irContext);
         }
 
         internal static FormulaValue RoundFloat(IRContext irContext, NumberValue num, double digits, RoundType rt = RoundType.Default)
@@ -953,36 +950,34 @@
         }
 
         internal static FormulaValue RoundDecimal(IRContext irContext, DecimalValue dec, double digits, RoundType rt = RoundType.Default)
-        {
-            // TODO Decimal: explore a better algorithm that doesn't overflow as often, but in general overflow is unavoidable
-            // TODO Decimal: avoids immutable field check, but don't want to recreate array for each call
-            IReadOnlyList<decimal> decPow10 = new decimal[]
-            {
-                1e-29m, 1e-28m, 1e-27m, 1e-26m, 1e-25m, 1e-24m, 1e-23m, 1e-22m, 1e-21m, 1e-20m,
-                1e-19m, 1e-18m, 1e-17m, 1e-16m, 1e-15m, 1e-14m, 1e-13m, 1e-12m, 1e-11m, 1e-10m,
-                1e-09m, 1e-08m, 1e-07m, 1e-06m, 1e-05m, 1e-04m, 1e-03m, 1e-02m, 1e-01m, 1e-00m,
-                1e+01m, 1e+02m, 1e+03m, 1e+04m, 1e+05m, 1e+06m, 1e+07m, 1e+08m, 1e+09m, 1e+10m,
-                1e+11m, 1e+12m, 1e+13m, 1e+14m, 1e+15m, 1e+16m, 1e+17m, 1e+18m, 1e+19m, 1e+20m,
-                1e+21m, 1e+22m, 1e+23m, 1e+24m, 1e+25m, 1e+26m, 1e+27m, 1e+28m
-            };
-
-            var number = dec.Value;
+        {
+            // TODO Decimal: explore a better algorithm that doesn't overflow as often, but in general overflow is unavoidable
+            // TODO Decimal: avoids immutable field check, but don't want to recreate array for each call
+            IReadOnlyList<decimal> decPow10 = new decimal[]
+            {
+                1e-29m, 1e-28m, 1e-27m, 1e-26m, 1e-25m, 1e-24m, 1e-23m, 1e-22m, 1e-21m, 1e-20m,
+                1e-19m, 1e-18m, 1e-17m, 1e-16m, 1e-15m, 1e-14m, 1e-13m, 1e-12m, 1e-11m, 1e-10m,
+                1e-09m, 1e-08m, 1e-07m, 1e-06m, 1e-05m, 1e-04m, 1e-03m, 1e-02m, 1e-01m, 1e-00m,
+                1e+01m, 1e+02m, 1e+03m, 1e+04m, 1e+05m, 1e+06m, 1e+07m, 1e+08m, 1e+09m, 1e+10m,
+                1e+11m, 1e+12m, 1e+13m, 1e+14m, 1e+15m, 1e+16m, 1e+17m, 1e+18m, 1e+19m, 1e+20m,
+                1e+21m, 1e+22m, 1e+23m, 1e+24m, 1e+25m, 1e+26m, 1e+27m, 1e+28m
+            };
+
+            var number = dec.Value;
             var s = number < 0 ? -1m : 1m;
             var n = number * s;
-            var dg = digits < 0 ? (int)Math.Ceiling(digits) : (int)Math.Floor(digits);
-
+            var dg = digits < 0 ? (int)Math.Ceiling(digits) : (int)Math.Floor(digits);
+
             // Decimal TODO: shouldn't this return zero, here and above for double?
-#if false
             if (dg < -29 || dg > 29)
             {
-                return number;
-            }
-#endif
+                return dec;
+            }
 
             var m = decPow10[dg + 29];
-
-            try
-            {
+
+            try
+            {
                 switch (rt)
                 {
                     case RoundType.Default:
@@ -991,14 +986,14 @@
                         return new DecimalValue(irContext, s * decimal.Floor(n * m) / m);
                     case RoundType.Up:
                         return new DecimalValue(irContext, s * decimal.Ceiling(n * m) / m);
-                }
-            }
-            catch (OverflowException)
-            {
-                return CommonErrors.OverflowError(irContext);
-            }
-
-            return CommonErrors.UnreachableCodeError(irContext);
+                }
+            }
+            catch (OverflowException)
+            {
+                return CommonErrors.OverflowError(irContext);
+            }
+
+            return CommonErrors.UnreachableCodeError(irContext);
         }
 
         public enum RoundType
@@ -1010,51 +1005,51 @@
 
         public static FormulaValue RoundUp(IRContext irContext, FormulaValue[] args)
         {
-            if (args.Length == 2 && args[1] is NumberValue digits)
-            {
-                if (args[0] is NumberValue num)
-                {
+            if (args.Length == 2 && args[1] is NumberValue digits)
+            {
+                if (args[0] is NumberValue num)
+                {
                     return RoundFloat(irContext, num, digits.Value, RoundType.Up);
-                }
-                else if (args[0] is DecimalValue dec)
-                {
-                    return RoundDecimal(irContext, dec, digits.Value, RoundType.Up);
-                }
-            }
-
-            return CommonErrors.UnreachableCodeError(irContext);
+                }
+                else if (args[0] is DecimalValue dec)
+                {
+                    return RoundDecimal(irContext, dec, digits.Value, RoundType.Up);
+                }
+            }
+
+            return CommonErrors.UnreachableCodeError(irContext);
         }
 
         public static FormulaValue RoundDown(IRContext irContext, FormulaValue[] args)
-        {
-            if (args.Length == 2 && args[1] is NumberValue digits)
-            {
-                if (args[0] is NumberValue num)
-                {
+        {
+            if (args.Length == 2 && args[1] is NumberValue digits)
+            {
+                if (args[0] is NumberValue num)
+                {
                     return RoundFloat(irContext, num, digits.Value, RoundType.Down);
-                }
-                else if (args[0] is DecimalValue dec)
-                {
-                    return RoundDecimal(irContext, dec, digits.Value, RoundType.Down);
-                }
-            }
-
-            return CommonErrors.UnreachableCodeError(irContext);
+                }
+                else if (args[0] is DecimalValue dec)
+                {
+                    return RoundDecimal(irContext, dec, digits.Value, RoundType.Down);
+                }
+            }
+
+            return CommonErrors.UnreachableCodeError(irContext);
         }
 
         public static FormulaValue Int(IRContext irContext, FormulaValue[] args)
         {
-            if (args[0] is NumberValue num)
-            {
+            if (args[0] is NumberValue num)
+            {
                 var val = Math.Floor(num.Value);
-                return new NumberValue(irContext, val);
-            }
-            else if (args[0] is DecimalValue dec)
-            {
+                return new NumberValue(irContext, val);
+            }
+            else if (args[0] is DecimalValue dec)
+            {
                 var val = decimal.Floor(dec.Value);
-                return new DecimalValue(irContext, val);
-            }
-
+                return new DecimalValue(irContext, val);
+            }
+
             return CommonErrors.UnreachableCodeError(irContext);
         }
 
