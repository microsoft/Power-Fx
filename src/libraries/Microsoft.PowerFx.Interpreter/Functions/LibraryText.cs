﻿// Copyright (c) Microsoft Corporation.
// Licensed under the MIT license.

using System;
using System.Collections.Generic;
using System.Diagnostics.Contracts;
using System.Globalization;
using System.IO;
using System.Linq;
using System.Text;
using System.Text.RegularExpressions;
using System.Threading;
using System.Threading.Tasks;
using System.Xml.Linq;
using Microsoft.PowerFx.Core.App;
using Microsoft.PowerFx.Core.IR;
using Microsoft.PowerFx.Core.Localization;
using Microsoft.PowerFx.Core.Types;
using Microsoft.PowerFx.Core.Types.Enums;
using Microsoft.PowerFx.Core.Utils;
using Microsoft.PowerFx.Interpreter;
using Microsoft.PowerFx.Types;
using static Microsoft.PowerFx.Core.Localization.TexlStrings;

namespace Microsoft.PowerFx.Functions
{
    // Due to .Net static ctor initialization, must place in a separate class from Library. 
    internal static class LibraryFlags
    {
        public static readonly RegexOptions RegExFlags = RegexOptions.Compiled | RegexOptions.CultureInvariant;
    }

    internal static partial class Library
    {
        private static readonly RegexOptions RegExFlags = LibraryFlags.RegExFlags;

        private static readonly Regex _ampmReplaceRegex = new Regex("[aA][mM]\\/[pP][mM]", RegExFlags);
        private static readonly Regex _apReplaceRegex = new Regex("[aA]\\/[pP]", RegExFlags);
        private static readonly Regex _minutesBeforeSecondsRegex = new Regex("[mM][^dDyYhH]+[sS]", RegExFlags);
        private static readonly Regex _minutesAfterHoursRegex = new Regex("[hH][^dDyYmM]+[mM]", RegExFlags);
        private static readonly Regex _minutesRegex = new Regex("[mM]", RegExFlags);
        private static readonly Regex _internalStringRegex = new Regex("([\"][^\"]*[\"])", RegExFlags);
        private static readonly Regex _daysDetokenizeRegex = new Regex("[\u0004][\u0004][\u0004][\u0004]+", RegExFlags);
        private static readonly Regex _monthsDetokenizeRegex = new Regex("[\u0003][\u0003][\u0003][\u0003]+", RegExFlags);
        private static readonly Regex _yearsDetokenizeRegex = new Regex("[\u0005][\u0005][\u0005]+", RegExFlags);
        private static readonly Regex _years2DetokenizeRegex = new Regex("[\u0005]+", RegExFlags);
        private static readonly Regex _hoursDetokenizeRegex = new Regex("[\u0006][\u0006]+", RegExFlags);
        private static readonly Regex _minutesDetokenizeRegex = new Regex("[\u000A][\u000A]+", RegExFlags);
        private static readonly Regex _secondsDetokenizeRegex = new Regex("[\u0008][\u0008]+", RegExFlags);
<<<<<<< HEAD
        private static readonly Regex _milisecondsDetokenizeRegex = new Regex("[\u000e]+", RegExFlags);

        // Char is used for PA string escaping 
=======
        private static readonly Regex _milisecondsDetokenizeRegex = new Regex("[\u000e]+", RegExFlags);

        // Char is used for PA string escaping 
>>>>>>> a493d20e
        public static FormulaValue Char(IRContext irContext, NumberValue[] args)
        {
            var arg0 = args[0];

            if (arg0.Value < 1 || arg0.Value >= 256)
            {
                return CommonErrors.InvalidCharValue(irContext);
            }

            var str = new string((char)arg0.Value, 1);
            return new StringValue(irContext, str);
        }

        public static async ValueTask<FormulaValue> Concat(EvalVisitor runner, EvalVisitorContext context, IRContext irContext, FormulaValue[] args)
        {
            // Streaming 
            var arg0 = (TableValue)args[0];
            var arg1 = (LambdaFormulaValue)args[1];
            var separator = args.Length > 2 ? ((StringValue)args[2]).Value : string.Empty;

            var sb = new StringBuilder();
            var first = true;

            foreach (var row in arg0.Rows)
            {
                if (row.IsValue)
                {
                    if (first)
                    {
                        first = false;
                    }
                    else
                    {
                        sb.Append(separator);
                    }

                    var childContext = context.SymbolContext.WithScopeValues(row.Value);

                    var result = await arg1.EvalInRowScopeAsync(context.NewScope(childContext));

                    string str;
                    if (result is ErrorValue ev)
                    {
                        return ev;
                    }
                    else if (result is BlankValue)
                    {
                        str = string.Empty;
                    }
                    else
                    {
                        str = ((StringValue)result).Value;
                    }

                    sb.Append(str);
                }
            }

            return new StringValue(irContext, sb.ToString());
        }

        // Scalar
        // Operator & maps to this function call.
        public static FormulaValue Concatenate(IRContext irContext, StringValue[] args)
        {
            var sb = new StringBuilder();

            foreach (var arg in args)
            {
                sb.Append(arg.Value);
            }

            return new StringValue(irContext, sb.ToString());
        }

        // https://docs.microsoft.com/en-us/powerapps/maker/canvas-apps/functions/function-value
        // Convert string to number
        public static FormulaValue Value(EvalVisitor runner, EvalVisitorContext context, IRContext irContext, FormulaValue[] args)
        {
            return Value(CreateFormattingInfo(runner), irContext, args);
        }

        // https://docs.microsoft.com/en-us/powerapps/maker/canvas-apps/functions/function-value
        // Convert string to number
        public static FormulaValue Value(FormattingInfo formatInfo, IRContext irContext, FormulaValue[] args)
        {
            if (irContext.ResultType is DecimalType)
            {
                return Decimal(formatInfo, irContext, args);
            }
            else
            {
                return Float(formatInfo, irContext, args);
            }
        }

        // https://docs.microsoft.com/en-us/powerapps/maker/canvas-apps/functions/function-value
        // Convert string to number
        public static FormulaValue Float(EvalVisitor runner, EvalVisitorContext context, IRContext irContext, FormulaValue[] args)
        {
            return Float(CreateFormattingInfo(runner), irContext, args);
        }

        // https://docs.microsoft.com/en-us/powerapps/maker/canvas-apps/functions/function-value
        // Convert string to number
        public static FormulaValue Float(FormattingInfo formatInfo, IRContext irContext, FormulaValue[] args)
        {
            if (args[0] is StringValue sv)
            {
                if (string.IsNullOrEmpty(sv.Value))
                {
                    return new BlankValue(irContext);
                }
            }

            // culture will have Cultural info in case one was passed in argument else it will have the default one.
            var culture = formatInfo.CultureInfo;
            if (args.Length > 1)
            {
                if (args[1] is StringValue cultureArg && !TryGetCulture(cultureArg.Value, out culture))
                {
                    return CommonErrors.BadLanguageCode(irContext, cultureArg.Value);
                }

                formatInfo.CultureInfo = culture;
            }

            bool isValue = TryFloat(formatInfo, irContext, args[0], out NumberValue result);

            return isValue ? result : CommonErrors.ArgumentOutOfRange(irContext);
        }

        // https://docs.microsoft.com/en-us/powerapps/maker/canvas-apps/functions/function-value
        // Convert string to number
        public static bool TryFloat(FormattingInfo formatInfo, IRContext irContext, FormulaValue value, out NumberValue result)
        {
            result = null;
            switch (value)
            {
                case NumberValue n:
                    result = n;
                    break;
                case DecimalValue w:
                    result = DecimalToNumber(irContext, w);
                    break;
                case BooleanValue b:
                    result = BooleanToNumber(irContext, b);
                    break;
                case DateValue dv:
                    result = DateToNumber(formatInfo, irContext, dv);
                    break;
                case DateTimeValue dtv:
                    result = DateTimeToNumber(formatInfo, irContext, dtv);
                    break;
                case StringValue sv:
                    var (val, err) = ConvertToNumber(sv.Value, formatInfo.CultureInfo);

                    if (err == ConvertionStatus.Ok)
                    {
                        result = new NumberValue(irContext, val);
                    }

                    break;
            }

            return result != null;
        }

        // https://docs.microsoft.com/en-us/powerapps/maker/canvas-apps/functions/function-value
        // Convert string to number
        public static FormulaValue Decimal(EvalVisitor runner, EvalVisitorContext context, IRContext irContext, FormulaValue[] args)
        {
            return Decimal(CreateFormattingInfo(runner), irContext, args);
        }

        // https://docs.microsoft.com/en-us/powerapps/maker/canvas-apps/functions/function-value
        // Convert string to number
        public static FormulaValue Decimal(FormattingInfo formatInfo, IRContext irContext, FormulaValue[] args)
        {
            if (args[0] is StringValue sv)
            {
                if (string.IsNullOrEmpty(sv.Value))
                {
                    return new BlankValue(irContext);
                }
            }

            // culture will have Cultural info in case one was passed in argument else it will have the default one.
            var culture = formatInfo.CultureInfo;
            if (args.Length > 1)
            {
                if (args[1] is StringValue cultureArg && !TryGetCulture(cultureArg.Value, out culture))
                {
                    return CommonErrors.BadLanguageCode(irContext, cultureArg.Value);
                }

                formatInfo.CultureInfo = culture;
            }

            bool isValue = TryDecimal(formatInfo, irContext, args[0], out DecimalValue result);

            return isValue ? result : CommonErrors.ArgumentOutOfRange(irContext);
        }

        // https://docs.microsoft.com/en-us/powerapps/maker/canvas-apps/functions/function-value
        // Convert string to number
        public static bool TryDecimal(FormattingInfo formatInfo, IRContext irContext, FormulaValue value, out DecimalValue result)
        {
            result = null;
            switch (value)
            {
                case NumberValue n:
                    var (num, numErr) = ConvertNumberToDecimal(n.Value);
                    if (numErr == ConvertionStatus.Ok)
                    {
                        result = new DecimalValue(irContext, num);
                    }

                    break;
                case DecimalValue w:
                    result = w;
                    break;
                case BooleanValue b:
                    result = BooleanToDecimal(irContext, b);
                    break;
                case DateValue dv:
                    result = DateToDecimal(formatInfo, irContext, dv);
                    break;
                case DateTimeValue dtv:
                    result = DateTimeToDecimal(formatInfo, irContext, dtv);
                    break;
                case StringValue sv:
                    var (str, strErr) = ConvertToDecimal(sv.Value, formatInfo.CultureInfo);

                    if (strErr == ConvertionStatus.Ok)
                    {
                        result = new DecimalValue(irContext, str);
                    }

                    break;
            }

            return result != null;
        }

        // https://docs.microsoft.com/en-us/powerapps/maker/canvas-apps/functions/function-text
        public static FormulaValue Text(EvalVisitor runner, EvalVisitorContext context, IRContext irContext, FormulaValue[] args)
        {
            return Text(CreateFormattingInfo(runner), irContext, args);
        }

        public static FormulaValue Text(FormattingInfo formatInfo, IRContext irContext, FormulaValue[] args)
        {
            const int formatSize = 100;
            string formatString = null;

            if (args.Length > 1 && args[1] is StringValue fs)
            {
                formatString = fs.Value;
            }

            var culture = formatInfo.CultureInfo;
            if (args.Length > 2 && args[2] is StringValue languageCode)
            {
                if (!TryGetCulture(languageCode.Value, out culture))
                {
                    return CommonErrors.BadLanguageCode(irContext, languageCode.Value);
                }

                formatInfo.CultureInfo = culture;
            }

            // We limit the format string size
            if (formatString != null && formatString.Length > formatSize)
            {
                var customErrorMessage = StringResources.Get(TexlStrings.ErrTextFormatTooLarge, culture.Name);
                return CommonErrors.GenericInvalidArgument(irContext, string.Format(CultureInfo.InvariantCulture, customErrorMessage, formatSize));
            }

            if (formatString != null && !TextFormatUtils.IsValidFormatArg(formatString, out bool hasDateTimeFmt, out bool hasNumberFmt))
            {
                var customErrorMessage = StringResources.Get(TexlStrings.ErrIncorrectFormat_Func, culture.Name);
                return CommonErrors.GenericInvalidArgument(irContext, string.Format(CultureInfo.InvariantCulture, customErrorMessage, "Text"));
            }

            var isText = TryText(formatInfo, irContext, args[0], formatString, out StringValue result);

            return isText ? result : CommonErrors.GenericInvalidArgument(irContext, StringResources.Get(TexlStrings.ErrTextInvalidFormat, culture.Name));
        }

        public static bool TryText(FormattingInfo formatInfo, IRContext irContext, FormulaValue value, string formatString, out StringValue result)
        {
            var timeZoneInfo = formatInfo.TimeZoneInfo;
            var culture = formatInfo.CultureInfo;
            var hasDateTimeFmt = false;
            var hasNumberFmt = false;
            result = null;

            if (formatString != null && !TextFormatUtils.IsValidFormatArg(formatString, out hasDateTimeFmt, out hasNumberFmt))
            {
                return false;
            }

            Contract.Assert(StringValue.AllowedListConvertToString.Contains(value.Type));

            switch (value)
            {
                case StringValue sv:
                    result = sv;
                    break;
                case NumberValue num:
                    if (formatString != null && hasDateTimeFmt)
                    {
                        // It's a number, formatted as date/time. Let's convert it to a date/time value first
                        var newDateTime = Library.NumberToDateTime(formatInfo, IRContext.NotInSource(FormulaType.DateTime), num);

                        return TryExpandDateTimeExcelFormatSpecifiersToStringValue(irContext, formatString, "g", newDateTime.GetConvertedValue(timeZoneInfo), timeZoneInfo, culture, formatInfo.CancellationToken, out result);
                    }
                    else
                    {
                        result = new StringValue(irContext, num.Value.ToString(formatString ?? "g", culture));
                    }

                    break;

                case DecimalValue dec:
                    if (formatString != null && hasDateTimeFmt)
                    {
                        // It's a number, formatted as date/time. Let's convert it to a date/time value first
                        var decNum = new NumberValue(IRContext.NotInSource(FormulaType.Number), (double)dec.Value);
                        var newDateTime = Library.NumberToDateTime(formatInfo, IRContext.NotInSource(FormulaType.DateTime), decNum);
                        return TryExpandDateTimeExcelFormatSpecifiersToStringValue(irContext, formatString, "g", newDateTime.GetConvertedValue(timeZoneInfo), culture, formatInfo.CancellationToken, out result);
                    }
                    else
                    {
                        var normalized = dec.Normalize();
                        result = new StringValue(irContext, normalized.ToString(formatString ?? "g", culture));
                    }

                    break;
                case DateTimeValue dateTimeValue:
                    if (formatString != null && hasNumberFmt)
                    {
                        // It's a datetime, formatted as number. Let's convert it to a number value first
                        var newNumber = Library.DateTimeToNumber(formatInfo, IRContext.NotInSource(FormulaType.Number), dateTimeValue);
                        result = new StringValue(irContext, newNumber.Value.ToString(formatString, culture));
                    }
                    else
                    {
                        return TryExpandDateTimeExcelFormatSpecifiersToStringValue(irContext, formatString, "g", dateTimeValue.GetConvertedValue(timeZoneInfo), timeZoneInfo, culture, formatInfo.CancellationToken, out result);
                    }

                    break;
                case DateValue dateValue:
                    if (formatString != null && hasNumberFmt)
                    {
                        NumberValue newDateNumber = Library.DateToNumber(formatInfo, IRContext.NotInSource(FormulaType.Number), dateValue) as NumberValue;
                        result = new StringValue(irContext, newDateNumber.Value.ToString(formatString, culture));
                    }
                    else
                    {
                        return TryExpandDateTimeExcelFormatSpecifiersToStringValue(irContext, formatString, "d", dateValue.GetConvertedValue(timeZoneInfo), timeZoneInfo, culture, formatInfo.CancellationToken, out result);
                    }

                    break;
                case TimeValue timeValue:
                    if (formatString != null && hasNumberFmt)
                    {
                        var newNumber = Library.TimeToNumber(IRContext.NotInSource(FormulaType.Number), new TimeValue[] { timeValue });
                        result = new StringValue(irContext, newNumber.Value.ToString(formatString, culture));
                    }
                    else
                    {
                        var dtValue = Library.TimeToDateTime(formatInfo, IRContext.NotInSource(FormulaType.DateTime), timeValue);
                        return TryExpandDateTimeExcelFormatSpecifiersToStringValue(irContext, formatString, "t", dtValue.GetConvertedValue(timeZoneInfo), timeZoneInfo, culture, formatInfo.CancellationToken, out result);
                    }

                    break;
                case BooleanValue b:
                    result = new StringValue(irContext, b.Value.ToString(culture).ToLowerInvariant());
                    break;
                case GuidValue g:
                    result = new StringValue(irContext, g.Value.ToString("d", CultureInfo.InvariantCulture));
                    break;
            }

            return result != null;
        }

        internal static bool TryExpandDateTimeExcelFormatSpecifiersToStringValue(IRContext irContext, string format, string defaultFormat, DateTime dateTime, TimeZoneInfo timeZoneInfo, CultureInfo culture, CancellationToken cancellationToken, out StringValue result)
        {
            result = null;
            if (format == null)
            {
                result = new StringValue(irContext, dateTime.ToString(defaultFormat, culture));
                return true;
            }

            // DateTime format
            switch (format.ToLowerInvariant())
            {
                case "'shortdatetime24'":
                case "'shortdatetime'":
                case "'shorttime24'":
                case "'shorttime'":
                case "'shortdate'":
                case "'longdatetime24'":
                case "'longdatetime'":
                case "'longtime24'":
                case "'longtime'":
                case "'longdate'":
                    var formatStr = ExpandDateTimeFormatSpecifiers(format, culture);
                    result = new StringValue(irContext, dateTime.ToString(formatStr, culture));
                    break;
                case "'utc'":
                case "utc":
                    var formatUtcStr = ExpandDateTimeFormatSpecifiers(format, culture);
                    result = new StringValue(irContext, ConvertToUTC(dateTime, timeZoneInfo).ToString(formatUtcStr, culture));
                    break;
                default:
                    try
                    {
                        var stringResult = ResolveDateTimeFormatAmbiguities(format, dateTime, culture, cancellationToken);
                        result = new StringValue(irContext, stringResult);
                    }
                    catch (FormatException)
                    {
                        return false;
                    }

                    break;
            }

            return result != null;
        }

        internal static string ExpandDateTimeFormatSpecifiers(string format, CultureInfo culture)
        {
            var info = DateTimeFormatInfo.GetInstance(culture);

            switch (format.ToLowerInvariant())
            {
                case "'shortdatetime24'":
                    // TODO: This might be wrong for some cultures
                    return ReplaceWith24HourClock(info.ShortDatePattern + " " + info.ShortTimePattern);
                case "'shortdatetime'":
                    // TODO: This might be wrong for some cultures
                    return info.ShortDatePattern + " " + info.ShortTimePattern;
                case "'shorttime24'":
                    return ReplaceWith24HourClock(info.ShortTimePattern);
                case "'shorttime'":
                    return info.ShortTimePattern;
                case "'shortdate'":
                    return info.ShortDatePattern;
                case "'longdatetime24'":
                    return ReplaceWith24HourClock(info.FullDateTimePattern);
                case "'longdatetime'":
                    return info.FullDateTimePattern;
                case "'longtime24'":
                    return ReplaceWith24HourClock(info.LongTimePattern);
                case "'longtime'":
                    return info.LongTimePattern;
                case "'longdate'":
                    return info.LongDatePattern;
                case "'utc'":
                case "utc":
                    return "yyyy-MM-ddTHH:mm:ss.fffZ";
                default:
                    return format;
            }
        }

        private static string ReplaceWith24HourClock(string format)
        {
            format = Regex.Replace(format, "[hH]", "H");
            format = Regex.Replace(format, "t+", string.Empty);

            return format.Trim();
        }

        private static string ResolveDateTimeFormatAmbiguities(string format, DateTime dateTime, CultureInfo culture, CancellationToken cancellationToken)
        {
            var resultString = format;

            resultString = ReplaceDoubleQuotedStrings(resultString, out var replaceList, cancellationToken);
            resultString = TokenizeDatetimeFormat(resultString, cancellationToken);
            resultString = DetokenizeDatetimeFormat(resultString, dateTime, culture);
            resultString = RestoreDoubleQuotedStrings(resultString, replaceList, cancellationToken);

            return resultString;
        }

        private static string RestoreDoubleQuotedStrings(string format, List<string> replaceList, CancellationToken cancellationToken)
        {
            var stringReplaceRegex = new Regex("\u0011");
            var array = replaceList.ToArray();
            var index = 0;

            var match = stringReplaceRegex.Match(format);

            while (match.Success)
            {
                cancellationToken.ThrowIfCancellationRequested();

                format = format.Substring(0, match.Index) + array[index++].Replace("\"", string.Empty) + format.Substring(match.Index + match.Length);
                match = stringReplaceRegex.Match(format);
            }

            return format;
        }

        private static string ReplaceDoubleQuotedStrings(string format, out List<string> replaceList, CancellationToken cancellationToken)
        {
            var ret = string.Empty;

            replaceList = new List<string>();

            foreach (Match match in _internalStringRegex.Matches(format))
            {
                cancellationToken.ThrowIfCancellationRequested();

                replaceList.Add(match.Value);
            }

            return _internalStringRegex.Replace(format, "\u0011");
        }

        private static string DetokenizeDatetimeFormat(string format, DateTime dateTime, CultureInfo culture)
        {
            var hasAmPm = format.Contains('\u0001') || format.Contains('\u0002');

            // Day component            
            format = _daysDetokenizeRegex.Replace(format, dateTime.ToString("dddd", culture))
                          .Replace("\u0004\u0004\u0004", dateTime.ToString("ddd", culture))
                          .Replace("\u0004\u0004", dateTime.ToString("dd", culture))
                          .Replace("\u0004", dateTime.ToString("%d", culture));

            // Month component
            format = _monthsDetokenizeRegex.Replace(format, dateTime.ToString("MMMM", culture))
                          .Replace("\u0003\u0003\u0003", dateTime.ToString("MMM", culture))
                          .Replace("\u0003\u0003", dateTime.ToString("MM", culture))
                          .Replace("\u0003", dateTime.ToString("%M", culture));

            // Year component
            format = _yearsDetokenizeRegex.Replace(format, dateTime.ToString("yyyy", culture));
            format = _years2DetokenizeRegex.Replace(format, dateTime.ToString("yy", culture));

            // Hour component
            format = _hoursDetokenizeRegex.Replace(format, hasAmPm ? dateTime.ToString("hh", culture) : dateTime.ToString("HH", culture))
                          .Replace("\u0006", hasAmPm ? dateTime.ToString("%h", culture) : dateTime.ToString("%H", culture));

            // Minute component
            format = _minutesDetokenizeRegex.Replace(format, dateTime.ToString("mm", culture))
                          .Replace("\u000A", dateTime.ToString("%m", culture));

            // Second component
            format = _secondsDetokenizeRegex.Replace(format, dateTime.ToString("ss", culture))
                          .Replace("\u0008", dateTime.ToString("%s", culture));

            // Milliseconds component
            format = _milisecondsDetokenizeRegex.Replace(format, match =>
            {
                var len = match.Groups[0].Value.Length;
                var subSecondFormat = len == 1 ? "%f" : new string('f', len);
                return dateTime.ToString(subSecondFormat, culture);
            });

            // AM/PM component
            format = format.Replace("\u0001", dateTime.ToString("tt", culture))
                           .Replace("\u0002", dateTime.ToString("%t", culture).ToLowerInvariant());

            return format;
        }

        private static string TokenizeDatetimeFormat(string format, CancellationToken cancellationToken)
        {
            // Temporary replacements to avoid collisions with upcoming month names, etc.
            format = _ampmReplaceRegex.Replace(format, "\u0001");
            format = _apReplaceRegex.Replace(format, "\u0002");

            // Find all "m" chars for minutes, before seconds
            var match = _minutesBeforeSecondsRegex.Match(format);
            while (match.Success)
            {
                cancellationToken.ThrowIfCancellationRequested();

                format = format.Substring(0, match.Index) + "\u000A" + format.Substring(match.Index + 1);
                match = _minutesBeforeSecondsRegex.Match(format);
            }

            // Find all "m" chars for minutes, after hours
            match = _minutesAfterHoursRegex.Match(format);
            while (match.Success)
            {
                cancellationToken.ThrowIfCancellationRequested();

                var afterHourFormat = format.Substring(match.Index);
                var minuteAfterHourPosition = _minutesRegex.Match(afterHourFormat);
                var pos = match.Index + minuteAfterHourPosition.Index;

                format = format.Substring(0, pos) + "\u000A" + format.Substring(pos + 1);

                match = _minutesAfterHoursRegex.Match(format);
            }

            var sb = new StringBuilder();
            foreach (var c in format)
            {
                cancellationToken.ThrowIfCancellationRequested();

                switch (c)
                {
                    case 'm': case 'M': sb.Append('\u0003'); break;
                    case 'd': case 'D': sb.Append('\u0004'); break;
                    case 'y': case 'Y': sb.Append('\u0005'); break;
                    case 'h': case 'H': sb.Append('\u0006'); break;
                    case 's': case 'S': sb.Append('\u0008'); break;
                    case '0': sb.Append('\u000E'); break;
                    default: sb.Append(c); break;
                }
            }

            return sb.ToString();
        }

        // https://docs.microsoft.com/en-us/powerapps/maker/canvas-apps/functions/function-isblank-isempty
        // Take first non-blank value.
        public static async ValueTask<FormulaValue> Coalesce(EvalVisitor runner, EvalVisitorContext context, IRContext irContext, FormulaValue[] args)
        {
            foreach (var arg in args)
            {
                runner.CheckCancel();

                var res = await runner.EvalArgAsync<ValidFormulaValue>(arg, context, arg.IRContext);

                if (res.IsValue)
                {
                    var val = res.Value;
                    if (!(val is StringValue str && str.Value == string.Empty))
                    {
                        return res.ToFormulaValue();
                    }
                }

                if (res.IsError)
                {
                    return res.Error;
                }
            }

            return new BlankValue(irContext);
        }

        public static FormulaValue Lower(EvalVisitor runner, EvalVisitorContext context, IRContext irContext, StringValue[] args)
        {
            return new StringValue(irContext, runner.CultureInfo.TextInfo.ToLower(args[0].Value));
        }

        public static FormulaValue Upper(EvalVisitor runner, EvalVisitorContext context, IRContext irContext, StringValue[] args)
        {
            return new StringValue(irContext, runner.CultureInfo.TextInfo.ToUpper(args[0].Value));
        }

        public static FormulaValue EncodeUrl(IRContext irContext, StringValue[] args)
        {
            return new StringValue(irContext, Uri.EscapeDataString(args[0].Value));
        }

        public static FormulaValue Proper(EvalVisitor runner, EvalVisitorContext context, IRContext irContext, StringValue[] args)
        {
            return new StringValue(irContext, runner.CultureInfo.TextInfo.ToTitleCase(runner.CultureInfo.TextInfo.ToLower(args[0].Value)));
        }

        // https://docs.microsoft.com/en-us/powerapps/maker/canvas-apps/functions/function-len
        public static FormulaValue Len(IRContext irContext, StringValue[] args)
        {
            return new NumberValue(irContext, args[0].Value.Length);
        }

        // https://docs.microsoft.com/en-us/powerapps/maker/canvas-apps/functions/function-left-mid-right
        public static FormulaValue Mid(IRContext irContext, FormulaValue[] args)
        {
            var errors = new List<ErrorValue>();
            var start = (NumberValue)args[1];
            if (double.IsNaN(start.Value) || double.IsInfinity(start.Value) || start.Value <= 0)
            {
                errors.Add(CommonErrors.ArgumentOutOfRange(start.IRContext));
            }

            var count = (NumberValue)args[2];
            if (double.IsNaN(count.Value) || double.IsInfinity(count.Value) || count.Value < 0)
            {
                errors.Add(CommonErrors.ArgumentOutOfRange(count.IRContext));
            }

            if (errors.Count != 0)
            {
                return ErrorValue.Combine(irContext, errors);
            }

            var source = (StringValue)args[0];
            var start0Based = (int)(start.Value - 1);
            if (source.Value == string.Empty || start0Based >= source.Value.Length)
            {
                return new StringValue(irContext, string.Empty);
            }

            var minCount = Math.Min((int)count.Value, source.Value.Length - start0Based);
            var result = source.Value.Substring(start0Based, minCount);

            return new StringValue(irContext, result);
        }

        public static FormulaValue Left(IRContext irContext, FormulaValue[] args)
        {
            return LeftOrRight(irContext, args, Left);
        }

        public static FormulaValue Right(IRContext irContext, FormulaValue[] args)
        {
            return LeftOrRight(irContext, args, Right);
        }

        private static string Left(string str, int i)
        {
            if (i >= str.Length)
            {
                return str;
            }

            return str.Substring(0, i);
        }

        private static string Right(string str, int i)
        {
            if (i >= str.Length)
            {
                return str;
            }

            return str.Substring(str.Length - i);
        }

        private static FormulaValue LeftOrRight(IRContext irContext, FormulaValue[] args, Func<string, int, string> leftOrRight)
        {
            if (args[0] is BlankValue || args[1] is BlankValue)
            {
                return new StringValue(irContext, string.Empty);
            }

            if (args[1] is not NumberValue count)
            {
                return CommonErrors.GenericInvalidArgument(irContext);
            }

            var source = (StringValue)args[0];

            if (count.Value < 0)
            {
                return CommonErrors.GenericInvalidArgument(irContext);
            }

            if ((count.Value % 1) != 0)
            {
                throw new NotImplementedException("Should have been handled by IR");
            }

            return new StringValue(irContext, leftOrRight(source.Value, (int)count.Value));
        }

        private static FormulaValue Find(IRContext irContext, FormulaValue[] args)
        {
            var findText = (StringValue)args[0];
            var withinText = (StringValue)args[1];
            var startIndexValue = (int)((NumberValue)args[2]).Value;

            if (startIndexValue < 1 || startIndexValue > withinText.Value.Length + 1)
            {
                return CommonErrors.ArgumentOutOfRange(irContext);
            }

            var index = withinText.Value.IndexOf(findText.Value, startIndexValue - 1, StringComparison.Ordinal);

            return index >= 0 ? new NumberValue(irContext, index + 1)
                              : new BlankValue(irContext);
        }

        private static FormulaValue Replace(IRContext irContext, FormulaValue[] args)
        {
            var source = ((StringValue)args[0]).Value;
            var start = ((NumberValue)args[1]).Value;
            var count = ((NumberValue)args[2]).Value;
            var replacement = ((StringValue)args[3]).Value;

            if (start <= 0 || count < 0)
            {
                return CommonErrors.ArgumentOutOfRange(irContext);
            }

            if (start >= int.MaxValue)
            {
                start = source.Length + 1;
            }

            var start0Based = (int)(start - 1);
            var prefix = start0Based < source.Length ? source.Substring(0, start0Based) : source;

            var suffixIndex = start0Based + (int)count;
            var suffix = suffixIndex < source.Length ? source.Substring(suffixIndex) : string.Empty;
            var result = prefix + replacement + suffix;

            return new StringValue(irContext, result);
        }

        public static FormulaValue Split(IRContext irContext, StringValue[] args)
        {
            var text = args[0].Value;
            var separator = args[1].Value;

            // The separator can be zero, one, or more characters that are matched as a whole in the text string. Using a zero length or blank
            // string results in each character being broken out individually.
            var substrings = string.IsNullOrEmpty(separator) ? text.Select(c => new string(c, 1)) : text.Split(new string[] { separator }, StringSplitOptions.None);
            var rows = substrings.Select(s => new StringValue(IRContext.NotInSource(FormulaType.String), s));

            return new InMemoryTableValue(irContext, StandardTableNodeRecords(irContext, rows.ToArray(), forceSingleColumn: true));
        }

        // This is static analysis before actually executing, so just use string lengths and avoid contents. 
        internal static int SubstituteGetResultLength(
            int sourceLen, int matchLen, int replacementLen, bool replaceAll)
        {
            int maxLenChars;

            if (matchLen > sourceLen)
            {
                // Match is too large, can't be found.
                // So will not match and just return original.
                return sourceLen;
            }

            if (replaceAll)
            {
                // Replace all instances. 
                // Maximum possible length of Substitute, convert all the Match to Replacement. 
                // Unicode, so 2B per character.
                if (matchLen == 0)
                {
                    maxLenChars = sourceLen;
                }
                else
                {
                    // Round up as conservative estimate. 
                    maxLenChars = (int)Math.Ceiling((double)sourceLen / matchLen) * replacementLen;
                }
            }
            else
            {
                // Only replace 1 instance 
                maxLenChars = sourceLen - matchLen + replacementLen;
            }

            // If not match found, will still be source length 
            return Math.Max(sourceLen, maxLenChars);
        }

        private static FormulaValue Substitute(EvalVisitor runner, EvalVisitorContext context, IRContext irContext, FormulaValue[] args)
        {
            var source = (StringValue)args[0];
            var match = (StringValue)args[1];
            var replacement = (StringValue)args[2];

            var instanceNum = -1;
            if (args.Length > 3)
            {
                var nv = (NumberValue)args[3];
                if (nv.Value > source.Value.Length)
                {
                    return source;
                }

                instanceNum = (int)nv.Value;
            }

            // Compute max possible memory this operation may need.
            var sourceLen = source.Value.Length;
            var matchLen = match.Value.Length;
            var replacementLen = replacement.Value.Length;

            var maxLenChars = SubstituteGetResultLength(sourceLen, matchLen, replacementLen, instanceNum < 0);
            runner.Governor.CanAllocateString(maxLenChars);

            var result = SubstituteWorker(runner, irContext, source, match, replacement, instanceNum);

            Contracts.Assert(result.Value.Length <= maxLenChars);

            return result;
        }

        private static StringValue SubstituteWorker(EvalVisitor eval, IRContext irContext, StringValue source, StringValue match, StringValue replacement, int instanceNum)
        {
            if (string.IsNullOrEmpty(match.Value))
            {
                return source;
            }

            StringBuilder strBuilder = new StringBuilder(source.Value);
            if (instanceNum < 0)
            {
                strBuilder.Replace(match.Value, replacement.Value);
            }
            else
            {
                // 0 is an error. This was already enforced by the IR
                Contract.Assert(instanceNum > 0);

                for (int idx = 0; idx < source.Value.Length; idx += match.Value.Length)
                {
                    eval.CheckCancel();

                    idx = source.Value.IndexOf(match.Value, idx, StringComparison.Ordinal);
                    if (idx == -1)
                    {
                        break;
<<<<<<< HEAD
                    }

=======
                    }

>>>>>>> a493d20e
                    if (--instanceNum == 0)
                    {
                        strBuilder.Replace(match.Value, replacement.Value, idx, match.Value.Length);
                        break;
                    }
                }
            }

            return new StringValue(irContext, strBuilder.ToString());
<<<<<<< HEAD
        }

=======
        }

>>>>>>> a493d20e
        public static FormulaValue StartsWith(IRContext irContext, StringValue[] args)
        {
            var text = args[0];
            var start = args[1];

            return new BooleanValue(irContext, text.Value.StartsWith(start.Value, StringComparison.OrdinalIgnoreCase));
        }

        public static FormulaValue EndsWith(IRContext irContext, StringValue[] args)
        {
            var text = args[0];
            var end = args[1];

            return new BooleanValue(irContext, text.Value.EndsWith(end.Value, StringComparison.OrdinalIgnoreCase));
        }

        public static FormulaValue Trim(IRContext irContext, StringValue[] args)
        {
            var text = args[0];

            // Remove all whitespace except ASCII 10, 11, 12, 13 and 160, then trim to follow Excel's behavior
            var regex = new Regex(@"[^\S\xA0\n\v\f\r]+");

            var result = regex.Replace(text.Value, " ").Trim();

            return new StringValue(irContext, result);
        }

        public static FormulaValue TrimEnds(IRContext irContext, StringValue[] args)
        {
            var text = args[0];

            var result = text.Value.Trim();

            return new StringValue(irContext, result);
        }

        public static FormulaValue Guid(IRContext irContext, StringValue[] args)
        {
            var text = args[0].Value;
            try
            {
                var guid = new Guid(text);

                return new GuidValue(irContext, guid);
            }
            catch
            {
                return CommonErrors.GenericInvalidArgument(irContext);
            }
        }

        public static FormulaValue OptionSetValueToLogicalName(IRContext irContext, OptionSetValue[] args)
        {
            var optionSet = args[0];
            var logicalName = optionSet.Option;
            return new StringValue(irContext, logicalName);
        }

        private static DateTime ConvertToUTC(DateTime dateTime, TimeZoneInfo fromTimeZone)
        {
            var resultDateTime = new DateTimeOffset(DateTime.SpecifyKind(dateTime, DateTimeKind.Unspecified), fromTimeZone.GetUtcOffset(dateTime));
            return resultDateTime.UtcDateTime;
        }
    }
}<|MERGE_RESOLUTION|>--- conflicted
+++ resolved
@@ -47,15 +47,9 @@
         private static readonly Regex _hoursDetokenizeRegex = new Regex("[\u0006][\u0006]+", RegExFlags);
         private static readonly Regex _minutesDetokenizeRegex = new Regex("[\u000A][\u000A]+", RegExFlags);
         private static readonly Regex _secondsDetokenizeRegex = new Regex("[\u0008][\u0008]+", RegExFlags);
-<<<<<<< HEAD
         private static readonly Regex _milisecondsDetokenizeRegex = new Regex("[\u000e]+", RegExFlags);
 
         // Char is used for PA string escaping 
-=======
-        private static readonly Regex _milisecondsDetokenizeRegex = new Regex("[\u000e]+", RegExFlags);
-
-        // Char is used for PA string escaping 
->>>>>>> a493d20e
         public static FormulaValue Char(IRContext irContext, NumberValue[] args)
         {
             var arg0 = args[0];
@@ -979,13 +973,8 @@
                     if (idx == -1)
                     {
                         break;
-<<<<<<< HEAD
-                    }
-
-=======
-                    }
-
->>>>>>> a493d20e
+                    }
+
                     if (--instanceNum == 0)
                     {
                         strBuilder.Replace(match.Value, replacement.Value, idx, match.Value.Length);
@@ -995,13 +984,8 @@
             }
 
             return new StringValue(irContext, strBuilder.ToString());
-<<<<<<< HEAD
-        }
-
-=======
-        }
-
->>>>>>> a493d20e
+        }
+
         public static FormulaValue StartsWith(IRContext irContext, StringValue[] args)
         {
             var text = args[0];
