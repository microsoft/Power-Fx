--- conflicted
+++ resolved
@@ -15,6 +15,7 @@
 using Microsoft.PowerFx.Core.App;
 using Microsoft.PowerFx.Core.IR;
 using Microsoft.PowerFx.Core.Localization;
+using Microsoft.PowerFx.Core.Types;
 using Microsoft.PowerFx.Core.Types.Enums;
 using Microsoft.PowerFx.Core.Utils;
 using Microsoft.PowerFx.Interpreter;
@@ -122,84 +123,39 @@
             }
 
             return new StringValue(irContext, sb.ToString());
-        }
-
+        }
+
         // https://docs.microsoft.com/en-us/powerapps/maker/canvas-apps/functions/function-value
         // Convert string to number
         public static FormulaValue Value(EvalVisitor runner, EvalVisitorContext context, IRContext irContext, FormulaValue[] args)
         {
-<<<<<<< HEAD
-            var arg0 = args[0];
-
-#if false     // Decimal TODO: Decimal switch
-            // Decimal TODO: Should Value pass through all numeric types as is, or convert to default type?
-            if (arg0 is NumberValue n)
-            {
-                return n;
-            }
-
-            if (arg0 is DecimalValue d)
-            {
-                return new NumberValue(irContext, (double)d.Value);
-            }
-
-            if (arg0 is BooleanValue b)
-            {
-                return BooleanToNumber(irContext, new BooleanValue[] { b });
-            }
-
-            if (arg0 is DateValue dv)
-            {
-                return DateToNumber(irContext, new DateValue[] { dv });
-            }
-
-            if (arg0 is DateTimeValue dtv)
-            {
-                return DateTimeToNumber(irContext, new DateTimeValue[] { dtv });
-            }
-#else
-            // Decimal TODO: Should Value pass through all numeric types as is, or convert to default type?
-            if (arg0 is NumberValue n)
-            {
-                // Decimal TODO: Overflow
-                return new DecimalValue(irContext, (decimal)n.Value);
-            }
-
-            if (arg0 is DecimalValue d)
-            {
-                return d;
-            }
-
-            if (arg0 is BooleanValue b)
-            {
-                return BooleanToDecimal(irContext, new BooleanValue[] { b });
-            }
-
-            if (arg0 is DateValue dv)
-            {
-                return DateToDecimal(irContext, new DateValue[] { dv });
-            }
-
-            if (arg0 is DateTimeValue dtv)
-            {
-                return DateTimeToDecimal(irContext, new DateTimeValue[] { dtv });
-            }
-#endif
-
-            string str = null;
-
-            if (arg0 is StringValue sv)
-            {
-                str = sv.Value; // No Trim
-            }
-=======
             return Value(CreateFormattingInfo(runner), irContext, args);
         }
->>>>>>> 68f0c8c9
 
         // https://docs.microsoft.com/en-us/powerapps/maker/canvas-apps/functions/function-value
         // Convert string to number
-        public static FormulaValue Value(FormattingInfo formatInfo, IRContext irContext, FormulaValue[] args)
+        public static FormulaValue Value(FormattingInfo formatInfo, IRContext irContext, FormulaValue[] args)
+        {
+            if (irContext.ResultType is DecimalType)
+            {
+                return Decimal(formatInfo, irContext, args);
+            }
+            else
+            {
+                return Float(formatInfo, irContext, args);
+            }
+        }
+
+        // https://docs.microsoft.com/en-us/powerapps/maker/canvas-apps/functions/function-value
+        // Convert string to number
+        public static FormulaValue Float(EvalVisitor runner, EvalVisitorContext context, IRContext irContext, FormulaValue[] args)
+        {
+            return Float(CreateFormattingInfo(runner), irContext, args);
+        }
+
+        // https://docs.microsoft.com/en-us/powerapps/maker/canvas-apps/functions/function-value
+        // Convert string to number
+        public static FormulaValue Float(FormattingInfo formatInfo, IRContext irContext, FormulaValue[] args)
         {
             if (args[0] is StringValue sv)
             {
@@ -217,168 +173,27 @@
                 {
                     return CommonErrors.BadLanguageCode(irContext, cultureArg.Value);
                 }
-<<<<<<< HEAD
-            }
-
-#if true  // Decimal TODO: Decimal switch
-            var (val, err) = ConvertToNumber(str, culture);
-
-            if (err == ConvertionStatus.Ok)
-            {
-                return new NumberValue(irContext, val);
-            }
-#else
-            var (val, err) = ConvertToDecimal(str, culture);
-
-            if (err == ConvertionStatus.Ok)
-            {
-                return new DecimalValue(irContext, val);
-            }
-#endif
-
-            return CommonErrors.ArgumentOutOfRange(irContext);
-        }
-
-        public static FormulaValue Float(EvalVisitor runner, EvalVisitorContext context, IRContext irContext, FormulaValue[] args)
-        {
-            var arg0 = args[0];
-
-            if (arg0 is NumberValue n)
-            {
-                return n;
-            }
-
-            if (arg0 is DecimalValue d)
-            {
-                return new NumberValue(irContext, (double)d.Value);
-            }
-
-            if (arg0 is BooleanValue b)
-            {
-                return BooleanToNumber(irContext, new BooleanValue[] { b });
-            }
-
-            if (arg0 is DateValue dv)
-            {
-                return DateToNumber(irContext, new DateValue[] { dv });
-            }
-
-            if (arg0 is DateTimeValue dtv)
-            {
-                return DateTimeToNumber(irContext, new DateTimeValue[] { dtv });
-            }
-
-            string str = null;
-
-            if (arg0 is StringValue sv)
-            {
-                str = sv.Value; // No Trim
-            }
-
-            if (string.IsNullOrEmpty(str))
-            {
-                return new BlankValue(irContext);
-            }
-
-            // culture will have Cultural info in case one was passed in argument else it will have the default one.
-            var culture = runner.CultureInfo;
-            if (args.Length > 1)
-            {
-                if (args[1] is StringValue cultureArg && !TryGetCulture(cultureArg.Value, out culture))
-                {
-                    return CommonErrors.BadLanguageCode(irContext, cultureArg.Value);
-                }
-            }
-
-            var (val, err) = ConvertToNumber(str, culture);
-
-            if (err == ConvertionStatus.Ok)
-            {
-                return new NumberValue(irContext, val);
-            }
-
-            return CommonErrors.ArgumentOutOfRange(irContext);
-        }
-
-        public static FormulaValue Decimal(EvalVisitor runner, EvalVisitorContext context, IRContext irContext, FormulaValue[] args)
-        {
-            var arg0 = args[0];
-
-            if (arg0 is NumberValue n)
-            {
-                // Decimal TODO: Decimal overflow error
-                return new DecimalValue(irContext, (decimal)n.Value);
-            }
-
-            if (arg0 is DecimalValue d)
-            {
-                return d;
-            }
-
-            if (arg0 is BooleanValue b)
-            {
-                return BooleanToDecimal(irContext, new BooleanValue[] { b });
-            }
-
-            if (arg0 is DateValue dv)
-            {
-                return DateToDecimal(irContext, new DateValue[] { dv });
-            }
-
-            if (arg0 is DateTimeValue dtv)
-            {
-                return DateTimeToDecimal(irContext, new DateTimeValue[] { dtv });
-            }
-
-            string str = null;
-
-            if (arg0 is StringValue sv)
-            {
-                str = sv.Value; // No Trim
-            }
-
-            if (string.IsNullOrEmpty(str))
-            {
-                return new BlankValue(irContext);
-            }
-
-            // culture will have Cultural info in case one was passed in argument else it will have the default one.
-            var culture = runner.CultureInfo;
-            if (args.Length > 1)
-            {
-                if (args[1] is StringValue cultureArg && !TryGetCulture(cultureArg.Value, out culture))
-                {
-                    return CommonErrors.BadLanguageCode(irContext, cultureArg.Value);
-                }
-            }
-
-            var (val, err) = ConvertToDecimal(str, culture);
-
-            if (err == ConvertionStatus.Ok)
-            {
-                return new DecimalValue(irContext, val);
-            }
-
-            return CommonErrors.ArgumentOutOfRange(irContext);
-=======
 
                 formatInfo.CultureInfo = culture;
             }
 
-            bool isValue = TryValue(formatInfo, irContext, args[0], out NumberValue result);
+            bool isValue = TryFloat(formatInfo, irContext, args[0], out NumberValue result);
 
             return isValue ? result : CommonErrors.ArgumentOutOfRange(irContext);
         }
 
         // https://docs.microsoft.com/en-us/powerapps/maker/canvas-apps/functions/function-value
         // Convert string to number
-        public static bool TryValue(FormattingInfo formatInfo, IRContext irContext, FormulaValue value, out NumberValue result)
+        public static bool TryFloat(FormattingInfo formatInfo, IRContext irContext, FormulaValue value, out NumberValue result)
         {
             result = null;
             switch (value)
             {
                 case NumberValue n:
                     result = n;
+                    break;
+                case DecimalValue w:
+                    result = DecimalToNumber(irContext, w);
                     break;
                 case BooleanValue b:
                     result = BooleanToNumber(irContext, b);
@@ -395,26 +210,91 @@
                     if (err == ConvertionStatus.Ok)
                     {
                         result = new NumberValue(irContext, val);
-                    }
-
-                    break;
+                    }
+
+                    break;
             }
 
             return result != null;
->>>>>>> 68f0c8c9
-        }
-
+        }
+
+        // https://docs.microsoft.com/en-us/powerapps/maker/canvas-apps/functions/function-value
+        // Convert string to number
+        public static FormulaValue Decimal(EvalVisitor runner, EvalVisitorContext context, IRContext irContext, FormulaValue[] args)
+        {
+            return Decimal(CreateFormattingInfo(runner), irContext, args);
+        }
+
+        // https://docs.microsoft.com/en-us/powerapps/maker/canvas-apps/functions/function-value
+        // Convert string to number
+        public static FormulaValue Decimal(FormattingInfo formatInfo, IRContext irContext, FormulaValue[] args)
+        {
+            if (args[0] is StringValue sv)
+            {
+                if (string.IsNullOrEmpty(sv.Value))
+                {
+                    return new BlankValue(irContext);
+                }
+            }
+
+            // culture will have Cultural info in case one was passed in argument else it will have the default one.
+            var culture = formatInfo.CultureInfo;
+            if (args.Length > 1)
+            {
+                if (args[1] is StringValue cultureArg && !TryGetCulture(cultureArg.Value, out culture))
+                {
+                    return CommonErrors.BadLanguageCode(irContext, cultureArg.Value);
+                }
+
+                formatInfo.CultureInfo = culture;
+            }
+
+            bool isValue = TryDecimal(formatInfo, irContext, args[0], out DecimalValue result);
+
+            return isValue ? result : CommonErrors.ArgumentOutOfRange(irContext);
+        }
+
+        // https://docs.microsoft.com/en-us/powerapps/maker/canvas-apps/functions/function-value
+        // Convert string to number
+        public static bool TryDecimal(FormattingInfo formatInfo, IRContext irContext, FormulaValue value, out DecimalValue result)
+        {
+            result = null;
+            switch (value)
+            {
+                case NumberValue n:
+                    result = NumberToDecimal(irContext, n);
+                    break;
+                case DecimalValue w:
+                    result = w;
+                    break;
+                case BooleanValue b:
+                    result = BooleanToDecimal(irContext, b);
+                    break;
+                case DateValue dv:
+                    result = DateToDecimal(formatInfo, irContext, dv);
+                    break;
+                case DateTimeValue dtv:
+                    result = DateTimeToDecimal(formatInfo, irContext, dtv);
+                    break;
+                case StringValue sv:
+                    var (val, err) = ConvertToDecimal(sv.Value, formatInfo.CultureInfo);
+
+                    if (err == ConvertionStatus.Ok)
+                    {
+                        result = new DecimalValue(irContext, val);
+                    }
+
+                    break;
+            }
+
+            return result != null;
+        }
+
         // https://docs.microsoft.com/en-us/powerapps/maker/canvas-apps/functions/function-text
         public static FormulaValue Text(EvalVisitor runner, EvalVisitorContext context, IRContext irContext, FormulaValue[] args)
-<<<<<<< HEAD
-        {
-            // Decimal TODO: Text(Decimal(12345.6789),"#,###.00")
-            const int formatSize = 100;
-=======
         {
             return Text(CreateFormattingInfo(runner), irContext, args);
         }
->>>>>>> 68f0c8c9
 
         public static FormulaValue Text(FormattingInfo formatInfo, IRContext irContext, FormulaValue[] args)
         {
@@ -487,22 +367,22 @@
                     }
 
                     break;
-
-                case DecimalValue dec:
+
+                case DecimalValue dec:
                     if (formatString != null && hasDateTimeFmt)
                     {
-                        // It's a number, formatted as date/time. Let's convert it to a date/time value first
-                        // Decimal TODO: Overflow
-                        var decNum = new NumberValue(irContext, (double)dec.Value);
-                        var newDateTime = Library.NumberToDateTime(runner, context, IRContext.NotInSource(FormulaType.DateTime), new NumberValue[] { decNum });
-                        return ExpandDateTimeExcelFormatSpecifiers(irContext, formatString, "g", newDateTime.Value, culture, runner.CancellationToken);
+                        // It's a number, formatted as date/time. Let's convert it to a date/time value first
+                        // Decimal TODO: Overflow
+                        var decNum = new NumberValue(IRContext.NotInSource(FormulaType.Number), (double)dec.Value);
+                        var newDateTime = Library.NumberToDateTime(formatInfo, IRContext.NotInSource(FormulaType.DateTime), decNum);
+                        return TryExpandDateTimeExcelFormatSpecifiersToStringValue(irContext, formatString, "g", newDateTime.GetConvertedValue(timeZoneInfo), culture, formatInfo.CancellationToken, out result);
                     }
                     else
                     {
-                        resultString = dec.Value.ToString(formatString ?? "g", culture);
-                    }
-
-                    break;
+                        result = new StringValue(irContext, dec.Value.ToString(formatString ?? "g", culture));
+                    }
+
+                    break;
                 case DateTimeValue dateTimeValue:
                     if (formatString != null && hasNumberFmt)
                     {
