﻿// Copyright (c) Microsoft Corporation.
// Licensed under the MIT license.

using System;
using System.Collections.Generic;
using System.Diagnostics.Contracts;
using System.Globalization;
using System.Linq;
using System.Net;
using System.Text;
using System.Text.RegularExpressions;
using System.Threading;
using System.Threading.Tasks;
using System.Xml;
using Microsoft.PowerFx.Core.IR;
using Microsoft.PowerFx.Core.Localization;
using Microsoft.PowerFx.Core.Utils;
using Microsoft.PowerFx.Types;

namespace Microsoft.PowerFx.Functions
{
    // Due to .Net static ctor initialization, must place in a separate class from Library. 
    internal static class LibraryFlags
    {
        public static readonly RegexOptions RegExFlags = RegexOptions.Compiled | RegexOptions.CultureInvariant;
        public static readonly RegexOptions RegExFlags_IgnoreCase = RegexOptions.Compiled | RegexOptions.CultureInvariant | RegexOptions.IgnoreCase;
    }

    internal static partial class Library
    {
        private static readonly RegexOptions RegExFlags = LibraryFlags.RegExFlags;
        private static readonly RegexOptions RegExFlags_IgnoreCase = LibraryFlags.RegExFlags_IgnoreCase;

        private static readonly Regex _ampmReplaceRegex = new Regex("[aA][mM]\\/[pP][mM]", RegExFlags);
        private static readonly Regex _apReplaceRegex = new Regex("[aA]\\/[pP]", RegExFlags);
        private static readonly Regex _minutesBeforeSecondsRegex = new Regex("[mM][^dDyYhH]+[sS]", RegExFlags);
        private static readonly Regex _minutesAfterHoursRegex = new Regex("[hH][^dDyYmM]+[mM]", RegExFlags);
        private static readonly Regex _minutesRegex = new Regex("[mM]", RegExFlags);
        private static readonly Regex _internalStringRegex = new Regex("([\"][^\"]*[\"])", RegExFlags);
        private static readonly Regex _daysDetokenizeRegex = new Regex("[\u0004][\u0004][\u0004][\u0004]+", RegExFlags);
        private static readonly Regex _monthsDetokenizeRegex = new Regex("[\u0003][\u0003][\u0003][\u0003]+", RegExFlags);
        private static readonly Regex _yearsDetokenizeRegex = new Regex("[\u0005][\u0005][\u0005]+", RegExFlags);
        private static readonly Regex _years2DetokenizeRegex = new Regex("[\u0005]+", RegExFlags);
        private static readonly Regex _hoursDetokenizeRegex = new Regex("[\u0006][\u0006]+", RegExFlags);
        private static readonly Regex _minutesDetokenizeRegex = new Regex("[\u000A][\u000A]+", RegExFlags);
        private static readonly Regex _secondsDetokenizeRegex = new Regex("[\u0008][\u0008]+", RegExFlags);
        private static readonly Regex _milisecondsDetokenizeRegex = new Regex("[\u000e]+", RegExFlags);
        private static readonly Regex _tdTagRegex = new Regex("<\\s*(td)[\\s\\S]*?\\/{0,1}>", RegExFlags_IgnoreCase);
        private static readonly Regex _lineBreakTagRegex = new Regex("<\\s*(br|li)[\\s\\S]*?\\/{0,1}>", RegExFlags_IgnoreCase);
        private static readonly Regex _doubleLineBreakTagRegex = new Regex("<\\s*(div|p|tr)[\\s\\S]*?\\/{0,1}>", RegExFlags_IgnoreCase);
        private static readonly Regex _commentTagRegex = new Regex("<!--[\\s\\S]*?--\\s*>", RegExFlags_IgnoreCase);
        private static readonly Regex _headerTagRegex = new Regex("<\\s*(header)[\\s\\S]*?>[\\s\\S]*?<\\s*\\/\\s*(header)\\s*>", RegExFlags_IgnoreCase);
        private static readonly Regex _scriptTagRegex = new Regex("<\\s*(script)[\\s\\S]*?>[\\s\\S]*?<\\s*\\/\\s*(script)\\s*>", RegExFlags_IgnoreCase);
        private static readonly Regex _styleTagRegex = new Regex("<\\s*(style)[\\s\\S]*?>[\\s\\S]*?<\\s*\\/\\s*(style)\\s*>", RegExFlags_IgnoreCase);
        private static readonly Regex _htmlTagsRegex = new Regex("<[^\\>]*\\>", RegExFlags_IgnoreCase);

        // Char is used for PA string escaping 
        public static FormulaValue Char(IRContext irContext, NumberValue[] args)
        {
            var arg0 = args[0];

            if (arg0.Value < 1 || arg0.Value >= 256)
            {
                return CommonErrors.InvalidCharValue(irContext);
            }

            var str = new string((char)arg0.Value, 1);
            return new StringValue(irContext, str);
        }

        public static async ValueTask<FormulaValue> Concat(EvalVisitor runner, EvalVisitorContext context, IRContext irContext, FormulaValue[] args)
        {
            // Streaming 
            var arg0 = (TableValue)args[0];
            var arg1 = (LambdaFormulaValue)args[1];
            var separator = args.Length > 2 ? ((StringValue)args[2]).Value : string.Empty;

            var sb = new StringBuilder();
            var first = true;

            foreach (var row in arg0.Rows)
            {
                runner.CheckCancel();

                if (first)
                {
                    first = false;
                }
                else
                {
                    sb.Append(separator);
                }

                SymbolContext childContext = context.SymbolContext.WithScopeValues(row.ToFormulaValue());

                var result = await arg1.EvalInRowScopeAsync(context.NewScope(childContext)).ConfigureAwait(false);

                string str;
                if (result is ErrorValue ev)
                {
                    return ev;
                }
                else if (result is BlankValue)
                {
                    str = string.Empty;
                }
                else
                {
                    str = ((StringValue)result).Value;
                }

                sb.Append(str);
            }

            return new StringValue(irContext, sb.ToString());
        }

        // Scalar
        // Operator & maps to this function call.
        public static FormulaValue Concatenate(IRContext irContext, StringValue[] args)
        {
            var sb = new StringBuilder();

            foreach (var arg in args)
            {
                sb.Append(arg.Value);
            }

            return new StringValue(irContext, sb.ToString());
        }

        // https://docs.microsoft.com/en-us/powerapps/maker/canvas-apps/functions/function-value
        // Convert string to number
        public static FormulaValue Value(EvalVisitor runner, EvalVisitorContext context, IRContext irContext, FormulaValue[] args)
        {
            return Value(CreateFormattingInfo(runner), irContext, args);
        }

        // https://docs.microsoft.com/en-us/powerapps/maker/canvas-apps/functions/function-value
        // Convert string to number
        public static FormulaValue Value(FormattingInfo formatInfo, IRContext irContext, FormulaValue[] args)
        {
            if (irContext.ResultType is DecimalType)
            {
                return Decimal(formatInfo, irContext, args);
            }
            else
            {
                return Float(formatInfo, irContext, args);
            }
        }

        // https://docs.microsoft.com/en-us/powerapps/maker/canvas-apps/functions/function-value
        // Convert string to number
        public static FormulaValue Float(EvalVisitor runner, EvalVisitorContext context, IRContext irContext, FormulaValue[] args)
        {
            return Float(CreateFormattingInfo(runner), irContext, args);
        }

        // https://docs.microsoft.com/en-us/powerapps/maker/canvas-apps/functions/function-value
        // Convert string to number
        public static FormulaValue Float(FormattingInfo formatInfo, IRContext irContext, FormulaValue[] args)
        {
            if (args[0] is StringValue sv)
            {
                if (string.IsNullOrEmpty(sv.Value))
                {
                    return new BlankValue(irContext);
                }
            }

            // culture will have Cultural info in case one was passed in argument else it will have the default one.
            var culture = formatInfo.CultureInfo;
            if (args.Length > 1)
            {
                if (args[1] is StringValue cultureArg && !TryGetCulture(cultureArg.Value, out culture))
                {
                    return CommonErrors.BadLanguageCode(irContext, cultureArg.Value);
                }

                formatInfo.CultureInfo = culture;
            }

            bool isValue = TryFloat(formatInfo, irContext, args[0], out NumberValue result);

            return isValue ? result : CommonErrors.ArgumentOutOfRange(irContext);
        }

        // https://docs.microsoft.com/en-us/powerapps/maker/canvas-apps/functions/function-value
        // Convert string to number
        public static bool TryFloat(FormattingInfo formatInfo, IRContext irContext, FormulaValue value, out NumberValue result)
        {
            result = null;

            Contract.Assert(NumberValue.AllowedListConvertToNumber.Contains(value.Type));

            switch (value)
            {
                case NumberValue n:
                    result = n;
                    break;
                case DecimalValue w:
                    result = DecimalToNumber(irContext, w);
                    break;
                case BooleanValue b:
                    result = BooleanToNumber(irContext, b);
                    break;
                case DateValue dv:
                    result = DateToNumber(formatInfo, irContext, dv);
                    break;
                case DateTimeValue dtv:
                    result = DateTimeToNumber(formatInfo, irContext, dtv);
                    break;
                case StringValue sv:
                    var (val, err) = ConvertToNumber(sv.Value, formatInfo.CultureInfo);

                    if (err == ConvertionStatus.Ok)
                    {
                        result = new NumberValue(irContext, val);
                    }

                    break;
            }

            return result != null;
        }

        // https://docs.microsoft.com/en-us/powerapps/maker/canvas-apps/functions/function-value
        // Convert string to number
        public static FormulaValue Decimal(EvalVisitor runner, EvalVisitorContext context, IRContext irContext, FormulaValue[] args)
        {
            return Decimal(CreateFormattingInfo(runner), irContext, args);
        }

        // https://docs.microsoft.com/en-us/powerapps/maker/canvas-apps/functions/function-value
        // Convert string to number
        public static FormulaValue Decimal(FormattingInfo formatInfo, IRContext irContext, FormulaValue[] args)
        {
            if (args[0] is StringValue sv)
            {
                if (string.IsNullOrEmpty(sv.Value))
                {
                    return new BlankValue(irContext);
                }
            }

            // culture will have Cultural info in case one was passed in argument else it will have the default one.
            var culture = formatInfo.CultureInfo;
            if (args.Length > 1)
            {
                if (args[1] is StringValue cultureArg && !TryGetCulture(cultureArg.Value, out culture))
                {
                    return CommonErrors.BadLanguageCode(irContext, cultureArg.Value);
                }

                formatInfo.CultureInfo = culture;
            }

            bool isValue = TryDecimal(formatInfo, irContext, args[0], out DecimalValue result);

            return isValue ? result : CommonErrors.ArgumentOutOfRange(irContext);
        }

        // https://docs.microsoft.com/en-us/powerapps/maker/canvas-apps/functions/function-value
        // Convert string to number
        public static bool TryDecimal(FormattingInfo formatInfo, IRContext irContext, FormulaValue value, out DecimalValue result)
        {
            result = null;

            Contract.Assert(DecimalValue.AllowedListConvertToDecimal.Contains(value.Type));

            switch (value)
            {
                case NumberValue n:
                    var (num, numErr) = ConvertNumberToDecimal(n.Value);
                    if (numErr == ConvertionStatus.Ok)
                    {
                        result = new DecimalValue(irContext, num);
                    }

                    break;
                case DecimalValue w:
                    result = w;
                    break;
                case BooleanValue b:
                    result = BooleanToDecimal(irContext, b);
                    break;
                case DateValue dv:
                    result = DateToDecimal(formatInfo, irContext, dv);
                    break;
                case DateTimeValue dtv:
                    result = DateTimeToDecimal(formatInfo, irContext, dtv);
                    break;
                case StringValue sv:
                    var (str, strErr) = ConvertToDecimal(sv.Value, formatInfo.CultureInfo);

                    if (strErr == ConvertionStatus.Ok)
                    {
                        result = new DecimalValue(irContext, str);
                    }

                    break;
            }

            return result != null;
        }

        // https://docs.microsoft.com/en-us/powerapps/maker/canvas-apps/functions/function-text
        public static FormulaValue Text(EvalVisitor runner, EvalVisitorContext context, IRContext irContext, FormulaValue[] args)
        {
            if (args.Length == 1 && args[0].IsBlank())
            {
                // When used as a pure conversion function (single argument, no format string), this function propagates null values
                return new BlankValue(irContext);
            }

            foreach (var arg in args)
            {
                if (arg.IsBlank())
                {
                    return new StringValue(irContext, string.Empty);
                }
            }

            return Text(CreateFormattingInfo(runner), irContext, args);
<<<<<<< HEAD
        }

        public static FormulaValue Text(FormattingInfo formatInfo, IRContext irContext, FormulaValue[] args)
        {
            const int formatSize = 100;
            string formatString = null;
            var textFormatArgs = new TextFormatArgs
            {
                FormatCultureName = null,
                FormatArg = null,
                HasDateTimeFmt = false,
                HasNumericFmt = false
            };

            if (args.Length > 1 && args[1] is StringValue fs)
            {
                formatString = fs.Value;
            }

            var culture = formatInfo.CultureInfo;
            if (args.Length > 2 && args[2] is StringValue languageCode)
            {
                if (!TryGetCulture(languageCode.Value, out culture))
                {
                    return CommonErrors.BadLanguageCode(irContext, languageCode.Value);
                }

                formatInfo.CultureInfo = culture;
            }

            // We limit the format string size
            if (formatString != null && formatString.Length > formatSize)
            {
                var customErrorMessage = StringResources.Get(TexlStrings.ErrTextFormatTooLarge, culture.Name);
                return CommonErrors.GenericInvalidArgument(irContext, string.Format(CultureInfo.InvariantCulture, customErrorMessage, formatSize));
            }

            if (formatString != null && !TextFormatUtils.IsValidFormatArg(formatString, out textFormatArgs))
            {
                var customErrorMessage = StringResources.Get(TexlStrings.ErrIncorrectFormat_Func, culture.Name);
                return CommonErrors.GenericInvalidArgument(irContext, string.Format(CultureInfo.InvariantCulture, customErrorMessage, "Text"));
            }

            var isText = TryText(formatInfo, irContext, args[0], textFormatArgs, out StringValue result);

            return isText ? result : CommonErrors.GenericInvalidArgument(irContext, StringResources.Get(TexlStrings.ErrTextInvalidFormat, culture.Name));
        }

        public static bool TryText(FormattingInfo formatInfo, IRContext irContext, FormulaValue value, TextFormatArgs textFormatArgs, out StringValue result)
        {
            var timeZoneInfo = formatInfo.TimeZoneInfo;
            var culture = formatInfo.CultureInfo;
            CultureInfo formatCulture = culture;
            var formatString = textFormatArgs.FormatArg;
            result = null;

            Contract.Assert(StringValue.AllowedListConvertToString.Contains(value.Type));

            if (!string.IsNullOrEmpty(textFormatArgs.FormatCultureName) && !TryGetCulture(textFormatArgs.FormatCultureName, out formatCulture))
            {
                return false;
            }

            if (!string.IsNullOrEmpty(formatString) && textFormatArgs.HasNumericFmt)
            {
                // Get en-US numeric format string
                // \uFEFF is the zero width no-break space codepoint. This will be used to swap with number group seperator character.
                string numberGroupSeperator = "\uFEFF";
                var numberCultureFormat = formatCulture.NumberFormat;

                formatString = formatString.Replace(numberCultureFormat.NumberGroupSeparator, numberGroupSeperator);
                if (string.IsNullOrWhiteSpace(numberCultureFormat.NumberGroupSeparator))
                {
                    formatString = formatString.Replace(" ", numberGroupSeperator).Replace("\u202F", numberGroupSeperator);
                }

                formatString = formatString.Replace(numberCultureFormat.NumberDecimalSeparator, ".");
                formatString = formatString.Replace(numberGroupSeperator, ",");
            }

            switch (value)
            {
                case StringValue sv:
                    result = sv;
                    break;
                case NumberValue num:
                    if (formatString != null && textFormatArgs.HasDateTimeFmt)
                    {
                        // It's a number, formatted as date/time. Let's convert it to a date/time value first
                        var newDateTime = Library.NumberToDateTime(formatInfo, IRContext.NotInSource(FormulaType.DateTime), num);

                        return TryExpandDateTimeExcelFormatSpecifiersToStringValue(irContext, formatString, "g", newDateTime.GetConvertedValue(timeZoneInfo), timeZoneInfo, culture, formatInfo.CancellationToken, out result);
                    }
                    else
                    {
                        result = new StringValue(irContext, num.Value.ToString(formatString ?? "g", culture));
                    }

                    break;

                case DecimalValue dec:
                    if (formatString != null && textFormatArgs.HasDateTimeFmt)
                    {
                        // It's a number, formatted as date/time. Let's convert it to a date/time value first
                        var decNum = new NumberValue(IRContext.NotInSource(FormulaType.Number), (double)dec.Value);
                        var newDateTime = Library.NumberToDateTime(formatInfo, IRContext.NotInSource(FormulaType.DateTime), decNum);
                        return TryExpandDateTimeExcelFormatSpecifiersToStringValue(irContext, formatString, "g", newDateTime.GetConvertedValue(timeZoneInfo), timeZoneInfo, culture, formatInfo.CancellationToken, out result);
                    }
                    else
                    {
                        var normalized = dec.Normalize();
                        result = new StringValue(irContext, normalized.ToString(formatString ?? "g", culture));
                    }

                    break;
                case DateTimeValue dateTimeValue:
                    if (formatString != null && textFormatArgs.HasNumericFmt)
                    {
                        // It's a datetime, formatted as number. Let's convert it to a number value first
                        var newNumber = Library.DateTimeToNumber(formatInfo, IRContext.NotInSource(FormulaType.Number), dateTimeValue);
                        result = new StringValue(irContext, newNumber.Value.ToString(formatString, culture));
                    }
                    else
                    {
                        return TryExpandDateTimeExcelFormatSpecifiersToStringValue(irContext, formatString, "g", dateTimeValue.GetConvertedValue(timeZoneInfo), timeZoneInfo, culture, formatInfo.CancellationToken, out result);
                    }

                    break;
                case DateValue dateValue:
                    if (formatString != null && textFormatArgs.HasNumericFmt)
                    {
                        NumberValue newDateNumber = Library.DateToNumber(formatInfo, IRContext.NotInSource(FormulaType.Number), dateValue) as NumberValue;
                        result = new StringValue(irContext, newDateNumber.Value.ToString(formatString, culture));
                    }
                    else
                    {
                        return TryExpandDateTimeExcelFormatSpecifiersToStringValue(irContext, formatString, "d", dateValue.GetConvertedValue(timeZoneInfo), timeZoneInfo, culture, formatInfo.CancellationToken, out result);
                    }

                    break;
                case TimeValue timeValue:
                    if (formatString != null && textFormatArgs.HasNumericFmt)
                    {
                        var newNumber = Library.TimeToNumber(IRContext.NotInSource(FormulaType.Number), new TimeValue[] { timeValue });
                        result = new StringValue(irContext, newNumber.Value.ToString(formatString, culture));
                    }
                    else
                    {
                        var dtValue = Library.TimeToDateTime(formatInfo, IRContext.NotInSource(FormulaType.DateTime), timeValue);
                        return TryExpandDateTimeExcelFormatSpecifiersToStringValue(irContext, formatString, "t", dtValue.GetConvertedValue(timeZoneInfo), timeZoneInfo, culture, formatInfo.CancellationToken, out result);
                    }

                    break;
                case BooleanValue b:
                    result = new StringValue(irContext, b.Value.ToString(culture).ToLowerInvariant());
                    break;
                case GuidValue g:
                    result = new StringValue(irContext, g.Value.ToString("d", CultureInfo.InvariantCulture));
                    break;
            }

            return result != null;
        }

        internal static bool TryExpandDateTimeExcelFormatSpecifiersToStringValue(IRContext irContext, string format, string defaultFormat, DateTime dateTime, TimeZoneInfo timeZoneInfo, CultureInfo culture, CancellationToken cancellationToken, out StringValue result)
        {
            result = null;
            if (format == null)
            {
                result = new StringValue(irContext, dateTime.ToString(defaultFormat, culture));
                return true;
            }

            // DateTime format
            switch (format.ToLowerInvariant())
            {
                case "'shortdatetime24'":
                case "'shortdatetime'":
                case "'shorttime24'":
                case "'shorttime'":
                case "'shortdate'":
                case "'longdatetime24'":
                case "'longdatetime'":
                case "'longtime24'":
                case "'longtime'":
                case "'longdate'":
                    var formatStr = ExpandDateTimeFormatSpecifiers(format, culture);
                    result = new StringValue(irContext, dateTime.ToString(formatStr, culture));
                    break;
                case "'utc'":
                case "utc":
                    var formatUtcStr = ExpandDateTimeFormatSpecifiers(format, culture);
                    result = new StringValue(irContext, ConvertToUTC(dateTime, timeZoneInfo).ToString(formatUtcStr, culture));
                    break;
                default:
                    try
                    {
                        var stringResult = ResolveDateTimeFormatAmbiguities(format, dateTime, culture, cancellationToken);
                        result = new StringValue(irContext, stringResult);
                    }
                    catch (FormatException)
                    {
                        return false;
                    }

                    break;
            }

            return result != null;
        }

        internal static string ExpandDateTimeFormatSpecifiers(string format, CultureInfo culture)
        {
            var info = DateTimeFormatInfo.GetInstance(culture);

            switch (format.ToLowerInvariant())
            {
                case "'shortdatetime24'":
                    // TODO: This might be wrong for some cultures
                    return ReplaceWith24HourClock(info.ShortDatePattern + " " + info.ShortTimePattern);
                case "'shortdatetime'":
                    // TODO: This might be wrong for some cultures
                    return info.ShortDatePattern + " " + info.ShortTimePattern;
                case "'shorttime24'":
                    return ReplaceWith24HourClock(info.ShortTimePattern);
                case "'shorttime'":
                    return info.ShortTimePattern;
                case "'shortdate'":
                    return info.ShortDatePattern;
                case "'longdatetime24'":
                    return ReplaceWith24HourClock(info.FullDateTimePattern);
                case "'longdatetime'":
                    return info.FullDateTimePattern;
                case "'longtime24'":
                    return ReplaceWith24HourClock(info.LongTimePattern);
                case "'longtime'":
                    return info.LongTimePattern;
                case "'longdate'":
                    return info.LongDatePattern;
                case "'utc'":
                case "utc":
                    return "yyyy-MM-ddTHH:mm:ss.fffZ";
                default:
                    return format;
            }
        }

        private static string ReplaceWith24HourClock(string format)
        {
            format = Regex.Replace(format, "[hH]", "H");
            format = Regex.Replace(format, "t+", string.Empty);

            return format.Trim();
        }

        private static string ResolveDateTimeFormatAmbiguities(string format, DateTime dateTime, CultureInfo culture, CancellationToken cancellationToken)
        {
            var resultString = format;

            resultString = ReplaceDoubleQuotedStrings(resultString, out var replaceList, cancellationToken);
            resultString = TokenizeDatetimeFormat(resultString, cancellationToken);
            resultString = DetokenizeDatetimeFormat(resultString, dateTime, culture);
            resultString = RestoreDoubleQuotedStrings(resultString, replaceList, cancellationToken);

            return resultString;
        }

        private static string RestoreDoubleQuotedStrings(string format, List<string> replaceList, CancellationToken cancellationToken)
        {
            var stringReplaceRegex = new Regex("\u0011");
            var array = replaceList.ToArray();
            var index = 0;

            var match = stringReplaceRegex.Match(format);

            while (match.Success)
            {
                cancellationToken.ThrowIfCancellationRequested();

                format = format.Substring(0, match.Index) + array[index++].Replace("\"", string.Empty) + format.Substring(match.Index + match.Length);
                match = stringReplaceRegex.Match(format);
            }

            return format;
        }

        private static string ReplaceDoubleQuotedStrings(string format, out List<string> replaceList, CancellationToken cancellationToken)
        {
            var ret = string.Empty;

            replaceList = new List<string>();

            foreach (Match match in _internalStringRegex.Matches(format))
            {
                cancellationToken.ThrowIfCancellationRequested();

                replaceList.Add(match.Value);
            }

            return _internalStringRegex.Replace(format, "\u0011");
        }

        private static string DetokenizeDatetimeFormat(string format, DateTime dateTime, CultureInfo culture)
        {
            var hasAmPm = format.Contains('\u0001') || format.Contains('\u0002');

            // Day component            
            format = _daysDetokenizeRegex.Replace(format, dateTime.ToString("dddd", culture))
                          .Replace("\u0004\u0004\u0004", dateTime.ToString("ddd", culture))
                          .Replace("\u0004\u0004", dateTime.ToString("dd", culture))
                          .Replace("\u0004", dateTime.ToString("%d", culture));

            // Month component
            format = _monthsDetokenizeRegex.Replace(format, dateTime.ToString("MMMM", culture))
                          .Replace("\u0003\u0003\u0003", dateTime.ToString("MMM", culture))
                          .Replace("\u0003\u0003", dateTime.ToString("MM", culture))
                          .Replace("\u0003", dateTime.ToString("%M", culture));

            // Year component
            format = _yearsDetokenizeRegex.Replace(format, dateTime.ToString("yyyy", culture));
            format = _years2DetokenizeRegex.Replace(format, dateTime.ToString("yy", culture));

            // Hour component
            format = _hoursDetokenizeRegex.Replace(format, hasAmPm ? dateTime.ToString("hh", culture) : dateTime.ToString("HH", culture))
                          .Replace("\u0006", hasAmPm ? dateTime.ToString("%h", culture) : dateTime.ToString("%H", culture));

            // Minute component
            format = _minutesDetokenizeRegex.Replace(format, dateTime.ToString("mm", culture))
                          .Replace("\u000A", dateTime.ToString("%m", culture));

            // Second component
            format = _secondsDetokenizeRegex.Replace(format, dateTime.ToString("ss", culture))
                          .Replace("\u0008", dateTime.ToString("%s", culture));

            // Milliseconds component
            format = _milisecondsDetokenizeRegex.Replace(format, match =>
            {
                var len = match.Groups[0].Value.Length;
                var subSecondFormat = len == 1 ? "%f" : new string('f', len);
                return dateTime.ToString(subSecondFormat, culture);
            });

            // AM/PM component
            format = format.Replace("\u0001", dateTime.ToString("tt", culture))
                           .Replace("\u0002", dateTime.ToString("%t", culture).ToLowerInvariant());

            return format;
        }

=======
        }

        public static FormulaValue Text(FormattingInfo formatInfo, IRContext irContext, FormulaValue[] args)
        {
            const int formatSize = 100;
            string formatString = null;

            if (args.Length > 1 && args[1] is StringValue fs)
            {
                formatString = fs.Value;
            }

            var culture = formatInfo.CultureInfo;
            if (args.Length > 2 && args[2] is StringValue languageCode)
            {
                if (!TryGetCulture(languageCode.Value, out culture))
                {
                    return CommonErrors.BadLanguageCode(irContext, languageCode.Value);
                }

                formatInfo.CultureInfo = culture;
            }

            // We limit the format string size
            if (formatString != null && formatString.Length > formatSize)
            {
                var customErrorMessage = StringResources.Get(TexlStrings.ErrTextFormatTooLarge, culture.Name);
                return CommonErrors.GenericInvalidArgument(irContext, string.Format(CultureInfo.InvariantCulture, customErrorMessage, formatSize));
            }

            if (formatString != null && !TextFormatUtils.IsValidFormatArg(formatString, out bool hasDateTimeFmt, out bool hasNumberFmt))
            {
                var customErrorMessage = StringResources.Get(TexlStrings.ErrIncorrectFormat_Func, culture.Name);
                return CommonErrors.GenericInvalidArgument(irContext, string.Format(CultureInfo.InvariantCulture, customErrorMessage, "Text"));
            }

            var isText = TryText(formatInfo, irContext, args[0], formatString, out StringValue result);

            return isText ? result : CommonErrors.GenericInvalidArgument(irContext, StringResources.Get(TexlStrings.ErrTextInvalidFormat, culture.Name));
        }

        public static bool TryText(FormattingInfo formatInfo, IRContext irContext, FormulaValue value, string formatString, out StringValue result)
        {
            var timeZoneInfo = formatInfo.TimeZoneInfo;
            var culture = formatInfo.CultureInfo;
            var hasDateTimeFmt = false;
            var hasNumberFmt = false;
            result = null;

            if (formatString != null && !TextFormatUtils.IsValidFormatArg(formatString, out hasDateTimeFmt, out hasNumberFmt))
            {
                return false;
            }

            Contract.Assert(StringValue.AllowedListConvertToString.Contains(value.Type));

            switch (value)
            {
                case StringValue sv:
                    result = sv;
                    break;
                case NumberValue num:
                    if (formatString != null && hasDateTimeFmt)
                    {
                        // It's a number, formatted as date/time. Let's convert it to a date/time value first
                        var newDateTime = Library.NumberToDateTime(formatInfo, IRContext.NotInSource(FormulaType.DateTime), num);

                        return TryExpandDateTimeExcelFormatSpecifiersToStringValue(irContext, formatString, "g", newDateTime.GetConvertedValue(timeZoneInfo), timeZoneInfo, culture, formatInfo.CancellationToken, out result);
                    }
                    else
                    {
                        result = new StringValue(irContext, num.Value.ToString(formatString ?? "g", culture));
                    }

                    break;

                case DecimalValue dec:
                    if (formatString != null && hasDateTimeFmt)
                    {
                        // It's a number, formatted as date/time. Let's convert it to a date/time value first
                        var decNum = new NumberValue(IRContext.NotInSource(FormulaType.Number), (double)dec.Value);
                        var newDateTime = Library.NumberToDateTime(formatInfo, IRContext.NotInSource(FormulaType.DateTime), decNum);
                        return TryExpandDateTimeExcelFormatSpecifiersToStringValue(irContext, formatString, "g", newDateTime.GetConvertedValue(timeZoneInfo), timeZoneInfo, culture, formatInfo.CancellationToken, out result);
                    }
                    else
                    {
                        var normalized = dec.Normalize();
                        result = new StringValue(irContext, normalized.ToString(formatString ?? "g", culture));
                    }

                    break;
                case DateTimeValue dateTimeValue:
                    if (formatString != null && hasNumberFmt)
                    {
                        // It's a datetime, formatted as number. Let's convert it to a number value first
                        var newNumber = Library.DateTimeToNumber(formatInfo, IRContext.NotInSource(FormulaType.Number), dateTimeValue);
                        result = new StringValue(irContext, newNumber.Value.ToString(formatString, culture));
                    }
                    else
                    {
                        return TryExpandDateTimeExcelFormatSpecifiersToStringValue(irContext, formatString, "g", dateTimeValue.GetConvertedValue(timeZoneInfo), timeZoneInfo, culture, formatInfo.CancellationToken, out result);
                    }

                    break;
                case DateValue dateValue:
                    if (formatString != null && hasNumberFmt)
                    {
                        NumberValue newDateNumber = Library.DateToNumber(formatInfo, IRContext.NotInSource(FormulaType.Number), dateValue) as NumberValue;
                        result = new StringValue(irContext, newDateNumber.Value.ToString(formatString, culture));
                    }
                    else
                    {
                        return TryExpandDateTimeExcelFormatSpecifiersToStringValue(irContext, formatString, "d", dateValue.GetConvertedValue(timeZoneInfo), timeZoneInfo, culture, formatInfo.CancellationToken, out result);
                    }

                    break;
                case TimeValue timeValue:
                    if (formatString != null && hasNumberFmt)
                    {
                        var newNumber = Library.TimeToNumber(IRContext.NotInSource(FormulaType.Number), new TimeValue[] { timeValue });
                        result = new StringValue(irContext, newNumber.Value.ToString(formatString, culture));
                    }
                    else
                    {
                        var dtValue = Library.TimeToDateTime(formatInfo, IRContext.NotInSource(FormulaType.DateTime), timeValue);
                        return TryExpandDateTimeExcelFormatSpecifiersToStringValue(irContext, formatString, "t", dtValue.GetConvertedValue(timeZoneInfo), timeZoneInfo, culture, formatInfo.CancellationToken, out result);
                    }

                    break;
                case BooleanValue b:
                    result = new StringValue(irContext, b.Value.ToString(culture).ToLowerInvariant());
                    break;
                case GuidValue g:
                    result = new StringValue(irContext, g.Value.ToString("d", CultureInfo.InvariantCulture));
                    break;
            }

            return result != null;
        }

        internal static bool TryExpandDateTimeExcelFormatSpecifiersToStringValue(IRContext irContext, string format, string defaultFormat, DateTime dateTime, TimeZoneInfo timeZoneInfo, CultureInfo culture, CancellationToken cancellationToken, out StringValue result)
        {
            result = null;
            if (format == null)
            {
                result = new StringValue(irContext, dateTime.ToString(defaultFormat, culture));
                return true;
            }

            // DateTime format
            switch (format.ToLowerInvariant())
            {
                case "'shortdatetime24'":
                case "'shortdatetime'":
                case "'shorttime24'":
                case "'shorttime'":
                case "'shortdate'":
                case "'longdatetime24'":
                case "'longdatetime'":
                case "'longtime24'":
                case "'longtime'":
                case "'longdate'":
                    var formatStr = ExpandDateTimeFormatSpecifiers(format, culture);
                    result = new StringValue(irContext, dateTime.ToString(formatStr, culture));
                    break;
                case "'utc'":
                case "utc":
                    var formatUtcStr = ExpandDateTimeFormatSpecifiers(format, culture);
                    result = new StringValue(irContext, ConvertToUTC(dateTime, timeZoneInfo).ToString(formatUtcStr, culture));
                    break;
                default:
                    try
                    {
                        var stringResult = ResolveDateTimeFormatAmbiguities(format, dateTime, culture, cancellationToken);
                        result = new StringValue(irContext, stringResult);
                    }
                    catch (FormatException)
                    {
                        return false;
                    }

                    break;
            }

            return result != null;
        }

        internal static string ExpandDateTimeFormatSpecifiers(string format, CultureInfo culture)
        {
            var info = DateTimeFormatInfo.GetInstance(culture);

            switch (format.ToLowerInvariant())
            {
                case "'shortdatetime24'":
                    // TODO: This might be wrong for some cultures
                    return ReplaceWith24HourClock(info.ShortDatePattern + " " + info.ShortTimePattern);
                case "'shortdatetime'":
                    // TODO: This might be wrong for some cultures
                    return info.ShortDatePattern + " " + info.ShortTimePattern;
                case "'shorttime24'":
                    return ReplaceWith24HourClock(info.ShortTimePattern);
                case "'shorttime'":
                    return info.ShortTimePattern;
                case "'shortdate'":
                    return info.ShortDatePattern;
                case "'longdatetime24'":
                    return ReplaceWith24HourClock(info.FullDateTimePattern);
                case "'longdatetime'":
                    return info.FullDateTimePattern;
                case "'longtime24'":
                    return ReplaceWith24HourClock(info.LongTimePattern);
                case "'longtime'":
                    return info.LongTimePattern;
                case "'longdate'":
                    return info.LongDatePattern;
                case "'utc'":
                case "utc":
                    return "yyyy-MM-ddTHH:mm:ss.fffZ";
                default:
                    return format;
            }
        }

        private static string ReplaceWith24HourClock(string format)
        {
            format = Regex.Replace(format, "[hH]", "H");
            format = Regex.Replace(format, "t+", string.Empty);

            return format.Trim();
        }

        private static string ResolveDateTimeFormatAmbiguities(string format, DateTime dateTime, CultureInfo culture, CancellationToken cancellationToken)
        {
            var resultString = format;

            resultString = ReplaceDoubleQuotedStrings(resultString, out var replaceList, cancellationToken);
            resultString = TokenizeDatetimeFormat(resultString, cancellationToken);
            resultString = DetokenizeDatetimeFormat(resultString, dateTime, culture);
            resultString = RestoreDoubleQuotedStrings(resultString, replaceList, cancellationToken);

            return resultString;
        }

        private static string RestoreDoubleQuotedStrings(string format, List<string> replaceList, CancellationToken cancellationToken)
        {
            var stringReplaceRegex = new Regex("\u0011");
            var array = replaceList.ToArray();
            var index = 0;

            var match = stringReplaceRegex.Match(format);

            while (match.Success)
            {
                cancellationToken.ThrowIfCancellationRequested();

                format = format.Substring(0, match.Index) + array[index++].Replace("\"", string.Empty) + format.Substring(match.Index + match.Length);
                match = stringReplaceRegex.Match(format);
            }

            return format;
        }

        private static string ReplaceDoubleQuotedStrings(string format, out List<string> replaceList, CancellationToken cancellationToken)
        {
            var ret = string.Empty;

            replaceList = new List<string>();

            foreach (Match match in _internalStringRegex.Matches(format))
            {
                cancellationToken.ThrowIfCancellationRequested();

                replaceList.Add(match.Value);
            }

            return _internalStringRegex.Replace(format, "\u0011");
        }

        private static string DetokenizeDatetimeFormat(string format, DateTime dateTime, CultureInfo culture)
        {
            var hasAmPm = format.Contains('\u0001') || format.Contains('\u0002');

            // Day component            
            format = _daysDetokenizeRegex.Replace(format, dateTime.ToString("dddd", culture))
                          .Replace("\u0004\u0004\u0004", dateTime.ToString("ddd", culture))
                          .Replace("\u0004\u0004", dateTime.ToString("dd", culture))
                          .Replace("\u0004", dateTime.ToString("%d", culture));

            // Month component
            format = _monthsDetokenizeRegex.Replace(format, dateTime.ToString("MMMM", culture))
                          .Replace("\u0003\u0003\u0003", dateTime.ToString("MMM", culture))
                          .Replace("\u0003\u0003", dateTime.ToString("MM", culture))
                          .Replace("\u0003", dateTime.ToString("%M", culture));

            // Year component
            format = _yearsDetokenizeRegex.Replace(format, dateTime.ToString("yyyy", culture));
            format = _years2DetokenizeRegex.Replace(format, dateTime.ToString("yy", culture));

            // Hour component
            format = _hoursDetokenizeRegex.Replace(format, hasAmPm ? dateTime.ToString("hh", culture) : dateTime.ToString("HH", culture))
                          .Replace("\u0006", hasAmPm ? dateTime.ToString("%h", culture) : dateTime.ToString("%H", culture));

            // Minute component
            format = _minutesDetokenizeRegex.Replace(format, dateTime.ToString("mm", culture))
                          .Replace("\u000A", dateTime.ToString("%m", culture));

            // Second component
            format = _secondsDetokenizeRegex.Replace(format, dateTime.ToString("ss", culture))
                          .Replace("\u0008", dateTime.ToString("%s", culture));

            // Milliseconds component
            format = _milisecondsDetokenizeRegex.Replace(format, match =>
            {
                var len = match.Groups[0].Value.Length;
                var subSecondFormat = len == 1 ? "%f" : new string('f', len);
                return dateTime.ToString(subSecondFormat, culture);
            });

            // AM/PM component
            format = format.Replace("\u0001", dateTime.ToString("tt", culture))
                           .Replace("\u0002", dateTime.ToString("%t", culture).ToLowerInvariant());

            return format;
        }

>>>>>>> a8f8579b
        private static string TokenizeDatetimeFormat(string format, CancellationToken cancellationToken)
        {
            // Temporary replacements to avoid collisions with upcoming month names, etc.
            format = _ampmReplaceRegex.Replace(format, "\u0001");
            format = _apReplaceRegex.Replace(format, "\u0002");

            // Find all "m" chars for minutes, before seconds
            var match = _minutesBeforeSecondsRegex.Match(format);
            while (match.Success)
            {
                cancellationToken.ThrowIfCancellationRequested();

                format = format.Substring(0, match.Index) + "\u000A" + format.Substring(match.Index + 1);
                match = _minutesBeforeSecondsRegex.Match(format);
            }

            // Find all "m" chars for minutes, after hours
            match = _minutesAfterHoursRegex.Match(format);
            while (match.Success)
            {
                cancellationToken.ThrowIfCancellationRequested();

                var afterHourFormat = format.Substring(match.Index);
                var minuteAfterHourPosition = _minutesRegex.Match(afterHourFormat);
                var pos = match.Index + minuteAfterHourPosition.Index;

                format = format.Substring(0, pos) + "\u000A" + format.Substring(pos + 1);

                match = _minutesAfterHoursRegex.Match(format);
            }

            var sb = new StringBuilder();
            foreach (var c in format)
            {
                cancellationToken.ThrowIfCancellationRequested();

                switch (c)
                {
                    case 'm': case 'M': sb.Append('\u0003'); break;
                    case 'd': case 'D': sb.Append('\u0004'); break;
                    case 'y': case 'Y': sb.Append('\u0005'); break;
                    case 'h': case 'H': sb.Append('\u0006'); break;
                    case 's': case 'S': sb.Append('\u0008'); break;
                    case '0': sb.Append('\u000E'); break;
                    default: sb.Append(c); break;
                }
            }

            return sb.ToString();
        }

        // https://docs.microsoft.com/en-us/powerapps/maker/canvas-apps/functions/function-isblank-isempty
        // Take first non-blank value.
        public static async ValueTask<FormulaValue> Coalesce(EvalVisitor runner, EvalVisitorContext context, IRContext irContext, FormulaValue[] args)
        {
            foreach (var arg in args)
            {
                runner.CheckCancel();

                var res = await runner.EvalArgAsync<ValidFormulaValue>(arg, context, arg.IRContext).ConfigureAwait(false);

                if (res.IsValue)
                {
                    var val = res.Value;
                    if (!(val is StringValue str && str.Value == string.Empty))
                    {
                        return res.ToFormulaValue();
                    }
                }

                if (res.IsError)
                {
                    return res.Error;
                }
            }

            return new BlankValue(irContext);
        }

        public static FormulaValue Lower(EvalVisitor runner, EvalVisitorContext context, IRContext irContext, StringValue[] args)
        {
            return new StringValue(irContext, runner.CultureInfo.TextInfo.ToLower(args[0].Value));
        }

        public static FormulaValue Upper(EvalVisitor runner, EvalVisitorContext context, IRContext irContext, StringValue[] args)
        {
            return new StringValue(irContext, runner.CultureInfo.TextInfo.ToUpper(args[0].Value));
        }

        public static FormulaValue EncodeUrl(IRContext irContext, StringValue[] args)
        {
            return new StringValue(irContext, Uri.EscapeDataString(args[0].Value));
        }

        public static FormulaValue Proper(EvalVisitor runner, EvalVisitorContext context, IRContext irContext, StringValue[] args)
        {
            return new StringValue(irContext, runner.CultureInfo.TextInfo.ToTitleCase(runner.CultureInfo.TextInfo.ToLower(args[0].Value)));
        }

        // https://docs.microsoft.com/en-us/powerapps/maker/canvas-apps/functions/function-len
        public static FormulaValue Len(IRContext irContext, StringValue[] args)
        {
            return NumberOrDecimalValue(irContext, args[0].Value.Length);
        }

        // https://docs.microsoft.com/en-us/powerapps/maker/canvas-apps/functions/function-left-mid-right
        public static FormulaValue Mid(IRContext irContext, FormulaValue[] args)
        {
            var errors = new List<ErrorValue>();
            var start = (NumberValue)args[1];
            if (double.IsNaN(start.Value) || double.IsInfinity(start.Value) || start.Value <= 0)
            {
                errors.Add(CommonErrors.ArgumentOutOfRange(start.IRContext));
            }

            var count = (NumberValue)args[2];
            if (double.IsNaN(count.Value) || double.IsInfinity(count.Value) || count.Value < 0)
            {
                errors.Add(CommonErrors.ArgumentOutOfRange(count.IRContext));
            }

            if (errors.Count != 0)
            {
                return ErrorValue.Combine(irContext, errors);
            }

            TryGetInt(start, out int start1Based);
            var start0Based = start1Based - 1;

            string str = ((StringValue)args[0]).Value;
            if (str == string.Empty || start0Based >= str.Length)
            {
                return new StringValue(irContext, string.Empty);
            }

            TryGetInt(count, out int countValue);
            var minCount = Math.Min(countValue, str.Length - start0Based);
            var result = str.Substring(start0Based, minCount);

            return new StringValue(irContext, result);
        }

        public static FormulaValue Left(IRContext irContext, FormulaValue[] args)
        {
            return LeftOrRight(irContext, args, Left);
        }

        public static FormulaValue Right(IRContext irContext, FormulaValue[] args)
        {
            return LeftOrRight(irContext, args, Right);
        }

        private static string Left(string str, int i)
        {
            if (i >= str.Length)
            {
                return str;
            }

            return str.Substring(0, i);
        }

        private static string Right(string str, int i)
        {
            if (i >= str.Length)
            {
                return str;
            }

            return str.Substring(str.Length - i);
        }

        private static FormulaValue LeftOrRight(IRContext irContext, FormulaValue[] args, Func<string, int, string> leftOrRight)
        {
            if (args[0] is BlankValue || args[1] is BlankValue)
            {
                return new StringValue(irContext, string.Empty);
            }

            if (args[1] is not NumberValue count)
            {
                return CommonErrors.GenericInvalidArgument(irContext);
            }

            var source = (StringValue)args[0];

            if (count.Value < 0)
            {
                return CommonErrors.GenericInvalidArgument(irContext);
            }

            if ((count.Value % 1) != 0)
            {
                throw new NotImplementedException("Should have been handled by IR");
            }

            TryGetInt(count, out int intCount);

            return new StringValue(irContext, leftOrRight(source.Value, intCount));
        }

        private static FormulaValue Find(IRContext irContext, FormulaValue[] args)
        {
            var findText = (StringValue)args[0];
            var withinText = (StringValue)args[1];

            if (!TryGetInt(args[2], out int startIndexValue))
            {
                return CommonErrors.ArgumentOutOfRange(irContext);
            }

            if (startIndexValue < 1 || startIndexValue > withinText.Value.Length + 1)
            {
                return CommonErrors.ArgumentOutOfRange(irContext);
            }

            var index = withinText.Value.IndexOf(findText.Value, startIndexValue - 1, StringComparison.Ordinal);

            return index >= 0 ? new NumberValue(irContext, index + 1)
                              : new BlankValue(irContext);
        }

        private static FormulaValue Replace(IRContext irContext, FormulaValue[] args)
        {
            var source = ((StringValue)args[0]).Value;
            var start = ((NumberValue)args[1]).Value;
            var count = ((NumberValue)args[2]).Value;
            var replacement = ((StringValue)args[3]).Value;

            if (start <= 0 || count < 0)
            {
                return CommonErrors.ArgumentOutOfRange(irContext);
            }

            if (!TryGetInt(args[1], out int start1Based))
            {
                start1Based = source.Length + 1;
            }

            var start0Based = start1Based - 1;
            var prefix = start0Based < source.Length ? source.Substring(0, start0Based) : source;

            if (!TryGetInt(args[2], out int intCount))
            {
                intCount = intCount - start0Based;
            }

            var suffixIndex = start0Based + intCount;
            var suffix = suffixIndex < source.Length ? source.Substring(suffixIndex) : string.Empty;
            var result = prefix + replacement + suffix;

            return new StringValue(irContext, result);
        }

        public static FormulaValue Split(IRContext irContext, StringValue[] args)
        {
            var text = args[0].Value;
            var separator = args[1].Value;

            // The separator can be zero, one, or more characters that are matched as a whole in the text string. Using a zero length or blank
            // string results in each character being broken out individually.
            var substrings = string.IsNullOrEmpty(separator) ? text.Select(c => new string(c, 1)) : text.Split(new string[] { separator }, StringSplitOptions.None);
            var rows = substrings.Select(s => new StringValue(IRContext.NotInSource(FormulaType.String), s));

            return new InMemoryTableValue(irContext, StandardTableNodeRecords(irContext, rows.ToArray(), forceSingleColumn: true));
        }

        // This is static analysis before actually executing, so just use string lengths and avoid contents. 
        internal static int SubstituteGetResultLength(int sourceLen, int matchLen, int replacementLen, bool replaceAll)
        {
            int maxLenChars;

            if (matchLen > sourceLen)
            {
                // Match is too large, can't be found.
                // So will not match and just return original.
                return sourceLen;
            }

            if (replaceAll)
            {
                // Replace all instances. 
                // Maximum possible length of Substitute, convert all the Match to Replacement. 
                // Unicode, so 2B per character.
                if (matchLen == 0)
                {
                    maxLenChars = sourceLen;
                }
                else
                {
                    // Round up as conservative estimate. 
                    maxLenChars = (int)Math.Ceiling((double)sourceLen / matchLen) * replacementLen;
                }
            }
            else
            {
                // Only replace 1 instance 
                maxLenChars = sourceLen - matchLen + replacementLen;
            }

            // If not match found, will still be source length 
            return Math.Max(sourceLen, maxLenChars);
        }

        private static FormulaValue Substitute(EvalVisitor runner, EvalVisitorContext context, IRContext irContext, FormulaValue[] args)
        {
            var source = (StringValue)args[0];
            var match = (StringValue)args[1];
            var replacement = (StringValue)args[2];

            var instanceNum = -1;
            if (args.Length > 3)
            {
                var nv = (NumberValue)args[3];
                if (nv.Value > source.Value.Length)
                {
                    return source;
                }

                TryGetInt(nv, out instanceNum);
            }

            // Compute max possible memory this operation may need.
            var sourceLen = source.Value.Length;
            var matchLen = match.Value.Length;
            var replacementLen = replacement.Value.Length;

            var maxLenChars = SubstituteGetResultLength(sourceLen, matchLen, replacementLen, instanceNum < 0);
            runner.Governor.CanAllocateString(maxLenChars);

            var result = SubstituteWorker(runner, irContext, source, match, replacement, instanceNum);

            Contracts.Assert(result.Value.Length <= maxLenChars);

            return result;
        }

        private static StringValue SubstituteWorker(EvalVisitor eval, IRContext irContext, StringValue source, StringValue match, StringValue replacement, int instanceNum)
        {
            if (string.IsNullOrEmpty(match.Value))
            {
                return source;
            }

            StringBuilder strBuilder = new StringBuilder(source.Value);
            if (instanceNum < 0)
            {
                strBuilder.Replace(match.Value, replacement.Value);
            }
            else
            {
                // 0 is an error. This was already enforced by the IR
                Contract.Assert(instanceNum > 0);

                for (int idx = 0; idx < source.Value.Length; idx += match.Value.Length)
                {
                    eval.CheckCancel();

                    idx = source.Value.IndexOf(match.Value, idx, StringComparison.Ordinal);
                    if (idx == -1)
                    {
                        break;
                    }

                    if (--instanceNum == 0)
                    {
                        strBuilder.Replace(match.Value, replacement.Value, idx, match.Value.Length);
                        break;
                    }
                }
            }

            return new StringValue(irContext, strBuilder.ToString());
        }

        public static FormulaValue StartsWith(IRContext irContext, StringValue[] args)
        {
            var text = args[0];
            var start = args[1];

            return new BooleanValue(irContext, text.Value.StartsWith(start.Value, StringComparison.OrdinalIgnoreCase));
        }

        public static FormulaValue EndsWith(IRContext irContext, StringValue[] args)
        {
            var text = args[0];
            var end = args[1];

            return new BooleanValue(irContext, text.Value.EndsWith(end.Value, StringComparison.OrdinalIgnoreCase));
        }

        public static FormulaValue Trim(IRContext irContext, StringValue[] args)
        {
            var text = args[0];

            // Remove all whitespace except ASCII 10, 11, 12, 13 and 160, then trim to follow Excel's behavior
            var regex = new Regex(@"[^\S\xA0\n\v\f\r]+");

            var result = regex.Replace(text.Value, " ").Trim();

            return new StringValue(irContext, result);
        }

        public static FormulaValue TrimEnds(IRContext irContext, StringValue[] args)
        {
            var text = args[0];

            var result = text.Value.Trim();

            return new StringValue(irContext, result);
        }

        public static FormulaValue GuidNoArg(IRContext irContext, FormulaValue[] args)
        {
            return new GuidValue(irContext, Guid.NewGuid());
        }

        public static FormulaValue GuidPure(IRContext irContext, StringValue[] args)
        {
            var text = args[0].Value;
            try
            {
                var guid = new Guid(text);

                return new GuidValue(irContext, guid);
            }
            catch
            {
                return CommonErrors.GenericInvalidArgument(irContext);
            }
        }

        public static FormulaValue OptionSetValueToLogicalName(IRContext irContext, OptionSetValue[] args)
        {
            var optionSet = args[0];
            var logicalName = optionSet.Option;
            return new StringValue(irContext, logicalName);
        }

        public static FormulaValue PlainText(IRContext irContext, StringValue[] args)
        {
            string text = args[0].Value.Trim();

            // Replace header/script/style tags with empty text.
            text = _headerTagRegex.Replace(text, string.Empty);
            text = _scriptTagRegex.Replace(text, string.Empty);
            text = _styleTagRegex.Replace(text, string.Empty);

            // Remove all comments.
            text = _commentTagRegex.Replace(text, string.Empty);

            // Insert empty string in place of <td>
            text = _tdTagRegex.Replace(text, string.Empty);

            //Replace <br> or <li> with line break
            text = _lineBreakTagRegex.Replace(text, Environment.NewLine);

            // Insert double line breaks in place of <div>, <p> and <tr> tags.
            text = _doubleLineBreakTagRegex.Replace(text, Environment.NewLine + Environment.NewLine);

            // Replace all other tags with empty text.
            text = _htmlTagsRegex.Replace(text, string.Empty);

            //Decode html specific characters
            text = WebUtility.HtmlDecode(text);

            return new StringValue(irContext, text.Trim());
        }

        private static DateTime ConvertToUTC(DateTime dateTime, TimeZoneInfo fromTimeZone)
        {
            var resultDateTime = new DateTimeOffset(DateTime.SpecifyKind(dateTime, DateTimeKind.Unspecified), fromTimeZone.GetUtcOffset(dateTime));
            return resultDateTime.UtcDateTime;
        }

        internal static bool TryGetInt(FormulaValue value, out int outputValue)
        {
            double inputValue;
            outputValue = int.MinValue;

            switch (value)
            {
                case NumberValue n:
                    inputValue = n.Value;
                    break;
                case DecimalValue w:
                    inputValue = (double)w.Value;
                    break;
                default:
                    return false;
            }

            if (inputValue > int.MaxValue)
            {
                outputValue = int.MaxValue;
                return false;
            }
            else if (inputValue < int.MinValue)
            {
                outputValue = int.MinValue;
                return false;
            }

            outputValue = (int)inputValue;
            return true;
        }
    }
}
<|MERGE_RESOLUTION|>--- conflicted
+++ resolved
@@ -1,1510 +1,1182 @@
-﻿// Copyright (c) Microsoft Corporation.
-// Licensed under the MIT license.
-
-using System;
-using System.Collections.Generic;
-using System.Diagnostics.Contracts;
-using System.Globalization;
-using System.Linq;
-using System.Net;
-using System.Text;
-using System.Text.RegularExpressions;
-using System.Threading;
-using System.Threading.Tasks;
-using System.Xml;
-using Microsoft.PowerFx.Core.IR;
-using Microsoft.PowerFx.Core.Localization;
-using Microsoft.PowerFx.Core.Utils;
-using Microsoft.PowerFx.Types;
-
-namespace Microsoft.PowerFx.Functions
-{
-    // Due to .Net static ctor initialization, must place in a separate class from Library. 
-    internal static class LibraryFlags
-    {
-        public static readonly RegexOptions RegExFlags = RegexOptions.Compiled | RegexOptions.CultureInvariant;
-        public static readonly RegexOptions RegExFlags_IgnoreCase = RegexOptions.Compiled | RegexOptions.CultureInvariant | RegexOptions.IgnoreCase;
-    }
-
-    internal static partial class Library
-    {
-        private static readonly RegexOptions RegExFlags = LibraryFlags.RegExFlags;
-        private static readonly RegexOptions RegExFlags_IgnoreCase = LibraryFlags.RegExFlags_IgnoreCase;
-
-        private static readonly Regex _ampmReplaceRegex = new Regex("[aA][mM]\\/[pP][mM]", RegExFlags);
-        private static readonly Regex _apReplaceRegex = new Regex("[aA]\\/[pP]", RegExFlags);
-        private static readonly Regex _minutesBeforeSecondsRegex = new Regex("[mM][^dDyYhH]+[sS]", RegExFlags);
-        private static readonly Regex _minutesAfterHoursRegex = new Regex("[hH][^dDyYmM]+[mM]", RegExFlags);
-        private static readonly Regex _minutesRegex = new Regex("[mM]", RegExFlags);
-        private static readonly Regex _internalStringRegex = new Regex("([\"][^\"]*[\"])", RegExFlags);
-        private static readonly Regex _daysDetokenizeRegex = new Regex("[\u0004][\u0004][\u0004][\u0004]+", RegExFlags);
-        private static readonly Regex _monthsDetokenizeRegex = new Regex("[\u0003][\u0003][\u0003][\u0003]+", RegExFlags);
-        private static readonly Regex _yearsDetokenizeRegex = new Regex("[\u0005][\u0005][\u0005]+", RegExFlags);
-        private static readonly Regex _years2DetokenizeRegex = new Regex("[\u0005]+", RegExFlags);
-        private static readonly Regex _hoursDetokenizeRegex = new Regex("[\u0006][\u0006]+", RegExFlags);
-        private static readonly Regex _minutesDetokenizeRegex = new Regex("[\u000A][\u000A]+", RegExFlags);
-        private static readonly Regex _secondsDetokenizeRegex = new Regex("[\u0008][\u0008]+", RegExFlags);
-        private static readonly Regex _milisecondsDetokenizeRegex = new Regex("[\u000e]+", RegExFlags);
-        private static readonly Regex _tdTagRegex = new Regex("<\\s*(td)[\\s\\S]*?\\/{0,1}>", RegExFlags_IgnoreCase);
-        private static readonly Regex _lineBreakTagRegex = new Regex("<\\s*(br|li)[\\s\\S]*?\\/{0,1}>", RegExFlags_IgnoreCase);
-        private static readonly Regex _doubleLineBreakTagRegex = new Regex("<\\s*(div|p|tr)[\\s\\S]*?\\/{0,1}>", RegExFlags_IgnoreCase);
-        private static readonly Regex _commentTagRegex = new Regex("<!--[\\s\\S]*?--\\s*>", RegExFlags_IgnoreCase);
-        private static readonly Regex _headerTagRegex = new Regex("<\\s*(header)[\\s\\S]*?>[\\s\\S]*?<\\s*\\/\\s*(header)\\s*>", RegExFlags_IgnoreCase);
-        private static readonly Regex _scriptTagRegex = new Regex("<\\s*(script)[\\s\\S]*?>[\\s\\S]*?<\\s*\\/\\s*(script)\\s*>", RegExFlags_IgnoreCase);
-        private static readonly Regex _styleTagRegex = new Regex("<\\s*(style)[\\s\\S]*?>[\\s\\S]*?<\\s*\\/\\s*(style)\\s*>", RegExFlags_IgnoreCase);
-        private static readonly Regex _htmlTagsRegex = new Regex("<[^\\>]*\\>", RegExFlags_IgnoreCase);
-
-        // Char is used for PA string escaping 
-        public static FormulaValue Char(IRContext irContext, NumberValue[] args)
-        {
-            var arg0 = args[0];
-
-            if (arg0.Value < 1 || arg0.Value >= 256)
-            {
-                return CommonErrors.InvalidCharValue(irContext);
-            }
-
-            var str = new string((char)arg0.Value, 1);
-            return new StringValue(irContext, str);
-        }
-
-        public static async ValueTask<FormulaValue> Concat(EvalVisitor runner, EvalVisitorContext context, IRContext irContext, FormulaValue[] args)
-        {
-            // Streaming 
-            var arg0 = (TableValue)args[0];
-            var arg1 = (LambdaFormulaValue)args[1];
-            var separator = args.Length > 2 ? ((StringValue)args[2]).Value : string.Empty;
-
-            var sb = new StringBuilder();
-            var first = true;
-
-            foreach (var row in arg0.Rows)
-            {
-                runner.CheckCancel();
-
-                if (first)
-                {
-                    first = false;
-                }
-                else
-                {
-                    sb.Append(separator);
-                }
-
-                SymbolContext childContext = context.SymbolContext.WithScopeValues(row.ToFormulaValue());
-
-                var result = await arg1.EvalInRowScopeAsync(context.NewScope(childContext)).ConfigureAwait(false);
-
-                string str;
-                if (result is ErrorValue ev)
-                {
-                    return ev;
-                }
-                else if (result is BlankValue)
-                {
-                    str = string.Empty;
-                }
-                else
-                {
-                    str = ((StringValue)result).Value;
-                }
-
-                sb.Append(str);
-            }
-
-            return new StringValue(irContext, sb.ToString());
-        }
-
-        // Scalar
-        // Operator & maps to this function call.
-        public static FormulaValue Concatenate(IRContext irContext, StringValue[] args)
-        {
-            var sb = new StringBuilder();
-
-            foreach (var arg in args)
-            {
-                sb.Append(arg.Value);
-            }
-
-            return new StringValue(irContext, sb.ToString());
-        }
-
-        // https://docs.microsoft.com/en-us/powerapps/maker/canvas-apps/functions/function-value
-        // Convert string to number
-        public static FormulaValue Value(EvalVisitor runner, EvalVisitorContext context, IRContext irContext, FormulaValue[] args)
-        {
-            return Value(CreateFormattingInfo(runner), irContext, args);
-        }
-
-        // https://docs.microsoft.com/en-us/powerapps/maker/canvas-apps/functions/function-value
-        // Convert string to number
-        public static FormulaValue Value(FormattingInfo formatInfo, IRContext irContext, FormulaValue[] args)
-        {
-            if (irContext.ResultType is DecimalType)
-            {
-                return Decimal(formatInfo, irContext, args);
-            }
-            else
-            {
-                return Float(formatInfo, irContext, args);
-            }
-        }
-
-        // https://docs.microsoft.com/en-us/powerapps/maker/canvas-apps/functions/function-value
-        // Convert string to number
-        public static FormulaValue Float(EvalVisitor runner, EvalVisitorContext context, IRContext irContext, FormulaValue[] args)
-        {
-            return Float(CreateFormattingInfo(runner), irContext, args);
-        }
-
-        // https://docs.microsoft.com/en-us/powerapps/maker/canvas-apps/functions/function-value
-        // Convert string to number
-        public static FormulaValue Float(FormattingInfo formatInfo, IRContext irContext, FormulaValue[] args)
-        {
-            if (args[0] is StringValue sv)
-            {
-                if (string.IsNullOrEmpty(sv.Value))
-                {
-                    return new BlankValue(irContext);
-                }
-            }
-
-            // culture will have Cultural info in case one was passed in argument else it will have the default one.
-            var culture = formatInfo.CultureInfo;
-            if (args.Length > 1)
-            {
-                if (args[1] is StringValue cultureArg && !TryGetCulture(cultureArg.Value, out culture))
-                {
-                    return CommonErrors.BadLanguageCode(irContext, cultureArg.Value);
-                }
-
-                formatInfo.CultureInfo = culture;
-            }
-
-            bool isValue = TryFloat(formatInfo, irContext, args[0], out NumberValue result);
-
-            return isValue ? result : CommonErrors.ArgumentOutOfRange(irContext);
-        }
-
-        // https://docs.microsoft.com/en-us/powerapps/maker/canvas-apps/functions/function-value
-        // Convert string to number
-        public static bool TryFloat(FormattingInfo formatInfo, IRContext irContext, FormulaValue value, out NumberValue result)
-        {
-            result = null;
-
-            Contract.Assert(NumberValue.AllowedListConvertToNumber.Contains(value.Type));
-
-            switch (value)
-            {
-                case NumberValue n:
-                    result = n;
-                    break;
-                case DecimalValue w:
-                    result = DecimalToNumber(irContext, w);
-                    break;
-                case BooleanValue b:
-                    result = BooleanToNumber(irContext, b);
-                    break;
-                case DateValue dv:
-                    result = DateToNumber(formatInfo, irContext, dv);
-                    break;
-                case DateTimeValue dtv:
-                    result = DateTimeToNumber(formatInfo, irContext, dtv);
-                    break;
-                case StringValue sv:
-                    var (val, err) = ConvertToNumber(sv.Value, formatInfo.CultureInfo);
-
-                    if (err == ConvertionStatus.Ok)
-                    {
-                        result = new NumberValue(irContext, val);
-                    }
-
-                    break;
-            }
-
-            return result != null;
-        }
-
-        // https://docs.microsoft.com/en-us/powerapps/maker/canvas-apps/functions/function-value
-        // Convert string to number
-        public static FormulaValue Decimal(EvalVisitor runner, EvalVisitorContext context, IRContext irContext, FormulaValue[] args)
-        {
-            return Decimal(CreateFormattingInfo(runner), irContext, args);
-        }
-
-        // https://docs.microsoft.com/en-us/powerapps/maker/canvas-apps/functions/function-value
-        // Convert string to number
-        public static FormulaValue Decimal(FormattingInfo formatInfo, IRContext irContext, FormulaValue[] args)
-        {
-            if (args[0] is StringValue sv)
-            {
-                if (string.IsNullOrEmpty(sv.Value))
-                {
-                    return new BlankValue(irContext);
-                }
-            }
-
-            // culture will have Cultural info in case one was passed in argument else it will have the default one.
-            var culture = formatInfo.CultureInfo;
-            if (args.Length > 1)
-            {
-                if (args[1] is StringValue cultureArg && !TryGetCulture(cultureArg.Value, out culture))
-                {
-                    return CommonErrors.BadLanguageCode(irContext, cultureArg.Value);
-                }
-
-                formatInfo.CultureInfo = culture;
-            }
-
-            bool isValue = TryDecimal(formatInfo, irContext, args[0], out DecimalValue result);
-
-            return isValue ? result : CommonErrors.ArgumentOutOfRange(irContext);
-        }
-
-        // https://docs.microsoft.com/en-us/powerapps/maker/canvas-apps/functions/function-value
-        // Convert string to number
-        public static bool TryDecimal(FormattingInfo formatInfo, IRContext irContext, FormulaValue value, out DecimalValue result)
-        {
-            result = null;
-
-            Contract.Assert(DecimalValue.AllowedListConvertToDecimal.Contains(value.Type));
-
-            switch (value)
-            {
-                case NumberValue n:
-                    var (num, numErr) = ConvertNumberToDecimal(n.Value);
-                    if (numErr == ConvertionStatus.Ok)
-                    {
-                        result = new DecimalValue(irContext, num);
-                    }
-
-                    break;
-                case DecimalValue w:
-                    result = w;
-                    break;
-                case BooleanValue b:
-                    result = BooleanToDecimal(irContext, b);
-                    break;
-                case DateValue dv:
-                    result = DateToDecimal(formatInfo, irContext, dv);
-                    break;
-                case DateTimeValue dtv:
-                    result = DateTimeToDecimal(formatInfo, irContext, dtv);
-                    break;
-                case StringValue sv:
-                    var (str, strErr) = ConvertToDecimal(sv.Value, formatInfo.CultureInfo);
-
-                    if (strErr == ConvertionStatus.Ok)
-                    {
-                        result = new DecimalValue(irContext, str);
-                    }
-
-                    break;
-            }
-
-            return result != null;
-        }
-
-        // https://docs.microsoft.com/en-us/powerapps/maker/canvas-apps/functions/function-text
-        public static FormulaValue Text(EvalVisitor runner, EvalVisitorContext context, IRContext irContext, FormulaValue[] args)
-        {
-            if (args.Length == 1 && args[0].IsBlank())
-            {
-                // When used as a pure conversion function (single argument, no format string), this function propagates null values
-                return new BlankValue(irContext);
-            }
-
-            foreach (var arg in args)
-            {
-                if (arg.IsBlank())
-                {
-                    return new StringValue(irContext, string.Empty);
-                }
-            }
-
-            return Text(CreateFormattingInfo(runner), irContext, args);
-<<<<<<< HEAD
-        }
-
-        public static FormulaValue Text(FormattingInfo formatInfo, IRContext irContext, FormulaValue[] args)
-        {
-            const int formatSize = 100;
-            string formatString = null;
-            var textFormatArgs = new TextFormatArgs
-            {
-                FormatCultureName = null,
-                FormatArg = null,
-                HasDateTimeFmt = false,
-                HasNumericFmt = false
-            };
-
-            if (args.Length > 1 && args[1] is StringValue fs)
-            {
-                formatString = fs.Value;
-            }
-
-            var culture = formatInfo.CultureInfo;
-            if (args.Length > 2 && args[2] is StringValue languageCode)
-            {
-                if (!TryGetCulture(languageCode.Value, out culture))
-                {
-                    return CommonErrors.BadLanguageCode(irContext, languageCode.Value);
-                }
-
-                formatInfo.CultureInfo = culture;
-            }
-
-            // We limit the format string size
-            if (formatString != null && formatString.Length > formatSize)
-            {
-                var customErrorMessage = StringResources.Get(TexlStrings.ErrTextFormatTooLarge, culture.Name);
-                return CommonErrors.GenericInvalidArgument(irContext, string.Format(CultureInfo.InvariantCulture, customErrorMessage, formatSize));
-            }
-
-            if (formatString != null && !TextFormatUtils.IsValidFormatArg(formatString, out textFormatArgs))
-            {
-                var customErrorMessage = StringResources.Get(TexlStrings.ErrIncorrectFormat_Func, culture.Name);
-                return CommonErrors.GenericInvalidArgument(irContext, string.Format(CultureInfo.InvariantCulture, customErrorMessage, "Text"));
-            }
-
-            var isText = TryText(formatInfo, irContext, args[0], textFormatArgs, out StringValue result);
-
-            return isText ? result : CommonErrors.GenericInvalidArgument(irContext, StringResources.Get(TexlStrings.ErrTextInvalidFormat, culture.Name));
-        }
-
-        public static bool TryText(FormattingInfo formatInfo, IRContext irContext, FormulaValue value, TextFormatArgs textFormatArgs, out StringValue result)
-        {
-            var timeZoneInfo = formatInfo.TimeZoneInfo;
-            var culture = formatInfo.CultureInfo;
-            CultureInfo formatCulture = culture;
-            var formatString = textFormatArgs.FormatArg;
-            result = null;
-
-            Contract.Assert(StringValue.AllowedListConvertToString.Contains(value.Type));
-
-            if (!string.IsNullOrEmpty(textFormatArgs.FormatCultureName) && !TryGetCulture(textFormatArgs.FormatCultureName, out formatCulture))
-            {
-                return false;
-            }
-
-            if (!string.IsNullOrEmpty(formatString) && textFormatArgs.HasNumericFmt)
-            {
-                // Get en-US numeric format string
-                // \uFEFF is the zero width no-break space codepoint. This will be used to swap with number group seperator character.
-                string numberGroupSeperator = "\uFEFF";
-                var numberCultureFormat = formatCulture.NumberFormat;
-
-                formatString = formatString.Replace(numberCultureFormat.NumberGroupSeparator, numberGroupSeperator);
-                if (string.IsNullOrWhiteSpace(numberCultureFormat.NumberGroupSeparator))
-                {
-                    formatString = formatString.Replace(" ", numberGroupSeperator).Replace("\u202F", numberGroupSeperator);
-                }
-
-                formatString = formatString.Replace(numberCultureFormat.NumberDecimalSeparator, ".");
-                formatString = formatString.Replace(numberGroupSeperator, ",");
-            }
-
-            switch (value)
-            {
-                case StringValue sv:
-                    result = sv;
-                    break;
-                case NumberValue num:
-                    if (formatString != null && textFormatArgs.HasDateTimeFmt)
-                    {
-                        // It's a number, formatted as date/time. Let's convert it to a date/time value first
-                        var newDateTime = Library.NumberToDateTime(formatInfo, IRContext.NotInSource(FormulaType.DateTime), num);
-
-                        return TryExpandDateTimeExcelFormatSpecifiersToStringValue(irContext, formatString, "g", newDateTime.GetConvertedValue(timeZoneInfo), timeZoneInfo, culture, formatInfo.CancellationToken, out result);
-                    }
-                    else
-                    {
-                        result = new StringValue(irContext, num.Value.ToString(formatString ?? "g", culture));
-                    }
-
-                    break;
-
-                case DecimalValue dec:
-                    if (formatString != null && textFormatArgs.HasDateTimeFmt)
-                    {
-                        // It's a number, formatted as date/time. Let's convert it to a date/time value first
-                        var decNum = new NumberValue(IRContext.NotInSource(FormulaType.Number), (double)dec.Value);
-                        var newDateTime = Library.NumberToDateTime(formatInfo, IRContext.NotInSource(FormulaType.DateTime), decNum);
-                        return TryExpandDateTimeExcelFormatSpecifiersToStringValue(irContext, formatString, "g", newDateTime.GetConvertedValue(timeZoneInfo), timeZoneInfo, culture, formatInfo.CancellationToken, out result);
-                    }
-                    else
-                    {
-                        var normalized = dec.Normalize();
-                        result = new StringValue(irContext, normalized.ToString(formatString ?? "g", culture));
-                    }
-
-                    break;
-                case DateTimeValue dateTimeValue:
-                    if (formatString != null && textFormatArgs.HasNumericFmt)
-                    {
-                        // It's a datetime, formatted as number. Let's convert it to a number value first
-                        var newNumber = Library.DateTimeToNumber(formatInfo, IRContext.NotInSource(FormulaType.Number), dateTimeValue);
-                        result = new StringValue(irContext, newNumber.Value.ToString(formatString, culture));
-                    }
-                    else
-                    {
-                        return TryExpandDateTimeExcelFormatSpecifiersToStringValue(irContext, formatString, "g", dateTimeValue.GetConvertedValue(timeZoneInfo), timeZoneInfo, culture, formatInfo.CancellationToken, out result);
-                    }
-
-                    break;
-                case DateValue dateValue:
-                    if (formatString != null && textFormatArgs.HasNumericFmt)
-                    {
-                        NumberValue newDateNumber = Library.DateToNumber(formatInfo, IRContext.NotInSource(FormulaType.Number), dateValue) as NumberValue;
-                        result = new StringValue(irContext, newDateNumber.Value.ToString(formatString, culture));
-                    }
-                    else
-                    {
-                        return TryExpandDateTimeExcelFormatSpecifiersToStringValue(irContext, formatString, "d", dateValue.GetConvertedValue(timeZoneInfo), timeZoneInfo, culture, formatInfo.CancellationToken, out result);
-                    }
-
-                    break;
-                case TimeValue timeValue:
-                    if (formatString != null && textFormatArgs.HasNumericFmt)
-                    {
-                        var newNumber = Library.TimeToNumber(IRContext.NotInSource(FormulaType.Number), new TimeValue[] { timeValue });
-                        result = new StringValue(irContext, newNumber.Value.ToString(formatString, culture));
-                    }
-                    else
-                    {
-                        var dtValue = Library.TimeToDateTime(formatInfo, IRContext.NotInSource(FormulaType.DateTime), timeValue);
-                        return TryExpandDateTimeExcelFormatSpecifiersToStringValue(irContext, formatString, "t", dtValue.GetConvertedValue(timeZoneInfo), timeZoneInfo, culture, formatInfo.CancellationToken, out result);
-                    }
-
-                    break;
-                case BooleanValue b:
-                    result = new StringValue(irContext, b.Value.ToString(culture).ToLowerInvariant());
-                    break;
-                case GuidValue g:
-                    result = new StringValue(irContext, g.Value.ToString("d", CultureInfo.InvariantCulture));
-                    break;
-            }
-
-            return result != null;
-        }
-
-        internal static bool TryExpandDateTimeExcelFormatSpecifiersToStringValue(IRContext irContext, string format, string defaultFormat, DateTime dateTime, TimeZoneInfo timeZoneInfo, CultureInfo culture, CancellationToken cancellationToken, out StringValue result)
-        {
-            result = null;
-            if (format == null)
-            {
-                result = new StringValue(irContext, dateTime.ToString(defaultFormat, culture));
-                return true;
-            }
-
-            // DateTime format
-            switch (format.ToLowerInvariant())
-            {
-                case "'shortdatetime24'":
-                case "'shortdatetime'":
-                case "'shorttime24'":
-                case "'shorttime'":
-                case "'shortdate'":
-                case "'longdatetime24'":
-                case "'longdatetime'":
-                case "'longtime24'":
-                case "'longtime'":
-                case "'longdate'":
-                    var formatStr = ExpandDateTimeFormatSpecifiers(format, culture);
-                    result = new StringValue(irContext, dateTime.ToString(formatStr, culture));
-                    break;
-                case "'utc'":
-                case "utc":
-                    var formatUtcStr = ExpandDateTimeFormatSpecifiers(format, culture);
-                    result = new StringValue(irContext, ConvertToUTC(dateTime, timeZoneInfo).ToString(formatUtcStr, culture));
-                    break;
-                default:
-                    try
-                    {
-                        var stringResult = ResolveDateTimeFormatAmbiguities(format, dateTime, culture, cancellationToken);
-                        result = new StringValue(irContext, stringResult);
-                    }
-                    catch (FormatException)
-                    {
-                        return false;
-                    }
-
-                    break;
-            }
-
-            return result != null;
-        }
-
-        internal static string ExpandDateTimeFormatSpecifiers(string format, CultureInfo culture)
-        {
-            var info = DateTimeFormatInfo.GetInstance(culture);
-
-            switch (format.ToLowerInvariant())
-            {
-                case "'shortdatetime24'":
-                    // TODO: This might be wrong for some cultures
-                    return ReplaceWith24HourClock(info.ShortDatePattern + " " + info.ShortTimePattern);
-                case "'shortdatetime'":
-                    // TODO: This might be wrong for some cultures
-                    return info.ShortDatePattern + " " + info.ShortTimePattern;
-                case "'shorttime24'":
-                    return ReplaceWith24HourClock(info.ShortTimePattern);
-                case "'shorttime'":
-                    return info.ShortTimePattern;
-                case "'shortdate'":
-                    return info.ShortDatePattern;
-                case "'longdatetime24'":
-                    return ReplaceWith24HourClock(info.FullDateTimePattern);
-                case "'longdatetime'":
-                    return info.FullDateTimePattern;
-                case "'longtime24'":
-                    return ReplaceWith24HourClock(info.LongTimePattern);
-                case "'longtime'":
-                    return info.LongTimePattern;
-                case "'longdate'":
-                    return info.LongDatePattern;
-                case "'utc'":
-                case "utc":
-                    return "yyyy-MM-ddTHH:mm:ss.fffZ";
-                default:
-                    return format;
-            }
-        }
-
-        private static string ReplaceWith24HourClock(string format)
-        {
-            format = Regex.Replace(format, "[hH]", "H");
-            format = Regex.Replace(format, "t+", string.Empty);
-
-            return format.Trim();
-        }
-
-        private static string ResolveDateTimeFormatAmbiguities(string format, DateTime dateTime, CultureInfo culture, CancellationToken cancellationToken)
-        {
-            var resultString = format;
-
-            resultString = ReplaceDoubleQuotedStrings(resultString, out var replaceList, cancellationToken);
-            resultString = TokenizeDatetimeFormat(resultString, cancellationToken);
-            resultString = DetokenizeDatetimeFormat(resultString, dateTime, culture);
-            resultString = RestoreDoubleQuotedStrings(resultString, replaceList, cancellationToken);
-
-            return resultString;
-        }
-
-        private static string RestoreDoubleQuotedStrings(string format, List<string> replaceList, CancellationToken cancellationToken)
-        {
-            var stringReplaceRegex = new Regex("\u0011");
-            var array = replaceList.ToArray();
-            var index = 0;
-
-            var match = stringReplaceRegex.Match(format);
-
-            while (match.Success)
-            {
-                cancellationToken.ThrowIfCancellationRequested();
-
-                format = format.Substring(0, match.Index) + array[index++].Replace("\"", string.Empty) + format.Substring(match.Index + match.Length);
-                match = stringReplaceRegex.Match(format);
-            }
-
-            return format;
-        }
-
-        private static string ReplaceDoubleQuotedStrings(string format, out List<string> replaceList, CancellationToken cancellationToken)
-        {
-            var ret = string.Empty;
-
-            replaceList = new List<string>();
-
-            foreach (Match match in _internalStringRegex.Matches(format))
-            {
-                cancellationToken.ThrowIfCancellationRequested();
-
-                replaceList.Add(match.Value);
-            }
-
-            return _internalStringRegex.Replace(format, "\u0011");
-        }
-
-        private static string DetokenizeDatetimeFormat(string format, DateTime dateTime, CultureInfo culture)
-        {
-            var hasAmPm = format.Contains('\u0001') || format.Contains('\u0002');
-
-            // Day component            
-            format = _daysDetokenizeRegex.Replace(format, dateTime.ToString("dddd", culture))
-                          .Replace("\u0004\u0004\u0004", dateTime.ToString("ddd", culture))
-                          .Replace("\u0004\u0004", dateTime.ToString("dd", culture))
-                          .Replace("\u0004", dateTime.ToString("%d", culture));
-
-            // Month component
-            format = _monthsDetokenizeRegex.Replace(format, dateTime.ToString("MMMM", culture))
-                          .Replace("\u0003\u0003\u0003", dateTime.ToString("MMM", culture))
-                          .Replace("\u0003\u0003", dateTime.ToString("MM", culture))
-                          .Replace("\u0003", dateTime.ToString("%M", culture));
-
-            // Year component
-            format = _yearsDetokenizeRegex.Replace(format, dateTime.ToString("yyyy", culture));
-            format = _years2DetokenizeRegex.Replace(format, dateTime.ToString("yy", culture));
-
-            // Hour component
-            format = _hoursDetokenizeRegex.Replace(format, hasAmPm ? dateTime.ToString("hh", culture) : dateTime.ToString("HH", culture))
-                          .Replace("\u0006", hasAmPm ? dateTime.ToString("%h", culture) : dateTime.ToString("%H", culture));
-
-            // Minute component
-            format = _minutesDetokenizeRegex.Replace(format, dateTime.ToString("mm", culture))
-                          .Replace("\u000A", dateTime.ToString("%m", culture));
-
-            // Second component
-            format = _secondsDetokenizeRegex.Replace(format, dateTime.ToString("ss", culture))
-                          .Replace("\u0008", dateTime.ToString("%s", culture));
-
-            // Milliseconds component
-            format = _milisecondsDetokenizeRegex.Replace(format, match =>
-            {
-                var len = match.Groups[0].Value.Length;
-                var subSecondFormat = len == 1 ? "%f" : new string('f', len);
-                return dateTime.ToString(subSecondFormat, culture);
-            });
-
-            // AM/PM component
-            format = format.Replace("\u0001", dateTime.ToString("tt", culture))
-                           .Replace("\u0002", dateTime.ToString("%t", culture).ToLowerInvariant());
-
-            return format;
-        }
-
-=======
-        }
-
-        public static FormulaValue Text(FormattingInfo formatInfo, IRContext irContext, FormulaValue[] args)
-        {
-            const int formatSize = 100;
-            string formatString = null;
-
-            if (args.Length > 1 && args[1] is StringValue fs)
-            {
-                formatString = fs.Value;
-            }
-
-            var culture = formatInfo.CultureInfo;
-            if (args.Length > 2 && args[2] is StringValue languageCode)
-            {
-                if (!TryGetCulture(languageCode.Value, out culture))
-                {
-                    return CommonErrors.BadLanguageCode(irContext, languageCode.Value);
-                }
-
-                formatInfo.CultureInfo = culture;
-            }
-
-            // We limit the format string size
-            if (formatString != null && formatString.Length > formatSize)
-            {
-                var customErrorMessage = StringResources.Get(TexlStrings.ErrTextFormatTooLarge, culture.Name);
-                return CommonErrors.GenericInvalidArgument(irContext, string.Format(CultureInfo.InvariantCulture, customErrorMessage, formatSize));
-            }
-
-            if (formatString != null && !TextFormatUtils.IsValidFormatArg(formatString, out bool hasDateTimeFmt, out bool hasNumberFmt))
-            {
-                var customErrorMessage = StringResources.Get(TexlStrings.ErrIncorrectFormat_Func, culture.Name);
-                return CommonErrors.GenericInvalidArgument(irContext, string.Format(CultureInfo.InvariantCulture, customErrorMessage, "Text"));
-            }
-
-            var isText = TryText(formatInfo, irContext, args[0], formatString, out StringValue result);
-
-            return isText ? result : CommonErrors.GenericInvalidArgument(irContext, StringResources.Get(TexlStrings.ErrTextInvalidFormat, culture.Name));
-        }
-
-        public static bool TryText(FormattingInfo formatInfo, IRContext irContext, FormulaValue value, string formatString, out StringValue result)
-        {
-            var timeZoneInfo = formatInfo.TimeZoneInfo;
-            var culture = formatInfo.CultureInfo;
-            var hasDateTimeFmt = false;
-            var hasNumberFmt = false;
-            result = null;
-
-            if (formatString != null && !TextFormatUtils.IsValidFormatArg(formatString, out hasDateTimeFmt, out hasNumberFmt))
-            {
-                return false;
-            }
-
-            Contract.Assert(StringValue.AllowedListConvertToString.Contains(value.Type));
-
-            switch (value)
-            {
-                case StringValue sv:
-                    result = sv;
-                    break;
-                case NumberValue num:
-                    if (formatString != null && hasDateTimeFmt)
-                    {
-                        // It's a number, formatted as date/time. Let's convert it to a date/time value first
-                        var newDateTime = Library.NumberToDateTime(formatInfo, IRContext.NotInSource(FormulaType.DateTime), num);
-
-                        return TryExpandDateTimeExcelFormatSpecifiersToStringValue(irContext, formatString, "g", newDateTime.GetConvertedValue(timeZoneInfo), timeZoneInfo, culture, formatInfo.CancellationToken, out result);
-                    }
-                    else
-                    {
-                        result = new StringValue(irContext, num.Value.ToString(formatString ?? "g", culture));
-                    }
-
-                    break;
-
-                case DecimalValue dec:
-                    if (formatString != null && hasDateTimeFmt)
-                    {
-                        // It's a number, formatted as date/time. Let's convert it to a date/time value first
-                        var decNum = new NumberValue(IRContext.NotInSource(FormulaType.Number), (double)dec.Value);
-                        var newDateTime = Library.NumberToDateTime(formatInfo, IRContext.NotInSource(FormulaType.DateTime), decNum);
-                        return TryExpandDateTimeExcelFormatSpecifiersToStringValue(irContext, formatString, "g", newDateTime.GetConvertedValue(timeZoneInfo), timeZoneInfo, culture, formatInfo.CancellationToken, out result);
-                    }
-                    else
-                    {
-                        var normalized = dec.Normalize();
-                        result = new StringValue(irContext, normalized.ToString(formatString ?? "g", culture));
-                    }
-
-                    break;
-                case DateTimeValue dateTimeValue:
-                    if (formatString != null && hasNumberFmt)
-                    {
-                        // It's a datetime, formatted as number. Let's convert it to a number value first
-                        var newNumber = Library.DateTimeToNumber(formatInfo, IRContext.NotInSource(FormulaType.Number), dateTimeValue);
-                        result = new StringValue(irContext, newNumber.Value.ToString(formatString, culture));
-                    }
-                    else
-                    {
-                        return TryExpandDateTimeExcelFormatSpecifiersToStringValue(irContext, formatString, "g", dateTimeValue.GetConvertedValue(timeZoneInfo), timeZoneInfo, culture, formatInfo.CancellationToken, out result);
-                    }
-
-                    break;
-                case DateValue dateValue:
-                    if (formatString != null && hasNumberFmt)
-                    {
-                        NumberValue newDateNumber = Library.DateToNumber(formatInfo, IRContext.NotInSource(FormulaType.Number), dateValue) as NumberValue;
-                        result = new StringValue(irContext, newDateNumber.Value.ToString(formatString, culture));
-                    }
-                    else
-                    {
-                        return TryExpandDateTimeExcelFormatSpecifiersToStringValue(irContext, formatString, "d", dateValue.GetConvertedValue(timeZoneInfo), timeZoneInfo, culture, formatInfo.CancellationToken, out result);
-                    }
-
-                    break;
-                case TimeValue timeValue:
-                    if (formatString != null && hasNumberFmt)
-                    {
-                        var newNumber = Library.TimeToNumber(IRContext.NotInSource(FormulaType.Number), new TimeValue[] { timeValue });
-                        result = new StringValue(irContext, newNumber.Value.ToString(formatString, culture));
-                    }
-                    else
-                    {
-                        var dtValue = Library.TimeToDateTime(formatInfo, IRContext.NotInSource(FormulaType.DateTime), timeValue);
-                        return TryExpandDateTimeExcelFormatSpecifiersToStringValue(irContext, formatString, "t", dtValue.GetConvertedValue(timeZoneInfo), timeZoneInfo, culture, formatInfo.CancellationToken, out result);
-                    }
-
-                    break;
-                case BooleanValue b:
-                    result = new StringValue(irContext, b.Value.ToString(culture).ToLowerInvariant());
-                    break;
-                case GuidValue g:
-                    result = new StringValue(irContext, g.Value.ToString("d", CultureInfo.InvariantCulture));
-                    break;
-            }
-
-            return result != null;
-        }
-
-        internal static bool TryExpandDateTimeExcelFormatSpecifiersToStringValue(IRContext irContext, string format, string defaultFormat, DateTime dateTime, TimeZoneInfo timeZoneInfo, CultureInfo culture, CancellationToken cancellationToken, out StringValue result)
-        {
-            result = null;
-            if (format == null)
-            {
-                result = new StringValue(irContext, dateTime.ToString(defaultFormat, culture));
-                return true;
-            }
-
-            // DateTime format
-            switch (format.ToLowerInvariant())
-            {
-                case "'shortdatetime24'":
-                case "'shortdatetime'":
-                case "'shorttime24'":
-                case "'shorttime'":
-                case "'shortdate'":
-                case "'longdatetime24'":
-                case "'longdatetime'":
-                case "'longtime24'":
-                case "'longtime'":
-                case "'longdate'":
-                    var formatStr = ExpandDateTimeFormatSpecifiers(format, culture);
-                    result = new StringValue(irContext, dateTime.ToString(formatStr, culture));
-                    break;
-                case "'utc'":
-                case "utc":
-                    var formatUtcStr = ExpandDateTimeFormatSpecifiers(format, culture);
-                    result = new StringValue(irContext, ConvertToUTC(dateTime, timeZoneInfo).ToString(formatUtcStr, culture));
-                    break;
-                default:
-                    try
-                    {
-                        var stringResult = ResolveDateTimeFormatAmbiguities(format, dateTime, culture, cancellationToken);
-                        result = new StringValue(irContext, stringResult);
-                    }
-                    catch (FormatException)
-                    {
-                        return false;
-                    }
-
-                    break;
-            }
-
-            return result != null;
-        }
-
-        internal static string ExpandDateTimeFormatSpecifiers(string format, CultureInfo culture)
-        {
-            var info = DateTimeFormatInfo.GetInstance(culture);
-
-            switch (format.ToLowerInvariant())
-            {
-                case "'shortdatetime24'":
-                    // TODO: This might be wrong for some cultures
-                    return ReplaceWith24HourClock(info.ShortDatePattern + " " + info.ShortTimePattern);
-                case "'shortdatetime'":
-                    // TODO: This might be wrong for some cultures
-                    return info.ShortDatePattern + " " + info.ShortTimePattern;
-                case "'shorttime24'":
-                    return ReplaceWith24HourClock(info.ShortTimePattern);
-                case "'shorttime'":
-                    return info.ShortTimePattern;
-                case "'shortdate'":
-                    return info.ShortDatePattern;
-                case "'longdatetime24'":
-                    return ReplaceWith24HourClock(info.FullDateTimePattern);
-                case "'longdatetime'":
-                    return info.FullDateTimePattern;
-                case "'longtime24'":
-                    return ReplaceWith24HourClock(info.LongTimePattern);
-                case "'longtime'":
-                    return info.LongTimePattern;
-                case "'longdate'":
-                    return info.LongDatePattern;
-                case "'utc'":
-                case "utc":
-                    return "yyyy-MM-ddTHH:mm:ss.fffZ";
-                default:
-                    return format;
-            }
-        }
-
-        private static string ReplaceWith24HourClock(string format)
-        {
-            format = Regex.Replace(format, "[hH]", "H");
-            format = Regex.Replace(format, "t+", string.Empty);
-
-            return format.Trim();
-        }
-
-        private static string ResolveDateTimeFormatAmbiguities(string format, DateTime dateTime, CultureInfo culture, CancellationToken cancellationToken)
-        {
-            var resultString = format;
-
-            resultString = ReplaceDoubleQuotedStrings(resultString, out var replaceList, cancellationToken);
-            resultString = TokenizeDatetimeFormat(resultString, cancellationToken);
-            resultString = DetokenizeDatetimeFormat(resultString, dateTime, culture);
-            resultString = RestoreDoubleQuotedStrings(resultString, replaceList, cancellationToken);
-
-            return resultString;
-        }
-
-        private static string RestoreDoubleQuotedStrings(string format, List<string> replaceList, CancellationToken cancellationToken)
-        {
-            var stringReplaceRegex = new Regex("\u0011");
-            var array = replaceList.ToArray();
-            var index = 0;
-
-            var match = stringReplaceRegex.Match(format);
-
-            while (match.Success)
-            {
-                cancellationToken.ThrowIfCancellationRequested();
-
-                format = format.Substring(0, match.Index) + array[index++].Replace("\"", string.Empty) + format.Substring(match.Index + match.Length);
-                match = stringReplaceRegex.Match(format);
-            }
-
-            return format;
-        }
-
-        private static string ReplaceDoubleQuotedStrings(string format, out List<string> replaceList, CancellationToken cancellationToken)
-        {
-            var ret = string.Empty;
-
-            replaceList = new List<string>();
-
-            foreach (Match match in _internalStringRegex.Matches(format))
-            {
-                cancellationToken.ThrowIfCancellationRequested();
-
-                replaceList.Add(match.Value);
-            }
-
-            return _internalStringRegex.Replace(format, "\u0011");
-        }
-
-        private static string DetokenizeDatetimeFormat(string format, DateTime dateTime, CultureInfo culture)
-        {
-            var hasAmPm = format.Contains('\u0001') || format.Contains('\u0002');
-
-            // Day component            
-            format = _daysDetokenizeRegex.Replace(format, dateTime.ToString("dddd", culture))
-                          .Replace("\u0004\u0004\u0004", dateTime.ToString("ddd", culture))
-                          .Replace("\u0004\u0004", dateTime.ToString("dd", culture))
-                          .Replace("\u0004", dateTime.ToString("%d", culture));
-
-            // Month component
-            format = _monthsDetokenizeRegex.Replace(format, dateTime.ToString("MMMM", culture))
-                          .Replace("\u0003\u0003\u0003", dateTime.ToString("MMM", culture))
-                          .Replace("\u0003\u0003", dateTime.ToString("MM", culture))
-                          .Replace("\u0003", dateTime.ToString("%M", culture));
-
-            // Year component
-            format = _yearsDetokenizeRegex.Replace(format, dateTime.ToString("yyyy", culture));
-            format = _years2DetokenizeRegex.Replace(format, dateTime.ToString("yy", culture));
-
-            // Hour component
-            format = _hoursDetokenizeRegex.Replace(format, hasAmPm ? dateTime.ToString("hh", culture) : dateTime.ToString("HH", culture))
-                          .Replace("\u0006", hasAmPm ? dateTime.ToString("%h", culture) : dateTime.ToString("%H", culture));
-
-            // Minute component
-            format = _minutesDetokenizeRegex.Replace(format, dateTime.ToString("mm", culture))
-                          .Replace("\u000A", dateTime.ToString("%m", culture));
-
-            // Second component
-            format = _secondsDetokenizeRegex.Replace(format, dateTime.ToString("ss", culture))
-                          .Replace("\u0008", dateTime.ToString("%s", culture));
-
-            // Milliseconds component
-            format = _milisecondsDetokenizeRegex.Replace(format, match =>
-            {
-                var len = match.Groups[0].Value.Length;
-                var subSecondFormat = len == 1 ? "%f" : new string('f', len);
-                return dateTime.ToString(subSecondFormat, culture);
-            });
-
-            // AM/PM component
-            format = format.Replace("\u0001", dateTime.ToString("tt", culture))
-                           .Replace("\u0002", dateTime.ToString("%t", culture).ToLowerInvariant());
-
-            return format;
-        }
-
->>>>>>> a8f8579b
-        private static string TokenizeDatetimeFormat(string format, CancellationToken cancellationToken)
-        {
-            // Temporary replacements to avoid collisions with upcoming month names, etc.
-            format = _ampmReplaceRegex.Replace(format, "\u0001");
-            format = _apReplaceRegex.Replace(format, "\u0002");
-
-            // Find all "m" chars for minutes, before seconds
-            var match = _minutesBeforeSecondsRegex.Match(format);
-            while (match.Success)
-            {
-                cancellationToken.ThrowIfCancellationRequested();
-
-                format = format.Substring(0, match.Index) + "\u000A" + format.Substring(match.Index + 1);
-                match = _minutesBeforeSecondsRegex.Match(format);
-            }
-
-            // Find all "m" chars for minutes, after hours
-            match = _minutesAfterHoursRegex.Match(format);
-            while (match.Success)
-            {
-                cancellationToken.ThrowIfCancellationRequested();
-
-                var afterHourFormat = format.Substring(match.Index);
-                var minuteAfterHourPosition = _minutesRegex.Match(afterHourFormat);
-                var pos = match.Index + minuteAfterHourPosition.Index;
-
-                format = format.Substring(0, pos) + "\u000A" + format.Substring(pos + 1);
-
-                match = _minutesAfterHoursRegex.Match(format);
-            }
-
-            var sb = new StringBuilder();
-            foreach (var c in format)
-            {
-                cancellationToken.ThrowIfCancellationRequested();
-
-                switch (c)
-                {
-                    case 'm': case 'M': sb.Append('\u0003'); break;
-                    case 'd': case 'D': sb.Append('\u0004'); break;
-                    case 'y': case 'Y': sb.Append('\u0005'); break;
-                    case 'h': case 'H': sb.Append('\u0006'); break;
-                    case 's': case 'S': sb.Append('\u0008'); break;
-                    case '0': sb.Append('\u000E'); break;
-                    default: sb.Append(c); break;
-                }
-            }
-
-            return sb.ToString();
-        }
-
-        // https://docs.microsoft.com/en-us/powerapps/maker/canvas-apps/functions/function-isblank-isempty
-        // Take first non-blank value.
-        public static async ValueTask<FormulaValue> Coalesce(EvalVisitor runner, EvalVisitorContext context, IRContext irContext, FormulaValue[] args)
-        {
-            foreach (var arg in args)
-            {
-                runner.CheckCancel();
-
-                var res = await runner.EvalArgAsync<ValidFormulaValue>(arg, context, arg.IRContext).ConfigureAwait(false);
-
-                if (res.IsValue)
-                {
-                    var val = res.Value;
-                    if (!(val is StringValue str && str.Value == string.Empty))
-                    {
-                        return res.ToFormulaValue();
-                    }
-                }
-
-                if (res.IsError)
-                {
-                    return res.Error;
-                }
-            }
-
-            return new BlankValue(irContext);
-        }
-
-        public static FormulaValue Lower(EvalVisitor runner, EvalVisitorContext context, IRContext irContext, StringValue[] args)
-        {
-            return new StringValue(irContext, runner.CultureInfo.TextInfo.ToLower(args[0].Value));
-        }
-
-        public static FormulaValue Upper(EvalVisitor runner, EvalVisitorContext context, IRContext irContext, StringValue[] args)
-        {
-            return new StringValue(irContext, runner.CultureInfo.TextInfo.ToUpper(args[0].Value));
-        }
-
-        public static FormulaValue EncodeUrl(IRContext irContext, StringValue[] args)
-        {
-            return new StringValue(irContext, Uri.EscapeDataString(args[0].Value));
-        }
-
-        public static FormulaValue Proper(EvalVisitor runner, EvalVisitorContext context, IRContext irContext, StringValue[] args)
-        {
-            return new StringValue(irContext, runner.CultureInfo.TextInfo.ToTitleCase(runner.CultureInfo.TextInfo.ToLower(args[0].Value)));
-        }
-
-        // https://docs.microsoft.com/en-us/powerapps/maker/canvas-apps/functions/function-len
-        public static FormulaValue Len(IRContext irContext, StringValue[] args)
-        {
-            return NumberOrDecimalValue(irContext, args[0].Value.Length);
-        }
-
-        // https://docs.microsoft.com/en-us/powerapps/maker/canvas-apps/functions/function-left-mid-right
-        public static FormulaValue Mid(IRContext irContext, FormulaValue[] args)
-        {
-            var errors = new List<ErrorValue>();
-            var start = (NumberValue)args[1];
-            if (double.IsNaN(start.Value) || double.IsInfinity(start.Value) || start.Value <= 0)
-            {
-                errors.Add(CommonErrors.ArgumentOutOfRange(start.IRContext));
-            }
-
-            var count = (NumberValue)args[2];
-            if (double.IsNaN(count.Value) || double.IsInfinity(count.Value) || count.Value < 0)
-            {
-                errors.Add(CommonErrors.ArgumentOutOfRange(count.IRContext));
-            }
-
-            if (errors.Count != 0)
-            {
-                return ErrorValue.Combine(irContext, errors);
-            }
-
-            TryGetInt(start, out int start1Based);
-            var start0Based = start1Based - 1;
-
-            string str = ((StringValue)args[0]).Value;
-            if (str == string.Empty || start0Based >= str.Length)
-            {
-                return new StringValue(irContext, string.Empty);
-            }
-
-            TryGetInt(count, out int countValue);
-            var minCount = Math.Min(countValue, str.Length - start0Based);
-            var result = str.Substring(start0Based, minCount);
-
-            return new StringValue(irContext, result);
-        }
-
-        public static FormulaValue Left(IRContext irContext, FormulaValue[] args)
-        {
-            return LeftOrRight(irContext, args, Left);
-        }
-
-        public static FormulaValue Right(IRContext irContext, FormulaValue[] args)
-        {
-            return LeftOrRight(irContext, args, Right);
-        }
-
-        private static string Left(string str, int i)
-        {
-            if (i >= str.Length)
-            {
-                return str;
-            }
-
-            return str.Substring(0, i);
-        }
-
-        private static string Right(string str, int i)
-        {
-            if (i >= str.Length)
-            {
-                return str;
-            }
-
-            return str.Substring(str.Length - i);
-        }
-
-        private static FormulaValue LeftOrRight(IRContext irContext, FormulaValue[] args, Func<string, int, string> leftOrRight)
-        {
-            if (args[0] is BlankValue || args[1] is BlankValue)
-            {
-                return new StringValue(irContext, string.Empty);
-            }
-
-            if (args[1] is not NumberValue count)
-            {
-                return CommonErrors.GenericInvalidArgument(irContext);
-            }
-
-            var source = (StringValue)args[0];
-
-            if (count.Value < 0)
-            {
-                return CommonErrors.GenericInvalidArgument(irContext);
-            }
-
-            if ((count.Value % 1) != 0)
-            {
-                throw new NotImplementedException("Should have been handled by IR");
-            }
-
-            TryGetInt(count, out int intCount);
-
-            return new StringValue(irContext, leftOrRight(source.Value, intCount));
-        }
-
-        private static FormulaValue Find(IRContext irContext, FormulaValue[] args)
-        {
-            var findText = (StringValue)args[0];
-            var withinText = (StringValue)args[1];
-
-            if (!TryGetInt(args[2], out int startIndexValue))
-            {
-                return CommonErrors.ArgumentOutOfRange(irContext);
-            }
-
-            if (startIndexValue < 1 || startIndexValue > withinText.Value.Length + 1)
-            {
-                return CommonErrors.ArgumentOutOfRange(irContext);
-            }
-
-            var index = withinText.Value.IndexOf(findText.Value, startIndexValue - 1, StringComparison.Ordinal);
-
-            return index >= 0 ? new NumberValue(irContext, index + 1)
-                              : new BlankValue(irContext);
-        }
-
-        private static FormulaValue Replace(IRContext irContext, FormulaValue[] args)
-        {
-            var source = ((StringValue)args[0]).Value;
-            var start = ((NumberValue)args[1]).Value;
-            var count = ((NumberValue)args[2]).Value;
-            var replacement = ((StringValue)args[3]).Value;
-
-            if (start <= 0 || count < 0)
-            {
-                return CommonErrors.ArgumentOutOfRange(irContext);
-            }
-
-            if (!TryGetInt(args[1], out int start1Based))
-            {
-                start1Based = source.Length + 1;
-            }
-
-            var start0Based = start1Based - 1;
-            var prefix = start0Based < source.Length ? source.Substring(0, start0Based) : source;
-
-            if (!TryGetInt(args[2], out int intCount))
-            {
-                intCount = intCount - start0Based;
-            }
-
-            var suffixIndex = start0Based + intCount;
-            var suffix = suffixIndex < source.Length ? source.Substring(suffixIndex) : string.Empty;
-            var result = prefix + replacement + suffix;
-
-            return new StringValue(irContext, result);
-        }
-
-        public static FormulaValue Split(IRContext irContext, StringValue[] args)
-        {
-            var text = args[0].Value;
-            var separator = args[1].Value;
-
-            // The separator can be zero, one, or more characters that are matched as a whole in the text string. Using a zero length or blank
-            // string results in each character being broken out individually.
-            var substrings = string.IsNullOrEmpty(separator) ? text.Select(c => new string(c, 1)) : text.Split(new string[] { separator }, StringSplitOptions.None);
-            var rows = substrings.Select(s => new StringValue(IRContext.NotInSource(FormulaType.String), s));
-
-            return new InMemoryTableValue(irContext, StandardTableNodeRecords(irContext, rows.ToArray(), forceSingleColumn: true));
-        }
-
-        // This is static analysis before actually executing, so just use string lengths and avoid contents. 
-        internal static int SubstituteGetResultLength(int sourceLen, int matchLen, int replacementLen, bool replaceAll)
-        {
-            int maxLenChars;
-
-            if (matchLen > sourceLen)
-            {
-                // Match is too large, can't be found.
-                // So will not match and just return original.
-                return sourceLen;
-            }
-
-            if (replaceAll)
-            {
-                // Replace all instances. 
-                // Maximum possible length of Substitute, convert all the Match to Replacement. 
-                // Unicode, so 2B per character.
-                if (matchLen == 0)
-                {
-                    maxLenChars = sourceLen;
-                }
-                else
-                {
-                    // Round up as conservative estimate. 
-                    maxLenChars = (int)Math.Ceiling((double)sourceLen / matchLen) * replacementLen;
-                }
-            }
-            else
-            {
-                // Only replace 1 instance 
-                maxLenChars = sourceLen - matchLen + replacementLen;
-            }
-
-            // If not match found, will still be source length 
-            return Math.Max(sourceLen, maxLenChars);
-        }
-
-        private static FormulaValue Substitute(EvalVisitor runner, EvalVisitorContext context, IRContext irContext, FormulaValue[] args)
-        {
-            var source = (StringValue)args[0];
-            var match = (StringValue)args[1];
-            var replacement = (StringValue)args[2];
-
-            var instanceNum = -1;
-            if (args.Length > 3)
-            {
-                var nv = (NumberValue)args[3];
-                if (nv.Value > source.Value.Length)
-                {
-                    return source;
-                }
-
-                TryGetInt(nv, out instanceNum);
-            }
-
-            // Compute max possible memory this operation may need.
-            var sourceLen = source.Value.Length;
-            var matchLen = match.Value.Length;
-            var replacementLen = replacement.Value.Length;
-
-            var maxLenChars = SubstituteGetResultLength(sourceLen, matchLen, replacementLen, instanceNum < 0);
-            runner.Governor.CanAllocateString(maxLenChars);
-
-            var result = SubstituteWorker(runner, irContext, source, match, replacement, instanceNum);
-
-            Contracts.Assert(result.Value.Length <= maxLenChars);
-
-            return result;
-        }
-
-        private static StringValue SubstituteWorker(EvalVisitor eval, IRContext irContext, StringValue source, StringValue match, StringValue replacement, int instanceNum)
-        {
-            if (string.IsNullOrEmpty(match.Value))
-            {
-                return source;
-            }
-
-            StringBuilder strBuilder = new StringBuilder(source.Value);
-            if (instanceNum < 0)
-            {
-                strBuilder.Replace(match.Value, replacement.Value);
-            }
-            else
-            {
-                // 0 is an error. This was already enforced by the IR
-                Contract.Assert(instanceNum > 0);
-
-                for (int idx = 0; idx < source.Value.Length; idx += match.Value.Length)
-                {
-                    eval.CheckCancel();
-
-                    idx = source.Value.IndexOf(match.Value, idx, StringComparison.Ordinal);
-                    if (idx == -1)
-                    {
-                        break;
-                    }
-
-                    if (--instanceNum == 0)
-                    {
-                        strBuilder.Replace(match.Value, replacement.Value, idx, match.Value.Length);
-                        break;
-                    }
-                }
-            }
-
-            return new StringValue(irContext, strBuilder.ToString());
-        }
-
-        public static FormulaValue StartsWith(IRContext irContext, StringValue[] args)
-        {
-            var text = args[0];
-            var start = args[1];
-
-            return new BooleanValue(irContext, text.Value.StartsWith(start.Value, StringComparison.OrdinalIgnoreCase));
-        }
-
-        public static FormulaValue EndsWith(IRContext irContext, StringValue[] args)
-        {
-            var text = args[0];
-            var end = args[1];
-
-            return new BooleanValue(irContext, text.Value.EndsWith(end.Value, StringComparison.OrdinalIgnoreCase));
-        }
-
-        public static FormulaValue Trim(IRContext irContext, StringValue[] args)
-        {
-            var text = args[0];
-
-            // Remove all whitespace except ASCII 10, 11, 12, 13 and 160, then trim to follow Excel's behavior
-            var regex = new Regex(@"[^\S\xA0\n\v\f\r]+");
-
-            var result = regex.Replace(text.Value, " ").Trim();
-
-            return new StringValue(irContext, result);
-        }
-
-        public static FormulaValue TrimEnds(IRContext irContext, StringValue[] args)
-        {
-            var text = args[0];
-
-            var result = text.Value.Trim();
-
-            return new StringValue(irContext, result);
-        }
-
-        public static FormulaValue GuidNoArg(IRContext irContext, FormulaValue[] args)
-        {
-            return new GuidValue(irContext, Guid.NewGuid());
-        }
-
-        public static FormulaValue GuidPure(IRContext irContext, StringValue[] args)
-        {
-            var text = args[0].Value;
-            try
-            {
-                var guid = new Guid(text);
-
-                return new GuidValue(irContext, guid);
-            }
-            catch
-            {
-                return CommonErrors.GenericInvalidArgument(irContext);
-            }
-        }
-
-        public static FormulaValue OptionSetValueToLogicalName(IRContext irContext, OptionSetValue[] args)
-        {
-            var optionSet = args[0];
-            var logicalName = optionSet.Option;
-            return new StringValue(irContext, logicalName);
-        }
-
-        public static FormulaValue PlainText(IRContext irContext, StringValue[] args)
-        {
-            string text = args[0].Value.Trim();
-
-            // Replace header/script/style tags with empty text.
-            text = _headerTagRegex.Replace(text, string.Empty);
-            text = _scriptTagRegex.Replace(text, string.Empty);
-            text = _styleTagRegex.Replace(text, string.Empty);
-
-            // Remove all comments.
-            text = _commentTagRegex.Replace(text, string.Empty);
-
-            // Insert empty string in place of <td>
-            text = _tdTagRegex.Replace(text, string.Empty);
-
-            //Replace <br> or <li> with line break
-            text = _lineBreakTagRegex.Replace(text, Environment.NewLine);
-
-            // Insert double line breaks in place of <div>, <p> and <tr> tags.
-            text = _doubleLineBreakTagRegex.Replace(text, Environment.NewLine + Environment.NewLine);
-
-            // Replace all other tags with empty text.
-            text = _htmlTagsRegex.Replace(text, string.Empty);
-
-            //Decode html specific characters
-            text = WebUtility.HtmlDecode(text);
-
-            return new StringValue(irContext, text.Trim());
-        }
-
-        private static DateTime ConvertToUTC(DateTime dateTime, TimeZoneInfo fromTimeZone)
-        {
-            var resultDateTime = new DateTimeOffset(DateTime.SpecifyKind(dateTime, DateTimeKind.Unspecified), fromTimeZone.GetUtcOffset(dateTime));
-            return resultDateTime.UtcDateTime;
-        }
-
-        internal static bool TryGetInt(FormulaValue value, out int outputValue)
-        {
-            double inputValue;
-            outputValue = int.MinValue;
-
-            switch (value)
-            {
-                case NumberValue n:
-                    inputValue = n.Value;
-                    break;
-                case DecimalValue w:
-                    inputValue = (double)w.Value;
-                    break;
-                default:
-                    return false;
-            }
-
-            if (inputValue > int.MaxValue)
-            {
-                outputValue = int.MaxValue;
-                return false;
-            }
-            else if (inputValue < int.MinValue)
-            {
-                outputValue = int.MinValue;
-                return false;
-            }
-
-            outputValue = (int)inputValue;
-            return true;
-        }
-    }
-}
+// Copyright (c) Microsoft Corporation.
+// Licensed under the MIT license.
+
+using System;
+using System.Collections.Generic;
+using System.Diagnostics.Contracts;
+using System.Globalization;
+using System.Linq;
+using System.Net;
+using System.Text;
+using System.Text.RegularExpressions;
+using System.Threading;
+using System.Threading.Tasks;
+using System.Xml;
+using Microsoft.PowerFx.Core.IR;
+using Microsoft.PowerFx.Core.Localization;
+using Microsoft.PowerFx.Core.Utils;
+using Microsoft.PowerFx.Types;
+
+namespace Microsoft.PowerFx.Functions
+{
+    // Due to .Net static ctor initialization, must place in a separate class from Library. 
+    internal static class LibraryFlags
+    {
+        public static readonly RegexOptions RegExFlags = RegexOptions.Compiled | RegexOptions.CultureInvariant;
+        public static readonly RegexOptions RegExFlags_IgnoreCase = RegexOptions.Compiled | RegexOptions.CultureInvariant | RegexOptions.IgnoreCase;
+    }
+
+    internal static partial class Library
+    {
+        private static readonly RegexOptions RegExFlags = LibraryFlags.RegExFlags;
+        private static readonly RegexOptions RegExFlags_IgnoreCase = LibraryFlags.RegExFlags_IgnoreCase;
+
+        private static readonly Regex _ampmReplaceRegex = new Regex("[aA][mM]\\/[pP][mM]", RegExFlags);
+        private static readonly Regex _apReplaceRegex = new Regex("[aA]\\/[pP]", RegExFlags);
+        private static readonly Regex _minutesBeforeSecondsRegex = new Regex("[mM][^dDyYhH]+[sS]", RegExFlags);
+        private static readonly Regex _minutesAfterHoursRegex = new Regex("[hH][^dDyYmM]+[mM]", RegExFlags);
+        private static readonly Regex _minutesRegex = new Regex("[mM]", RegExFlags);
+        private static readonly Regex _internalStringRegex = new Regex("([\"][^\"]*[\"])", RegExFlags);
+        private static readonly Regex _daysDetokenizeRegex = new Regex("[\u0004][\u0004][\u0004][\u0004]+", RegExFlags);
+        private static readonly Regex _monthsDetokenizeRegex = new Regex("[\u0003][\u0003][\u0003][\u0003]+", RegExFlags);
+        private static readonly Regex _yearsDetokenizeRegex = new Regex("[\u0005][\u0005][\u0005]+", RegExFlags);
+        private static readonly Regex _years2DetokenizeRegex = new Regex("[\u0005]+", RegExFlags);
+        private static readonly Regex _hoursDetokenizeRegex = new Regex("[\u0006][\u0006]+", RegExFlags);
+        private static readonly Regex _minutesDetokenizeRegex = new Regex("[\u000A][\u000A]+", RegExFlags);
+        private static readonly Regex _secondsDetokenizeRegex = new Regex("[\u0008][\u0008]+", RegExFlags);
+        private static readonly Regex _milisecondsDetokenizeRegex = new Regex("[\u000e]+", RegExFlags);
+        private static readonly Regex _tdTagRegex = new Regex("<\\s*(td)[\\s\\S]*?\\/{0,1}>", RegExFlags_IgnoreCase);
+        private static readonly Regex _lineBreakTagRegex = new Regex("<\\s*(br|li)[\\s\\S]*?\\/{0,1}>", RegExFlags_IgnoreCase);
+        private static readonly Regex _doubleLineBreakTagRegex = new Regex("<\\s*(div|p|tr)[\\s\\S]*?\\/{0,1}>", RegExFlags_IgnoreCase);
+        private static readonly Regex _commentTagRegex = new Regex("<!--[\\s\\S]*?--\\s*>", RegExFlags_IgnoreCase);
+        private static readonly Regex _headerTagRegex = new Regex("<\\s*(header)[\\s\\S]*?>[\\s\\S]*?<\\s*\\/\\s*(header)\\s*>", RegExFlags_IgnoreCase);
+        private static readonly Regex _scriptTagRegex = new Regex("<\\s*(script)[\\s\\S]*?>[\\s\\S]*?<\\s*\\/\\s*(script)\\s*>", RegExFlags_IgnoreCase);
+        private static readonly Regex _styleTagRegex = new Regex("<\\s*(style)[\\s\\S]*?>[\\s\\S]*?<\\s*\\/\\s*(style)\\s*>", RegExFlags_IgnoreCase);
+        private static readonly Regex _htmlTagsRegex = new Regex("<[^\\>]*\\>", RegExFlags_IgnoreCase);
+
+        // Char is used for PA string escaping 
+        public static FormulaValue Char(IRContext irContext, NumberValue[] args)
+        {
+            var arg0 = args[0];
+
+            if (arg0.Value < 1 || arg0.Value >= 256)
+            {
+                return CommonErrors.InvalidCharValue(irContext);
+            }
+
+            var str = new string((char)arg0.Value, 1);
+            return new StringValue(irContext, str);
+        }
+
+        public static async ValueTask<FormulaValue> Concat(EvalVisitor runner, EvalVisitorContext context, IRContext irContext, FormulaValue[] args)
+        {
+            // Streaming 
+            var arg0 = (TableValue)args[0];
+            var arg1 = (LambdaFormulaValue)args[1];
+            var separator = args.Length > 2 ? ((StringValue)args[2]).Value : string.Empty;
+
+            var sb = new StringBuilder();
+            var first = true;
+
+            foreach (var row in arg0.Rows)
+            {
+                runner.CheckCancel();
+
+                if (first)
+                {
+                    first = false;
+                }
+                else
+                {
+                    sb.Append(separator);
+                }
+
+                SymbolContext childContext = context.SymbolContext.WithScopeValues(row.ToFormulaValue());
+
+                var result = await arg1.EvalInRowScopeAsync(context.NewScope(childContext)).ConfigureAwait(false);
+
+                string str;
+                if (result is ErrorValue ev)
+                {
+                    return ev;
+                }
+                else if (result is BlankValue)
+                {
+                    str = string.Empty;
+                }
+                else
+                {
+                    str = ((StringValue)result).Value;
+                }
+
+                sb.Append(str);
+            }
+
+            return new StringValue(irContext, sb.ToString());
+        }
+
+        // Scalar
+        // Operator & maps to this function call.
+        public static FormulaValue Concatenate(IRContext irContext, StringValue[] args)
+        {
+            var sb = new StringBuilder();
+
+            foreach (var arg in args)
+            {
+                sb.Append(arg.Value);
+            }
+
+            return new StringValue(irContext, sb.ToString());
+        }
+
+        // https://docs.microsoft.com/en-us/powerapps/maker/canvas-apps/functions/function-value
+        // Convert string to number
+        public static FormulaValue Value(EvalVisitor runner, EvalVisitorContext context, IRContext irContext, FormulaValue[] args)
+        {
+            return Value(CreateFormattingInfo(runner), irContext, args);
+        }
+
+        // https://docs.microsoft.com/en-us/powerapps/maker/canvas-apps/functions/function-value
+        // Convert string to number
+        public static FormulaValue Value(FormattingInfo formatInfo, IRContext irContext, FormulaValue[] args)
+        {
+            if (irContext.ResultType is DecimalType)
+            {
+                return Decimal(formatInfo, irContext, args);
+            }
+            else
+            {
+                return Float(formatInfo, irContext, args);
+            }
+        }
+
+        // https://docs.microsoft.com/en-us/powerapps/maker/canvas-apps/functions/function-value
+        // Convert string to number
+        public static FormulaValue Float(EvalVisitor runner, EvalVisitorContext context, IRContext irContext, FormulaValue[] args)
+        {
+            return Float(CreateFormattingInfo(runner), irContext, args);
+        }
+
+        // https://docs.microsoft.com/en-us/powerapps/maker/canvas-apps/functions/function-value
+        // Convert string to number
+        public static FormulaValue Float(FormattingInfo formatInfo, IRContext irContext, FormulaValue[] args)
+        {
+            if (args[0] is StringValue sv)
+            {
+                if (string.IsNullOrEmpty(sv.Value))
+                {
+                    return new BlankValue(irContext);
+                }
+            }
+
+            // culture will have Cultural info in case one was passed in argument else it will have the default one.
+            var culture = formatInfo.CultureInfo;
+            if (args.Length > 1)
+            {
+                if (args[1] is StringValue cultureArg && !TryGetCulture(cultureArg.Value, out culture))
+                {
+                    return CommonErrors.BadLanguageCode(irContext, cultureArg.Value);
+                }
+
+                formatInfo.CultureInfo = culture;
+            }
+
+            bool isValue = TryFloat(formatInfo, irContext, args[0], out NumberValue result);
+
+            return isValue ? result : CommonErrors.ArgumentOutOfRange(irContext);
+        }
+
+        // https://docs.microsoft.com/en-us/powerapps/maker/canvas-apps/functions/function-value
+        // Convert string to number
+        public static bool TryFloat(FormattingInfo formatInfo, IRContext irContext, FormulaValue value, out NumberValue result)
+        {
+            result = null;
+
+            Contract.Assert(NumberValue.AllowedListConvertToNumber.Contains(value.Type));
+
+            switch (value)
+            {
+                case NumberValue n:
+                    result = n;
+                    break;
+                case DecimalValue w:
+                    result = DecimalToNumber(irContext, w);
+                    break;
+                case BooleanValue b:
+                    result = BooleanToNumber(irContext, b);
+                    break;
+                case DateValue dv:
+                    result = DateToNumber(formatInfo, irContext, dv);
+                    break;
+                case DateTimeValue dtv:
+                    result = DateTimeToNumber(formatInfo, irContext, dtv);
+                    break;
+                case StringValue sv:
+                    var (val, err) = ConvertToNumber(sv.Value, formatInfo.CultureInfo);
+
+                    if (err == ConvertionStatus.Ok)
+                    {
+                        result = new NumberValue(irContext, val);
+                    }
+
+                    break;
+            }
+
+            return result != null;
+        }
+
+        // https://docs.microsoft.com/en-us/powerapps/maker/canvas-apps/functions/function-value
+        // Convert string to number
+        public static FormulaValue Decimal(EvalVisitor runner, EvalVisitorContext context, IRContext irContext, FormulaValue[] args)
+        {
+            return Decimal(CreateFormattingInfo(runner), irContext, args);
+        }
+
+        // https://docs.microsoft.com/en-us/powerapps/maker/canvas-apps/functions/function-value
+        // Convert string to number
+        public static FormulaValue Decimal(FormattingInfo formatInfo, IRContext irContext, FormulaValue[] args)
+        {
+            if (args[0] is StringValue sv)
+            {
+                if (string.IsNullOrEmpty(sv.Value))
+                {
+                    return new BlankValue(irContext);
+                }
+            }
+
+            // culture will have Cultural info in case one was passed in argument else it will have the default one.
+            var culture = formatInfo.CultureInfo;
+            if (args.Length > 1)
+            {
+                if (args[1] is StringValue cultureArg && !TryGetCulture(cultureArg.Value, out culture))
+                {
+                    return CommonErrors.BadLanguageCode(irContext, cultureArg.Value);
+                }
+
+                formatInfo.CultureInfo = culture;
+            }
+
+            bool isValue = TryDecimal(formatInfo, irContext, args[0], out DecimalValue result);
+
+            return isValue ? result : CommonErrors.ArgumentOutOfRange(irContext);
+        }
+
+        // https://docs.microsoft.com/en-us/powerapps/maker/canvas-apps/functions/function-value
+        // Convert string to number
+        public static bool TryDecimal(FormattingInfo formatInfo, IRContext irContext, FormulaValue value, out DecimalValue result)
+        {
+            result = null;
+
+            Contract.Assert(DecimalValue.AllowedListConvertToDecimal.Contains(value.Type));
+
+            switch (value)
+            {
+                case NumberValue n:
+                    var (num, numErr) = ConvertNumberToDecimal(n.Value);
+                    if (numErr == ConvertionStatus.Ok)
+                    {
+                        result = new DecimalValue(irContext, num);
+                    }
+
+                    break;
+                case DecimalValue w:
+                    result = w;
+                    break;
+                case BooleanValue b:
+                    result = BooleanToDecimal(irContext, b);
+                    break;
+                case DateValue dv:
+                    result = DateToDecimal(formatInfo, irContext, dv);
+                    break;
+                case DateTimeValue dtv:
+                    result = DateTimeToDecimal(formatInfo, irContext, dtv);
+                    break;
+                case StringValue sv:
+                    var (str, strErr) = ConvertToDecimal(sv.Value, formatInfo.CultureInfo);
+
+                    if (strErr == ConvertionStatus.Ok)
+                    {
+                        result = new DecimalValue(irContext, str);
+                    }
+
+                    break;
+            }
+
+            return result != null;
+        }
+
+        // https://docs.microsoft.com/en-us/powerapps/maker/canvas-apps/functions/function-text
+        public static FormulaValue Text(EvalVisitor runner, EvalVisitorContext context, IRContext irContext, FormulaValue[] args)
+        {
+            if (args.Length == 1 && args[0].IsBlank())
+            {
+                // When used as a pure conversion function (single argument, no format string), this function propagates null values
+                return new BlankValue(irContext);
+            }
+
+            foreach (var arg in args)
+            {
+                if (arg.IsBlank())
+                {
+                    return new StringValue(irContext, string.Empty);
+                }
+            }
+
+            return Text(CreateFormattingInfo(runner), irContext, args);
+        }
+
+        public static FormulaValue Text(FormattingInfo formatInfo, IRContext irContext, FormulaValue[] args)
+        {
+            const int formatSize = 100;
+            string formatString = null;
+            var textFormatArgs = new TextFormatArgs
+            {
+                FormatCultureName = null,
+                FormatArg = null,
+                HasDateTimeFmt = false,
+                HasNumericFmt = false
+            };
+
+            if (args.Length > 1 && args[1] is StringValue fs)
+            {
+                formatString = fs.Value;
+            }
+
+            var culture = formatInfo.CultureInfo;
+            if (args.Length > 2 && args[2] is StringValue languageCode)
+            {
+                if (!TryGetCulture(languageCode.Value, out culture))
+                {
+                    return CommonErrors.BadLanguageCode(irContext, languageCode.Value);
+                }
+
+                formatInfo.CultureInfo = culture;
+            }
+
+            // We limit the format string size
+            if (formatString != null && formatString.Length > formatSize)
+            {
+                var customErrorMessage = StringResources.Get(TexlStrings.ErrTextFormatTooLarge, culture.Name);
+                return CommonErrors.GenericInvalidArgument(irContext, string.Format(CultureInfo.InvariantCulture, customErrorMessage, formatSize));
+            }
+
+            if (formatString != null && !TextFormatUtils.IsValidFormatArg(formatString, out textFormatArgs))
+            {
+                var customErrorMessage = StringResources.Get(TexlStrings.ErrIncorrectFormat_Func, culture.Name);
+                return CommonErrors.GenericInvalidArgument(irContext, string.Format(CultureInfo.InvariantCulture, customErrorMessage, "Text"));
+            }
+
+            var isText = TryText(formatInfo, irContext, args[0], textFormatArgs, out StringValue result);
+
+            return isText ? result : CommonErrors.GenericInvalidArgument(irContext, StringResources.Get(TexlStrings.ErrTextInvalidFormat, culture.Name));
+        }
+
+        public static bool TryText(FormattingInfo formatInfo, IRContext irContext, FormulaValue value, TextFormatArgs textFormatArgs, out StringValue result)
+        {
+            var timeZoneInfo = formatInfo.TimeZoneInfo;
+            var culture = formatInfo.CultureInfo;
+            CultureInfo formatCulture = culture;
+            var formatString = textFormatArgs.FormatArg;
+            result = null;
+
+            Contract.Assert(StringValue.AllowedListConvertToString.Contains(value.Type));
+
+            if (!string.IsNullOrEmpty(textFormatArgs.FormatCultureName) && !TryGetCulture(textFormatArgs.FormatCultureName, out formatCulture))
+            {
+                return false;
+            }
+
+            if (!string.IsNullOrEmpty(formatString) && textFormatArgs.HasNumericFmt)
+            {
+                // Get en-US numeric format string
+                // \uFEFF is the zero width no-break space codepoint. This will be used to swap with number group seperator character.
+                string numberGroupSeperator = "\uFEFF";
+                var numberCultureFormat = formatCulture.NumberFormat;
+
+                formatString = formatString.Replace(numberCultureFormat.NumberGroupSeparator, numberGroupSeperator);
+                if (string.IsNullOrWhiteSpace(numberCultureFormat.NumberGroupSeparator))
+                {
+                    formatString = formatString.Replace(" ", numberGroupSeperator).Replace("\u202F", numberGroupSeperator);
+                }
+
+                formatString = formatString.Replace(numberCultureFormat.NumberDecimalSeparator, ".");
+                formatString = formatString.Replace(numberGroupSeperator, ",");
+            }
+
+            switch (value)
+            {
+                case StringValue sv:
+                    result = sv;
+                    break;
+                case NumberValue num:
+                    if (formatString != null && textFormatArgs.HasDateTimeFmt)
+                    {
+                        // It's a number, formatted as date/time. Let's convert it to a date/time value first
+                        var newDateTime = Library.NumberToDateTime(formatInfo, IRContext.NotInSource(FormulaType.DateTime), num);
+
+                        return TryExpandDateTimeExcelFormatSpecifiersToStringValue(irContext, formatString, "g", newDateTime.GetConvertedValue(timeZoneInfo), timeZoneInfo, culture, formatInfo.CancellationToken, out result);
+                    }
+                    else
+                    {
+                        result = new StringValue(irContext, num.Value.ToString(formatString ?? "g", culture));
+                    }
+
+                    break;
+
+                case DecimalValue dec:
+                    if (formatString != null && textFormatArgs.HasDateTimeFmt)
+                    {
+                        // It's a number, formatted as date/time. Let's convert it to a date/time value first
+                        var decNum = new NumberValue(IRContext.NotInSource(FormulaType.Number), (double)dec.Value);
+                        var newDateTime = Library.NumberToDateTime(formatInfo, IRContext.NotInSource(FormulaType.DateTime), decNum);
+                        return TryExpandDateTimeExcelFormatSpecifiersToStringValue(irContext, formatString, "g", newDateTime.GetConvertedValue(timeZoneInfo), timeZoneInfo, culture, formatInfo.CancellationToken, out result);
+                    }
+                    else
+                    {
+                        var normalized = dec.Normalize();
+                        result = new StringValue(irContext, normalized.ToString(formatString ?? "g", culture));
+                    }
+
+                    break;
+                case DateTimeValue dateTimeValue:
+                    if (formatString != null && textFormatArgs.HasNumericFmt)
+                    {
+                        // It's a datetime, formatted as number. Let's convert it to a number value first
+                        var newNumber = Library.DateTimeToNumber(formatInfo, IRContext.NotInSource(FormulaType.Number), dateTimeValue);
+                        result = new StringValue(irContext, newNumber.Value.ToString(formatString, culture));
+                    }
+                    else
+                    {
+                        return TryExpandDateTimeExcelFormatSpecifiersToStringValue(irContext, formatString, "g", dateTimeValue.GetConvertedValue(timeZoneInfo), timeZoneInfo, culture, formatInfo.CancellationToken, out result);
+                    }
+
+                    break;
+                case DateValue dateValue:
+                    if (formatString != null && textFormatArgs.HasNumericFmt)
+                    {
+                        NumberValue newDateNumber = Library.DateToNumber(formatInfo, IRContext.NotInSource(FormulaType.Number), dateValue) as NumberValue;
+                        result = new StringValue(irContext, newDateNumber.Value.ToString(formatString, culture));
+                    }
+                    else
+                    {
+                        return TryExpandDateTimeExcelFormatSpecifiersToStringValue(irContext, formatString, "d", dateValue.GetConvertedValue(timeZoneInfo), timeZoneInfo, culture, formatInfo.CancellationToken, out result);
+                    }
+
+                    break;
+                case TimeValue timeValue:
+                    if (formatString != null && textFormatArgs.HasNumericFmt)
+                    {
+                        var newNumber = Library.TimeToNumber(IRContext.NotInSource(FormulaType.Number), new TimeValue[] { timeValue });
+                        result = new StringValue(irContext, newNumber.Value.ToString(formatString, culture));
+                    }
+                    else
+                    {
+                        var dtValue = Library.TimeToDateTime(formatInfo, IRContext.NotInSource(FormulaType.DateTime), timeValue);
+                        return TryExpandDateTimeExcelFormatSpecifiersToStringValue(irContext, formatString, "t", dtValue.GetConvertedValue(timeZoneInfo), timeZoneInfo, culture, formatInfo.CancellationToken, out result);
+                    }
+
+                    break;
+                case BooleanValue b:
+                    result = new StringValue(irContext, b.Value.ToString(culture).ToLowerInvariant());
+                    break;
+                case GuidValue g:
+                    result = new StringValue(irContext, g.Value.ToString("d", CultureInfo.InvariantCulture));
+                    break;
+            }
+
+            return result != null;
+        }
+
+        internal static bool TryExpandDateTimeExcelFormatSpecifiersToStringValue(IRContext irContext, string format, string defaultFormat, DateTime dateTime, TimeZoneInfo timeZoneInfo, CultureInfo culture, CancellationToken cancellationToken, out StringValue result)
+        {
+            result = null;
+            if (format == null)
+            {
+                result = new StringValue(irContext, dateTime.ToString(defaultFormat, culture));
+                return true;
+            }
+
+            // DateTime format
+            switch (format.ToLowerInvariant())
+            {
+                case "'shortdatetime24'":
+                case "'shortdatetime'":
+                case "'shorttime24'":
+                case "'shorttime'":
+                case "'shortdate'":
+                case "'longdatetime24'":
+                case "'longdatetime'":
+                case "'longtime24'":
+                case "'longtime'":
+                case "'longdate'":
+                    var formatStr = ExpandDateTimeFormatSpecifiers(format, culture);
+                    result = new StringValue(irContext, dateTime.ToString(formatStr, culture));
+                    break;
+                case "'utc'":
+                case "utc":
+                    var formatUtcStr = ExpandDateTimeFormatSpecifiers(format, culture);
+                    result = new StringValue(irContext, ConvertToUTC(dateTime, timeZoneInfo).ToString(formatUtcStr, culture));
+                    break;
+                default:
+                    try
+                    {
+                        var stringResult = ResolveDateTimeFormatAmbiguities(format, dateTime, culture, cancellationToken);
+                        result = new StringValue(irContext, stringResult);
+                    }
+                    catch (FormatException)
+                    {
+                        return false;
+                    }
+
+                    break;
+            }
+
+            return result != null;
+        }
+
+        internal static string ExpandDateTimeFormatSpecifiers(string format, CultureInfo culture)
+        {
+            var info = DateTimeFormatInfo.GetInstance(culture);
+
+            switch (format.ToLowerInvariant())
+            {
+                case "'shortdatetime24'":
+                    // TODO: This might be wrong for some cultures
+                    return ReplaceWith24HourClock(info.ShortDatePattern + " " + info.ShortTimePattern);
+                case "'shortdatetime'":
+                    // TODO: This might be wrong for some cultures
+                    return info.ShortDatePattern + " " + info.ShortTimePattern;
+                case "'shorttime24'":
+                    return ReplaceWith24HourClock(info.ShortTimePattern);
+                case "'shorttime'":
+                    return info.ShortTimePattern;
+                case "'shortdate'":
+                    return info.ShortDatePattern;
+                case "'longdatetime24'":
+                    return ReplaceWith24HourClock(info.FullDateTimePattern);
+                case "'longdatetime'":
+                    return info.FullDateTimePattern;
+                case "'longtime24'":
+                    return ReplaceWith24HourClock(info.LongTimePattern);
+                case "'longtime'":
+                    return info.LongTimePattern;
+                case "'longdate'":
+                    return info.LongDatePattern;
+                case "'utc'":
+                case "utc":
+                    return "yyyy-MM-ddTHH:mm:ss.fffZ";
+                default:
+                    return format;
+            }
+        }
+
+        private static string ReplaceWith24HourClock(string format)
+        {
+            format = Regex.Replace(format, "[hH]", "H");
+            format = Regex.Replace(format, "t+", string.Empty);
+
+            return format.Trim();
+        }
+
+        private static string ResolveDateTimeFormatAmbiguities(string format, DateTime dateTime, CultureInfo culture, CancellationToken cancellationToken)
+        {
+            var resultString = format;
+
+            resultString = ReplaceDoubleQuotedStrings(resultString, out var replaceList, cancellationToken);
+            resultString = TokenizeDatetimeFormat(resultString, cancellationToken);
+            resultString = DetokenizeDatetimeFormat(resultString, dateTime, culture);
+            resultString = RestoreDoubleQuotedStrings(resultString, replaceList, cancellationToken);
+
+            return resultString;
+        }
+
+        private static string RestoreDoubleQuotedStrings(string format, List<string> replaceList, CancellationToken cancellationToken)
+        {
+            var stringReplaceRegex = new Regex("\u0011");
+            var array = replaceList.ToArray();
+            var index = 0;
+
+            var match = stringReplaceRegex.Match(format);
+
+            while (match.Success)
+            {
+                cancellationToken.ThrowIfCancellationRequested();
+
+                format = format.Substring(0, match.Index) + array[index++].Replace("\"", string.Empty) + format.Substring(match.Index + match.Length);
+                match = stringReplaceRegex.Match(format);
+            }
+
+            return format;
+        }
+
+        private static string ReplaceDoubleQuotedStrings(string format, out List<string> replaceList, CancellationToken cancellationToken)
+        {
+            var ret = string.Empty;
+
+            replaceList = new List<string>();
+
+            foreach (Match match in _internalStringRegex.Matches(format))
+            {
+                cancellationToken.ThrowIfCancellationRequested();
+
+                replaceList.Add(match.Value);
+            }
+
+            return _internalStringRegex.Replace(format, "\u0011");
+        }
+
+        private static string DetokenizeDatetimeFormat(string format, DateTime dateTime, CultureInfo culture)
+        {
+            var hasAmPm = format.Contains('\u0001') || format.Contains('\u0002');
+
+            // Day component            
+            format = _daysDetokenizeRegex.Replace(format, dateTime.ToString("dddd", culture))
+                          .Replace("\u0004\u0004\u0004", dateTime.ToString("ddd", culture))
+                          .Replace("\u0004\u0004", dateTime.ToString("dd", culture))
+                          .Replace("\u0004", dateTime.ToString("%d", culture));
+
+            // Month component
+            format = _monthsDetokenizeRegex.Replace(format, dateTime.ToString("MMMM", culture))
+                          .Replace("\u0003\u0003\u0003", dateTime.ToString("MMM", culture))
+                          .Replace("\u0003\u0003", dateTime.ToString("MM", culture))
+                          .Replace("\u0003", dateTime.ToString("%M", culture));
+
+            // Year component
+            format = _yearsDetokenizeRegex.Replace(format, dateTime.ToString("yyyy", culture));
+            format = _years2DetokenizeRegex.Replace(format, dateTime.ToString("yy", culture));
+
+            // Hour component
+            format = _hoursDetokenizeRegex.Replace(format, hasAmPm ? dateTime.ToString("hh", culture) : dateTime.ToString("HH", culture))
+                          .Replace("\u0006", hasAmPm ? dateTime.ToString("%h", culture) : dateTime.ToString("%H", culture));
+
+            // Minute component
+            format = _minutesDetokenizeRegex.Replace(format, dateTime.ToString("mm", culture))
+                          .Replace("\u000A", dateTime.ToString("%m", culture));
+
+            // Second component
+            format = _secondsDetokenizeRegex.Replace(format, dateTime.ToString("ss", culture))
+                          .Replace("\u0008", dateTime.ToString("%s", culture));
+
+            // Milliseconds component
+            format = _milisecondsDetokenizeRegex.Replace(format, match =>
+            {
+                var len = match.Groups[0].Value.Length;
+                var subSecondFormat = len == 1 ? "%f" : new string('f', len);
+                return dateTime.ToString(subSecondFormat, culture);
+            });
+
+            // AM/PM component
+            format = format.Replace("\u0001", dateTime.ToString("tt", culture))
+                           .Replace("\u0002", dateTime.ToString("%t", culture).ToLowerInvariant());
+
+            return format;
+        }
+
+        private static string TokenizeDatetimeFormat(string format, CancellationToken cancellationToken)
+        {
+            // Temporary replacements to avoid collisions with upcoming month names, etc.
+            format = _ampmReplaceRegex.Replace(format, "\u0001");
+            format = _apReplaceRegex.Replace(format, "\u0002");
+
+            // Find all "m" chars for minutes, before seconds
+            var match = _minutesBeforeSecondsRegex.Match(format);
+            while (match.Success)
+            {
+                cancellationToken.ThrowIfCancellationRequested();
+
+                format = format.Substring(0, match.Index) + "\u000A" + format.Substring(match.Index + 1);
+                match = _minutesBeforeSecondsRegex.Match(format);
+            }
+
+            // Find all "m" chars for minutes, after hours
+            match = _minutesAfterHoursRegex.Match(format);
+            while (match.Success)
+            {
+                cancellationToken.ThrowIfCancellationRequested();
+
+                var afterHourFormat = format.Substring(match.Index);
+                var minuteAfterHourPosition = _minutesRegex.Match(afterHourFormat);
+                var pos = match.Index + minuteAfterHourPosition.Index;
+
+                format = format.Substring(0, pos) + "\u000A" + format.Substring(pos + 1);
+
+                match = _minutesAfterHoursRegex.Match(format);
+            }
+
+            var sb = new StringBuilder();
+            foreach (var c in format)
+            {
+                cancellationToken.ThrowIfCancellationRequested();
+
+                switch (c)
+                {
+                    case 'm': case 'M': sb.Append('\u0003'); break;
+                    case 'd': case 'D': sb.Append('\u0004'); break;
+                    case 'y': case 'Y': sb.Append('\u0005'); break;
+                    case 'h': case 'H': sb.Append('\u0006'); break;
+                    case 's': case 'S': sb.Append('\u0008'); break;
+                    case '0': sb.Append('\u000E'); break;
+                    default: sb.Append(c); break;
+                }
+            }
+
+            return sb.ToString();
+        }
+
+        // https://docs.microsoft.com/en-us/powerapps/maker/canvas-apps/functions/function-isblank-isempty
+        // Take first non-blank value.
+        public static async ValueTask<FormulaValue> Coalesce(EvalVisitor runner, EvalVisitorContext context, IRContext irContext, FormulaValue[] args)
+        {
+            foreach (var arg in args)
+            {
+                runner.CheckCancel();
+
+                var res = await runner.EvalArgAsync<ValidFormulaValue>(arg, context, arg.IRContext).ConfigureAwait(false);
+
+                if (res.IsValue)
+                {
+                    var val = res.Value;
+                    if (!(val is StringValue str && str.Value == string.Empty))
+                    {
+                        return res.ToFormulaValue();
+                    }
+                }
+
+                if (res.IsError)
+                {
+                    return res.Error;
+                }
+            }
+
+            return new BlankValue(irContext);
+        }
+
+        public static FormulaValue Lower(EvalVisitor runner, EvalVisitorContext context, IRContext irContext, StringValue[] args)
+        {
+            return new StringValue(irContext, runner.CultureInfo.TextInfo.ToLower(args[0].Value));
+        }
+
+        public static FormulaValue Upper(EvalVisitor runner, EvalVisitorContext context, IRContext irContext, StringValue[] args)
+        {
+            return new StringValue(irContext, runner.CultureInfo.TextInfo.ToUpper(args[0].Value));
+        }
+
+        public static FormulaValue EncodeUrl(IRContext irContext, StringValue[] args)
+        {
+            return new StringValue(irContext, Uri.EscapeDataString(args[0].Value));
+        }
+
+        public static FormulaValue Proper(EvalVisitor runner, EvalVisitorContext context, IRContext irContext, StringValue[] args)
+        {
+            return new StringValue(irContext, runner.CultureInfo.TextInfo.ToTitleCase(runner.CultureInfo.TextInfo.ToLower(args[0].Value)));
+        }
+
+        // https://docs.microsoft.com/en-us/powerapps/maker/canvas-apps/functions/function-len
+        public static FormulaValue Len(IRContext irContext, StringValue[] args)
+        {
+            return NumberOrDecimalValue(irContext, args[0].Value.Length);
+        }
+
+        // https://docs.microsoft.com/en-us/powerapps/maker/canvas-apps/functions/function-left-mid-right
+        public static FormulaValue Mid(IRContext irContext, FormulaValue[] args)
+        {
+            var errors = new List<ErrorValue>();
+            var start = (NumberValue)args[1];
+            if (double.IsNaN(start.Value) || double.IsInfinity(start.Value) || start.Value <= 0)
+            {
+                errors.Add(CommonErrors.ArgumentOutOfRange(start.IRContext));
+            }
+
+            var count = (NumberValue)args[2];
+            if (double.IsNaN(count.Value) || double.IsInfinity(count.Value) || count.Value < 0)
+            {
+                errors.Add(CommonErrors.ArgumentOutOfRange(count.IRContext));
+            }
+
+            if (errors.Count != 0)
+            {
+                return ErrorValue.Combine(irContext, errors);
+            }
+
+            TryGetInt(start, out int start1Based);
+            var start0Based = start1Based - 1;
+
+            string str = ((StringValue)args[0]).Value;
+            if (str == string.Empty || start0Based >= str.Length)
+            {
+                return new StringValue(irContext, string.Empty);
+            }
+
+            TryGetInt(count, out int countValue);
+            var minCount = Math.Min(countValue, str.Length - start0Based);
+            var result = str.Substring(start0Based, minCount);
+
+            return new StringValue(irContext, result);
+        }
+
+        public static FormulaValue Left(IRContext irContext, FormulaValue[] args)
+        {
+            return LeftOrRight(irContext, args, Left);
+        }
+
+        public static FormulaValue Right(IRContext irContext, FormulaValue[] args)
+        {
+            return LeftOrRight(irContext, args, Right);
+        }
+
+        private static string Left(string str, int i)
+        {
+            if (i >= str.Length)
+            {
+                return str;
+            }
+
+            return str.Substring(0, i);
+        }
+
+        private static string Right(string str, int i)
+        {
+            if (i >= str.Length)
+            {
+                return str;
+            }
+
+            return str.Substring(str.Length - i);
+        }
+
+        private static FormulaValue LeftOrRight(IRContext irContext, FormulaValue[] args, Func<string, int, string> leftOrRight)
+        {
+            if (args[0] is BlankValue || args[1] is BlankValue)
+            {
+                return new StringValue(irContext, string.Empty);
+            }
+
+            if (args[1] is not NumberValue count)
+            {
+                return CommonErrors.GenericInvalidArgument(irContext);
+            }
+
+            var source = (StringValue)args[0];
+
+            if (count.Value < 0)
+            {
+                return CommonErrors.GenericInvalidArgument(irContext);
+            }
+
+            if ((count.Value % 1) != 0)
+            {
+                throw new NotImplementedException("Should have been handled by IR");
+            }
+
+            TryGetInt(count, out int intCount);
+
+            return new StringValue(irContext, leftOrRight(source.Value, intCount));
+        }
+
+        private static FormulaValue Find(IRContext irContext, FormulaValue[] args)
+        {
+            var findText = (StringValue)args[0];
+            var withinText = (StringValue)args[1];
+
+            if (!TryGetInt(args[2], out int startIndexValue))
+            {
+                return CommonErrors.ArgumentOutOfRange(irContext);
+            }
+
+            if (startIndexValue < 1 || startIndexValue > withinText.Value.Length + 1)
+            {
+                return CommonErrors.ArgumentOutOfRange(irContext);
+            }
+
+            var index = withinText.Value.IndexOf(findText.Value, startIndexValue - 1, StringComparison.Ordinal);
+
+            return index >= 0 ? new NumberValue(irContext, index + 1)
+                              : new BlankValue(irContext);
+        }
+
+        private static FormulaValue Replace(IRContext irContext, FormulaValue[] args)
+        {
+            var source = ((StringValue)args[0]).Value;
+            var start = ((NumberValue)args[1]).Value;
+            var count = ((NumberValue)args[2]).Value;
+            var replacement = ((StringValue)args[3]).Value;
+
+            if (start <= 0 || count < 0)
+            {
+                return CommonErrors.ArgumentOutOfRange(irContext);
+            }
+
+            if (!TryGetInt(args[1], out int start1Based))
+            {
+                start1Based = source.Length + 1;
+            }
+
+            var start0Based = start1Based - 1;
+            var prefix = start0Based < source.Length ? source.Substring(0, start0Based) : source;
+
+            if (!TryGetInt(args[2], out int intCount))
+            {
+                intCount = intCount - start0Based;
+            }
+
+            var suffixIndex = start0Based + intCount;
+            var suffix = suffixIndex < source.Length ? source.Substring(suffixIndex) : string.Empty;
+            var result = prefix + replacement + suffix;
+
+            return new StringValue(irContext, result);
+        }
+
+        public static FormulaValue Split(IRContext irContext, StringValue[] args)
+        {
+            var text = args[0].Value;
+            var separator = args[1].Value;
+
+            // The separator can be zero, one, or more characters that are matched as a whole in the text string. Using a zero length or blank
+            // string results in each character being broken out individually.
+            var substrings = string.IsNullOrEmpty(separator) ? text.Select(c => new string(c, 1)) : text.Split(new string[] { separator }, StringSplitOptions.None);
+            var rows = substrings.Select(s => new StringValue(IRContext.NotInSource(FormulaType.String), s));
+
+            return new InMemoryTableValue(irContext, StandardTableNodeRecords(irContext, rows.ToArray(), forceSingleColumn: true));
+        }
+
+        // This is static analysis before actually executing, so just use string lengths and avoid contents. 
+        internal static int SubstituteGetResultLength(int sourceLen, int matchLen, int replacementLen, bool replaceAll)
+        {
+            int maxLenChars;
+
+            if (matchLen > sourceLen)
+            {
+                // Match is too large, can't be found.
+                // So will not match and just return original.
+                return sourceLen;
+            }
+
+            if (replaceAll)
+            {
+                // Replace all instances. 
+                // Maximum possible length of Substitute, convert all the Match to Replacement. 
+                // Unicode, so 2B per character.
+                if (matchLen == 0)
+                {
+                    maxLenChars = sourceLen;
+                }
+                else
+                {
+                    // Round up as conservative estimate. 
+                    maxLenChars = (int)Math.Ceiling((double)sourceLen / matchLen) * replacementLen;
+                }
+            }
+            else
+            {
+                // Only replace 1 instance 
+                maxLenChars = sourceLen - matchLen + replacementLen;
+            }
+
+            // If not match found, will still be source length 
+            return Math.Max(sourceLen, maxLenChars);
+        }
+
+        private static FormulaValue Substitute(EvalVisitor runner, EvalVisitorContext context, IRContext irContext, FormulaValue[] args)
+        {
+            var source = (StringValue)args[0];
+            var match = (StringValue)args[1];
+            var replacement = (StringValue)args[2];
+
+            var instanceNum = -1;
+            if (args.Length > 3)
+            {
+                var nv = (NumberValue)args[3];
+                if (nv.Value > source.Value.Length)
+                {
+                    return source;
+                }
+
+                TryGetInt(nv, out instanceNum);
+            }
+
+            // Compute max possible memory this operation may need.
+            var sourceLen = source.Value.Length;
+            var matchLen = match.Value.Length;
+            var replacementLen = replacement.Value.Length;
+
+            var maxLenChars = SubstituteGetResultLength(sourceLen, matchLen, replacementLen, instanceNum < 0);
+            runner.Governor.CanAllocateString(maxLenChars);
+
+            var result = SubstituteWorker(runner, irContext, source, match, replacement, instanceNum);
+
+            Contracts.Assert(result.Value.Length <= maxLenChars);
+
+            return result;
+        }
+
+        private static StringValue SubstituteWorker(EvalVisitor eval, IRContext irContext, StringValue source, StringValue match, StringValue replacement, int instanceNum)
+        {
+            if (string.IsNullOrEmpty(match.Value))
+            {
+                return source;
+            }
+
+            StringBuilder strBuilder = new StringBuilder(source.Value);
+            if (instanceNum < 0)
+            {
+                strBuilder.Replace(match.Value, replacement.Value);
+            }
+            else
+            {
+                // 0 is an error. This was already enforced by the IR
+                Contract.Assert(instanceNum > 0);
+
+                for (int idx = 0; idx < source.Value.Length; idx += match.Value.Length)
+                {
+                    eval.CheckCancel();
+
+                    idx = source.Value.IndexOf(match.Value, idx, StringComparison.Ordinal);
+                    if (idx == -1)
+                    {
+                        break;
+                    }
+
+                    if (--instanceNum == 0)
+                    {
+                        strBuilder.Replace(match.Value, replacement.Value, idx, match.Value.Length);
+                        break;
+                    }
+                }
+            }
+
+            return new StringValue(irContext, strBuilder.ToString());
+        }
+
+        public static FormulaValue StartsWith(IRContext irContext, StringValue[] args)
+        {
+            var text = args[0];
+            var start = args[1];
+
+            return new BooleanValue(irContext, text.Value.StartsWith(start.Value, StringComparison.OrdinalIgnoreCase));
+        }
+
+        public static FormulaValue EndsWith(IRContext irContext, StringValue[] args)
+        {
+            var text = args[0];
+            var end = args[1];
+
+            return new BooleanValue(irContext, text.Value.EndsWith(end.Value, StringComparison.OrdinalIgnoreCase));
+        }
+
+        public static FormulaValue Trim(IRContext irContext, StringValue[] args)
+        {
+            var text = args[0];
+
+            // Remove all whitespace except ASCII 10, 11, 12, 13 and 160, then trim to follow Excel's behavior
+            var regex = new Regex(@"[^\S\xA0\n\v\f\r]+");
+
+            var result = regex.Replace(text.Value, " ").Trim();
+
+            return new StringValue(irContext, result);
+        }
+
+        public static FormulaValue TrimEnds(IRContext irContext, StringValue[] args)
+        {
+            var text = args[0];
+
+            var result = text.Value.Trim();
+
+            return new StringValue(irContext, result);
+        }
+
+        public static FormulaValue GuidNoArg(IRContext irContext, FormulaValue[] args)
+        {
+            return new GuidValue(irContext, Guid.NewGuid());
+        }
+
+        public static FormulaValue GuidPure(IRContext irContext, StringValue[] args)
+        {
+            var text = args[0].Value;
+            try
+            {
+                var guid = new Guid(text);
+
+                return new GuidValue(irContext, guid);
+            }
+            catch
+            {
+                return CommonErrors.GenericInvalidArgument(irContext);
+            }
+        }
+
+        public static FormulaValue OptionSetValueToLogicalName(IRContext irContext, OptionSetValue[] args)
+        {
+            var optionSet = args[0];
+            var logicalName = optionSet.Option;
+            return new StringValue(irContext, logicalName);
+        }
+
+        public static FormulaValue PlainText(IRContext irContext, StringValue[] args)
+        {
+            string text = args[0].Value.Trim();
+
+            // Replace header/script/style tags with empty text.
+            text = _headerTagRegex.Replace(text, string.Empty);
+            text = _scriptTagRegex.Replace(text, string.Empty);
+            text = _styleTagRegex.Replace(text, string.Empty);
+
+            // Remove all comments.
+            text = _commentTagRegex.Replace(text, string.Empty);
+
+            // Insert empty string in place of <td>
+            text = _tdTagRegex.Replace(text, string.Empty);
+
+            //Replace <br> or <li> with line break
+            text = _lineBreakTagRegex.Replace(text, Environment.NewLine);
+
+            // Insert double line breaks in place of <div>, <p> and <tr> tags.
+            text = _doubleLineBreakTagRegex.Replace(text, Environment.NewLine + Environment.NewLine);
+
+            // Replace all other tags with empty text.
+            text = _htmlTagsRegex.Replace(text, string.Empty);
+
+            //Decode html specific characters
+            text = WebUtility.HtmlDecode(text);
+
+            return new StringValue(irContext, text.Trim());
+        }
+
+        private static DateTime ConvertToUTC(DateTime dateTime, TimeZoneInfo fromTimeZone)
+        {
+            var resultDateTime = new DateTimeOffset(DateTime.SpecifyKind(dateTime, DateTimeKind.Unspecified), fromTimeZone.GetUtcOffset(dateTime));
+            return resultDateTime.UtcDateTime;
+        }
+
+        internal static bool TryGetInt(FormulaValue value, out int outputValue)
+        {
+            double inputValue;
+            outputValue = int.MinValue;
+
+            switch (value)
+            {
+                case NumberValue n:
+                    inputValue = n.Value;
+                    break;
+                case DecimalValue w:
+                    inputValue = (double)w.Value;
+                    break;
+                default:
+                    return false;
+            }
+
+            if (inputValue > int.MaxValue)
+            {
+                outputValue = int.MaxValue;
+                return false;
+            }
+            else if (inputValue < int.MinValue)
+            {
+                outputValue = int.MinValue;
+                return false;
+            }
+
+            outputValue = (int)inputValue;
+            return true;
+        }
+    }
+}