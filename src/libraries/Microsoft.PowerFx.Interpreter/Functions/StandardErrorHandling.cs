--- conflicted
+++ resolved
@@ -99,16 +99,10 @@
                     case ReturnBehavior.AlwaysEvaluateAndReturnResult:
                         break;
                 }
-<<<<<<< HEAD
-
-                var result = await targetFunction(runner, context, irContext, runtimeValuesChecked.Select(arg => arg as T).ToArray());
-                var finiteError = FiniteResultCheck(functionName, irContext, result);
-=======
 
                 FormulaValue result = await targetFunction(runner, context, irContext, runtimeValuesChecked.Select(arg => arg as T).ToArray());
                 ErrorValue finiteError = FiniteResultCheck(functionName, irContext, result);
 
->>>>>>> 58718084
                 return finiteError ?? result;
             };
         }
@@ -475,25 +469,25 @@
 
         #region Common Blank Replacement Pipeline Stages
         private static FormulaValue ReplaceBlankWithFloatZero(IRContext irContext, int index)
-        {
-            return new NumberValue(IRContext.NotInSource(FormulaType.Number), 0.0);
-        }
-
+        {
+            return new NumberValue(IRContext.NotInSource(FormulaType.Number), 0.0);
+        }
+
         private static FormulaValue ReplaceBlankWithDecimalZero(IRContext irContext, int index)
-        {
-            return new DecimalValue(IRContext.NotInSource(FormulaType.Decimal), 0m);
-        }
-
+        {
+            return new DecimalValue(IRContext.NotInSource(FormulaType.Decimal), 0m);
+        }
+
         private static FormulaValue ReplaceBlankWithContextZero(IRContext irContext, int index)
-        {
-            if (irContext.ResultType._type == DType.Decimal)
-            {
-                return new DecimalValue(IRContext.NotInSource(FormulaType.Decimal), 0m);
-            }
-            else
-            {
-                return new NumberValue(IRContext.NotInSource(FormulaType.Number), 0.0);
-            }
+        {
+            if (irContext.ResultType._type == DType.Decimal)
+            {
+                return new DecimalValue(IRContext.NotInSource(FormulaType.Decimal), 0m);
+            }
+            else
+            {
+                return new NumberValue(IRContext.NotInSource(FormulaType.Number), 0.0);
+            }
         }
 
         private static FormulaValue ReplaceBlankWithEmptyString(IRContext irContext, int index)
@@ -522,16 +516,16 @@
                 return new BlankValue(irContext);
             };
         }
-
+
         private static Func<IRContext, int, FormulaValue> ReplaceBlankWithDecimalZeroForSpecificIndices(params int[] indices)
         {
             var indicesToReplace = new HashSet<int>(indices);
             return (irContext, index) =>
             {
                 if (indicesToReplace.Contains(index))
-                {
-                    return new DecimalValue(IRContext.NotInSource(FormulaType.Decimal), 0m);
-                }
+                {
+                    return new DecimalValue(IRContext.NotInSource(FormulaType.Decimal), 0m);
+                }
 
                 return new BlankValue(irContext);
             };
@@ -735,13 +729,13 @@
                     return CommonErrors.ArgumentOutOfRange(irContext);
                 }
             }
-            else if (arg is DecimalValue decimalArg)
-            {
+            else if (arg is DecimalValue decimalArg)
+            {
                 var dec = decimalArg.Value;
                 if (dec < 0)
                 {
                     return CommonErrors.ArgumentOutOfRange(irContext);
-                }
+                }
             }
 
             return arg;
@@ -756,9 +750,9 @@
                 {
                     return CommonErrors.ArgumentOutOfRange(irContext);
                 }
-            }
-            else if (arg is DecimalValue decimalArg)
-            {
+            }
+            else if (arg is DecimalValue decimalArg)
+            {
                 var dec = decimalArg.Value;
                 if (dec <= 0)
                 {
@@ -779,13 +773,13 @@
                     return CommonErrors.ArgumentOutOfRange(irContext);
                 }
             }
-            else if (arg is DecimalValue decimalArg)
-            {
-                var dec = decimalArg.Value;
-                if (dec <= 0)
-                {
-                    return CommonErrors.ArgumentOutOfRange(irContext);
-                }
+            else if (arg is DecimalValue decimalArg)
+            {
+                var dec = decimalArg.Value;
+                if (dec <= 0)
+                {
+                    return CommonErrors.ArgumentOutOfRange(irContext);
+                }
             }
 
             return arg;
