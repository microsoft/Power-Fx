﻿// Copyright (c) Microsoft Corporation.
// Licensed under the MIT license.

using System;
using System.Collections.Generic;
using System.Linq;
using System.Threading.Tasks;
using Microsoft.PowerFx.Core.Functions;
using Microsoft.PowerFx.Core.IR;
using Microsoft.PowerFx.Types;

namespace Microsoft.PowerFx.Functions
{
    internal static partial class Library
    {
        private enum ReturnBehavior
        {
            AlwaysEvaluateAndReturnResult,
            ReturnBlankIfAnyArgIsBlank,
            ReturnEmptyStringIfAnyArgIsBlank,
            ReturnFalseIfAnyArgIsBlank
        }

        private static bool IsInvalidDouble(double number)
        {
            return double.IsNaN(number) || double.IsInfinity(number);
        }

        /// <summary>
        /// A pipeline that maps blanks to a value, checks
        /// runtime types, and possibly map values to errors
        /// before filtering errors and possibly returning
        /// an ErrorValue instead of executing.
        /// </summary>
        /// <typeparam name="T">The specific FormulaValue type that the implementation of the builtin expects, for exmaple NumberValue for math functions.</typeparam>
        /// <param name="expandArguments">This stage of the pipeline can be used to expand an argument list if some of the arguments are optional and missing.</param>
        /// <param name="replaceBlankValues">This stage can be used to transform Blank() into something else, for example the number 0.</param>
        /// <param name="checkRuntimeTypes">This stage can be used to check to that all the arguments have type T, or check that all arguments have type T | Blank(), etc.</param>
        /// <param name="checkRuntimeValues">This stage can be used to generate errors if specific values occur in the arguments, for example infinity, NaN, etc.</param>
        /// <param name="returnBehavior">A flag that can be used to activate pre-defined early return behavior, such as returning Blank() if any argument is Blank().</param>
        /// <param name="targetFunction">The implementation of the builtin function.</param>
        /// <returns></returns>
        private static AsyncFunctionPtr StandardErrorHandlingAsync<T>(
                Func<IRContext, IEnumerable<FormulaValue>, IEnumerable<FormulaValue>> expandArguments,
                Func<IRContext, int, FormulaValue> replaceBlankValues,
                Func<IRContext, int, FormulaValue, FormulaValue> checkRuntimeTypes,
                Func<IRContext, int, FormulaValue, FormulaValue> checkRuntimeValues,
                ReturnBehavior returnBehavior,
                Func<EvalVisitor, EvalVisitorContext, IRContext, T[], ValueTask<FormulaValue>> targetFunction)
            where T : FormulaValue
        {
            return async (runner, context, irContext, args) =>
            {
                var argumentsExpanded = expandArguments(irContext, args);

                var blankValuesReplaced = argumentsExpanded.Select((arg, i) =>
                {
                    if (arg is BlankValue)
                    {
                        return replaceBlankValues(arg.IRContext, i);
                    }
                    else
                    {
                        return arg;
                    }
                });

                var runtimeTypesChecked = blankValuesReplaced.Select((arg, i) => checkRuntimeTypes(irContext, i, arg));

                var runtimeValuesChecked = runtimeTypesChecked.Select((arg, i) =>
                {
                    if (arg is T t)
                    {
                        return checkRuntimeValues(arg.IRContext, i, t);
                    }
                    else
                    {
                        return arg;
                    }
                });

                var errors = runtimeValuesChecked.OfType<ErrorValue>();
                if (errors.Any())
                {
                    return ErrorValue.Combine(irContext, errors);
                }

                switch (returnBehavior)
                {
                    case ReturnBehavior.ReturnBlankIfAnyArgIsBlank:
                        if (runtimeValuesChecked.Any(arg => arg is BlankValue))
                        {
                            return new BlankValue(IRContext.NotInSource(FormulaType.Blank));
                        }

                        break;
                    case ReturnBehavior.ReturnEmptyStringIfAnyArgIsBlank:
                        if (runtimeValuesChecked.Any(arg => arg is BlankValue))
                        {
                            return new StringValue(IRContext.NotInSource(FormulaType.String), string.Empty);
                        }

                        break;
                    case ReturnBehavior.ReturnFalseIfAnyArgIsBlank:
                        if (runtimeValuesChecked.Any(arg => arg is BlankValue))
                        {
                            return new BooleanValue(IRContext.NotInSource(FormulaType.Boolean), false);
                        }

                        break;
                    case ReturnBehavior.AlwaysEvaluateAndReturnResult:
                        break;
                }

                return await targetFunction(runner, context, irContext, runtimeValuesChecked.Select(arg => arg as T).ToArray());
            };
        }

        // A wrapper that allows standard error handling to apply to
        // sync functions which accept the simpler parameter list of
        // an array of arguments, ignoring context, runner etc.
        private static AsyncFunctionPtr StandardErrorHandling<T>(
            Func<IRContext, IEnumerable<FormulaValue>, IEnumerable<FormulaValue>> expandArguments,
            Func<IRContext, int, FormulaValue> replaceBlankValues,
            Func<IRContext, int, FormulaValue, FormulaValue> checkRuntimeTypes,
            Func<IRContext, int, FormulaValue, FormulaValue> checkRuntimeValues,
            ReturnBehavior returnBehavior,
            Func<IRContext, T[], FormulaValue> targetFunction)
            where T : FormulaValue
        {
            return StandardErrorHandlingAsync<T>(expandArguments, replaceBlankValues, checkRuntimeTypes, checkRuntimeValues, returnBehavior, (runner, context, irContext, args) =>
            {
                var result = targetFunction(irContext, args);
                return new ValueTask<FormulaValue>(result);
            });
        }

        // A wrapper that allows standard error handling to apply to
        // sync functions with the full parameter list
        private static AsyncFunctionPtr StandardErrorHandling<T>(
            Func<IRContext, IEnumerable<FormulaValue>, IEnumerable<FormulaValue>> expandArguments,
            Func<IRContext, int, FormulaValue> replaceBlankValues,
            Func<IRContext, int, FormulaValue, FormulaValue> checkRuntimeTypes,
            Func<IRContext, int, FormulaValue, FormulaValue> checkRuntimeValues,
            ReturnBehavior returnBehavior,
            Func<EvalVisitor, EvalVisitorContext, IRContext, T[], FormulaValue> targetFunction)
            where T : FormulaValue
        {
            return StandardErrorHandlingAsync<T>(expandArguments, replaceBlankValues, checkRuntimeTypes, checkRuntimeValues, returnBehavior, (runner, context, irContext, args) =>
            {
                var result = targetFunction(runner, context, irContext, args);
                return new ValueTask<FormulaValue>(result);
            });
        }

        // A wrapper for a function with no error handling behavior whatsoever.
        private static AsyncFunctionPtr NoErrorHandling(
            Func<IRContext, FormulaValue[], FormulaValue> targetFunction)
        {
            return (_, _, irContext, args) =>
            {
                var result = targetFunction(irContext, args);
                return new ValueTask<FormulaValue>(result);
            };
        }

        #region Single Column Table Functions
        public static Func<EvalVisitor, EvalVisitorContext, IRContext, TableValue[], ValueTask<FormulaValue>> StandardSingleColumnTable<T>(Func<EvalVisitor, EvalVisitorContext, IRContext, T[], FormulaValue> targetFunction)
            where T : FormulaValue
        {
            return (runner, context, irContext, args) =>
            {
                var tableType = (TableType)irContext.ResultType;
                var resultType = tableType.ToRecord();
                var columnNameStr = BuiltinFunction.GetOneColumnTableResultName(runner.Features.HasFlag(Features.ConsistentOneColumnTableResult));
                FormulaType itemType = resultType.MaybeGetFieldType(columnNameStr);
                if (itemType == null)
                {
                    columnNameStr = BuiltinFunction.ColumnName_Value;
                    itemType = resultType.MaybeGetFieldType(columnNameStr);

                    if (itemType == null && args[0].Rows.Any())
                    {
                        return new ValueTask<FormulaValue>(ErrorValue.NewError(new ExpressionError()
                        {
                            Message = "Invalid Column Name",
                            Span = irContext.SourceContext,
                            Kind = ErrorKind.InvalidArgument
                        }));
                    }
                }
                
                var resultRows = new List<DValue<RecordValue>>();
                foreach (var row in args[0].Rows)
                {
                    if (row.IsValue)
                    {
                        var value = row.Value.GetField(BuiltinFunction.ColumnName_ValueStr);
                        NamedValue namedValue;
                        namedValue = value switch
                        {
                            T t => new NamedValue(columnNameStr, targetFunction(runner, context, IRContext.NotInSource(itemType), new T[] { t })),
                            BlankValue bv => new NamedValue(columnNameStr, bv),
                            ErrorValue ev => new NamedValue(columnNameStr, ev),
                            _ => new NamedValue(columnNameStr, CommonErrors.RuntimeTypeMismatch(IRContext.NotInSource(itemType)))
                        };
                        var record = new InMemoryRecordValue(IRContext.NotInSource(resultType), new List<NamedValue>() { namedValue });
                        resultRows.Add(DValue<RecordValue>.Of(record));
                    }
                    else if (row.IsBlank)
                    {
                        resultRows.Add(DValue<RecordValue>.Of(row.Blank));
                    }
                    else
                    {
                        resultRows.Add(DValue<RecordValue>.Of(row.Error));
                    }
                }

                var result = new InMemoryTableValue(irContext, resultRows);
                return new ValueTask<FormulaValue>(result);
            };
        }

        public static Func<EvalVisitor, EvalVisitorContext, IRContext, TableValue[], ValueTask<FormulaValue>> StandardSingleColumnTable<T>(Func<IRContext, T[], FormulaValue> targetFunction)
            where T : FormulaValue
        {
            return StandardSingleColumnTable<T>((runner, context, irContext, args) => targetFunction(irContext, args));
        }

        private static (int maxTableSize, bool emptyTablePresent) AnalyzeTableArguments(FormulaValue[] args)
        {
            var maxTableSize = 0;
            var emptyTablePresent = false;

            foreach (var arg in args)
            {
                if (arg is TableValue tv)
                {
                    var tableSize = tv.Rows.Count();
                    maxTableSize = Math.Max(maxTableSize, tableSize);
                    emptyTablePresent |= tableSize == 0;
                }
            }

            return (maxTableSize, emptyTablePresent);
        }

        private class ExpandToSizeResult
        {
            public readonly string Name;
            public readonly IEnumerable<DValue<RecordValue>> Rows;

            public ExpandToSizeResult(string name, IEnumerable<DValue<RecordValue>> rows)
            {
                Name = name;
                Rows = rows;
            }
        }

        private static ExpandToSizeResult ExpandToSize(FormulaValue arg, int size)
        {
            if (arg is TableValue tv)
            {
                var tvType = (TableType)tv.Type;
                var name = tvType.SingleColumnFieldName;

                var count = tv.Rows.Count();
                if (count < size)
                {
                    var inputRecordType = tvType.ToRecord();
                    var inputRecordNamedValue = new NamedValue(name, new BlankValue(IRContext.NotInSource(FormulaType.Blank)));
                    var inputRecord = new InMemoryRecordValue(IRContext.NotInSource(inputRecordType), new List<NamedValue>() { inputRecordNamedValue });
                    var inputDValue = DValue<RecordValue>.Of(inputRecord);

                    var repeated = Enumerable.Repeat(inputDValue, size - count);
                    var rows = tv.Rows.Concat(repeated);
                    return new ExpandToSizeResult(name, rows);
                }
                else
                {
                    return new ExpandToSizeResult(name, tv.Rows);
                }
            }
            else
            {
                var name = BuiltinFunction.ColumnName_ValueStr;
                var inputRecordType = new RecordType().Add(name, arg.Type);
                var inputRecordNamedValue = new NamedValue(name, arg);
                var inputRecord = new InMemoryRecordValue(IRContext.NotInSource(inputRecordType), new List<NamedValue>() { inputRecordNamedValue });
                var inputDValue = DValue<RecordValue>.Of(inputRecord);
                var rows = Enumerable.Repeat(inputDValue, size);
                return new ExpandToSizeResult(name, rows);
            }
        }

        // Transpose a matrix (list of lists) so that the rows become columns and the columns become rows
        // The column length is uniform and known
        private static List<List<T>> Transpose<T>(List<List<T>> columns, int columnSize)
        {
            var rows = new List<List<T>>();

            for (var i = 0; i < columnSize; i++)
            {
                rows.Add(columns.Select(column => column[i]).ToList());
            }

            return rows;
        }

        /*
         * A standard error handling wrapper function that handles functions that can accept one or more table values.
         * The standard behavior for this type of function is to expand all scalars and tables into a set of tables
         * with the same size, where that size is the length of the longest table, if any. The result is always a table
         * where some operation has been performed on the transpose of the input tables.
         * 
         * For example given the table function F and the operation F' and inputs [a, b] and [c, d], the transpose is [a, c], [b, d]
         * F([a, b], [c, d]) => [F'([a, c]), F'([b, d])]
         * As a concrete example, Concatenate(["a", "b"], ["1", "2"]) => ["a1", "b2"]
        */
        public static Func<EvalVisitor, EvalVisitorContext, IRContext, FormulaValue[], ValueTask<FormulaValue>> MultiSingleColumnTable(
            AsyncFunctionPtr targetFunction,
            bool transposeEmptyTable)
        {
            return async (runner, context, irContext, args) =>
            {
                var resultRows = new List<DValue<RecordValue>>();

                (var maxSize, var emptyTablePresent) = AnalyzeTableArguments(args);
                if (maxSize == 0 || (emptyTablePresent && !transposeEmptyTable))
                {
                    // maxSize == 0 means there are no tables with rows. This can happen when we expect a Table at compile time but we recieve Blank() at runtime,
                    // or all tables in args are empty. Additionally, among non-empty tables (in which case maxSize > 0) there may be an empty table,
                    // which also means empty result if transposeEmptyTable == false.
                    // Return an empty table (with the correct type).
                    return new InMemoryTableValue(irContext, resultRows);
                }

                var allResults = args.Select(arg => ExpandToSize(arg, maxSize));

                var tableType = (TableType)irContext.ResultType;
                var resultType = tableType.ToRecord();
                var itemType = resultType.GetFieldType(BuiltinFunction.GetOneColumnTableResultName(runner.Features.HasFlag(Features.ConsistentOneColumnTableResult)));

                var transposed = Transpose(allResults.Select(result => result.Rows.ToList()).ToList(), maxSize);
                var names = allResults.Select(result => result.Name).ToList();
                foreach (var list in transposed)
                {
                    var errorRow = list.FirstOrDefault(dv => dv.IsError);
                    if (errorRow != null)
                    {
                        resultRows.Add(DValue<RecordValue>.Of(errorRow.Error));
                        continue;
                    }

                    var targetArgs = list.Select((dv, i) => dv.IsValue ? dv.Value.GetField(names[i]) : dv.ToFormulaValue()).ToArray();

<<<<<<< HEAD
                    var namedValue = new NamedValue(BuiltinFunction.GetOneColumnTableResultName(runner.Features.HasFlag(Features.ConsistentOneColumnTableResult)), await targetFunction(runner, symbolContext, IRContext.NotInSource(itemType), targetArgs));
=======
                    var namedValue = new NamedValue(BuiltinFunction.OneColumnTableResultNameStr, await targetFunction(runner, context, IRContext.NotInSource(itemType), targetArgs));
>>>>>>> bfb2502b
                    var record = new InMemoryRecordValue(IRContext.NotInSource(resultType), new List<NamedValue>() { namedValue });
                    resultRows.Add(DValue<RecordValue>.Of(record));
                }

                return new InMemoryTableValue(irContext, resultRows);
            };
        }
        #endregion

        #region Common Arg Expansion Pipeline Stages
        private static Func<IRContext, IEnumerable<FormulaValue>, IEnumerable<FormulaValue>> InsertDefaultValues(int outputArgsCount, FormulaValue fillWith)
        {
            return (irContext, args) =>
            {
                var res = new List<FormulaValue>(args);
                while (res.Count < outputArgsCount)
                {
                    res.Add(fillWith);
                }

                return res.ToArray();
            };
        }

        private static IEnumerable<FormulaValue> MidFunctionExpandArgs(IRContext irContext, IEnumerable<FormulaValue> args)
        {
            var res = new List<FormulaValue>(args);
            while (res.Count < 3)
            {
                // The third argument to Mid can only ever be used if the first argument is a string
                if (args.First() is StringValue stringValue)
                {
                    var count = new NumberValue(IRContext.NotInSource(FormulaType.Number), stringValue.Value.Length);
                    res.Add(count);
                }
                else
                {
                    break;
                }
            }

            return res.ToArray();
        }
        #endregion

        #region Common Blank Replacement Pipeline Stages
        private static FormulaValue ReplaceBlankWithZero(IRContext irContext, int index)
        {
            return new NumberValue(IRContext.NotInSource(FormulaType.Number), 0.0);
        }

        private static FormulaValue ReplaceBlankWithEmptyString(IRContext irContext, int index)
        {
            return new StringValue(IRContext.NotInSource(FormulaType.String), string.Empty);
        }

        private static Func<IRContext, int, FormulaValue> ReplaceBlankWith(params FormulaValue[] values)
        {
            return (irContext, index) =>
            {
                return values[index];
            };
        }

        private static Func<IRContext, int, FormulaValue> ReplaceBlankWithZeroForSpecificIndices(params int[] indices)
        {
            var indicesToReplace = new HashSet<int>(indices);
            return (irContext, index) =>
            {
                if (indicesToReplace.Contains(index))
                {
                    return new NumberValue(IRContext.NotInSource(FormulaType.Number), 0.0);
                }

                return new BlankValue(irContext);
            };
        }
        #endregion

        #region Common Type Checking Pipeline Stages
        private static FormulaValue ExactValueType<T>(IRContext irContext, int index, FormulaValue arg)
            where T : FormulaValue
        {
            if (arg is T || arg is ErrorValue)
            {
                return arg;
            }
            else
            {
                return CommonErrors.RuntimeTypeMismatch(irContext);
            }
        }

        private static FormulaValue ExactValueTypeOrBlank<T>(IRContext irContext, int index, FormulaValue arg)
            where T : FormulaValue
        {
            if (arg is BlankValue)
            {
                return arg;
            }
            else
            {
                return ExactValueType<T>(irContext, index, arg);
            }
        }

        private static FormulaValue ExactValueTypeOrTableOrBlank<T>(IRContext irContext, int index, FormulaValue arg)
            where T : FormulaValue
        {
            if (arg is TableValue)
            {
                return arg;
            }
            else
            {
                return ExactValueTypeOrBlank<T>(irContext, index, arg);
            }
        }

        private static Func<IRContext, int, FormulaValue, FormulaValue> ExactSequence(params Func<IRContext, int, FormulaValue, FormulaValue>[] runtimeChecks)
        {
            return (irContext, index, arg) =>
            {
                return runtimeChecks[index](irContext, index, arg);
            };
        }

        private static FormulaValue AddColumnsTypeChecker(IRContext irContext, int index, FormulaValue arg)
        {
            if (index == 0)
            {
                return ExactValueTypeOrBlank<TableValue>(irContext, index, arg);
            }
            else if (index % 2 == 1)
            {
                return ExactValueTypeOrBlank<StringValue>(irContext, index, arg);
            }
            else
            {
                return ExactValueTypeOrBlank<LambdaFormulaValue>(irContext, index, arg);
            }
        }

        private static FormulaValue DateOrDateTime(IRContext irContext, int index, FormulaValue arg)
        {
            if (arg is DateValue || arg is DateTimeValue || arg is BlankValue || arg is ErrorValue)
            {
                return arg;
            }

            return CommonErrors.RuntimeTypeMismatch(irContext);
        }

        private static FormulaValue TimeOrDateTime(IRContext irContext, int index, FormulaValue arg)
        {
            if (arg is TimeValue || arg is DateTimeValue || arg is BlankValue || arg is ErrorValue)
            {
                return arg;
            }

            return CommonErrors.RuntimeTypeMismatch(irContext);
        }
        #endregion

        #region Common Runtime Value Checking Pipeline Stages
        private static FormulaValue FiniteChecker(IRContext irContext, int index, FormulaValue arg)
        {
            if (arg is NumberValue numberValue)
            {
                var number = numberValue.Value;

                if (double.IsNaN(number))
                {
                    return CommonErrors.NumericOutOfRange(irContext);
                }

                if (double.IsInfinity(number))
                {
                    return CommonErrors.OverflowError(irContext);
                }
            }

            return arg;
        }

        private static FormulaValue PositiveNumericNumberChecker(IRContext irContext, int index, FormulaValue arg)
        {
            var finiteCheckResult = FiniteChecker(irContext, index, arg);
            if (finiteCheckResult is NumberValue numberArg)
            {
                var number = numberArg.Value;
                if (number < 0)
                {
                    return CommonErrors.NumericOutOfRange(irContext);
                }
            }

            return arg;
        }

        private static FormulaValue PositiveArgumentNumberChecker(IRContext irContext, int index, FormulaValue arg)
        {
            var finiteCheckResult = FiniteChecker(irContext, index, arg);
            if (finiteCheckResult is NumberValue numberArg)
            {
                var number = numberArg.Value;
                if (number < 0)
                {
                    return CommonErrors.ArgumentOutOfRange(irContext);
                }
            }

            return arg;
        }

        private static FormulaValue StrictArgumentPositiveNumberChecker(IRContext irContext, int index, FormulaValue arg)
        {
            var finiteCheckResult = FiniteChecker(irContext, index, arg);
            if (finiteCheckResult is NumberValue numberArg)
            {
                var number = numberArg.Value;
                if (number <= 0)
                {
                    return CommonErrors.ArgumentOutOfRange(irContext);
                }
            }

            return arg;
        }

        private static FormulaValue StrictNumericPositiveNumberChecker(IRContext irContext, int index, FormulaValue arg)
        {
            var finiteCheckResult = FiniteChecker(irContext, index, arg);
            if (finiteCheckResult is NumberValue numberArg)
            {
                var number = numberArg.Value;
                if (number <= 0)
                {
                    return CommonErrors.NumericOutOfRange(irContext);
                }
            }

            return arg;
        }

        private static FormulaValue DivideByZeroChecker(IRContext irContext, int index, FormulaValue arg)
        {
            var finiteCheckResult = FiniteChecker(irContext, index, arg);
            if (index == 1 && finiteCheckResult is NumberValue numberArg)
            {
                var number = numberArg.Value;
                if (number == 0)
                {
                    return CommonErrors.DivByZeroError(irContext);
                }
            }

            return arg;
        }

        private static FormulaValue ReplaceChecker(IRContext irContext, int index, FormulaValue arg)
        {
            if (index == 1)
            {
                if (arg is BlankValue)
                {
                    return new ErrorValue(irContext, new ExpressionError()
                    {
                        Message = "The second parameter to the Replace function cannot be Blank()",
                        Span = irContext.SourceContext,
                        Kind = ErrorKind.InvalidFunctionUsage
                    });
                }

                return StrictArgumentPositiveNumberChecker(irContext, index, arg);
            }

            if (index == 2)
            {
                return PositiveArgumentNumberChecker(irContext, index, arg);
            }

            return arg;
        }
        #endregion

        #region No Op Pipeline Stages
        private static IEnumerable<FormulaValue> NoArgExpansion(IRContext irContext, IEnumerable<FormulaValue> args)
        {
            return args;
        }

        private static FormulaValue DoNotReplaceBlank(IRContext irContext, int index)
        {
            return new BlankValue(irContext);
        }

        // This function should be used when type checking is too unique and needs to be located
        // within the body of the builtin function itself
        private static FormulaValue DeferRuntimeTypeChecking(IRContext irContext, int index, FormulaValue arg)
        {
            return arg;
        }

        private static FormulaValue DeferRuntimeValueChecking<T>(IRContext irContext, int index, T arg)
            where T : FormulaValue
        {
            return arg;
        }
        #endregion
    }
}<|MERGE_RESOLUTION|>--- conflicted
+++ resolved
@@ -355,11 +355,7 @@
 
                     var targetArgs = list.Select((dv, i) => dv.IsValue ? dv.Value.GetField(names[i]) : dv.ToFormulaValue()).ToArray();
 
-<<<<<<< HEAD
-                    var namedValue = new NamedValue(BuiltinFunction.GetOneColumnTableResultName(runner.Features.HasFlag(Features.ConsistentOneColumnTableResult)), await targetFunction(runner, symbolContext, IRContext.NotInSource(itemType), targetArgs));
-=======
-                    var namedValue = new NamedValue(BuiltinFunction.OneColumnTableResultNameStr, await targetFunction(runner, context, IRContext.NotInSource(itemType), targetArgs));
->>>>>>> bfb2502b
+                    var namedValue = new NamedValue(BuiltinFunction.GetOneColumnTableResultName(runner.Features.HasFlag(Features.ConsistentOneColumnTableResult)), await targetFunction(runner, context, symbolContext, IRContext.NotInSource(itemType), targetArgs));
                     var record = new InMemoryRecordValue(IRContext.NotInSource(resultType), new List<NamedValue>() { namedValue });
                     resultRows.Add(DValue<RecordValue>.Of(record));
                 }
