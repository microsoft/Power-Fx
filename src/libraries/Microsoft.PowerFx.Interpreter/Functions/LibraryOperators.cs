--- conflicted
+++ resolved
@@ -3,9 +3,9 @@
 
 using System;
 using System.Linq;
-using System.Text;
+using System.Text;
 using Microsoft.PowerFx.Core.IR;
-using Microsoft.PowerFx.Core.Types;
+using Microsoft.PowerFx.Core.Types;
 using Microsoft.PowerFx.Core.Utils;
 using Microsoft.PowerFx.Types;
 
@@ -21,8 +21,8 @@
             checkRuntimeTypes: ExactValueType<NumberValue>,
             checkRuntimeValues: DeferRuntimeTypeChecking,
             returnBehavior: ReturnBehavior.AlwaysEvaluateAndReturnResult,
-            targetFunction: NumericAdd);
-
+            targetFunction: NumericAdd);
+
         public static readonly AsyncFunctionPtr OperatorDecimalBinaryAdd = StandardErrorHandling<DecimalValue>(
             "+",
             expandArguments: NoArgExpansion,
@@ -39,8 +39,8 @@
             checkRuntimeTypes: ExactValueType<NumberValue>,
             checkRuntimeValues: DeferRuntimeTypeChecking,
             returnBehavior: ReturnBehavior.AlwaysEvaluateAndReturnResult,
-            targetFunction: NumericMul);
-
+            targetFunction: NumericMul);
+
         public static readonly AsyncFunctionPtr OperatorDecimalBinaryMul = StandardErrorHandling<DecimalValue>(
             "*",
             expandArguments: NoArgExpansion,
@@ -57,8 +57,8 @@
             checkRuntimeTypes: ExactValueType<NumberValue>,
             checkRuntimeValues: DeferRuntimeTypeChecking,
             returnBehavior: ReturnBehavior.AlwaysEvaluateAndReturnResult,
-            targetFunction: NumericDiv);
-
+            targetFunction: NumericDiv);
+
         public static readonly AsyncFunctionPtr OperatorDecimalBinaryDiv = StandardErrorHandling<DecimalValue>(
             "/",
             expandArguments: NoArgExpansion,
@@ -75,8 +75,8 @@
             checkRuntimeTypes: ExactValueType<NumberValue>,
             checkRuntimeValues: DeferRuntimeTypeChecking,
             returnBehavior: ReturnBehavior.AlwaysEvaluateAndReturnResult,
-            targetFunction: NumericGt);
-
+            targetFunction: NumericGt);
+
         public static readonly AsyncFunctionPtr OperatorDecimalBinaryGt = StandardErrorHandling<DecimalValue>(
             ">",
             expandArguments: NoArgExpansion,
@@ -93,8 +93,8 @@
             checkRuntimeTypes: ExactValueType<NumberValue>,
             checkRuntimeValues: DeferRuntimeTypeChecking,
             returnBehavior: ReturnBehavior.AlwaysEvaluateAndReturnResult,
-            targetFunction: NumericGeq);
-
+            targetFunction: NumericGeq);
+
         public static readonly AsyncFunctionPtr OperatorDecimalBinaryGeq = StandardErrorHandling<DecimalValue>(
             ">=",
             expandArguments: NoArgExpansion,
@@ -111,8 +111,8 @@
             checkRuntimeTypes: ExactValueType<NumberValue>,
             checkRuntimeValues: DeferRuntimeTypeChecking,
             returnBehavior: ReturnBehavior.AlwaysEvaluateAndReturnResult,
-            targetFunction: NumericLt);
-
+            targetFunction: NumericLt);
+
         public static readonly AsyncFunctionPtr OperatorDecimalBinaryLt = StandardErrorHandling<DecimalValue>(
             "<",
             expandArguments: NoArgExpansion,
@@ -129,8 +129,8 @@
             checkRuntimeTypes: ExactValueType<NumberValue>,
             checkRuntimeValues: DeferRuntimeTypeChecking,
             returnBehavior: ReturnBehavior.AlwaysEvaluateAndReturnResult,
-            targetFunction: NumericLeq);
-
+            targetFunction: NumericLeq);
+
         public static readonly AsyncFunctionPtr OperatorDecimalBinaryLeq = StandardErrorHandling<DecimalValue>(
             "<=",
             expandArguments: NoArgExpansion,
@@ -545,36 +545,36 @@
         {
             var result = args[0].Value <= args[1].Value;
             return new BooleanValue(irContext, result);
-        }
-
+        }
+
         private static FormulaValue DecimalAdd(IRContext irContext, DecimalValue[] args)
-        {
-            decimal result;
-
-            try
-            {
+        {
+            decimal result;
+
+            try
+            {
                 result = args[0].Value + args[1].Value;
-            }
-            catch (OverflowException)
-            {
-                return CommonErrors.OverflowError(irContext);
-            }
-
+            }
+            catch (OverflowException)
+            {
+                return CommonErrors.OverflowError(irContext);
+            }
+
             return new DecimalValue(irContext, result);
         }
 
         private static FormulaValue DecimalMul(IRContext irContext, DecimalValue[] args)
-        {
-            decimal result;
-
-            try
-            {
+        {
+            decimal result;
+
+            try
+            {
                 result = args[0].Value * args[1].Value;
-            }
-            catch (OverflowException)
-            {
-                return CommonErrors.OverflowError(irContext);
-            }
+            }
+            catch (OverflowException)
+            {
+                return CommonErrors.OverflowError(irContext);
+            }
 
             return new DecimalValue(irContext, result);
         }
@@ -582,21 +582,21 @@
         private static FormulaValue DecimalDiv(IRContext irContext, DecimalValue[] args)
         {
             var dividend = args[0].Value;
-            var divisor = args[1].Value;
-            decimal result;
+            var divisor = args[1].Value;
+            decimal result;
 
             if (divisor == 0m)
             {
                 return CommonErrors.DivByZeroError(irContext);
-            }
-
-            try
-            {
-                result = dividend / divisor;
-            }
-            catch (OverflowException)
-            {
-                return CommonErrors.OverflowError(irContext);
+            }
+
+            try
+            {
+                result = dividend / divisor;
+            }
+            catch (OverflowException)
+            {
+                return CommonErrors.OverflowError(irContext);
             }
 
             return new DecimalValue(irContext, result);
@@ -803,20 +803,15 @@
 
             DateTime arg1 = runner.GetNormalizedDateTime(args[1]);
 
-<<<<<<< HEAD
             var result = arg0.Subtract(arg1);
-            if (irContext.ResultType == FormulaType.Decimal)
-            {
-                return new DecimalValue(irContext, (decimal)result.TotalDays);
-            }
-            else
-            {
-                return new NumberValue(irContext, result.TotalDays);
-            }
-=======
-            var result = arg0.Subtract(arg1);
-            return new NumberValue(irContext, result.TotalDays);
->>>>>>> 4659f5ac
+            if (irContext.ResultType == FormulaType.Decimal)
+            {
+                return new DecimalValue(irContext, (decimal)result.TotalDays);
+            }
+            else
+            {
+                return new NumberValue(irContext, result.TotalDays);
+            }
         }
 
         private static FormulaValue TimeDifference(IRContext irContext, FormulaValue[] args)
@@ -825,13 +820,13 @@
             var arg1 = (TimeValue)args[1];
 
             var result = arg0.Value.Subtract(arg1.Value);
-            if (irContext.ResultType == FormulaType.Decimal)
-            {
-                return new DecimalValue(irContext, (decimal)result.TotalDays);
-            }
-            else
-            {
-                return new NumberValue(irContext, result.TotalDays);
+            if (irContext.ResultType == FormulaType.Decimal)
+            {
+                return new DecimalValue(irContext, (decimal)result.TotalDays);
+            }
+            else
+            {
+                return new NumberValue(irContext, result.TotalDays);
             }
         }
 
