﻿// Copyright (c) Microsoft Corporation.
// Licensed under the MIT license.

using System;
using System.Collections.Generic;
using Microsoft.PowerFx.Core.Errors;
using Microsoft.PowerFx.Core.IR;
using Microsoft.PowerFx.Core.IR.Nodes;
using Microsoft.PowerFx.Core.Localization;
using Microsoft.PowerFx.Interpreter;
using Microsoft.PowerFx.Interpreter.Exceptions;
using Microsoft.PowerFx.Types;

namespace Microsoft.PowerFx.Functions
{
    internal static partial class Library
    {
        #region Standard Error Handling Wrappers for Unary Operators
        public static IReadOnlyDictionary<UnaryOpKind, AsyncFunctionPtr> UnaryOps { get; } = new Dictionary<UnaryOpKind, AsyncFunctionPtr>()
        {
            {
                UnaryOpKind.Negate,
                StandardErrorHandling<NumberValue>(
                    "-",
                    expandArguments: NoArgExpansion,
                    replaceBlankValues: ReplaceBlankWithZero,
                    checkRuntimeTypes: DateNumberTimeOrDateTime,
                    checkRuntimeValues: DeferRuntimeTypeChecking,
                    returnBehavior: ReturnBehavior.AlwaysEvaluateAndReturnResult,
                    targetFunction: NumericNegate)
            },
            {
                UnaryOpKind.NegateDecimal,
                StandardErrorHandling<DecimalValue>(
                    "-",
                    expandArguments: NoArgExpansion,
                    replaceBlankValues: ReplaceBlankWithZero,
                    checkRuntimeTypes: ExactValueType<DecimalValue>,
                    checkRuntimeValues: DeferRuntimeTypeChecking,
                    returnBehavior: ReturnBehavior.AlwaysEvaluateAndReturnResult,
                    targetFunction: DecimalNegate)
            },
            {
                UnaryOpKind.Percent,
                StandardErrorHandling<NumberValue>(
                    "%",
                    expandArguments: NoArgExpansion,
                    replaceBlankValues: ReplaceBlankWithZero,
                    checkRuntimeTypes: ExactValueType<NumberValue>,
                    checkRuntimeValues: DeferRuntimeTypeChecking,
                    returnBehavior: ReturnBehavior.AlwaysEvaluateAndReturnResult,
                    targetFunction: NumericPercent)
            },
            {
                UnaryOpKind.PercentDecimal,
                StandardErrorHandling<DecimalValue>(
                    "%",
                    expandArguments: NoArgExpansion,
                    replaceBlankValues: ReplaceBlankWithZero,
                    checkRuntimeTypes: ExactValueType<DecimalValue>,
                    checkRuntimeValues: DeferRuntimeTypeChecking,
                    returnBehavior: ReturnBehavior.AlwaysEvaluateAndReturnResult,
                    targetFunction: DecimalPercent)
            },
            {
                UnaryOpKind.NumberToText,
                StandardErrorHandling<NumberValue>(
                    functionName: null, // internal function, no user-facing name
                    expandArguments: NoArgExpansion,
                    replaceBlankValues: DoNotReplaceBlank,
                    checkRuntimeTypes: ExactValueTypeOrBlank<NumberValue>,
                    checkRuntimeValues: DeferRuntimeTypeChecking,
                    returnBehavior: ReturnBehavior.ReturnBlankIfAnyArgIsBlank,
                    targetFunction: NumberToText)
            },
            {
                UnaryOpKind.DecimalToText,
                StandardErrorHandling<DecimalValue>(
                    functionName: null, // internal function, no user-facing name
                    expandArguments: NoArgExpansion,
                    replaceBlankValues: DoNotReplaceBlank,
                    checkRuntimeTypes: ExactValueTypeOrBlank<DecimalValue>,
                    checkRuntimeValues: DeferRuntimeTypeChecking,
                    returnBehavior: ReturnBehavior.ReturnBlankIfAnyArgIsBlank,
                    targetFunction: DecimalToText)
            },
            {
                UnaryOpKind.NumberToBoolean,
                StandardErrorHandling<NumberValue>(
                    functionName: null, // internal function, no user-facing name
                    expandArguments: NoArgExpansion,
                    replaceBlankValues: DoNotReplaceBlank,
                    checkRuntimeTypes: ExactValueTypeOrBlank<NumberValue>,
                    checkRuntimeValues: DeferRuntimeTypeChecking,
                    returnBehavior: ReturnBehavior.ReturnBlankIfAnyArgIsBlank,
                    targetFunction: NumberToBoolean)
            },
            {
                UnaryOpKind.DecimalToBoolean,
                StandardErrorHandling<DecimalValue>(
                    functionName: null, // internal function, no user-facing name
                    expandArguments: NoArgExpansion,
                    replaceBlankValues: DoNotReplaceBlank,
                    checkRuntimeTypes: ExactValueTypeOrBlank<DecimalValue>,
                    checkRuntimeValues: DeferRuntimeTypeChecking,
                    returnBehavior: ReturnBehavior.ReturnBlankIfAnyArgIsBlank,
                    targetFunction: DecimalToBoolean)
            },
            {
                UnaryOpKind.BooleanToText,
                StandardErrorHandling<BooleanValue>(
                    functionName: null, // internal function, no user-facing name
                    expandArguments: NoArgExpansion,
                    replaceBlankValues: DoNotReplaceBlank,
                    checkRuntimeTypes: ExactValueTypeOrBlank<BooleanValue>,
                    checkRuntimeValues: DeferRuntimeValueChecking,
                    returnBehavior: ReturnBehavior.ReturnBlankIfAnyArgIsBlank,
                    targetFunction: BooleanToText)
            },
            {
                UnaryOpKind.BooleanToNumber,
                StandardErrorHandling<BooleanValue>(
                    functionName: null, // internal function, no user-facing name
                    expandArguments: NoArgExpansion,
                    replaceBlankValues: DoNotReplaceBlank,
                    checkRuntimeTypes: ExactValueTypeOrBlank<BooleanValue>,
                    checkRuntimeValues: DeferRuntimeValueChecking,
                    returnBehavior: ReturnBehavior.ReturnBlankIfAnyArgIsBlank,
                    targetFunction: BooleanToNumber)
            },
            {
                // Decimal TODO: shouldn't these all be property typed to the coercion target?  Why does input need to match output?
                UnaryOpKind.BooleanToDecimal,
                StandardErrorHandling<BooleanValue>(
                    functionName: null, // internal function, no user-facing name
                    expandArguments: NoArgExpansion,
                    replaceBlankValues: DoNotReplaceBlank,
                    checkRuntimeTypes: ExactValueTypeOrBlank<BooleanValue>,
                    checkRuntimeValues: DeferRuntimeValueChecking,
                    returnBehavior: ReturnBehavior.ReturnBlankIfAnyArgIsBlank,
                    targetFunction: BooleanToDecimal)
            },
            {
                UnaryOpKind.TextToBoolean,
                StandardErrorHandling<StringValue>(
                    functionName: null, // internal function, no user-facing name
                    expandArguments: NoArgExpansion,
                    replaceBlankValues: DoNotReplaceBlank,
                    checkRuntimeTypes: ExactValueTypeOrBlank<StringValue>,
                    checkRuntimeValues: DeferRuntimeValueChecking,
                    returnBehavior: ReturnBehavior.ReturnBlankIfAnyArgIsBlank,
                    targetFunction: TextToBoolean)
            },
            {
                UnaryOpKind.DateToNumber,
                StandardErrorHandling<NumberValue>(
                    functionName: null, // internal function, no user-facing name
                    expandArguments: NoArgExpansion,
                    replaceBlankValues: DoNotReplaceBlank,
                    checkRuntimeTypes: DateOrDateTime,
                    checkRuntimeValues: DeferRuntimeValueChecking,
                    returnBehavior: ReturnBehavior.ReturnBlankIfAnyArgIsBlank,
                    targetFunction: DateToNumber)
            },
            {
                UnaryOpKind.DateToDecimal,
                StandardErrorHandling<DecimalValue>(
                    functionName: null, // internal function, no user-facing name
                    expandArguments: NoArgExpansion,
                    replaceBlankValues: DoNotReplaceBlank,
                    checkRuntimeTypes: DateOrDateTime,
                    checkRuntimeValues: DeferRuntimeValueChecking,
                    returnBehavior: ReturnBehavior.ReturnBlankIfAnyArgIsBlank,
                    targetFunction: DateToDecimal)
            },
            {
                UnaryOpKind.NumberToDate,
                StandardErrorHandling<NumberValue>(
                    functionName: null, // internal function, no user-facing name
                    expandArguments: NoArgExpansion,
                    replaceBlankValues: DoNotReplaceBlank,
                    checkRuntimeTypes: ExactValueTypeOrBlank<NumberValue>,
                    checkRuntimeValues: DeferRuntimeTypeChecking,
                    returnBehavior: ReturnBehavior.ReturnBlankIfAnyArgIsBlank,
                    targetFunction: NumberToDate)
            },
            {
                UnaryOpKind.DecimalToDate,
                StandardErrorHandling<DecimalValue>(
                    functionName: null, // internal function, no user-facing name
                    expandArguments: NoArgExpansion,
                    replaceBlankValues: DoNotReplaceBlank,
                    checkRuntimeTypes: ExactValueTypeOrBlank<DecimalValue>,
                    checkRuntimeValues: DeferRuntimeTypeChecking,
                    returnBehavior: ReturnBehavior.ReturnBlankIfAnyArgIsBlank,
                    targetFunction: DecimalToDate)
            },
            {
                UnaryOpKind.DateTimeToNumber,
                StandardErrorHandling<FormulaValue>(
                    functionName: null, // internal function, no user-facing name
                    expandArguments: NoArgExpansion,
                    replaceBlankValues: DoNotReplaceBlank,
                    checkRuntimeTypes: DateOrDateTime,
                    checkRuntimeValues: DeferRuntimeValueChecking,
                    returnBehavior: ReturnBehavior.ReturnBlankIfAnyArgIsBlank,
                    targetFunction: DateToNumber)
            },
            {
                UnaryOpKind.NumberToDateTime,
                StandardErrorHandling<NumberValue>(
                    functionName: null, // internal function, no user-facing name
                    expandArguments: NoArgExpansion,
                    replaceBlankValues: DoNotReplaceBlank,
                    checkRuntimeTypes: ExactValueTypeOrBlank<NumberValue>,
                    checkRuntimeValues: DeferRuntimeTypeChecking,
                    returnBehavior: ReturnBehavior.ReturnBlankIfAnyArgIsBlank,
                    targetFunction: NumberToDateTime)
            },
            {
                UnaryOpKind.DateToDateTime,
                StandardErrorHandling<FormulaValue>(
                    functionName: null, // internal function, no user-facing name
                    expandArguments: NoArgExpansion,
                    replaceBlankValues: DoNotReplaceBlank,
                    checkRuntimeTypes: DateOrDateTime,
                    checkRuntimeValues: DeferRuntimeValueChecking,
                    returnBehavior: ReturnBehavior.ReturnBlankIfAnyArgIsBlank,
                    targetFunction: DateToDateTime)
            },
            {
                UnaryOpKind.DateTimeToDate,
                StandardErrorHandling<FormulaValue>(
                    functionName: null, // internal function, no user-facing name
                    expandArguments: NoArgExpansion,
                    replaceBlankValues: DoNotReplaceBlank,
                    checkRuntimeTypes: DateOrDateTime,
                    checkRuntimeValues: DeferRuntimeValueChecking,
                    returnBehavior: ReturnBehavior.ReturnBlankIfAnyArgIsBlank,
                    targetFunction: DateTimeToDate)
            },
            {
                UnaryOpKind.TimeToNumber,
                StandardErrorHandling<TimeValue>(
                    functionName: null, // internal function, no user-facing name
                    expandArguments: NoArgExpansion,
                    replaceBlankValues: DoNotReplaceBlank,
                    checkRuntimeTypes: ExactValueTypeOrBlank<TimeValue>,
                    checkRuntimeValues: DeferRuntimeValueChecking,
                    returnBehavior: ReturnBehavior.ReturnBlankIfAnyArgIsBlank,
                    targetFunction: TimeToNumber)
            },
            {
                UnaryOpKind.NumberToTime,
                StandardErrorHandling<NumberValue>(
                    functionName: null, // internal function, no user-facing name
                    expandArguments: NoArgExpansion,
                    replaceBlankValues: DoNotReplaceBlank,
                    checkRuntimeTypes: ExactValueTypeOrBlank<NumberValue>,
                    checkRuntimeValues: DeferRuntimeTypeChecking,
                    returnBehavior: ReturnBehavior.ReturnBlankIfAnyArgIsBlank,
                    targetFunction: NumberToTime)
            },
            {
                UnaryOpKind.DateTimeToTime,
                StandardErrorHandling<FormulaValue>(
                    functionName: null, // internal function, no user-facing name
                    expandArguments: NoArgExpansion,
                    replaceBlankValues: DoNotReplaceBlank,
                    checkRuntimeTypes: DateOrDateTime,
                    checkRuntimeValues: DeferRuntimeValueChecking,
                    returnBehavior: ReturnBehavior.ReturnBlankIfAnyArgIsBlank,
                    targetFunction: DateTimeToTime)
            },
            {
                UnaryOpKind.DateToTime,
                StandardErrorHandling<FormulaValue>(
                    functionName: null, // internal function, no user-facing name
                    expandArguments: NoArgExpansion,
                    replaceBlankValues: DoNotReplaceBlank,
                    checkRuntimeTypes: DateOrDateTime,
                    checkRuntimeValues: DeferRuntimeValueChecking,
                    returnBehavior: ReturnBehavior.ReturnBlankIfAnyArgIsBlank,
                    targetFunction: DateTimeToTime)
            },
            {
                UnaryOpKind.TimeToDate,
                StandardErrorHandling<TimeValue>(
                    functionName: null, // internal function, no user-facing name
                    expandArguments: NoArgExpansion,
                    replaceBlankValues: DoNotReplaceBlank,
                    checkRuntimeTypes: ExactValueTypeOrBlank<TimeValue>,
                    checkRuntimeValues: DeferRuntimeValueChecking,
                    returnBehavior: ReturnBehavior.ReturnBlankIfAnyArgIsBlank,
                    targetFunction: TimeToDate)
            },
            {
                UnaryOpKind.TimeToDateTime,
                StandardErrorHandling<TimeValue>(
                    functionName: null, // internal function, no user-facing name
                    expandArguments: NoArgExpansion,
                    replaceBlankValues: DoNotReplaceBlank,
                    checkRuntimeTypes: ExactValueTypeOrBlank<TimeValue>,
                    checkRuntimeValues: DeferRuntimeValueChecking,
                    returnBehavior: ReturnBehavior.ReturnBlankIfAnyArgIsBlank,
                    targetFunction: TimeToDateTime)
            },
            {
                UnaryOpKind.TextToDate,
                StandardErrorHandling<StringValue>(
                    functionName: null, // internal function, no user-facing name
                    expandArguments: NoArgExpansion,
                    replaceBlankValues: DoNotReplaceBlank,
                    checkRuntimeTypes: ExactValueTypeOrBlank<StringValue>,
                    checkRuntimeValues: DeferRuntimeValueChecking,
                    returnBehavior: ReturnBehavior.ReturnBlankIfAnyArgIsBlank,
                    targetFunction: DateParse)
            },
            {
                UnaryOpKind.TextToDateTime,
                StandardErrorHandling<StringValue>(
                    functionName: null, // internal function, no user-facing name
                    expandArguments: NoArgExpansion,
                    replaceBlankValues: DoNotReplaceBlank,
                    checkRuntimeTypes: ExactValueTypeOrBlank<StringValue>,
                    checkRuntimeValues: DeferRuntimeValueChecking,
                    returnBehavior: ReturnBehavior.ReturnBlankIfAnyArgIsBlank,
                    targetFunction: DateTimeParse)
            },
            {
                UnaryOpKind.TextToTime,
                StandardErrorHandling<StringValue>(
                    functionName: null, // internal function, no user-facing name
                    expandArguments: NoArgExpansion,
                    replaceBlankValues: DoNotReplaceBlank,
                    checkRuntimeTypes: ExactValueTypeOrBlank<StringValue>,
                    checkRuntimeValues: DeferRuntimeValueChecking,
                    returnBehavior: ReturnBehavior.ReturnBlankIfAnyArgIsBlank,
                    targetFunction: TimeParse)
            },
            {
                UnaryOpKind.OptionSetToText,
                StandardErrorHandling<OptionSetValue>(
                    functionName: null, // internal function, no user-facing name
                    expandArguments: NoArgExpansion,
                    replaceBlankValues: DoNotReplaceBlank,
                    checkRuntimeTypes: ExactValueTypeOrBlank<OptionSetValue>,
                    checkRuntimeValues: DeferRuntimeValueChecking,
                    returnBehavior: ReturnBehavior.ReturnBlankIfAnyArgIsBlank,
                    targetFunction: OptionSetValueToString)
            },
            {
                UnaryOpKind.BooleanOptionSetToBoolean,
                StandardErrorHandling<OptionSetValue>(
                    functionName: null, // internal function, no user-facing name
                    expandArguments: NoArgExpansion,
                    replaceBlankValues: DoNotReplaceBlank,
                    checkRuntimeTypes: ExactValueTypeOrBlank<OptionSetValue>,
                    checkRuntimeValues: DeferRuntimeValueChecking,
                    returnBehavior: ReturnBehavior.ReturnBlankIfAnyArgIsBlank,
                    targetFunction: BooleanOptionSetToBoolean)
            },
            {
                UnaryOpKind.BlankToEmptyString,
                StandardErrorHandling<FormulaValue>(
                    functionName: null, // internal function, no user-facing name
                    expandArguments: NoArgExpansion,
                    replaceBlankValues: DoNotReplaceBlank,
                    checkRuntimeTypes: ExactValueTypeOrBlank<FormulaValue>,
                    checkRuntimeValues: DeferRuntimeValueChecking,
                    returnBehavior: ReturnBehavior.AlwaysEvaluateAndReturnResult,
                    targetFunction: BlankToEmptyString)
            },
        };
        #endregion

        #region Unary Operator Implementations
        private static NumberValue NumericNegate(IRContext irContext, NumberValue[] args)
        {
            var result = -args[0].Value;
            return new NumberValue(irContext, result);
        }

        private static DecimalValue DecimalNegate(IRContext irContext, DecimalValue[] args)
        {
            var result = -args[0].Value;
            return new DecimalValue(irContext, result);
        }

        private static NumberValue NumericPercent(IRContext irContext, NumberValue[] args)
        {
            var result = args[0].Value / 100.0;
            return new NumberValue(irContext, result);
        }

        private static DecimalValue DecimalPercent(IRContext irContext, DecimalValue[] args)
        {
            var result = args[0].Value / 100m;
            return new DecimalValue(irContext, result);
        }

        public static FormulaValue DecimalToText(EvalVisitor runner, EvalVisitorContext context, IRContext irContext, DecimalValue[] args)
        {
            return Text(runner, context, irContext, args);
        }

        public static FormulaValue NumberToText(EvalVisitor runner, EvalVisitorContext context, IRContext irContext, NumberValue[] args)
        {
            return Text(runner, context, irContext, args);
        }

        public static BooleanValue NumberToBoolean(IRContext irContext, NumberValue[] args)
        {
            var n = args[0].Value;
            return new BooleanValue(irContext, n != 0.0);
        }

        public static BooleanValue DecimalToBoolean(IRContext irContext, DecimalValue[] args)
        {
            var n = args[0].Value;
            return new BooleanValue(irContext, n != 0m);
        }

        public static FormulaValue DateToDecimal(IRContext irContext, FormulaValue[] args)
        {
            // no loss of precision as underlying system .TotalDays returns a double
            return new DecimalValue(irContext, (decimal)((NumberValue)DateToNumber(irContext, args)).Value);
        }

        public static DecimalValue DateTimeToDecimal(IRContext irContext, DateTimeValue[] args)
        {
            var d = args[0].Value;
            var diff = d.Subtract(_epoch).TotalDays;
            return new DecimalValue(irContext, (decimal)diff);
        }

        public static StringValue BooleanToText(IRContext irContext, BooleanValue[] args)
        {
            var b = args[0].Value;
            return new StringValue(irContext, PowerFxBooleanToString(b));
        }

        private static string PowerFxBooleanToString(bool b)
        {
            return b ? "true" : "false";
        }

        public static NumberValue BooleanToNumber(IRContext irContext, BooleanValue[] args)
        {
<<<<<<< HEAD
            var b = args[0].Value;
            return new NumberValue(irContext, b ? 1.0 : 0.0);
        }

        public static DecimalValue BooleanToDecimal(IRContext irContext, BooleanValue[] args)
        {
            var b = args[0].Value;
            return new DecimalValue(irContext, b ? 1m : 0m);
=======
            return BooleanToNumber(irContext, args[0]);
>>>>>>> 68f0c8c9
        }

        public static NumberValue BooleanToNumber(IRContext irContext, BooleanValue value)
        {
            return new NumberValue(irContext, value.Value ? 1.0 : 0.0);
        }

        public static FormulaValue TextToBoolean(IRContext irContext, StringValue[] args)
        {
            if (string.IsNullOrEmpty(args[0].Value))
            {
                return new BlankValue(irContext);
            }

            bool isBoolean = TryTextToBoolean(irContext, args[0], out BooleanValue result);

            return isBoolean ? result : CommonErrors.InvalidBooleanFormatError(irContext);
        }

        public static bool TryTextToBoolean(IRContext irContext, StringValue value, out BooleanValue result)
        {
            result = null;
            var lower = value.Value.ToLowerInvariant();

            if (lower == "true")
            {
                result = new BooleanValue(irContext, true);
            }
            else if (lower == "false")
            {
                result = new BooleanValue(irContext, false);
            }

            return result != null;
        }

        public static bool TryGetBoolean(IRContext irContext, FormulaValue value, out BooleanValue result)
        {
            result = null;
            switch (value)
            {
                case StringValue sv:
                    if (string.IsNullOrEmpty(sv.Value))
                    {
                        return false;
                    }

                    return TryTextToBoolean(irContext, sv, out result);
                case NumberValue num:
                    result = NumberToBoolean(irContext, new NumberValue[] { num });
                    break;
                case BooleanValue boolVal:
                    result = boolVal;
                    break;
            }

            return result != null;
        }

        public static DateTime GetNormalizedDateTimeLibrary(FormulaValue value, TimeZoneInfo timeZoneInfo)
        {
            switch (value)
            {
                case DateTimeValue dtv:
                    return dtv.GetConvertedValue(timeZoneInfo);
                case DateValue dv:
                    return dv.GetConvertedValue(timeZoneInfo);
                default:
                    throw CommonExceptions.RuntimeMisMatch;
            }
        }

        public static FormulaValue DateToNumber(EvalVisitor runner, EvalVisitorContext context, IRContext irContext, FormulaValue[] args)
        {
            return DateToNumber(CreateFormattingInfo(runner), irContext, args[0]);
        }

        public static NumberValue DateToNumber(FormattingInfo formatInfo, IRContext irContext, FormulaValue value)
        {
            DateTime dateTime = GetNormalizedDateTimeLibrary(value, formatInfo.TimeZoneInfo);
            return new NumberValue(irContext, dateTime.Subtract(_epoch).TotalDays);
        }

<<<<<<< HEAD
            var diff = arg0.Subtract(_epoch).TotalDays;
            return new NumberValue(irContext, diff);
        }
=======
        public static NumberValue DateTimeToNumber(EvalVisitor runner, EvalVisitorContext context, IRContext irContext, DateTimeValue[] args)
        {
            return DateTimeToNumber(CreateFormattingInfo(runner), irContext, args[0]);
        }
>>>>>>> 68f0c8c9

        public static NumberValue DateTimeToNumber(FormattingInfo formatInfo, IRContext irContext, DateTimeValue value)
        {
<<<<<<< HEAD
            var d = args[0].Value;
            var diff = d.Subtract(_epoch).TotalDays;
            return new NumberValue(irContext, diff);
        }
=======
            var d = value.GetConvertedValue(formatInfo.TimeZoneInfo);
            return new NumberValue(irContext, d.Subtract(_epoch).TotalDays);
        }
>>>>>>> 68f0c8c9

        public static DateValue NumberToDate(IRContext irContext, NumberValue[] args)
        {
            var n = args[0].Value;
            var date = _epoch.AddDays(n);
            return new DateValue(irContext, date);
        }

        public static DateValue DecimalToDate(IRContext irContext, DecimalValue[] args)
        {
            var n = args[0].Value;
            var date = _epoch.AddDays((double)n);
            return new DateValue(irContext, date);
        }

        public static DateTimeValue NumberToDateTime(EvalVisitor runner, EvalVisitorContext context, IRContext irContext, NumberValue[] args)
        {
            return NumberToDateTime(CreateFormattingInfo(runner), irContext, args[0]);
        }

        public static DateTimeValue NumberToDateTime(FormattingInfo formatInfo, IRContext irContext, NumberValue value)
        {
            try
            {
                var n = value.Value;
                var date = _epoch.AddDays(n);

<<<<<<< HEAD
            return new DateTimeValue(irContext, date);
        }

        public static FormulaValue DateToDateTime(IRContext irContext, FormulaValue[] args)
=======
                date = MakeValidDateTime(formatInfo.TimeZoneInfo, date);

                return new DateTimeValue(irContext, date);
            }
            catch (ArgumentOutOfRangeException)
            {
                (var shortMessage, _) = ErrorUtils.GetLocalizedErrorContent(TexlStrings.ErrTextInvalidArgDateTime, formatInfo.CultureInfo, out _);

                throw new CustomFunctionErrorException(shortMessage, ErrorKind.InvalidArgument);
            }          
        }

        public static FormulaValue DateToDateTime(EvalVisitor runner, EvalVisitorContext context, IRContext irContext, FormulaValue[] args)
>>>>>>> 68f0c8c9
        {
            var timeZoneInfo = runner.TimeZoneInfo;
            switch (args[0])
            {
                case DateTimeValue dtv:
                    return dtv;
                case DateValue dv:
                    return new DateTimeValue(irContext, dv.GetConvertedValue(timeZoneInfo));
                default:
                    return CommonErrors.RuntimeTypeMismatch(irContext);
            }
        }

        public static bool TryGetDateTime(FormattingInfo formatInfo, IRContext irContext, FormulaValue value, out DateTimeValue result)
        {
            result = null;

            switch (value)
            {
                case StringValue st:
                    return TryDateTimeParse(formatInfo, irContext, st, out result);
                case NumberValue num:
                    result = NumberToDateTime(formatInfo, irContext, num);
                    break;
                case DateValue dv:
                    result = new DateTimeValue(irContext, dv.GetConvertedValue(formatInfo.TimeZoneInfo));
                    break;
                case DateTimeValue dtv:
                    result = dtv;
                    break;
            }

            return result != null;
        }

        public static FormulaValue DateTimeToDate(EvalVisitor runner, EvalVisitorContext context, IRContext irContext, FormulaValue[] args)
        {
            var timeZoneInfo = runner.TimeZoneInfo;
            switch (args[0])
            {
                case DateTimeValue dtv:
                    var startOfDate = dtv.GetConvertedValue(timeZoneInfo).Date;
                    return new DateValue(irContext, startOfDate);
                case DateValue dv:
                    return dv;
                default:
                    return CommonErrors.RuntimeTypeMismatch(irContext);
            }
        }

        public static NumberValue TimeToNumber(IRContext irContext, TimeValue[] args)
        {
            var t = args[0].Value;
            return new NumberValue(irContext, t.TotalDays);
        }

        public static TimeValue NumberToTime(IRContext irContext, NumberValue[] args)
        {
            var n = args[0].Value;
            var days = TimeSpan.FromDays(n);
            return new TimeValue(irContext, days);
        }

        public static FormulaValue DateTimeToTime(EvalVisitor runner, EvalVisitorContext context, IRContext irContext, FormulaValue[] args)
        {
            TimeZoneInfo timeZoneInfo = runner.TimeZoneInfo;
            DateTime arg0 = runner.GetNormalizedDateTime(args[0]);

            var time = arg0.TimeOfDay;
            return new TimeValue(irContext, time);
        }

        public static FormulaValue TimeToDate(EvalVisitor runner, EvalVisitorContext context, IRContext irContext, TimeValue[] args)
        {
            var t = args[0].Value;
            var date = _epoch.Add(t);

            if (!date.IsValid(runner))
            {
                return CommonErrors.RuntimeTypeMismatch(irContext);
            }

            return new DateValue(irContext, date.Date);
        }

        public static DateTimeValue TimeToDateTime(EvalVisitor runner, EvalVisitorContext context, IRContext irContext, TimeValue[] args)
        {
            return TimeToDateTime(CreateFormattingInfo(runner), irContext, args[0]);
        }

        public static DateTimeValue TimeToDateTime(FormattingInfo formatInfo, IRContext irContext, TimeValue value)
        {
            var t = value.Value;
            var date = _epoch.Add(t);

            date = MakeValidDateTime(formatInfo.TimeZoneInfo, date);

            return new DateTimeValue(irContext, date);
        }

        public static FormulaValue OptionSetValueToString(IRContext irContext, OptionSetValue[] args)
        {
            var optionSet = args[0];
            var displayName = optionSet.DisplayName;
            return new StringValue(irContext, displayName);
        }

        public static FormulaValue BooleanOptionSetToBoolean(IRContext irContext, OptionSetValue[] args)
        {
            var arg0 = args[0];

            if (arg0.Option == "1")
            {
                return FormulaValue.New(true);
            }
            else if (arg0.Option == "0")
            {
                return FormulaValue.New(false);
            }
            else
            {
                var errorMessage = ErrorUtils.FormatMessage(StringResources.Get(TexlStrings.BooleanOptionSetOptionNotSupported), null, arg0.Option);
                return CommonErrors.CustomError(IRContext.NotInSource(FormulaType.Boolean), errorMessage);
            }
        }

        public static FormulaValue BlankToEmptyString(IRContext irContext, FormulaValue[] args)
        {
            if (args[0] is BlankValue)
            {
                return new StringValue(irContext, string.Empty);
            }

            return args[0];
        }
        #endregion
    }
}<|MERGE_RESOLUTION|>--- conflicted
+++ resolved
@@ -397,12 +397,33 @@
         {
             var result = args[0].Value / 100m;
             return new DecimalValue(irContext, result);
-        }
-
+        }
+
+        public static DecimalValue NumberToDecimal(IRContext irContext, NumberValue[] args)
+        {
+            return NumberToDecimal(irContext, args[0]);
+        }
+
+        public static DecimalValue NumberToDecimal(IRContext irContext, NumberValue value)
+        {
+            // Decimal TODO: Overflow
+            return new DecimalValue(irContext, (decimal)value.Value);
+        }
+
+        public static NumberValue DecimalToNumber(IRContext irContext, DecimalValue[] args)
+        {
+            return DecimalToNumber(irContext, args[0]);
+        }
+
+        public static NumberValue DecimalToNumber(IRContext irContext, DecimalValue value)
+        {
+            return new NumberValue(irContext, (double)value.Value);
+        }
+
         public static FormulaValue DecimalToText(EvalVisitor runner, EvalVisitorContext context, IRContext irContext, DecimalValue[] args)
         {
             return Text(runner, context, irContext, args);
-        }
+        }
 
         public static FormulaValue NumberToText(EvalVisitor runner, EvalVisitorContext context, IRContext irContext, NumberValue[] args)
         {
@@ -419,20 +440,29 @@
         {
             var n = args[0].Value;
             return new BooleanValue(irContext, n != 0m);
-        }
-
-        public static FormulaValue DateToDecimal(IRContext irContext, FormulaValue[] args)
-        {
-            // no loss of precision as underlying system .TotalDays returns a double
-            return new DecimalValue(irContext, (decimal)((NumberValue)DateToNumber(irContext, args)).Value);
-        }
-
-        public static DecimalValue DateTimeToDecimal(IRContext irContext, DateTimeValue[] args)
-        {
-            var d = args[0].Value;
-            var diff = d.Subtract(_epoch).TotalDays;
-            return new DecimalValue(irContext, (decimal)diff);
-        }
+        }
+
+        public static FormulaValue DateToDecimal(EvalVisitor runner, EvalVisitorContext context, IRContext irContext, FormulaValue[] args)
+        {
+            return DateToDecimal(CreateFormattingInfo(runner), irContext, args[0]);
+        }
+
+        public static DecimalValue DateToDecimal(FormattingInfo formatInfo, IRContext irContext, FormulaValue value)
+        {
+            DateTime dateTime = GetNormalizedDateTimeLibrary(value, formatInfo.TimeZoneInfo);
+            return new DecimalValue(irContext, (decimal)dateTime.Subtract(_epoch).TotalDays);
+        }
+
+        public static DecimalValue DateTimeToDecimal(EvalVisitor runner, EvalVisitorContext context, IRContext irContext, DateTimeValue[] args)
+        {
+            return DateTimeToDecimal(CreateFormattingInfo(runner), irContext, args[0]);
+        }
+
+        public static DecimalValue DateTimeToDecimal(FormattingInfo formatInfo, IRContext irContext, DateTimeValue value)
+        {
+            var d = value.GetConvertedValue(formatInfo.TimeZoneInfo);
+            return new DecimalValue(irContext, (decimal)d.Subtract(_epoch).TotalDays);
+        }
 
         public static StringValue BooleanToText(IRContext irContext, BooleanValue[] args)
         {
@@ -447,24 +477,23 @@
 
         public static NumberValue BooleanToNumber(IRContext irContext, BooleanValue[] args)
         {
-<<<<<<< HEAD
-            var b = args[0].Value;
-            return new NumberValue(irContext, b ? 1.0 : 0.0);
+            return BooleanToNumber(irContext, args[0]);
+        }
+
+        public static NumberValue BooleanToNumber(IRContext irContext, BooleanValue value)
+        {
+            return new NumberValue(irContext, value.Value ? 1.0 : 0.0);
         }
 
         public static DecimalValue BooleanToDecimal(IRContext irContext, BooleanValue[] args)
         {
-            var b = args[0].Value;
-            return new DecimalValue(irContext, b ? 1m : 0m);
-=======
-            return BooleanToNumber(irContext, args[0]);
->>>>>>> 68f0c8c9
-        }
-
-        public static NumberValue BooleanToNumber(IRContext irContext, BooleanValue value)
-        {
-            return new NumberValue(irContext, value.Value ? 1.0 : 0.0);
-        }
+            return BooleanToDecimal(irContext, args[0]);
+        }
+
+        public static DecimalValue BooleanToDecimal(IRContext irContext, BooleanValue value)
+        {
+            return new DecimalValue(irContext, value.Value ? 1m : 0m);
+        }
 
         public static FormulaValue TextToBoolean(IRContext irContext, StringValue[] args)
         {
@@ -542,29 +571,16 @@
             return new NumberValue(irContext, dateTime.Subtract(_epoch).TotalDays);
         }
 
-<<<<<<< HEAD
-            var diff = arg0.Subtract(_epoch).TotalDays;
-            return new NumberValue(irContext, diff);
-        }
-=======
         public static NumberValue DateTimeToNumber(EvalVisitor runner, EvalVisitorContext context, IRContext irContext, DateTimeValue[] args)
         {
             return DateTimeToNumber(CreateFormattingInfo(runner), irContext, args[0]);
         }
->>>>>>> 68f0c8c9
 
         public static NumberValue DateTimeToNumber(FormattingInfo formatInfo, IRContext irContext, DateTimeValue value)
         {
-<<<<<<< HEAD
-            var d = args[0].Value;
-            var diff = d.Subtract(_epoch).TotalDays;
-            return new NumberValue(irContext, diff);
-        }
-=======
             var d = value.GetConvertedValue(formatInfo.TimeZoneInfo);
             return new NumberValue(irContext, d.Subtract(_epoch).TotalDays);
         }
->>>>>>> 68f0c8c9
 
         public static DateValue NumberToDate(IRContext irContext, NumberValue[] args)
         {
@@ -578,8 +594,8 @@
             var n = args[0].Value;
             var date = _epoch.AddDays((double)n);
             return new DateValue(irContext, date);
-        }
-
+        }
+
         public static DateTimeValue NumberToDateTime(EvalVisitor runner, EvalVisitorContext context, IRContext irContext, NumberValue[] args)
         {
             return NumberToDateTime(CreateFormattingInfo(runner), irContext, args[0]);
@@ -592,12 +608,6 @@
                 var n = value.Value;
                 var date = _epoch.AddDays(n);
 
-<<<<<<< HEAD
-            return new DateTimeValue(irContext, date);
-        }
-
-        public static FormulaValue DateToDateTime(IRContext irContext, FormulaValue[] args)
-=======
                 date = MakeValidDateTime(formatInfo.TimeZoneInfo, date);
 
                 return new DateTimeValue(irContext, date);
@@ -611,7 +621,6 @@
         }
 
         public static FormulaValue DateToDateTime(EvalVisitor runner, EvalVisitorContext context, IRContext irContext, FormulaValue[] args)
->>>>>>> 68f0c8c9
         {
             var timeZoneInfo = runner.TimeZoneInfo;
             switch (args[0])
