--- conflicted
+++ resolved
@@ -605,11 +605,7 @@
                 return new ColorValue(IRContext.NotInSource(FormulaType.Color), ToColor(evalValue));
             }
 
-<<<<<<< HEAD
-            // IR Gen should not attempt to coerce a non-boolean-backed option set to a number using this operation.
-=======
             // IR Gen should not attempt to coerce a non-color-backed option set to a color using this operation.
->>>>>>> 9b62055a
             return CommonErrors.UnreachableCodeError(irContext);
         }
 
