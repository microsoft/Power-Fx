﻿// Copyright (c) Microsoft Corporation.
// Licensed under the MIT license.

using System;
using System.Collections.Generic;
using Microsoft.PowerFx.Core.Errors;
using Microsoft.PowerFx.Core.IR;
using Microsoft.PowerFx.Core.IR.Nodes;
using Microsoft.PowerFx.Core.Localization;
using Microsoft.PowerFx.Interpreter;
using Microsoft.PowerFx.Interpreter.Exceptions;
using Microsoft.PowerFx.Types;

namespace Microsoft.PowerFx.Functions
{
    internal static partial class Library
    {
        #region Standard Error Handling Wrappers for Unary Operators
        public static IReadOnlyDictionary<UnaryOpKind, AsyncFunctionPtr> UnaryOps { get; } = new Dictionary<UnaryOpKind, AsyncFunctionPtr>()
        {
            {
                UnaryOpKind.Negate,
                StandardErrorHandling<NumberValue>(
                    "-",
                    expandArguments: NoArgExpansion,
                    replaceBlankValues: ReplaceBlankWithFloatZero,
                    checkRuntimeTypes: ExactValueType<NumberValue>,
                    checkRuntimeValues: DeferRuntimeTypeChecking,
                    returnBehavior: ReturnBehavior.AlwaysEvaluateAndReturnResult,
                    targetFunction: NumericNegate)
            },
            {
                UnaryOpKind.NegateDecimal,
                StandardErrorHandling<DecimalValue>(
                    "-",
                    expandArguments: NoArgExpansion,
                    replaceBlankValues: ReplaceBlankWithDecimalZero,
                    checkRuntimeTypes: ExactValueType<DecimalValue>,
                    checkRuntimeValues: DeferRuntimeTypeChecking,
                    returnBehavior: ReturnBehavior.AlwaysEvaluateAndReturnResult,
                    targetFunction: DecimalNegate)
            },
            {
                UnaryOpKind.NegateDate,
                StandardErrorHandling<FormulaValue>(
                    "-",
                    expandArguments: NoArgExpansion,
                    replaceBlankValues: ReplaceBlankWithDecimalZero,
                    checkRuntimeTypes: DateNumberTimeOrDateTime,
                    checkRuntimeValues: DeferRuntimeTypeChecking,
                    returnBehavior: ReturnBehavior.AlwaysEvaluateAndReturnResult,
                    targetFunction: DateTimeNegate)
            },
            {
                UnaryOpKind.NegateDateTime,
                StandardErrorHandling<FormulaValue>(
                    "-",
                    expandArguments: NoArgExpansion,
                    replaceBlankValues: ReplaceBlankWithDecimalZero,
                    checkRuntimeTypes: DateNumberTimeOrDateTime,
                    checkRuntimeValues: DeferRuntimeTypeChecking,
                    returnBehavior: ReturnBehavior.AlwaysEvaluateAndReturnResult,
                    targetFunction: DateTimeNegate)
            },
            {
                UnaryOpKind.NegateTime,
                StandardErrorHandling<TimeValue>(
                    "-",
                    expandArguments: NoArgExpansion,
                    replaceBlankValues: ReplaceBlankWithDecimalZero,
                    checkRuntimeTypes: DateNumberTimeOrDateTime,
                    checkRuntimeValues: DeferRuntimeTypeChecking,
                    returnBehavior: ReturnBehavior.AlwaysEvaluateAndReturnResult,
                    targetFunction: TimeNegate)
            },
            {
                UnaryOpKind.Percent,
                StandardErrorHandling<NumberValue>(
                    "%",
                    expandArguments: NoArgExpansion,
                    replaceBlankValues: ReplaceBlankWithFloatZero,
                    checkRuntimeTypes: ExactValueType<NumberValue>,
                    checkRuntimeValues: DeferRuntimeTypeChecking,
                    returnBehavior: ReturnBehavior.AlwaysEvaluateAndReturnResult,
                    targetFunction: NumericPercent)
            },
            {
                UnaryOpKind.PercentDecimal,
                StandardErrorHandling<DecimalValue>(
                    "%",
                    expandArguments: NoArgExpansion,
                    replaceBlankValues: ReplaceBlankWithDecimalZero,
                    checkRuntimeTypes: ExactValueType<DecimalValue>,
                    checkRuntimeValues: DeferRuntimeTypeChecking,
                    returnBehavior: ReturnBehavior.AlwaysEvaluateAndReturnResult,
                    targetFunction: DecimalPercent)
            },
            {
                UnaryOpKind.NumberToText,
                StandardErrorHandling<NumberValue>(
                    functionName: null, // internal function, no user-facing name
                    expandArguments: NoArgExpansion,
                    replaceBlankValues: DoNotReplaceBlank,
                    checkRuntimeTypes: ExactValueTypeOrBlank<NumberValue>,
                    checkRuntimeValues: DeferRuntimeTypeChecking,
                    returnBehavior: ReturnBehavior.ReturnBlankIfAnyArgIsBlank,
                    targetFunction: NumberToText)
            },
            {
                UnaryOpKind.DecimalToText,
                StandardErrorHandling<DecimalValue>(
                    functionName: null, // internal function, no user-facing name
                    expandArguments: NoArgExpansion,
                    replaceBlankValues: DoNotReplaceBlank,
                    checkRuntimeTypes: ExactValueTypeOrBlank<DecimalValue>,
                    checkRuntimeValues: DeferRuntimeTypeChecking,
                    returnBehavior: ReturnBehavior.ReturnBlankIfAnyArgIsBlank,
                    targetFunction: DecimalToText)
            },
            {
                UnaryOpKind.NumberToBoolean,
                StandardErrorHandling<NumberValue>(
                    functionName: null, // internal function, no user-facing name
                    expandArguments: NoArgExpansion,
                    replaceBlankValues: DoNotReplaceBlank,
                    checkRuntimeTypes: ExactValueTypeOrBlank<NumberValue>,
                    checkRuntimeValues: DeferRuntimeTypeChecking,
                    returnBehavior: ReturnBehavior.ReturnBlankIfAnyArgIsBlank,
                    targetFunction: NumberToBoolean)
            },
            {
                UnaryOpKind.DecimalToBoolean,
                StandardErrorHandling<DecimalValue>(
                    functionName: null, // internal function, no user-facing name
                    expandArguments: NoArgExpansion,
                    replaceBlankValues: DoNotReplaceBlank,
                    checkRuntimeTypes: ExactValueTypeOrBlank<DecimalValue>,
                    checkRuntimeValues: DeferRuntimeTypeChecking,
                    returnBehavior: ReturnBehavior.ReturnBlankIfAnyArgIsBlank,
                    targetFunction: DecimalToBoolean)
            },
            {
                UnaryOpKind.BooleanToText,
                StandardErrorHandling<BooleanValue>(
                    functionName: null, // internal function, no user-facing name
                    expandArguments: NoArgExpansion,
                    replaceBlankValues: DoNotReplaceBlank,
                    checkRuntimeTypes: ExactValueTypeOrBlank<BooleanValue>,
                    checkRuntimeValues: DeferRuntimeValueChecking,
                    returnBehavior: ReturnBehavior.ReturnBlankIfAnyArgIsBlank,
                    targetFunction: BooleanToText)
            },
            {
                UnaryOpKind.BooleanToNumber,
                StandardErrorHandling<BooleanValue>(
                    functionName: null, // internal function, no user-facing name
                    expandArguments: NoArgExpansion,
                    replaceBlankValues: DoNotReplaceBlank,
                    checkRuntimeTypes: ExactValueTypeOrBlank<BooleanValue>,
                    checkRuntimeValues: DeferRuntimeValueChecking,
                    returnBehavior: ReturnBehavior.ReturnBlankIfAnyArgIsBlank,
                    targetFunction: BooleanToNumber)
            },
            {
                UnaryOpKind.BooleanToDecimal,
                StandardErrorHandling<BooleanValue>(
                    functionName: null, // internal function, no user-facing name
                    expandArguments: NoArgExpansion,
                    replaceBlankValues: DoNotReplaceBlank,
                    checkRuntimeTypes: ExactValueTypeOrBlank<BooleanValue>,
                    checkRuntimeValues: DeferRuntimeValueChecking,
                    returnBehavior: ReturnBehavior.ReturnBlankIfAnyArgIsBlank,
                    targetFunction: BooleanToDecimal)
            },
            {
                UnaryOpKind.TextToBoolean,
                StandardErrorHandling<StringValue>(
                    functionName: null, // internal function, no user-facing name
                    expandArguments: NoArgExpansion,
                    replaceBlankValues: DoNotReplaceBlank,
                    checkRuntimeTypes: ExactValueTypeOrBlank<StringValue>,
                    checkRuntimeValues: DeferRuntimeValueChecking,
                    returnBehavior: ReturnBehavior.ReturnBlankIfAnyArgIsBlank,
                    targetFunction: TextToBoolean)
            },
            {
                UnaryOpKind.DateToNumber,
                StandardErrorHandling<FormulaValue>(
                    functionName: null, // internal function, no user-facing name
                    expandArguments: NoArgExpansion,
                    replaceBlankValues: DoNotReplaceBlank,
                    checkRuntimeTypes: DateOrDateTime,
                    checkRuntimeValues: DeferRuntimeValueChecking,
                    returnBehavior: ReturnBehavior.ReturnBlankIfAnyArgIsBlank,
                    targetFunction: DateToNumber)
            },
            {
                UnaryOpKind.DateToDecimal,
                StandardErrorHandling<FormulaValue>(
                    functionName: null, // internal function, no user-facing name
                    expandArguments: NoArgExpansion,
                    replaceBlankValues: DoNotReplaceBlank,
                    checkRuntimeTypes: DateOrDateTime,
                    checkRuntimeValues: DeferRuntimeValueChecking,
                    returnBehavior: ReturnBehavior.ReturnBlankIfAnyArgIsBlank,
                    targetFunction: DateToDecimal)
            },
            {
                UnaryOpKind.NumberToDate,
                StandardErrorHandling<NumberValue>(
                    functionName: null, // internal function, no user-facing name
                    expandArguments: NoArgExpansion,
                    replaceBlankValues: DoNotReplaceBlank,
                    checkRuntimeTypes: ExactValueTypeOrBlank<NumberValue>,
                    checkRuntimeValues: DeferRuntimeTypeChecking,
                    returnBehavior: ReturnBehavior.ReturnBlankIfAnyArgIsBlank,
                    targetFunction: NumberToDate)
            },
            {
                UnaryOpKind.DecimalToDate,
                StandardErrorHandling<DecimalValue>(
                    functionName: null, // internal function, no user-facing name
                    expandArguments: NoArgExpansion,
                    replaceBlankValues: DoNotReplaceBlank,
                    checkRuntimeTypes: ExactValueTypeOrBlank<DecimalValue>,
                    checkRuntimeValues: DeferRuntimeTypeChecking,
                    returnBehavior: ReturnBehavior.ReturnBlankIfAnyArgIsBlank,
                    targetFunction: DecimalToDate)
            },
            {
                UnaryOpKind.DateTimeToNumber,
                StandardErrorHandling<FormulaValue>(
                    functionName: null, // internal function, no user-facing name
                    expandArguments: NoArgExpansion,
                    replaceBlankValues: DoNotReplaceBlank,
                    checkRuntimeTypes: DateOrDateTime,
                    checkRuntimeValues: DeferRuntimeValueChecking,
                    returnBehavior: ReturnBehavior.ReturnBlankIfAnyArgIsBlank,
                    targetFunction: DateToNumber)
            },
            {
                UnaryOpKind.DateTimeToDecimal,
                StandardErrorHandling<FormulaValue>(
                    functionName: null, // internal function, no user-facing name
                    expandArguments: NoArgExpansion,
                    replaceBlankValues: DoNotReplaceBlank,
                    checkRuntimeTypes: DateOrDateTime,
                    checkRuntimeValues: DeferRuntimeValueChecking,
                    returnBehavior: ReturnBehavior.ReturnBlankIfAnyArgIsBlank,
                    targetFunction: DateToDecimal)
            },
            {
                UnaryOpKind.NumberToDateTime,
                StandardErrorHandling<NumberValue>(
                    functionName: null, // internal function, no user-facing name
                    expandArguments: NoArgExpansion,
                    replaceBlankValues: DoNotReplaceBlank,
                    checkRuntimeTypes: ExactValueTypeOrBlank<NumberValue>,
                    checkRuntimeValues: DeferRuntimeTypeChecking,
                    returnBehavior: ReturnBehavior.ReturnBlankIfAnyArgIsBlank,
                    targetFunction: NumberToDateTime)
            },
            {
                UnaryOpKind.DecimalToDateTime,
                StandardErrorHandling<DecimalValue>(
                    functionName: null, // internal function, no user-facing name
                    expandArguments: NoArgExpansion,
                    replaceBlankValues: DoNotReplaceBlank,
                    checkRuntimeTypes: ExactValueTypeOrBlank<DecimalValue>,
                    checkRuntimeValues: DeferRuntimeTypeChecking,
                    returnBehavior: ReturnBehavior.ReturnBlankIfAnyArgIsBlank,
                    targetFunction: DecimalToDateTime)
            },
            {
                UnaryOpKind.DateToDateTime,
                StandardErrorHandling<FormulaValue>(
                    functionName: null, // internal function, no user-facing name
                    expandArguments: NoArgExpansion,
                    replaceBlankValues: DoNotReplaceBlank,
                    checkRuntimeTypes: DateOrDateTime,
                    checkRuntimeValues: DeferRuntimeValueChecking,
                    returnBehavior: ReturnBehavior.ReturnBlankIfAnyArgIsBlank,
                    targetFunction: DateToDateTime)
            },
            {
                UnaryOpKind.DateTimeToDate,
                StandardErrorHandling<FormulaValue>(
                    functionName: null, // internal function, no user-facing name
                    expandArguments: NoArgExpansion,
                    replaceBlankValues: DoNotReplaceBlank,
                    checkRuntimeTypes: DateOrDateTime,
                    checkRuntimeValues: DeferRuntimeValueChecking,
                    returnBehavior: ReturnBehavior.ReturnBlankIfAnyArgIsBlank,
                    targetFunction: DateTimeToDate)
            },
            {
                UnaryOpKind.TimeToNumber,
                StandardErrorHandling<TimeValue>(
                    functionName: null, // internal function, no user-facing name
                    expandArguments: NoArgExpansion,
                    replaceBlankValues: DoNotReplaceBlank,
                    checkRuntimeTypes: ExactValueTypeOrBlank<TimeValue>,
                    checkRuntimeValues: DeferRuntimeValueChecking,
                    returnBehavior: ReturnBehavior.ReturnBlankIfAnyArgIsBlank,
                    targetFunction: TimeToNumber)
            },
            {
                UnaryOpKind.TimeToDecimal,
                StandardErrorHandling<TimeValue>(
                    functionName: null, // internal function, no user-facing name
                    expandArguments: NoArgExpansion,
                    replaceBlankValues: DoNotReplaceBlank,
                    checkRuntimeTypes: ExactValueTypeOrBlank<TimeValue>,
                    checkRuntimeValues: DeferRuntimeValueChecking,
                    returnBehavior: ReturnBehavior.ReturnBlankIfAnyArgIsBlank,
                    targetFunction: TimeToDecimal)
            },
            {
                UnaryOpKind.NumberToTime,
                StandardErrorHandling<NumberValue>(
                    functionName: null, // internal function, no user-facing name
                    expandArguments: NoArgExpansion,
                    replaceBlankValues: DoNotReplaceBlank,
                    checkRuntimeTypes: ExactValueTypeOrBlank<NumberValue>,
                    checkRuntimeValues: DeferRuntimeTypeChecking,
                    returnBehavior: ReturnBehavior.ReturnBlankIfAnyArgIsBlank,
                    targetFunction: NumberToTime)
            },
            {
                UnaryOpKind.DecimalToTime,
                StandardErrorHandling<DecimalValue>(
                    functionName: null, // internal function, no user-facing name
                    expandArguments: NoArgExpansion,
                    replaceBlankValues: DoNotReplaceBlank,
                    checkRuntimeTypes: ExactValueTypeOrBlank<DecimalValue>,
                    checkRuntimeValues: DeferRuntimeTypeChecking,
                    returnBehavior: ReturnBehavior.ReturnBlankIfAnyArgIsBlank,
                    targetFunction: DecimalToTime)
            },
            {
                UnaryOpKind.DateTimeToTime,
                StandardErrorHandling<FormulaValue>(
                    functionName: null, // internal function, no user-facing name
                    expandArguments: NoArgExpansion,
                    replaceBlankValues: DoNotReplaceBlank,
                    checkRuntimeTypes: DateOrDateTime,
                    checkRuntimeValues: DeferRuntimeValueChecking,
                    returnBehavior: ReturnBehavior.ReturnBlankIfAnyArgIsBlank,
                    targetFunction: DateTimeToTime)
            },
            {
                UnaryOpKind.DateToTime,
                StandardErrorHandling<FormulaValue>(
                    functionName: null, // internal function, no user-facing name
                    expandArguments: NoArgExpansion,
                    replaceBlankValues: DoNotReplaceBlank,
                    checkRuntimeTypes: DateOrDateTime,
                    checkRuntimeValues: DeferRuntimeValueChecking,
                    returnBehavior: ReturnBehavior.ReturnBlankIfAnyArgIsBlank,
                    targetFunction: DateTimeToTime)
            },
            {
                UnaryOpKind.TimeToDate,
                StandardErrorHandling<TimeValue>(
                    functionName: null, // internal function, no user-facing name
                    expandArguments: NoArgExpansion,
                    replaceBlankValues: DoNotReplaceBlank,
                    checkRuntimeTypes: ExactValueTypeOrBlank<TimeValue>,
                    checkRuntimeValues: DeferRuntimeValueChecking,
                    returnBehavior: ReturnBehavior.ReturnBlankIfAnyArgIsBlank,
                    targetFunction: TimeToDate)
            },
            {
                UnaryOpKind.TimeToDateTime,
                StandardErrorHandling<TimeValue>(
                    functionName: null, // internal function, no user-facing name
                    expandArguments: NoArgExpansion,
                    replaceBlankValues: DoNotReplaceBlank,
                    checkRuntimeTypes: ExactValueTypeOrBlank<TimeValue>,
                    checkRuntimeValues: DeferRuntimeValueChecking,
                    returnBehavior: ReturnBehavior.ReturnBlankIfAnyArgIsBlank,
                    targetFunction: TimeToDateTime)
            },
            {
                UnaryOpKind.TextToDate,
                StandardErrorHandling<StringValue>(
                    functionName: null, // internal function, no user-facing name
                    expandArguments: NoArgExpansion,
                    replaceBlankValues: DoNotReplaceBlank,
                    checkRuntimeTypes: ExactValueTypeOrBlank<StringValue>,
                    checkRuntimeValues: DeferRuntimeValueChecking,
                    returnBehavior: ReturnBehavior.ReturnBlankIfAnyArgIsBlank,
                    targetFunction: DateParse)
            },
            {
                UnaryOpKind.TextToDateTime,
                StandardErrorHandling<StringValue>(
                    functionName: null, // internal function, no user-facing name
                    expandArguments: NoArgExpansion,
                    replaceBlankValues: DoNotReplaceBlank,
                    checkRuntimeTypes: ExactValueTypeOrBlank<StringValue>,
                    checkRuntimeValues: DeferRuntimeValueChecking,
                    returnBehavior: ReturnBehavior.ReturnBlankIfAnyArgIsBlank,
                    targetFunction: DateTimeParse)
            },
            {
                UnaryOpKind.TextToTime,
                StandardErrorHandling<StringValue>(
                    functionName: null, // internal function, no user-facing name
                    expandArguments: NoArgExpansion,
                    replaceBlankValues: DoNotReplaceBlank,
                    checkRuntimeTypes: ExactValueTypeOrBlank<StringValue>,
                    checkRuntimeValues: DeferRuntimeValueChecking,
                    returnBehavior: ReturnBehavior.ReturnBlankIfAnyArgIsBlank,
                    targetFunction: TimeParse)
<<<<<<< HEAD
            },
            {
                UnaryOpKind.TextToBlob,
                StandardErrorHandling<StringValue>(
                    functionName: null, // internal function, no user-facing name
                    expandArguments: NoArgExpansion,
                    replaceBlankValues: DoNotReplaceBlank,
                    checkRuntimeTypes: ExactValueTypeOrBlank<StringValue>,
                    checkRuntimeValues: DeferRuntimeValueChecking,
                    returnBehavior: ReturnBehavior.ReturnBlankIfAnyArgIsBlank,
                    targetFunction: StringToBlob)
            },            
=======
            },                        
>>>>>>> c7107cf4
            {
                UnaryOpKind.OptionSetToText,
                StandardErrorHandling<OptionSetValue>(
                    functionName: null, // internal function, no user-facing name
                    expandArguments: NoArgExpansion,
                    replaceBlankValues: DoNotReplaceBlank,
                    checkRuntimeTypes: ExactValueTypeOrBlank<OptionSetValue>,
                    checkRuntimeValues: DeferRuntimeValueChecking,
                    returnBehavior: ReturnBehavior.ReturnBlankIfAnyArgIsBlank,
                    targetFunction: OptionSetValueToString)
            },
            {
                UnaryOpKind.OptionSetToNumber,
                StandardErrorHandling<OptionSetValue>(
                    functionName: null, // internal function, no user-facing name
                    expandArguments: NoArgExpansion,
                    replaceBlankValues: DoNotReplaceBlank,
                    checkRuntimeTypes: ExactValueTypeOrBlank<OptionSetValue>,
                    checkRuntimeValues: DeferRuntimeValueChecking,
                    returnBehavior: ReturnBehavior.ReturnBlankIfAnyArgIsBlank,
                    targetFunction: OptionSetValueToNumber)
            },
            {
                UnaryOpKind.OptionSetToDecimal,
                StandardErrorHandling<OptionSetValue>(
                    functionName: null, // internal function, no user-facing name
                    expandArguments: NoArgExpansion,
                    replaceBlankValues: DoNotReplaceBlank,
                    checkRuntimeTypes: ExactValueTypeOrBlank<OptionSetValue>,
                    checkRuntimeValues: DeferRuntimeValueChecking,
                    returnBehavior: ReturnBehavior.ReturnBlankIfAnyArgIsBlank,
                    targetFunction: OptionSetValueToDecimal)
            },
            {
                UnaryOpKind.OptionSetToBoolean,
                StandardErrorHandling<OptionSetValue>(
                    functionName: null, // internal function, no user-facing name
                    expandArguments: NoArgExpansion,
                    replaceBlankValues: DoNotReplaceBlank,
                    checkRuntimeTypes: ExactValueTypeOrBlank<OptionSetValue>,
                    checkRuntimeValues: DeferRuntimeValueChecking,
                    returnBehavior: ReturnBehavior.ReturnBlankIfAnyArgIsBlank,
                    targetFunction: OptionSetValueToBoolean)
            },
            {
                UnaryOpKind.OptionSetToColor,
                StandardErrorHandling<OptionSetValue>(
                    functionName: null, // internal function, no user-facing name
                    expandArguments: NoArgExpansion,
                    replaceBlankValues: DoNotReplaceBlank,
                    checkRuntimeTypes: ExactValueTypeOrBlank<OptionSetValue>,
                    checkRuntimeValues: DeferRuntimeValueChecking,
                    returnBehavior: ReturnBehavior.ReturnBlankIfAnyArgIsBlank,
                    targetFunction: OptionSetValueToColor)
            },
            {
                UnaryOpKind.BlankToEmptyString,
                StandardErrorHandling<FormulaValue>(
                    functionName: null, // internal function, no user-facing name
                    expandArguments: NoArgExpansion,
                    replaceBlankValues: DoNotReplaceBlank,
                    checkRuntimeTypes: ExactValueTypeOrBlank<FormulaValue>,
                    checkRuntimeValues: DeferRuntimeValueChecking,
                    returnBehavior: ReturnBehavior.AlwaysEvaluateAndReturnResult,
                    targetFunction: BlankToEmptyString)
            },
            {
                UnaryOpKind.TextToGUID,
                StandardErrorHandling<StringValue>(
                    functionName: null, // internal function, no user-facing name
                    expandArguments: NoArgExpansion,
                    replaceBlankValues: DoNotReplaceBlank,
                    checkRuntimeTypes: ExactValueTypeOrBlank<StringValue>,
                    checkRuntimeValues: DeferRuntimeValueChecking,
                    returnBehavior: ReturnBehavior.ReturnBlankIfAnyArgIsBlank,
                    targetFunction: GuidPure)
            },
            {
                UnaryOpKind.GUIDToText,
                StandardErrorHandling<GuidValue>(
                    functionName: null, // internal function, no user-facing name
                    expandArguments: NoArgExpansion,
                    replaceBlankValues: DoNotReplaceBlank,
                    checkRuntimeTypes: ExactValueTypeOrBlank<GuidValue>,
                    checkRuntimeValues: DeferRuntimeValueChecking,
                    returnBehavior: ReturnBehavior.ReturnBlankIfAnyArgIsBlank,
                    targetFunction: Text)
            },
            {
                UnaryOpKind.UntypedStringToUntypedFloat,
                StandardErrorHandling<UntypedObjectValue>(
                    functionName: null, // internal function, no user-facing name
                    expandArguments: NoArgExpansion,
                    replaceBlankValues: DoNotReplaceBlank,
                    checkRuntimeTypes: ExactValueTypeOrBlank<UntypedObjectValue>,
                    checkRuntimeValues: DeferRuntimeValueChecking,
                    returnBehavior: ReturnBehavior.ReturnBlankIfAnyArgIsBlank,
                    targetFunction: UntypedStringToUntypedFloat)
            },
            {
                UnaryOpKind.UntypedStringToUntypedDecimal,
                StandardErrorHandling<UntypedObjectValue>(
                    functionName: null, // internal function, no user-facing name
                    expandArguments: NoArgExpansion,
                    replaceBlankValues: DoNotReplaceBlank,
                    checkRuntimeTypes: ExactValueTypeOrBlank<UntypedObjectValue>,
                    checkRuntimeValues: DeferRuntimeValueChecking,
                    returnBehavior: ReturnBehavior.ReturnBlankIfAnyArgIsBlank,
                    targetFunction: UntypedStringToUntypedDecimal)
            },
        };
        #endregion

        #region Unary Operator Implementations
        private static NumberValue NumericNegate(IRContext irContext, NumberValue[] args)
        {
            var result = -args[0].Value;
            return new NumberValue(irContext, result);
        }

        private static DecimalValue DecimalNegate(IRContext irContext, DecimalValue[] args)
        {
            var result = -args[0].Value;
            return new DecimalValue(irContext, result);
        }

        private static TimeValue TimeNegate(IRContext irContext, TimeValue[] args)
        {
            var result = -args[0].Value;
            return new TimeValue(irContext, result);
        }

        private static FormulaValue DateTimeNegate(EvalVisitor runner, EvalVisitorContext context, IRContext irContext, FormulaValue[] args)
        {
            var numericValue = DateToNumber(runner, context, IRContext.NotInSource(FormulaType.Number), args);
            if (numericValue is NumberValue nv)
            {
                if (irContext.ResultType == FormulaType.Date)
                {
                    return NumberToDate(irContext, new[] { new NumberValue(IRContext.NotInSource(FormulaType.Number), -nv.Value) });
                }
                else
                {
                    return NumberToDateTime(runner, context, irContext, new[] { new NumberValue(IRContext.NotInSource(FormulaType.Number), -nv.Value) });
                }
            }

            return numericValue; // error
        }

        private static NumberValue NumericPercent(IRContext irContext, NumberValue[] args)
        {
            var result = args[0].Value / 100.0;
            return new NumberValue(irContext, result);
        }

        private static DecimalValue DecimalPercent(IRContext irContext, DecimalValue[] args)
        {
            var result = args[0].Value / 100m;
            return new DecimalValue(irContext, result);
        }

        public static FormulaValue NumberToDecimal(IRContext irContext, NumberValue[] args)
        {
            return NumberToDecimal(irContext, args[0]);
        }

        public static FormulaValue NumberToDecimal(IRContext irContext, NumberValue value)
        {
            try
            {
                return new DecimalValue(irContext, (decimal)value.Value);
            }
            catch (OverflowException)
            {
                return CommonErrors.OverflowError(irContext);
            }
        }

        private static (decimal, ConvertionStatus) ConvertNumberToDecimal(double value)
        {
            decimal result;

            try
            {
                result = (decimal)value;
            }
            catch (OverflowException)
            {
                return (0m, ConvertionStatus.InvalidNumber);
            }

            return (result, ConvertionStatus.Ok);
        }

        public static NumberValue DecimalToNumber(IRContext irContext, DecimalValue[] args)
        {
            return DecimalToNumber(irContext, args[0]);
        }

        public static NumberValue DecimalToNumber(IRContext irContext, DecimalValue value)
        {
            return new NumberValue(irContext, (double)value.Value);
        }

        public static FormulaValue DecimalToText(EvalVisitor runner, EvalVisitorContext context, IRContext irContext, DecimalValue[] args)
        {
            return Text(runner, context, irContext, args);
        }

        public static FormulaValue NumberToText(EvalVisitor runner, EvalVisitorContext context, IRContext irContext, NumberValue[] args)
        {
            return Text(runner, context, irContext, args);
        }

        public static BooleanValue NumberToBoolean(IRContext irContext, NumberValue[] args)
        {
            var n = args[0].Value;
            return new BooleanValue(irContext, n != 0.0);
        }

        public static BooleanValue DecimalToBoolean(IRContext irContext, DecimalValue[] args)
        {
            var n = args[0].Value;
            return new BooleanValue(irContext, n != 0m);
        }

        public static FormulaValue DateToDecimal(EvalVisitor runner, EvalVisitorContext context, IRContext irContext, FormulaValue[] args)
        {
            return DateToDecimal(runner.GetFormattingInfo(), irContext, args[0]);
        }

        public static DecimalValue DateToDecimal(FormattingInfo formatInfo, IRContext irContext, FormulaValue value)
        {
            DateTime dateTime = GetNormalizedDateTimeLibrary(value, formatInfo.TimeZoneInfo);
            return new DecimalValue(irContext, (decimal)dateTime.Subtract(_epoch).TotalDays);
        }

        public static DecimalValue DateTimeToDecimal(EvalVisitor runner, EvalVisitorContext context, IRContext irContext, DateTimeValue[] args)
        {
            return DateTimeToDecimal(runner.GetFormattingInfo(), irContext, args[0]);
        }

        public static DecimalValue DateTimeToDecimal(FormattingInfo formatInfo, IRContext irContext, DateTimeValue value)
        {
            var d = value.GetConvertedValue(formatInfo.TimeZoneInfo);
            return new DecimalValue(irContext, (decimal)d.Subtract(_epoch).TotalDays);
        }

        public static StringValue BooleanToText(IRContext irContext, BooleanValue[] args)
        {
            var b = args[0].Value;
            return new StringValue(irContext, PowerFxBooleanToString(b));
        }

        private static string PowerFxBooleanToString(bool b)
        {
            return b ? "true" : "false";
        }

        public static NumberValue BooleanToNumber(IRContext irContext, BooleanValue[] args)
        {
            return BooleanToNumber(irContext, args[0]);
        }

        public static NumberValue BooleanToNumber(IRContext irContext, BooleanValue value)
        {
            return new NumberValue(irContext, value.Value ? 1.0 : 0.0);
        }

        public static DecimalValue BooleanToDecimal(IRContext irContext, BooleanValue[] args)
        {
            return BooleanToDecimal(irContext, args[0]);
        }

        public static DecimalValue BooleanToDecimal(IRContext irContext, BooleanValue value)
        {
            return new DecimalValue(irContext, value.Value ? 1m : 0m);
        }

        public static FormulaValue TextToBoolean(IRContext irContext, StringValue[] args)
        {
            if (string.IsNullOrEmpty(args[0].Value))
            {
                return new BlankValue(irContext);
            }

            bool isBoolean = TryTextToBoolean(irContext, args[0], out BooleanValue result);

            return isBoolean ? result : CommonErrors.InvalidBooleanFormatError(irContext);
        }

        public static bool TryTextToBoolean(IRContext irContext, StringValue value, out BooleanValue result)
        {
            result = null;
            var lower = value.Value.ToLowerInvariant();

            if (lower == "true")
            {
                result = new BooleanValue(irContext, true);
            }
            else if (lower == "false")
            {
                result = new BooleanValue(irContext, false);
            }

            return result != null;
        }

        public static bool TryGetBoolean(IRContext irContext, FormulaValue value, out BooleanValue result)
        {
            result = null;
            switch (value)
            {
                case StringValue sv:
                    if (string.IsNullOrEmpty(sv.Value))
                    {
                        return false;
                    }

                    return TryTextToBoolean(irContext, sv, out result);
                case NumberValue num:
                    result = NumberToBoolean(irContext, new NumberValue[] { num });
                    break;
                case BooleanValue boolVal:
                    result = boolVal;
                    break;
                case DecimalValue dec:
                    result = DecimalToBoolean(irContext, new DecimalValue[] { dec });
                    break;
            }

            return result != null;
        }

        public static DateTime GetNormalizedDateTimeLibrary(FormulaValue value, TimeZoneInfo timeZoneInfo)
        {
            switch (value)
            {
                case DateTimeValue dtv:
                    return dtv.GetConvertedValue(timeZoneInfo);
                case DateValue dv:
                    return dv.GetConvertedValue(timeZoneInfo);
                default:
                    throw CommonExceptions.RuntimeMisMatch;
            }
        }

        public static FormulaValue DateToNumber(EvalVisitor runner, EvalVisitorContext context, IRContext irContext, FormulaValue[] args)
        {
            return DateToNumber(runner.GetFormattingInfo(), irContext, args[0]);
        }

        public static NumberValue DateToNumber(FormattingInfo formatInfo, IRContext irContext, FormulaValue value)
        {
            DateTime dateTime = GetNormalizedDateTimeLibrary(value, formatInfo.TimeZoneInfo);
            return new NumberValue(irContext, dateTime.Subtract(_epoch).TotalDays);
        }

        public static NumberValue DateTimeToNumber(EvalVisitor runner, EvalVisitorContext context, IRContext irContext, DateTimeValue[] args)
        {
            return DateTimeToNumber(runner.GetFormattingInfo(), irContext, args[0]);
        }

        public static NumberValue DateTimeToNumber(FormattingInfo formatInfo, IRContext irContext, DateTimeValue value)
        {
            var d = value.GetConvertedValue(formatInfo.TimeZoneInfo);
            return new NumberValue(irContext, d.Subtract(_epoch).TotalDays);
        }

        public static DateValue NumberToDate(IRContext irContext, NumberValue[] args)
        {
            var n = args[0].Value;
            var date = _epoch.AddDays(n);
            return new DateValue(irContext, date);
        }

        public static DateValue DecimalToDate(IRContext irContext, DecimalValue[] args)
        {
            var n = args[0].Value;
            var date = _epoch.AddDays((double)n);
            return new DateValue(irContext, date);
        }

        public static DateTimeValue NumberToDateTime(EvalVisitor runner, EvalVisitorContext context, IRContext irContext, NumberValue[] args)
        {
            return NumberToDateTime(runner.GetFormattingInfo(), irContext, args[0]);
        }

        public static DateTimeValue DecimalToDateTime(EvalVisitor runner, EvalVisitorContext context, IRContext irContext, DecimalValue[] args)
        {
            return DecimalToDateTime(runner.GetFormattingInfo(), irContext, args[0]);
        }

        public static DateTimeValue DecimalToDateTime(FormattingInfo formatInfo, IRContext irContext, DecimalValue value)
        {
            return NumberToDateTime(formatInfo, irContext, new NumberValue(IRContext.NotInSource(FormulaType.Number), (double)value.Value));
        }

        public static DateTimeValue NumberToDateTime(FormattingInfo formatInfo, IRContext irContext, NumberValue value)
        {
            try
            {
                var n = value.Value;
                var date = _epoch.AddDays(n);

                date = MakeValidDateTime(formatInfo.TimeZoneInfo, date);

                return new DateTimeValue(irContext, date);
            }
            catch (ArgumentOutOfRangeException)
            {
                (var shortMessage, _) = ErrorUtils.GetLocalizedErrorContent(TexlStrings.ErrTextInvalidArgDateTime, formatInfo.CultureInfo, out _);

                throw new CustomFunctionErrorException(shortMessage, ErrorKind.InvalidArgument);
            }          
        }

        public static FormulaValue DateToDateTime(EvalVisitor runner, EvalVisitorContext context, IRContext irContext, FormulaValue[] args)
        {
            var timeZoneInfo = runner.TimeZoneInfo;
            switch (args[0])
            {
                case DateTimeValue dtv:
                    return dtv;
                case DateValue dv:
                    return new DateTimeValue(irContext, dv.GetConvertedValue(timeZoneInfo));
                default:
                    return CommonErrors.RuntimeTypeMismatch(irContext);
            }
        }

        public static bool TryGetDateTime(FormattingInfo formatInfo, IRContext irContext, FormulaValue value, out DateTimeValue result)
        {
            result = null;

            switch (value)
            {
                case StringValue st:
                    return TryDateTimeParse(formatInfo, irContext, st, out result);
                case NumberValue num:
                    result = NumberToDateTime(formatInfo, irContext, num);
                    break;
                case DecimalValue dec:
                    result = DecimalToDateTime(formatInfo, irContext, dec);
                    break;
                case DateValue dv:
                    result = new DateTimeValue(irContext, dv.GetConvertedValue(formatInfo.TimeZoneInfo));
                    break;
                case DateTimeValue dtv:
                    result = dtv;
                    break;
            }

            return result != null;
        }

        public static FormulaValue DateTimeToDate(EvalVisitor runner, EvalVisitorContext context, IRContext irContext, FormulaValue[] args)
        {
            var timeZoneInfo = runner.TimeZoneInfo;
            switch (args[0])
            {
                case DateTimeValue dtv:
                    var startOfDate = dtv.GetConvertedValue(timeZoneInfo).Date;
                    return new DateValue(irContext, startOfDate);
                case DateValue dv:
                    return dv;
                default:
                    return CommonErrors.RuntimeTypeMismatch(irContext);
            }
        }

        public static NumberValue TimeToNumber(IRContext irContext, TimeValue[] args)
        {
            var t = args[0].Value;
            return new NumberValue(irContext, t.TotalDays);
        }

        public static DecimalValue TimeToDecimal(IRContext irContext, TimeValue[] args)
        {
            var t = args[0].Value;
            return new DecimalValue(irContext, (decimal)t.TotalDays);
        }

        public static TimeValue NumberToTime(IRContext irContext, NumberValue[] args)
        {
            var n = args[0].Value;
            var days = TimeSpan.FromDays(n);
            return new TimeValue(irContext, days);
        }

        public static TimeValue DecimalToTime(IRContext irContext, DecimalValue[] args)
        {
            var n = args[0].Value;
            var days = TimeSpan.FromDays((double)n);
            return new TimeValue(irContext, days);
        }

        public static FormulaValue DateTimeToTime(EvalVisitor runner, EvalVisitorContext context, IRContext irContext, FormulaValue[] args)
        {
            TimeZoneInfo timeZoneInfo = runner.TimeZoneInfo;
            DateTime arg0 = runner.GetNormalizedDateTime(args[0]);

            var time = arg0.Subtract(_epoch);
            return new TimeValue(irContext, time);
        }

        public static FormulaValue TimeToDate(EvalVisitor runner, EvalVisitorContext context, IRContext irContext, TimeValue[] args)
        {
            var t = args[0].Value;
            var date = _epoch.Add(t);

            if (!date.IsValid(runner))
            {
                return CommonErrors.RuntimeTypeMismatch(irContext);
            }

            return new DateValue(irContext, date.Date);
        }

        public static DateTimeValue TimeToDateTime(EvalVisitor runner, EvalVisitorContext context, IRContext irContext, TimeValue[] args)
        {
            return TimeToDateTime(runner.GetFormattingInfo(), irContext, args[0]);
        }

        public static DateTimeValue TimeToDateTime(FormattingInfo formatInfo, IRContext irContext, TimeValue value)
        {
            var t = value.Value;
            var date = _epoch.Add(t);

            date = MakeValidDateTime(formatInfo.TimeZoneInfo, date);

            return new DateTimeValue(irContext, date);
        }

        public static StringValue OptionSetValueToString(IRContext irContext, OptionSetValue[] args)
        {
            var optionSet = args[0];
            if (optionSet.ExecutionValue is string evalValue)
            {                
                return new StringValue(IRContext.NotInSource(FormulaType.String), evalValue);
            }

            return new StringValue(irContext, optionSet.DisplayName);
        }
        
        public static FormulaValue OptionSetValueToNumber(IRContext irContext, OptionSetValue[] args)
        {
            var optionSet = args[0];
            if (optionSet.ExecutionValue is double evalValue)
            {                
                return new NumberValue(IRContext.NotInSource(FormulaType.Number), evalValue);
            }

            var errorMessage = ErrorUtils.FormatMessage(StringResources.Get(TexlStrings.OptionSetOptionNotSupported), null, optionSet.DisplayName, FormulaType.Number._type.GetKindString());
            return CommonErrors.CustomError(IRContext.NotInSource(FormulaType.Number), errorMessage);
        }

        public static FormulaValue OptionSetValueToDecimal(IRContext irContext, OptionSetValue[] args)
        {
            var optionSet = args[0];
            if (optionSet.ExecutionValue is double evalValue)
            {
                return new DecimalValue(IRContext.NotInSource(FormulaType.Decimal), (decimal)evalValue);
            }

            var errorMessage = ErrorUtils.FormatMessage(StringResources.Get(TexlStrings.OptionSetOptionNotSupported), null, optionSet.DisplayName, FormulaType.Decimal._type.GetKindString());
            return CommonErrors.CustomError(IRContext.NotInSource(FormulaType.Number), errorMessage);
        }

        public static FormulaValue OptionSetValueToBoolean(IRContext irContext, OptionSetValue[] args)
        {
            var optionSet = args[0];
            if (optionSet.ExecutionValue is bool evalValue)
            {                
                return new BooleanValue(IRContext.NotInSource(FormulaType.Boolean), evalValue);
            }

            var errorMessage = ErrorUtils.FormatMessage(StringResources.Get(TexlStrings.OptionSetOptionNotSupported), null, optionSet.DisplayName, FormulaType.Boolean._type.GetKindString());
            return CommonErrors.CustomError(IRContext.NotInSource(FormulaType.Boolean), errorMessage);
        }

        public static FormulaValue OptionSetValueToColor(IRContext irContext, OptionSetValue[] args)
        {
            var optionSet = args[0];
            if (optionSet.ExecutionValue is double evalValue)
            {
                // Color enums are backed by a double
                return new ColorValue(IRContext.NotInSource(FormulaType.Color), ToColor(evalValue));
            }

            var errorMessage = ErrorUtils.FormatMessage(StringResources.Get(TexlStrings.OptionSetOptionNotSupported), null, optionSet.DisplayName, FormulaType.Color._type.GetKindString());
            return CommonErrors.CustomError(IRContext.NotInSource(FormulaType.Color), errorMessage);
        }

        private static System.Drawing.Color ToColor(double doubValue)
        {
            var value = Convert.ToUInt32(doubValue);
            return System.Drawing.Color.FromArgb(
                        (byte)((value >> 24) & 0xFF),
                        (byte)((value >> 16) & 0xFF),
                        (byte)((value >> 8) & 0xFF),
                        (byte)(value & 0xFF));
        }

        public static FormulaValue BlankToEmptyString(IRContext irContext, FormulaValue[] args)
        {
            if (args[0] is BlankValue)
            {
                return new StringValue(irContext, string.Empty);
            }

            return args[0];
        }
#endregion
    }
}<|MERGE_RESOLUTION|>--- conflicted
+++ resolved
@@ -193,7 +193,7 @@
                     checkRuntimeValues: DeferRuntimeValueChecking,
                     returnBehavior: ReturnBehavior.ReturnBlankIfAnyArgIsBlank,
                     targetFunction: DateToNumber)
-            },
+            },
             {
                 UnaryOpKind.DateToDecimal,
                 StandardErrorHandling<FormulaValue>(
@@ -204,7 +204,7 @@
                     checkRuntimeValues: DeferRuntimeValueChecking,
                     returnBehavior: ReturnBehavior.ReturnBlankIfAnyArgIsBlank,
                     targetFunction: DateToDecimal)
-            },
+            },
             {
                 UnaryOpKind.NumberToDate,
                 StandardErrorHandling<NumberValue>(
@@ -227,7 +227,7 @@
                     returnBehavior: ReturnBehavior.ReturnBlankIfAnyArgIsBlank,
                     targetFunction: DecimalToDate)
             },
-            {
+            {
                 UnaryOpKind.DateTimeToNumber,
                 StandardErrorHandling<FormulaValue>(
                     functionName: null, // internal function, no user-facing name
@@ -237,7 +237,7 @@
                     checkRuntimeValues: DeferRuntimeValueChecking,
                     returnBehavior: ReturnBehavior.ReturnBlankIfAnyArgIsBlank,
                     targetFunction: DateToNumber)
-            },
+            },
             {
                 UnaryOpKind.DateTimeToDecimal,
                 StandardErrorHandling<FormulaValue>(
@@ -259,8 +259,8 @@
                     checkRuntimeValues: DeferRuntimeTypeChecking,
                     returnBehavior: ReturnBehavior.ReturnBlankIfAnyArgIsBlank,
                     targetFunction: NumberToDateTime)
-            },
-            {
+            },
+            {
                 UnaryOpKind.DecimalToDateTime,
                 StandardErrorHandling<DecimalValue>(
                     functionName: null, // internal function, no user-facing name
@@ -303,7 +303,7 @@
                     checkRuntimeValues: DeferRuntimeValueChecking,
                     returnBehavior: ReturnBehavior.ReturnBlankIfAnyArgIsBlank,
                     targetFunction: TimeToNumber)
-            },
+            },
             {
                 UnaryOpKind.TimeToDecimal,
                 StandardErrorHandling<TimeValue>(
@@ -325,7 +325,7 @@
                     checkRuntimeValues: DeferRuntimeTypeChecking,
                     returnBehavior: ReturnBehavior.ReturnBlankIfAnyArgIsBlank,
                     targetFunction: NumberToTime)
-            },
+            },
             {
                 UnaryOpKind.DecimalToTime,
                 StandardErrorHandling<DecimalValue>(
@@ -413,22 +413,7 @@
                     checkRuntimeValues: DeferRuntimeValueChecking,
                     returnBehavior: ReturnBehavior.ReturnBlankIfAnyArgIsBlank,
                     targetFunction: TimeParse)
-<<<<<<< HEAD
-            },
-            {
-                UnaryOpKind.TextToBlob,
-                StandardErrorHandling<StringValue>(
-                    functionName: null, // internal function, no user-facing name
-                    expandArguments: NoArgExpansion,
-                    replaceBlankValues: DoNotReplaceBlank,
-                    checkRuntimeTypes: ExactValueTypeOrBlank<StringValue>,
-                    checkRuntimeValues: DeferRuntimeValueChecking,
-                    returnBehavior: ReturnBehavior.ReturnBlankIfAnyArgIsBlank,
-                    targetFunction: StringToBlob)
-            },            
-=======
             },                        
->>>>>>> c7107cf4
             {
                 UnaryOpKind.OptionSetToText,
                 StandardErrorHandling<OptionSetValue>(
@@ -450,7 +435,7 @@
                     checkRuntimeValues: DeferRuntimeValueChecking,
                     returnBehavior: ReturnBehavior.ReturnBlankIfAnyArgIsBlank,
                     targetFunction: OptionSetValueToNumber)
-            },
+            },
             {
                 UnaryOpKind.OptionSetToDecimal,
                 StandardErrorHandling<OptionSetValue>(
@@ -516,7 +501,7 @@
                     checkRuntimeValues: DeferRuntimeValueChecking,
                     returnBehavior: ReturnBehavior.ReturnBlankIfAnyArgIsBlank,
                     targetFunction: Text)
-            },
+            },
             {
                 UnaryOpKind.UntypedStringToUntypedFloat,
                 StandardErrorHandling<UntypedObjectValue>(
@@ -527,7 +512,7 @@
                     checkRuntimeValues: DeferRuntimeValueChecking,
                     returnBehavior: ReturnBehavior.ReturnBlankIfAnyArgIsBlank,
                     targetFunction: UntypedStringToUntypedFloat)
-            },
+            },
             {
                 UnaryOpKind.UntypedStringToUntypedDecimal,
                 StandardErrorHandling<UntypedObjectValue>(
@@ -539,9 +524,9 @@
                     returnBehavior: ReturnBehavior.ReturnBlankIfAnyArgIsBlank,
                     targetFunction: UntypedStringToUntypedDecimal)
             },
-        };
+        };
         #endregion
-
+
         #region Unary Operator Implementations
         private static NumberValue NumericNegate(IRContext irContext, NumberValue[] args)
         {
@@ -561,22 +546,22 @@
             return new TimeValue(irContext, result);
         }
 
-        private static FormulaValue DateTimeNegate(EvalVisitor runner, EvalVisitorContext context, IRContext irContext, FormulaValue[] args)
-        {
-            var numericValue = DateToNumber(runner, context, IRContext.NotInSource(FormulaType.Number), args);
-            if (numericValue is NumberValue nv)
-            {
-                if (irContext.ResultType == FormulaType.Date)
-                {
-                    return NumberToDate(irContext, new[] { new NumberValue(IRContext.NotInSource(FormulaType.Number), -nv.Value) });
-                }
-                else
-                {
-                    return NumberToDateTime(runner, context, irContext, new[] { new NumberValue(IRContext.NotInSource(FormulaType.Number), -nv.Value) });
-                }
-            }
-
-            return numericValue; // error
+        private static FormulaValue DateTimeNegate(EvalVisitor runner, EvalVisitorContext context, IRContext irContext, FormulaValue[] args)
+        {
+            var numericValue = DateToNumber(runner, context, IRContext.NotInSource(FormulaType.Number), args);
+            if (numericValue is NumberValue nv)
+            {
+                if (irContext.ResultType == FormulaType.Date)
+                {
+                    return NumberToDate(irContext, new[] { new NumberValue(IRContext.NotInSource(FormulaType.Number), -nv.Value) });
+                }
+                else
+                {
+                    return NumberToDateTime(runner, context, irContext, new[] { new NumberValue(IRContext.NotInSource(FormulaType.Number), -nv.Value) });
+                }
+            }
+
+            return numericValue; // error
         }
 
         private static NumberValue NumericPercent(IRContext irContext, NumberValue[] args)
@@ -589,55 +574,55 @@
         {
             var result = args[0].Value / 100m;
             return new DecimalValue(irContext, result);
-        }
-
+        }
+
         public static FormulaValue NumberToDecimal(IRContext irContext, NumberValue[] args)
-        {
-            return NumberToDecimal(irContext, args[0]);
-        }
-
+        {
+            return NumberToDecimal(irContext, args[0]);
+        }
+
         public static FormulaValue NumberToDecimal(IRContext irContext, NumberValue value)
-        {
-            try
-            {
+        {
+            try
+            {
                 return new DecimalValue(irContext, (decimal)value.Value);
-            }
-            catch (OverflowException)
-            {
-                return CommonErrors.OverflowError(irContext);
-            }
-        }
-
+            }
+            catch (OverflowException)
+            {
+                return CommonErrors.OverflowError(irContext);
+            }
+        }
+
         private static (decimal, ConvertionStatus) ConvertNumberToDecimal(double value)
-        {
-            decimal result;
-
-            try
-            {
-                result = (decimal)value;
-            }
-            catch (OverflowException)
-            {
-                return (0m, ConvertionStatus.InvalidNumber);
-            }
-
-            return (result, ConvertionStatus.Ok);
-        }
-
+        {
+            decimal result;
+
+            try
+            {
+                result = (decimal)value;
+            }
+            catch (OverflowException)
+            {
+                return (0m, ConvertionStatus.InvalidNumber);
+            }
+
+            return (result, ConvertionStatus.Ok);
+        }
+
         public static NumberValue DecimalToNumber(IRContext irContext, DecimalValue[] args)
         {
             return DecimalToNumber(irContext, args[0]);
-        }
-
+        }
+
         public static NumberValue DecimalToNumber(IRContext irContext, DecimalValue value)
         {
             return new NumberValue(irContext, (double)value.Value);
-        }
-
+        }
+
         public static FormulaValue DecimalToText(EvalVisitor runner, EvalVisitorContext context, IRContext irContext, DecimalValue[] args)
         {
             return Text(runner, context, irContext, args);
-        }
+        }
 
         public static FormulaValue NumberToText(EvalVisitor runner, EvalVisitorContext context, IRContext irContext, NumberValue[] args)
         {
@@ -654,8 +639,8 @@
         {
             var n = args[0].Value;
             return new BooleanValue(irContext, n != 0m);
-        }
-
+        }
+
         public static FormulaValue DateToDecimal(EvalVisitor runner, EvalVisitorContext context, IRContext irContext, FormulaValue[] args)
         {
             return DateToDecimal(runner.GetFormattingInfo(), irContext, args[0]);
@@ -676,7 +661,7 @@
         {
             var d = value.GetConvertedValue(formatInfo.TimeZoneInfo);
             return new DecimalValue(irContext, (decimal)d.Subtract(_epoch).TotalDays);
-        }
+        }
 
         public static StringValue BooleanToText(IRContext irContext, BooleanValue[] args)
         {
@@ -692,7 +677,7 @@
         public static NumberValue BooleanToNumber(IRContext irContext, BooleanValue[] args)
         {
             return BooleanToNumber(irContext, args[0]);
-        }
+        }
 
         public static NumberValue BooleanToNumber(IRContext irContext, BooleanValue value)
         {
@@ -703,11 +688,11 @@
         {
             return BooleanToDecimal(irContext, args[0]);
         }
-
+
         public static DecimalValue BooleanToDecimal(IRContext irContext, BooleanValue value)
         {
             return new DecimalValue(irContext, value.Value ? 1m : 0m);
-        }
+        }
 
         public static FormulaValue TextToBoolean(IRContext irContext, StringValue[] args)
         {
@@ -755,9 +740,9 @@
                     break;
                 case BooleanValue boolVal:
                     result = boolVal;
-                    break;
-                case DecimalValue dec:
-                    result = DecimalToBoolean(irContext, new DecimalValue[] { dec });
+                    break;
+                case DecimalValue dec:
+                    result = DecimalToBoolean(irContext, new DecimalValue[] { dec });
                     break;
             }
 
@@ -797,7 +782,7 @@
         {
             var d = value.GetConvertedValue(formatInfo.TimeZoneInfo);
             return new NumberValue(irContext, d.Subtract(_epoch).TotalDays);
-        }
+        }
 
         public static DateValue NumberToDate(IRContext irContext, NumberValue[] args)
         {
@@ -811,23 +796,23 @@
             var n = args[0].Value;
             var date = _epoch.AddDays((double)n);
             return new DateValue(irContext, date);
-        }
-
+        }
+
         public static DateTimeValue NumberToDateTime(EvalVisitor runner, EvalVisitorContext context, IRContext irContext, NumberValue[] args)
         {
             return NumberToDateTime(runner.GetFormattingInfo(), irContext, args[0]);
-        }
-
-        public static DateTimeValue DecimalToDateTime(EvalVisitor runner, EvalVisitorContext context, IRContext irContext, DecimalValue[] args)
-        {
-            return DecimalToDateTime(runner.GetFormattingInfo(), irContext, args[0]);
-        }
-
-        public static DateTimeValue DecimalToDateTime(FormattingInfo formatInfo, IRContext irContext, DecimalValue value)
-        {
-            return NumberToDateTime(formatInfo, irContext, new NumberValue(IRContext.NotInSource(FormulaType.Number), (double)value.Value));
-        }
-
+        }
+
+        public static DateTimeValue DecimalToDateTime(EvalVisitor runner, EvalVisitorContext context, IRContext irContext, DecimalValue[] args)
+        {
+            return DecimalToDateTime(runner.GetFormattingInfo(), irContext, args[0]);
+        }
+
+        public static DateTimeValue DecimalToDateTime(FormattingInfo formatInfo, IRContext irContext, DecimalValue value)
+        {
+            return NumberToDateTime(formatInfo, irContext, new NumberValue(IRContext.NotInSource(FormulaType.Number), (double)value.Value));
+        }
+
         public static DateTimeValue NumberToDateTime(FormattingInfo formatInfo, IRContext irContext, NumberValue value)
         {
             try
@@ -871,9 +856,9 @@
                     return TryDateTimeParse(formatInfo, irContext, st, out result);
                 case NumberValue num:
                     result = NumberToDateTime(formatInfo, irContext, num);
-                    break;
-                case DecimalValue dec:
-                    result = DecimalToDateTime(formatInfo, irContext, dec);
+                    break;
+                case DecimalValue dec:
+                    result = DecimalToDateTime(formatInfo, irContext, dec);
                     break;
                 case DateValue dv:
                     result = new DateTimeValue(irContext, dv.GetConvertedValue(formatInfo.TimeZoneInfo));
@@ -905,8 +890,8 @@
         {
             var t = args[0].Value;
             return new NumberValue(irContext, t.TotalDays);
-        }
-
+        }
+
         public static DecimalValue TimeToDecimal(IRContext irContext, TimeValue[] args)
         {
             var t = args[0].Value;
@@ -918,7 +903,7 @@
             var n = args[0].Value;
             var days = TimeSpan.FromDays(n);
             return new TimeValue(irContext, days);
-        }
+        }
 
         public static TimeValue DecimalToTime(IRContext irContext, DecimalValue[] args)
         {
@@ -985,13 +970,13 @@
 
             var errorMessage = ErrorUtils.FormatMessage(StringResources.Get(TexlStrings.OptionSetOptionNotSupported), null, optionSet.DisplayName, FormulaType.Number._type.GetKindString());
             return CommonErrors.CustomError(IRContext.NotInSource(FormulaType.Number), errorMessage);
-        }
-
+        }
+
         public static FormulaValue OptionSetValueToDecimal(IRContext irContext, OptionSetValue[] args)
         {
             var optionSet = args[0];
             if (optionSet.ExecutionValue is double evalValue)
-            {
+            {
                 return new DecimalValue(IRContext.NotInSource(FormulaType.Decimal), (decimal)evalValue);
             }
 
