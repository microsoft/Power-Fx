﻿// Copyright (c) Microsoft Corporation.
// Licensed under the MIT license.

using System;
using System.Collections.Generic;
using Microsoft.PowerFx.Core.Errors;
using Microsoft.PowerFx.Core.IR;
using Microsoft.PowerFx.Core.IR.Nodes;
using Microsoft.PowerFx.Core.Localization;
using Microsoft.PowerFx.Interpreter;
using Microsoft.PowerFx.Interpreter.Exceptions;
using Microsoft.PowerFx.Types;

namespace Microsoft.PowerFx.Functions
{
    internal static partial class Library
    {
        #region Standard Error Handling Wrappers for Unary Operators
        public static IReadOnlyDictionary<UnaryOpKind, AsyncFunctionPtr> UnaryOps { get; } = new Dictionary<UnaryOpKind, AsyncFunctionPtr>()
        {
            {
                UnaryOpKind.Negate,
                StandardErrorHandling<NumberValue>(
                    "-",
                    expandArguments: NoArgExpansion,
                    replaceBlankValues: ReplaceBlankWithZero,
                    checkRuntimeTypes: DateNumberTimeOrDateTime,
                    checkRuntimeValues: DeferRuntimeTypeChecking,
                    returnBehavior: ReturnBehavior.AlwaysEvaluateAndReturnResult,
                    targetFunction: NumericNegate)
            },
            {
                UnaryOpKind.Percent,
                StandardErrorHandling<NumberValue>(
                    "%",
                    expandArguments: NoArgExpansion,
                    replaceBlankValues: ReplaceBlankWithZero,
                    checkRuntimeTypes: ExactValueType<NumberValue>,
                    checkRuntimeValues: DeferRuntimeTypeChecking,
                    returnBehavior: ReturnBehavior.AlwaysEvaluateAndReturnResult,
                    targetFunction: NumericPercent)
            },
            {
                UnaryOpKind.NumberToText,
                StandardErrorHandling<NumberValue>(
                    functionName: null, // internal function, no user-facing name
                    expandArguments: NoArgExpansion,
                    replaceBlankValues: DoNotReplaceBlank,
                    checkRuntimeTypes: ExactValueTypeOrBlank<NumberValue>,
                    checkRuntimeValues: DeferRuntimeTypeChecking,
                    returnBehavior: ReturnBehavior.ReturnBlankIfAnyArgIsBlank,
                    targetFunction: NumberToText)
            },
            {
                UnaryOpKind.NumberToBoolean,
                StandardErrorHandling<NumberValue>(
                    functionName: null, // internal function, no user-facing name
                    expandArguments: NoArgExpansion,
                    replaceBlankValues: DoNotReplaceBlank,
                    checkRuntimeTypes: ExactValueTypeOrBlank<NumberValue>,
                    checkRuntimeValues: DeferRuntimeTypeChecking,
                    returnBehavior: ReturnBehavior.ReturnBlankIfAnyArgIsBlank,
                    targetFunction: NumberToBoolean)
            },
            {
                UnaryOpKind.BooleanToText,
                StandardErrorHandling<BooleanValue>(
                    functionName: null, // internal function, no user-facing name
                    expandArguments: NoArgExpansion,
                    replaceBlankValues: DoNotReplaceBlank,
                    checkRuntimeTypes: ExactValueTypeOrBlank<BooleanValue>,
                    checkRuntimeValues: DeferRuntimeValueChecking,
                    returnBehavior: ReturnBehavior.ReturnBlankIfAnyArgIsBlank,
                    targetFunction: BooleanToText)
            },
            {
                UnaryOpKind.BooleanToNumber,
                StandardErrorHandling<BooleanValue>(
                    functionName: null, // internal function, no user-facing name
                    expandArguments: NoArgExpansion,
                    replaceBlankValues: DoNotReplaceBlank,
                    checkRuntimeTypes: ExactValueTypeOrBlank<BooleanValue>,
                    checkRuntimeValues: DeferRuntimeValueChecking,
                    returnBehavior: ReturnBehavior.ReturnBlankIfAnyArgIsBlank,
                    targetFunction: BooleanToNumber)
            },
            {
                UnaryOpKind.TextToBoolean,
                StandardErrorHandling<StringValue>(
                    functionName: null, // internal function, no user-facing name
                    expandArguments: NoArgExpansion,
                    replaceBlankValues: DoNotReplaceBlank,
                    checkRuntimeTypes: ExactValueTypeOrBlank<StringValue>,
                    checkRuntimeValues: DeferRuntimeValueChecking,
                    returnBehavior: ReturnBehavior.ReturnBlankIfAnyArgIsBlank,
                    targetFunction: TextToBoolean)
            },
            {
                UnaryOpKind.DateToNumber,
                StandardErrorHandling<FormulaValue>(
                    functionName: null, // internal function, no user-facing name
                    expandArguments: NoArgExpansion,
                    replaceBlankValues: DoNotReplaceBlank,
                    checkRuntimeTypes: DateOrDateTime,
                    checkRuntimeValues: DeferRuntimeValueChecking,
                    returnBehavior: ReturnBehavior.ReturnBlankIfAnyArgIsBlank,
                    targetFunction: DateToNumber)
            },
            {
                UnaryOpKind.NumberToDate,
                StandardErrorHandling<NumberValue>(
                    functionName: null, // internal function, no user-facing name
                    expandArguments: NoArgExpansion,
                    replaceBlankValues: DoNotReplaceBlank,
                    checkRuntimeTypes: ExactValueTypeOrBlank<NumberValue>,
                    checkRuntimeValues: DeferRuntimeTypeChecking,
                    returnBehavior: ReturnBehavior.ReturnBlankIfAnyArgIsBlank,
                    targetFunction: NumberToDate)
            },
            {
                UnaryOpKind.DateTimeToNumber,
                StandardErrorHandling<FormulaValue>(
                    functionName: null, // internal function, no user-facing name
                    expandArguments: NoArgExpansion,
                    replaceBlankValues: DoNotReplaceBlank,
                    checkRuntimeTypes: DateOrDateTime,
                    checkRuntimeValues: DeferRuntimeValueChecking,
                    returnBehavior: ReturnBehavior.ReturnBlankIfAnyArgIsBlank,
                    targetFunction: DateToNumber)
            },
            {
                UnaryOpKind.NumberToDateTime,
                StandardErrorHandling<NumberValue>(
                    functionName: null, // internal function, no user-facing name
                    expandArguments: NoArgExpansion,
                    replaceBlankValues: DoNotReplaceBlank,
                    checkRuntimeTypes: ExactValueTypeOrBlank<NumberValue>,
                    checkRuntimeValues: DeferRuntimeTypeChecking,
                    returnBehavior: ReturnBehavior.ReturnBlankIfAnyArgIsBlank,
                    targetFunction: NumberToDateTime)
            },
            {
                UnaryOpKind.DateToDateTime,
                StandardErrorHandling<FormulaValue>(
                    functionName: null, // internal function, no user-facing name
                    expandArguments: NoArgExpansion,
                    replaceBlankValues: DoNotReplaceBlank,
                    checkRuntimeTypes: DateOrDateTime,
                    checkRuntimeValues: DeferRuntimeValueChecking,
                    returnBehavior: ReturnBehavior.ReturnBlankIfAnyArgIsBlank,
                    targetFunction: DateToDateTime)
            },
            {
                UnaryOpKind.DateTimeToDate,
                StandardErrorHandling<FormulaValue>(
                    functionName: null, // internal function, no user-facing name
                    expandArguments: NoArgExpansion,
                    replaceBlankValues: DoNotReplaceBlank,
                    checkRuntimeTypes: DateOrDateTime,
                    checkRuntimeValues: DeferRuntimeValueChecking,
                    returnBehavior: ReturnBehavior.ReturnBlankIfAnyArgIsBlank,
                    targetFunction: DateTimeToDate)
            },
            {
                UnaryOpKind.TimeToNumber,
                StandardErrorHandling<TimeValue>(
                    functionName: null, // internal function, no user-facing name
                    expandArguments: NoArgExpansion,
                    replaceBlankValues: DoNotReplaceBlank,
                    checkRuntimeTypes: ExactValueTypeOrBlank<TimeValue>,
                    checkRuntimeValues: DeferRuntimeValueChecking,
                    returnBehavior: ReturnBehavior.ReturnBlankIfAnyArgIsBlank,
                    targetFunction: TimeToNumber)
            },
            {
                UnaryOpKind.NumberToTime,
                StandardErrorHandling<NumberValue>(
                    functionName: null, // internal function, no user-facing name
                    expandArguments: NoArgExpansion,
                    replaceBlankValues: DoNotReplaceBlank,
                    checkRuntimeTypes: ExactValueTypeOrBlank<NumberValue>,
                    checkRuntimeValues: DeferRuntimeTypeChecking,
                    returnBehavior: ReturnBehavior.ReturnBlankIfAnyArgIsBlank,
                    targetFunction: NumberToTime)
            },
            {
                UnaryOpKind.DateTimeToTime,
                StandardErrorHandling<FormulaValue>(
                    functionName: null, // internal function, no user-facing name
                    expandArguments: NoArgExpansion,
                    replaceBlankValues: DoNotReplaceBlank,
                    checkRuntimeTypes: DateOrDateTime,
                    checkRuntimeValues: DeferRuntimeValueChecking,
                    returnBehavior: ReturnBehavior.ReturnBlankIfAnyArgIsBlank,
                    targetFunction: DateTimeToTime)
            },
            {
                UnaryOpKind.DateToTime,
                StandardErrorHandling<FormulaValue>(
                    functionName: null, // internal function, no user-facing name
                    expandArguments: NoArgExpansion,
                    replaceBlankValues: DoNotReplaceBlank,
                    checkRuntimeTypes: DateOrDateTime,
                    checkRuntimeValues: DeferRuntimeValueChecking,
                    returnBehavior: ReturnBehavior.ReturnBlankIfAnyArgIsBlank,
                    targetFunction: DateTimeToTime)
            },
            {
                UnaryOpKind.TimeToDate,
                StandardErrorHandling<TimeValue>(
                    functionName: null, // internal function, no user-facing name
                    expandArguments: NoArgExpansion,
                    replaceBlankValues: DoNotReplaceBlank,
                    checkRuntimeTypes: ExactValueTypeOrBlank<TimeValue>,
                    checkRuntimeValues: DeferRuntimeValueChecking,
                    returnBehavior: ReturnBehavior.ReturnBlankIfAnyArgIsBlank,
                    targetFunction: TimeToDate)
            },
            {
                UnaryOpKind.TimeToDateTime,
                StandardErrorHandling<TimeValue>(
                    functionName: null, // internal function, no user-facing name
                    expandArguments: NoArgExpansion,
                    replaceBlankValues: DoNotReplaceBlank,
                    checkRuntimeTypes: ExactValueTypeOrBlank<TimeValue>,
                    checkRuntimeValues: DeferRuntimeValueChecking,
                    returnBehavior: ReturnBehavior.ReturnBlankIfAnyArgIsBlank,
                    targetFunction: TimeToDateTime)
            },
            {
                UnaryOpKind.TextToDate,
                StandardErrorHandling<StringValue>(
                    functionName: null, // internal function, no user-facing name
                    expandArguments: NoArgExpansion,
                    replaceBlankValues: DoNotReplaceBlank,
                    checkRuntimeTypes: ExactValueTypeOrBlank<StringValue>,
                    checkRuntimeValues: DeferRuntimeValueChecking,
                    returnBehavior: ReturnBehavior.ReturnBlankIfAnyArgIsBlank,
                    targetFunction: DateParse)
            },
            {
                UnaryOpKind.TextToDateTime,
                StandardErrorHandling<StringValue>(
                    functionName: null, // internal function, no user-facing name
                    expandArguments: NoArgExpansion,
                    replaceBlankValues: DoNotReplaceBlank,
                    checkRuntimeTypes: ExactValueTypeOrBlank<StringValue>,
                    checkRuntimeValues: DeferRuntimeValueChecking,
                    returnBehavior: ReturnBehavior.ReturnBlankIfAnyArgIsBlank,
                    targetFunction: DateTimeParse)
            },
            {
                UnaryOpKind.TextToTime,
                StandardErrorHandling<StringValue>(
                    functionName: null, // internal function, no user-facing name
                    expandArguments: NoArgExpansion,
                    replaceBlankValues: DoNotReplaceBlank,
                    checkRuntimeTypes: ExactValueTypeOrBlank<StringValue>,
                    checkRuntimeValues: DeferRuntimeValueChecking,
                    returnBehavior: ReturnBehavior.ReturnBlankIfAnyArgIsBlank,
                    targetFunction: TimeParse)
            },
            {
                UnaryOpKind.OptionSetToText,
                StandardErrorHandling<OptionSetValue>(
                    functionName: null, // internal function, no user-facing name
                    expandArguments: NoArgExpansion,
                    replaceBlankValues: DoNotReplaceBlank,
                    checkRuntimeTypes: ExactValueTypeOrBlank<OptionSetValue>,
                    checkRuntimeValues: DeferRuntimeValueChecking,
                    returnBehavior: ReturnBehavior.ReturnBlankIfAnyArgIsBlank,
                    targetFunction: OptionSetValueToString)
            },
            {
<<<<<<< HEAD
                UnaryOpKind.OptionSetToNumber,
=======
                UnaryOpKind.BooleanOptionSetToBoolean,
>>>>>>> 9f49e319
                StandardErrorHandling<OptionSetValue>(
                    functionName: null, // internal function, no user-facing name
                    expandArguments: NoArgExpansion,
                    replaceBlankValues: DoNotReplaceBlank,
                    checkRuntimeTypes: ExactValueTypeOrBlank<OptionSetValue>,
                    checkRuntimeValues: DeferRuntimeValueChecking,
                    returnBehavior: ReturnBehavior.ReturnBlankIfAnyArgIsBlank,
<<<<<<< HEAD
                    targetFunction: OptionSetValueToNumber)
            },
            {
                UnaryOpKind.OptionSetToBoolean,
                StandardErrorHandling<OptionSetValue>(
                    functionName: null, // internal function, no user-facing name
                    expandArguments: NoArgExpansion,
                    replaceBlankValues: DoNotReplaceBlank,
                    checkRuntimeTypes: ExactValueTypeOrBlank<OptionSetValue>,
                    checkRuntimeValues: DeferRuntimeValueChecking,
                    returnBehavior: ReturnBehavior.ReturnBlankIfAnyArgIsBlank,
                    targetFunction: OptionSetValueToBoolean)
            },
            {
                UnaryOpKind.OptionSetToColor,
                StandardErrorHandling<OptionSetValue>(
                    functionName: null, // internal function, no user-facing name
                    expandArguments: NoArgExpansion,
                    replaceBlankValues: DoNotReplaceBlank,
                    checkRuntimeTypes: ExactValueTypeOrBlank<OptionSetValue>,
                    checkRuntimeValues: DeferRuntimeValueChecking,
                    returnBehavior: ReturnBehavior.ReturnBlankIfAnyArgIsBlank,
                    targetFunction: OptionSetValueToColor)
            }
=======
                    targetFunction: BooleanOptionSetToBoolean)
            },
            {
                UnaryOpKind.BlankToEmptyString,
                StandardErrorHandling<FormulaValue>(
                    functionName: null, // internal function, no user-facing name
                    expandArguments: NoArgExpansion,
                    replaceBlankValues: DoNotReplaceBlank,
                    checkRuntimeTypes: ExactValueTypeOrBlank<FormulaValue>,
                    checkRuntimeValues: DeferRuntimeValueChecking,
                    returnBehavior: ReturnBehavior.AlwaysEvaluateAndReturnResult,
                    targetFunction: BlankToEmptyString)
            },
>>>>>>> 9f49e319
        };
        #endregion

        #region Unary Operator Implementations
        private static NumberValue NumericNegate(IRContext irContext, NumberValue[] args)
        {
            var result = -args[0].Value;
            return new NumberValue(irContext, result);
        }

        private static NumberValue NumericPercent(IRContext irContext, NumberValue[] args)
        {
            var result = args[0].Value / 100.0;
            return new NumberValue(irContext, result);
        }

        public static FormulaValue NumberToText(EvalVisitor runner, EvalVisitorContext context, IRContext irContext, NumberValue[] args)
        {
            return Text(runner, context, irContext, args);
        }

        public static BooleanValue NumberToBoolean(IRContext irContext, NumberValue[] args)
        {
            var n = args[0].Value;
            return new BooleanValue(irContext, n != 0.0);
        }

        public static StringValue BooleanToText(IRContext irContext, BooleanValue[] args)
        {
            var b = args[0].Value;
            return new StringValue(irContext, PowerFxBooleanToString(b));
        }

        private static string PowerFxBooleanToString(bool b)
        {
            return b ? "true" : "false";
        }

        public static NumberValue BooleanToNumber(IRContext irContext, BooleanValue[] args)
        {
            return BooleanToNumber(irContext, args[0]);
        }

        public static NumberValue BooleanToNumber(IRContext irContext, BooleanValue value)
        {
            return new NumberValue(irContext, value.Value ? 1.0 : 0.0);
        }

        public static FormulaValue TextToBoolean(IRContext irContext, StringValue[] args)
        {
            if (string.IsNullOrEmpty(args[0].Value))
            {
                return new BlankValue(irContext);
            }

            bool isBoolean = TryTextToBoolean(irContext, args[0], out BooleanValue result);

            return isBoolean ? result : CommonErrors.InvalidBooleanFormatError(irContext);
        }

        public static bool TryTextToBoolean(IRContext irContext, StringValue value, out BooleanValue result)
        {
            result = null;
            var lower = value.Value.ToLowerInvariant();

            if (lower == "true")
            {
                result = new BooleanValue(irContext, true);
            }
            else if (lower == "false")
            {
                result = new BooleanValue(irContext, false);
            }

            return result != null;
        }

        public static bool TryGetBoolean(IRContext irContext, FormulaValue value, out BooleanValue result)
        {
            result = null;
            switch (value)
            {
                case StringValue sv:
                    if (string.IsNullOrEmpty(sv.Value))
                    {
                        return false;
                    }

                    return TryTextToBoolean(irContext, sv, out result);
                case NumberValue num:
                    result = NumberToBoolean(irContext, new NumberValue[] { num });
                    break;
                case BooleanValue boolVal:
                    result = boolVal;
                    break;
            }

            return result != null;
        }

        public static DateTime GetNormalizedDateTimeLibrary(FormulaValue value, TimeZoneInfo timeZoneInfo)
        {
            switch (value)
            {
                case DateTimeValue dtv:
                    return dtv.GetConvertedValue(timeZoneInfo);
                case DateValue dv:
                    return dv.GetConvertedValue(timeZoneInfo);
                default:
                    throw CommonExceptions.RuntimeMisMatch;
            }
        }

        public static FormulaValue DateToNumber(EvalVisitor runner, EvalVisitorContext context, IRContext irContext, FormulaValue[] args)
        {
            return DateToNumber(CreateFormattingInfo(runner), irContext, args[0]);
        }

        public static NumberValue DateToNumber(FormattingInfo formatInfo, IRContext irContext, FormulaValue value)
        {
            DateTime dateTime = GetNormalizedDateTimeLibrary(value, formatInfo.TimeZoneInfo);
            return new NumberValue(irContext, dateTime.Subtract(_epoch).TotalDays);
        }

        public static NumberValue DateTimeToNumber(EvalVisitor runner, EvalVisitorContext context, IRContext irContext, DateTimeValue[] args)
        {
            return DateTimeToNumber(CreateFormattingInfo(runner), irContext, args[0]);
        }

        public static NumberValue DateTimeToNumber(FormattingInfo formatInfo, IRContext irContext, DateTimeValue value)
        {
            var d = value.GetConvertedValue(formatInfo.TimeZoneInfo);
            return new NumberValue(irContext, d.Subtract(_epoch).TotalDays);
        }

        public static DateValue NumberToDate(IRContext irContext, NumberValue[] args)
        {
            var n = args[0].Value;
            var date = _epoch.AddDays(n);
            return new DateValue(irContext, date);
        }

        public static DateTimeValue NumberToDateTime(EvalVisitor runner, EvalVisitorContext context, IRContext irContext, NumberValue[] args)
        {
            return NumberToDateTime(CreateFormattingInfo(runner), irContext, args[0]);
        }

        public static DateTimeValue NumberToDateTime(FormattingInfo formatInfo, IRContext irContext, NumberValue value)
        {
            try
            {
                var n = value.Value;
                var date = _epoch.AddDays(n);

                date = MakeValidDateTime(formatInfo.TimeZoneInfo, date);

                return new DateTimeValue(irContext, date);
            }
            catch (ArgumentOutOfRangeException)
            {
                (var shortMessage, _) = ErrorUtils.GetLocalizedErrorContent(TexlStrings.ErrTextInvalidArgDateTime, formatInfo.CultureInfo, out _);

                throw new CustomFunctionErrorException(shortMessage, ErrorKind.InvalidArgument);
            }          
        }

        public static FormulaValue DateToDateTime(EvalVisitor runner, EvalVisitorContext context, IRContext irContext, FormulaValue[] args)
        {
            var timeZoneInfo = runner.TimeZoneInfo;
            switch (args[0])
            {
                case DateTimeValue dtv:
                    return dtv;
                case DateValue dv:
                    return new DateTimeValue(irContext, dv.GetConvertedValue(timeZoneInfo));
                default:
                    return CommonErrors.RuntimeTypeMismatch(irContext);
            }
        }

        public static bool TryGetDateTime(FormattingInfo formatInfo, IRContext irContext, FormulaValue value, out DateTimeValue result)
        {
            result = null;

            switch (value)
            {
                case StringValue st:
                    return TryDateTimeParse(formatInfo, irContext, st, out result);
                case NumberValue num:
                    result = NumberToDateTime(formatInfo, irContext, num);
                    break;
                case DateValue dv:
                    result = new DateTimeValue(irContext, dv.GetConvertedValue(formatInfo.TimeZoneInfo));
                    break;
                case DateTimeValue dtv:
                    result = dtv;
                    break;
            }

            return result != null;
        }

        public static FormulaValue DateTimeToDate(EvalVisitor runner, EvalVisitorContext context, IRContext irContext, FormulaValue[] args)
        {
            var timeZoneInfo = runner.TimeZoneInfo;
            switch (args[0])
            {
                case DateTimeValue dtv:
                    var startOfDate = dtv.GetConvertedValue(timeZoneInfo).Date;
                    return new DateValue(irContext, startOfDate);
                case DateValue dv:
                    return dv;
                default:
                    return CommonErrors.RuntimeTypeMismatch(irContext);
            }
        }

        public static NumberValue TimeToNumber(IRContext irContext, TimeValue[] args)
        {
            var t = args[0].Value;
            return new NumberValue(irContext, t.TotalDays);
        }

        public static TimeValue NumberToTime(IRContext irContext, NumberValue[] args)
        {
            var n = args[0].Value;
            var days = TimeSpan.FromDays(n);
            return new TimeValue(irContext, days);
        }

        public static FormulaValue DateTimeToTime(EvalVisitor runner, EvalVisitorContext context, IRContext irContext, FormulaValue[] args)
        {
            TimeZoneInfo timeZoneInfo = runner.TimeZoneInfo;
            DateTime arg0 = runner.GetNormalizedDateTime(args[0]);

            var time = arg0.TimeOfDay;
            return new TimeValue(irContext, time);
        }

        public static FormulaValue TimeToDate(EvalVisitor runner, EvalVisitorContext context, IRContext irContext, TimeValue[] args)
        {
            var t = args[0].Value;
            var date = _epoch.Add(t);

            if (!date.IsValid(runner))
            {
                return CommonErrors.RuntimeTypeMismatch(irContext);
            }

            return new DateValue(irContext, date.Date);
        }

        public static DateTimeValue TimeToDateTime(EvalVisitor runner, EvalVisitorContext context, IRContext irContext, TimeValue[] args)
        {
            return TimeToDateTime(CreateFormattingInfo(runner), irContext, args[0]);
        }

        public static DateTimeValue TimeToDateTime(FormattingInfo formatInfo, IRContext irContext, TimeValue value)
        {
            var t = value.Value;
            var date = _epoch.Add(t);

            date = MakeValidDateTime(formatInfo.TimeZoneInfo, date);

            return new DateTimeValue(irContext, date);
        }

        public static StringValue OptionSetValueToString(IRContext irContext, OptionSetValue[] args)
        {
            var optionSet = args[0];
            if (optionSet.ExecutionValue is string evalValue)
            {                
                return new StringValue(IRContext.NotInSource(FormulaType.String), evalValue);
            }

            return new StringValue(irContext, optionSet.DisplayName);
        }
        
        public static FormulaValue OptionSetValueToNumber(IRContext irContext, OptionSetValue[] args)
        {
            var optionSet = args[0];
            if (optionSet.ExecutionValue is double evalValue)
            {                
                return new NumberValue(IRContext.NotInSource(FormulaType.Number), evalValue);
            }

            // Type checker should not attempt to coerce a non-number-backed option set to a number.
            return CommonErrors.UnreachableCodeError(irContext);
        }

        public static FormulaValue OptionSetValueToBoolean(IRContext irContext, OptionSetValue[] args)
        {
            var optionSet = args[0];
            if (optionSet.ExecutionValue is string evalValue)
            {                
                return new StringValue(IRContext.NotInSource(FormulaType.Boolean), evalValue);
            }

            // Type checker should not attempt to coerce a non-boolean-backed option set to a boolean.
            return CommonErrors.UnreachableCodeError(irContext);
        }

        public static FormulaValue OptionSetValueToColor(IRContext irContext, OptionSetValue[] args)
        {
            var optionSet = args[0];
            if (optionSet.ExecutionValue is double evalValue)
            {
                // Color enums are backed by a double
                return new ColorValue(IRContext.NotInSource(FormulaType.Color), ToColor(evalValue));
            }

            // IR Gen should not attempt to coerce a non-color-backed option set to a color using this operation.
            return CommonErrors.UnreachableCodeError(irContext);
        }

        private static System.Drawing.Color ToColor(double doubValue)
        {
            var value = Convert.ToUInt32(doubValue);
            return System.Drawing.Color.FromArgb(
                        (byte)((value >> 24) & 0xFF),
                        (byte)((value >> 16) & 0xFF),
                        (byte)((value >> 8) & 0xFF),
                        (byte)(value & 0xFF));
        }

        public static FormulaValue BooleanOptionSetToBoolean(IRContext irContext, OptionSetValue[] args)
        {
            var arg0 = args[0];

            if (arg0.Option == "1")
            {
                return FormulaValue.New(true);
            }
            else if (arg0.Option == "0")
            {
                return FormulaValue.New(false);
            }
            else
            {
                var errorMessage = ErrorUtils.FormatMessage(StringResources.Get(TexlStrings.BooleanOptionSetOptionNotSupported), null, arg0.Option);
                return CommonErrors.CustomError(IRContext.NotInSource(FormulaType.Boolean), errorMessage);
            }
        }

        public static FormulaValue BlankToEmptyString(IRContext irContext, FormulaValue[] args)
        {
            if (args[0] is BlankValue)
            {
                return new StringValue(irContext, string.Empty);
            }

            return args[0];
        }
        #endregion
    }
}<|MERGE_RESOLUTION|>--- conflicted
+++ resolved
@@ -272,11 +272,7 @@
                     targetFunction: OptionSetValueToString)
             },
             {
-<<<<<<< HEAD
                 UnaryOpKind.OptionSetToNumber,
-=======
-                UnaryOpKind.BooleanOptionSetToBoolean,
->>>>>>> 9f49e319
                 StandardErrorHandling<OptionSetValue>(
                     functionName: null, // internal function, no user-facing name
                     expandArguments: NoArgExpansion,
@@ -284,7 +280,6 @@
                     checkRuntimeTypes: ExactValueTypeOrBlank<OptionSetValue>,
                     checkRuntimeValues: DeferRuntimeValueChecking,
                     returnBehavior: ReturnBehavior.ReturnBlankIfAnyArgIsBlank,
-<<<<<<< HEAD
                     targetFunction: OptionSetValueToNumber)
             },
             {
@@ -308,9 +303,6 @@
                     checkRuntimeValues: DeferRuntimeValueChecking,
                     returnBehavior: ReturnBehavior.ReturnBlankIfAnyArgIsBlank,
                     targetFunction: OptionSetValueToColor)
-            }
-=======
-                    targetFunction: BooleanOptionSetToBoolean)
             },
             {
                 UnaryOpKind.BlankToEmptyString,
@@ -323,7 +315,6 @@
                     returnBehavior: ReturnBehavior.AlwaysEvaluateAndReturnResult,
                     targetFunction: BlankToEmptyString)
             },
->>>>>>> 9f49e319
         };
         #endregion
 
