--- conflicted
+++ resolved
@@ -196,11 +196,7 @@
                             CollectionUtils.Add(ref nodeToCoercedTypeMap, args[i], coercionType);
                         }
 
-<<<<<<< HEAD
-                        retType = DType.Union(retType, coercionType, usePowerFxV1CompatibilityRules: true);
-=======
                         retType = DType.Union(retType, coercionType, useLegacyDateTimeAccepts: false, usePowerFxV1CompatibilityRules: context.Features.PowerFxV1CompatibilityRules);
->>>>>>> 36699d85
                     }
                 }
                 else if (isSafeToUnion)
