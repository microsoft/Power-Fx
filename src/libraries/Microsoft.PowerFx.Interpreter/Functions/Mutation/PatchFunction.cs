﻿// Copyright (c) Microsoft Corporation.
// Licensed under the MIT license.

using System;
using System.Collections.Generic;
using System.Numerics;
using System.Threading;
using System.Threading.Tasks;
using Microsoft.PowerFx.Core.App.ErrorContainers;
using Microsoft.PowerFx.Core.Binding;
using Microsoft.PowerFx.Core.Errors;
using Microsoft.PowerFx.Core.Functions;
using Microsoft.PowerFx.Core.Functions.DLP;
using Microsoft.PowerFx.Core.Localization;
using Microsoft.PowerFx.Core.Types;
using Microsoft.PowerFx.Core.Utils;
using Microsoft.PowerFx.Syntax;
using Microsoft.PowerFx.Types;
using static Microsoft.PowerFx.Core.Localization.TexlStrings;

namespace Microsoft.PowerFx.Functions
{
    internal abstract class PatchAndValidateRecordFunctionBase : BuiltinFunction
    {
        public override bool RequiresDataSourceScope => true;

        public override bool ArgMatchesDatasourceType(int argNum)
        {
            return argNum >= 1;
        }

        public PatchAndValidateRecordFunctionBase(DPath theNamespace, string name, StringGetter description, FunctionCategories fc, DType returnType, BigInteger maskLambdas, int arityMin, int arityMax, params DType[] paramTypes)
           : base(theNamespace, name, /*localeSpecificName*/string.Empty, description, fc, returnType, maskLambdas, arityMin, arityMax, paramTypes)
        {
        }

        public PatchAndValidateRecordFunctionBase(string name, StringGetter description, FunctionCategories fc, DType returnType, BigInteger maskLambdas, int arityMin, int arityMax, params DType[] paramTypes)
            : this(DPath.Root, name, description, fc, returnType, maskLambdas, arityMin, arityMax, paramTypes)
        {
        }

        public override bool CheckInvocation(TexlBinding binding, TexlNode[] args, DType[] argTypes, IErrorContainer errors, out DType returnType, out Dictionary<TexlNode, DType> nodeToCoercedTypeMap)
        {
            Contracts.AssertValue(binding);
            Contracts.AssertValue(args);
            Contracts.AssertAllValues(args);
            Contracts.AssertValue(argTypes);
            Contracts.Assert(args.Length == argTypes.Length);
            Contracts.AssertValue(errors);

            var isValid = CheckInvocation(args, argTypes, errors, out returnType, out nodeToCoercedTypeMap);

            return isValid;
        }

        protected static bool CheckArgs(FormulaValue[] args, out FormulaValue faultyArg)
        {
            // If any args are error, propagate up.
            foreach (var arg in args)
            {
                if (arg is ErrorValue)
                {
                    faultyArg = arg;

                    return false;
                }
            }

            faultyArg = null;

            return true;
        }

        // Change records are processed in order from the beginning of the argument list to the end,
        // with later property values overriding earlier ones.
        protected static Dictionary<string, FormulaValue> CreateRecordFromArgsDict(FormulaValue[] args, int startFrom)
        {
            var retFields = new Dictionary<string, FormulaValue>(StringComparer.Ordinal);

            for (var i = startFrom; i < args.Length; i++)
            {
                var arg = args[i];

                if (arg is BlankValue)
                {
                    continue;
                }
                else if (arg is RecordValue record)
                {
                    foreach (var field in record.Fields)
                    {
                        retFields[field.Name] = field.Value;
                    }
                }
                else
                {
                    throw new ArgumentException($"Can't handle {arg.Type} argument type.");
                }
            }

            return retFields;
        }

        protected static RecordValue FieldDictToRecordValue(IReadOnlyDictionary<string, FormulaValue> fieldsDict)
        {
            var list = new List<NamedValue>();

            foreach (var field in fieldsDict)
            {
                list.Add(new NamedValue(field.Key, field.Value));
            }

            return FormulaValue.NewRecordFromFields(list);
        }
    }

    // Patch( Record1, Record2 [, …] )
    internal class PatchRecordFunction : PatchAndValidateRecordFunctionBase, IAsyncTexlFunction
    {
        public override bool IsSelfContained => false;

        public PatchRecordFunction()
            : base("Patch", AboutPatch, FunctionCategories.Table | FunctionCategories.Behavior, DType.EmptyRecord, 0, 2, int.MaxValue, DType.EmptyRecord, DType.EmptyRecord)
        {
        }

        public override IEnumerable<StringGetter[]> GetSignatures()
        {
            yield return new[] { PatchBaseRecordArg, PatchChangeRecordsArg };
            yield return new[] { PatchBaseRecordArg, PatchChangeRecordsArg, PatchChangeRecordsArg };
        }

        public override IEnumerable<StringGetter[]> GetSignatures(int arity)
        {
            if (arity > 2)
            {
                return GetGenericSignatures(arity, PatchBaseRecordArg, PatchChangeRecordsArg);
            }

            return base.GetSignatures(arity);
        }

        public async Task<FormulaValue> InvokeAsync(FormulaValue[] args, CancellationToken cancel)
        {
            var validArgs = CheckArgs(args, out FormulaValue faultyArg);

            if (!validArgs)
            {
                return faultyArg;
            }

            return FieldDictToRecordValue(CreateRecordFromArgsDict(args, 0));
        }

        public override RequiredDataSourcePermissions FunctionPermission => RequiredDataSourcePermissions.Create | RequiredDataSourcePermissions.Update;
    }

    // Patch( DataSource, BaseRecord, ChangeRecord1 [, ChangeRecord2, … ])
    internal class PatchFunction : PatchAndValidateRecordFunctionBase, IAsyncTexlFunction
    {
        public override bool IsSelfContained => false;

        public PatchFunction()
            : base("Patch", AboutPatch, FunctionCategories.Table | FunctionCategories.Behavior, DType.EmptyRecord, 0, 3, int.MaxValue, DType.EmptyTable, DType.EmptyRecord, DType.EmptyRecord)
        {
        }

        public override IEnumerable<StringGetter[]> GetSignatures()
        {
            yield return new[] { PatchDataSourceArg, PatchBaseRecordArg };
            yield return new[] { PatchDataSourceArg, PatchBaseRecordArg, PatchChangeRecordsArg };
            yield return new[] { PatchDataSourceArg, PatchBaseRecordArg, PatchChangeRecordsArg, PatchChangeRecordsArg };
        }

        public override IEnumerable<StringGetter[]> GetSignatures(int arity)
        {
            if (arity > 3)
            {
                return GetGenericSignatures(arity, PatchDataSourceArg, PatchBaseRecordArg, PatchChangeRecordsArg);
            }

            return base.GetSignatures(arity);
        }

        public override bool CheckInvocation(TexlBinding binding, TexlNode[] args, DType[] argTypes, IErrorContainer errors, out DType returnType, out Dictionary<TexlNode, DType> nodeToCoercedTypeMap)
        {
            Contracts.AssertValue(binding);
            Contracts.AssertValue(args);
            Contracts.AssertAllValues(args);
            Contracts.AssertValue(argTypes);
            Contracts.Assert(args.Length == argTypes.Length);
            Contracts.AssertValue(errors);

            var isValid = CheckInvocation(args, argTypes, errors, out returnType, out nodeToCoercedTypeMap);

            DType dataSourceType = argTypes[0];
            DType retType = DType.EmptyRecord;

            foreach (var assocDS in dataSourceType.AssociatedDataSources)
            {
                retType = DType.AttachDataSourceInfo(retType, assocDS);
            }

            for (var i = 1; i < args.Length; i++)
            {
                DType curType = argTypes[i];

                var tableType = (TableType)FormulaType.Build(dataSourceType);

                if (!curType.IsRecord)
                {
                    errors.EnsureError(args[i], TexlStrings.ErrNeedRecord);
                    isValid = false;
                    continue;
                }

                var isSafeToUnion = true;

                foreach (var typedName in curType.GetNames(DPath.Root))
                {
                    DName name = typedName.Name;
                    DType type = typedName.Type;

                    if (!dataSourceType.TryGetType(name, out DType dsNameType))
                    {
                        dataSourceType.ReportNonExistingName(FieldNameKind.Display, errors, typedName.Name, args[i]);
                        isValid = isSafeToUnion = false;
                        continue;
                    }

                    if (!dsNameType.Accepts(type, out var schemaDifference, out var schemaDifferenceType) &&
                        (!SupportsParamCoercion || !type.CoercesTo(dsNameType, out var coercionIsSafe, aggregateCoercion: false) || !coercionIsSafe))
                    {
                        if (dsNameType.Kind != type.Kind)
                        //{
                        //    errors.Errors(args[i], type, schemaDifference, schemaDifferenceType);
                        //}
                        //else
                        {
                            errors.EnsureError(DocumentErrorSeverity.Severe, args[i], TexlStrings.ErrTypeError_Arg_Expected_Found, name, dsNameType.GetKindString(), type.GetKindString());
                        }

                        isValid = isSafeToUnion = false;
                    }
                }

                var fError = false;

                if (isValid && SupportsParamCoercion && !dataSourceType.Accepts(curType))
                {
                    if (!curType.TryGetCoercionSubType(dataSourceType, out DType coercionType, out var coercionNeeded))
                    {
                        isValid = false;
                    }
                    else
                    {
                        if (coercionNeeded)
                        {
                            CollectionUtils.Add(ref nodeToCoercedTypeMap, args[i], coercionType);
                        }

                        // Promote the arg type to a table to facilitate unioning.
                        if (!coercionType.IsTable)
                        {
                            coercionType = coercionType.ToTable();
                        }

                        retType = DType.Union(ref fError, dataSourceType, coercionType, useLegacyDateTimeAccepts: true);

                        if (fError)
                        {
                            isValid = false;
                            if (!SetErrorForMismatchedColumns(dataSourceType, coercionType, args[1], errors))
                            {
                                errors.EnsureError(DocumentErrorSeverity.Severe, args[0], TexlStrings.ErrNeedValidVariableName_Arg);
                            }
                        }
                    }
                }
                else if (isSafeToUnion)
                {
                    retType = DType.Union(retType, curType);
                }
            }

            returnType = retType;
<<<<<<< HEAD
=======

>>>>>>> 40a76b18
            return isValid;
        }

        public async Task<FormulaValue> InvokeAsync(FormulaValue[] args, CancellationToken cancel)
        {
            var validArgs = CheckArgs(args, out FormulaValue faultyArg);

            if (!validArgs)
            {
                return faultyArg;
            }

            if (args[0] is BlankValue)
            {
                return args[0];
            }

            if (args[1] is BlankValue)
            {
                return args[1];
            }

            var changeRecord = FieldDictToRecordValue(CreateRecordFromArgsDict(args, 2));

            var datasource = (TableValue)args[0];
            var baseRecord = (RecordValue)args[1];

            var ret = await datasource.PatchAsync(baseRecord, changeRecord);

            return ret.ToFormulaValue();
        }
    }
}<|MERGE_RESOLUTION|>--- conflicted
+++ resolved
@@ -284,10 +284,6 @@
             }
 
             returnType = retType;
-<<<<<<< HEAD
-=======
-
->>>>>>> 40a76b18
             return isValid;
         }
 
