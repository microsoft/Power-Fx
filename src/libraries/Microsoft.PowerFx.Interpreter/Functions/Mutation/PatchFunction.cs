--- conflicted
+++ resolved
@@ -1,302 +1,298 @@
-﻿// Copyright (c) Microsoft Corporation.
-// Licensed under the MIT license.
-
-using System;
-using System.Collections.Generic;
-using System.Linq;
-using System.Numerics;
-using System.Threading;
-using System.Threading.Tasks;
-using Microsoft.PowerFx.Core.App.ErrorContainers;
-using Microsoft.PowerFx.Core.Binding;
-using Microsoft.PowerFx.Core.Errors;
-using Microsoft.PowerFx.Core.Functions;
-using Microsoft.PowerFx.Core.Localization;
-using Microsoft.PowerFx.Core.Types;
-using Microsoft.PowerFx.Core.Utils;
-using Microsoft.PowerFx.Interpreter;
-using Microsoft.PowerFx.Syntax;
-using Microsoft.PowerFx.Types;
-using static Microsoft.PowerFx.Core.Localization.TexlStrings;
-
-namespace Microsoft.PowerFx.Functions
-{
-    internal abstract class PatchAndValidateRecordFunctionBase : BuiltinFunction
-    {
-        public override bool RequiresDataSourceScope => true;
-
-        public override bool CanSuggestInputColumns => true;
-
-        public override bool ManipulatesCollections => true;
-
-        public override bool ArgMatchesDatasourceType(int argNum)
-        {
-            return argNum >= 1;
-        }
-
-        public PatchAndValidateRecordFunctionBase(DPath theNamespace, string name, StringGetter description, FunctionCategories fc, DType returnType, BigInteger maskLambdas, int arityMin, int arityMax, params DType[] paramTypes)
-           : base(theNamespace, name, /*localeSpecificName*/string.Empty, description, fc, returnType, maskLambdas, arityMin, arityMax, paramTypes)
-        {
-        }
-
-        public PatchAndValidateRecordFunctionBase(string name, StringGetter description, FunctionCategories fc, DType returnType, BigInteger maskLambdas, int arityMin, int arityMax, params DType[] paramTypes)
-            : this(DPath.Root, name, description, fc, returnType, maskLambdas, arityMin, arityMax, paramTypes)
-        {
-        }
-
-        public override bool CheckTypes(CheckTypesContext context, TexlNode[] args, DType[] argTypes, IErrorContainer errors, out DType returnType, out Dictionary<TexlNode, DType> nodeToCoercedTypeMap)
-        {
-            Contracts.AssertValue(args);
-            Contracts.AssertAllValues(args);
-            Contracts.AssertValue(argTypes);
-            Contracts.Assert(args.Length == argTypes.Length);
-            Contracts.AssertValue(errors);
-
-            var isValid = base.CheckTypes(context, args, argTypes, errors, out returnType, out nodeToCoercedTypeMap);
-
-            return isValid;
-        }
-
-        public override void CheckSemantics(TexlBinding binding, TexlNode[] args, DType[] argTypes, IErrorContainer errors)
-        {
-            base.CheckSemantics(binding, args, argTypes, errors);
-            base.ValidateArgumentIsMutable(binding, args[0], errors);
-        }       
-    }
-
-    // Patch( DataSource, BaseRecord, ChangeRecord1 [, ChangeRecord2, … ])
-    internal class PatchFunction : PatchAndValidateRecordFunctionBase
-    {
-        public override bool IsSelfContained => false;
-
-        public override bool MutatesArg0 => true;
-
-        public override bool TryGetTypeForArgSuggestionAt(int argIndex, out DType type)
-        {
-            if (argIndex == 1 || argIndex == 2)
-            {
-                type = default;
-                return false;
-            }
-
-            return base.TryGetTypeForArgSuggestionAt(argIndex, out type);
-        }
-
-        public override bool IsLazyEvalParam(int index, Features features)
-        {
-            // First argument to mutation functions is Lazy for datasources that are copy-on-write.
-            // If there are any side effects in the arguments, we want those to have taken place before we make the copy.
-            return index == 0;
-        }
-
-        public PatchFunction()
-            : base("Patch", AboutPatch, FunctionCategories.Table | FunctionCategories.Behavior, DType.EmptyRecord, 0, 3, int.MaxValue, DType.EmptyTable, DType.EmptyRecord, DType.EmptyRecord)
-        {            
-        }
-
-        public override IEnumerable<StringGetter[]> GetSignatures()
-        {
-            yield return new[] { PatchDataSourceArg, PatchBaseRecordArg };
-            yield return new[] { PatchDataSourceArg, PatchBaseRecordArg, PatchChangeRecordsArg };
-            yield return new[] { PatchDataSourceArg, PatchBaseRecordArg, PatchChangeRecordsArg, PatchChangeRecordsArg };
-        }
-
-        public override IEnumerable<StringGetter[]> GetSignatures(int arity)
-        {
-            if (arity > 3)
-            {
-                return GetGenericSignatures(arity, PatchDataSourceArg, PatchBaseRecordArg, PatchChangeRecordsArg);
-            }
-
-            return base.GetSignatures(arity);
-        }
-
-        public override bool CheckTypes(CheckTypesContext context, TexlNode[] args, DType[] argTypes, IErrorContainer errors, out DType returnType, out Dictionary<TexlNode, DType> nodeToCoercedTypeMap)
-        {
-            Contracts.AssertValue(args);
-            Contracts.AssertAllValues(args);
-            Contracts.AssertValue(argTypes);
-            Contracts.Assert(args.Length == argTypes.Length);
-            Contracts.AssertValue(errors);
-
-            var isValid = base.CheckTypes(context, args, argTypes, errors, out returnType, out nodeToCoercedTypeMap);
-
-            DType dataSourceType = argTypes[0];
-
-            if (!dataSourceType.IsTable)
-            {
-                errors.EnsureError(DocumentErrorSeverity.Severe, args[0], TexlStrings.ErrNeedValidVariableName_Arg, Name);
-                return false;
-            }
-
-            DType retType = dataSourceType.IsError ? DType.EmptyRecord : dataSourceType.ToRecord();
-
-            foreach (var assocDS in dataSourceType.AssociatedDataSources)
-            {
-                retType = DType.AttachDataSourceInfo(retType, assocDS);
-            }
-
-            for (var i = 1; i < args.Length; i++)
-            {
-                DType curType = argTypes[i];
-                bool isSafeToUnion = true;
-
-                if (!curType.IsRecord)
-                {
-                    errors.EnsureError(args[i], TexlStrings.ErrNeedRecord);
-                    isValid = false;
-                    continue;
-                }
-
-                // Checks if all record names exist against table type and if its possible to coerce.
-                bool checkAggregateNames = curType.CheckAggregateNames(dataSourceType, args[i], errors, SupportsParamCoercion, context.Features.PowerFxV1CompatibilityRules);
-
-                isValid = isValid && checkAggregateNames;
-                isSafeToUnion = checkAggregateNames;
-
-                if (isValid && SupportsParamCoercion && !dataSourceType.Accepts(curType, exact: true, useLegacyDateTimeAccepts: false, usePowerFxV1CompatibilityRules: context.Features.PowerFxV1CompatibilityRules))
-                {
-                    if (!curType.TryGetCoercionSubType(dataSourceType, out DType coercionType, out var coercionNeeded, usePowerFxV1CompatibilityRules: context.Features.PowerFxV1CompatibilityRules))
-                    {
-                        isValid = false;
-                    }
-                    else
-                    {
-                        if (coercionNeeded)
-                        {
-                            CollectionUtils.Add(ref nodeToCoercedTypeMap, args[i], coercionType);
-                        }
-
-                        retType = DType.Union(retType, coercionType, useLegacyDateTimeAccepts: false, usePowerFxV1CompatibilityRules: context.Features.PowerFxV1CompatibilityRules);
-                    }
-                }
-                else if (isSafeToUnion)
-                {
-                    retType = DType.Union(retType, curType, useLegacyDateTimeAccepts: false, usePowerFxV1CompatibilityRules: context.Features.PowerFxV1CompatibilityRules);
-                }
-            }
-
-            returnType = retType;
-            return isValid;
-        }
-    }
-
-    internal class PatchFunctionImpl : IFunctionImplementation
-    {
-        // Change records are processed in order from the beginning of the argument list to the end,
-        // with later property values overriding earlier ones.
-        protected static async Task<Dictionary<string, FormulaValue>> CreateRecordFromArgsDictAsync(FormulaValue[] args, int startFrom, CancellationToken cancellationToken)
-        {
-            var retFields = new Dictionary<string, FormulaValue>(StringComparer.Ordinal);
-
-            for (var i = startFrom; i < args.Length; i++)
-            {
-                var arg = args[i];
-
-                if (arg is BlankValue)
-                {
-                    continue;
-                }
-                else if (arg is RecordValue record)
-                {
-                    await foreach (var field in record.GetFieldsAsync(cancellationToken).ConfigureAwait(false))
-                    {
-                        retFields[field.Name] = field.Value;
-                    }
-                }
-                else
-                {
-                    throw new ArgumentException($"Can't handle {arg.Type} argument type.");
-                }
-            }
-
-            return retFields;
-        }
-
-<<<<<<< HEAD
-        protected static RecordValue FieldDictToRecordValue(IReadOnlyDictionary<string, FormulaValue> fieldsDict)
-=======
-        public override void CheckSemantics(TexlBinding binding, TexlNode[] args, DType[] argTypes, IErrorContainer errors)
-        {
-            base.CheckSemantics(binding, args, argTypes, errors);
-            base.ValidateArgumentIsMutable(binding, args[0], errors);
-
-            int skip = 2;
-
-            MutationUtils.CheckForReadOnlyFields(argTypes[0], args.Skip(skip).ToArray(), argTypes.Skip(skip).ToArray(), errors);
-        }
-
-        public async Task<FormulaValue> InvokeAsync(FormulaValue[] args, CancellationToken cancellationToken)
->>>>>>> 42eb66ce
-        {
-            var list = new List<NamedValue>();
-
-            foreach (var field in fieldsDict)
-            {
-                list.Add(new NamedValue(field.Key, field.Value));
-            }
-
-            return FormulaValue.NewRecordFromFields(list);
-        }
-
-        protected static bool CheckArgs(FormulaValue[] args, out FormulaValue faultyArg)
-        {
-            // If any args are error, propagate up.
-            foreach (var arg in args)
-            {
-                if (arg is ErrorValue)
-                {
-                    faultyArg = arg;
-
-                    return false;
-                }
-            }
-
-            faultyArg = null;
-
-            return true;
-        }
-
-        public async Task<FormulaValue> InvokeAsync(IServiceProvider serviceProvider, CancellationToken cancellationToken)
-        {
-            cancellationToken.ThrowIfCancellationRequested();
-
-            FormulaValue[] args = serviceProvider.GetService<FunctionExecutionContext>().Arguments;
-            var validArgs = CheckArgs(args, out FormulaValue faultyArg);
-
-            if (!validArgs)
-            {
-                return faultyArg;
-            }
-
-            var arg0lazy = (LambdaFormulaValue)args[0];
-            var arg0 = await arg0lazy.EvalAsync().ConfigureAwait(false);
-            var arg1 = args[1];
-
-            if (arg0 is BlankValue)
-            {
-                return arg0;
-            }
-            else if (arg0 is ErrorValue)
-            {
-                return arg0;
-            }
-
-            if (arg1 is BlankValue)
-            {
-                return arg1;
-            }
-
-            cancellationToken.ThrowIfCancellationRequested();
-            var changeRecord = FieldDictToRecordValue(await CreateRecordFromArgsDictAsync(args, 2, cancellationToken).ConfigureAwait(false));
-
-            var datasource = (TableValue)arg0;
-            var baseRecord = (RecordValue)arg1;
-
-            cancellationToken.ThrowIfCancellationRequested();
-            var ret = await datasource.PatchAsync(baseRecord, changeRecord, cancellationToken).ConfigureAwait(false);
-
-            return ret.ToFormulaValue();
-        }
-    }
-}
+﻿// Copyright (c) Microsoft Corporation.
+// Licensed under the MIT license.
+
+using System;
+using System.Collections.Generic;
+using System.Linq;
+using System.Numerics;
+using System.Threading;
+using System.Threading.Tasks;
+using Microsoft.PowerFx.Core.App.ErrorContainers;
+using Microsoft.PowerFx.Core.Binding;
+using Microsoft.PowerFx.Core.Errors;
+using Microsoft.PowerFx.Core.Functions;
+using Microsoft.PowerFx.Core.Localization;
+using Microsoft.PowerFx.Core.Types;
+using Microsoft.PowerFx.Core.Utils;
+using Microsoft.PowerFx.Interpreter;
+using Microsoft.PowerFx.Syntax;
+using Microsoft.PowerFx.Types;
+using static Microsoft.PowerFx.Core.Localization.TexlStrings;
+
+namespace Microsoft.PowerFx.Functions
+{
+    internal abstract class PatchAndValidateRecordFunctionBase : BuiltinFunction
+    {
+        public override bool RequiresDataSourceScope => true;
+
+        public override bool CanSuggestInputColumns => true;
+
+        public override bool ManipulatesCollections => true;
+
+        public override bool ArgMatchesDatasourceType(int argNum)
+        {
+            return argNum >= 1;
+        }
+
+        public PatchAndValidateRecordFunctionBase(DPath theNamespace, string name, StringGetter description, FunctionCategories fc, DType returnType, BigInteger maskLambdas, int arityMin, int arityMax, params DType[] paramTypes)
+           : base(theNamespace, name, /*localeSpecificName*/string.Empty, description, fc, returnType, maskLambdas, arityMin, arityMax, paramTypes)
+        {
+        }
+
+        public PatchAndValidateRecordFunctionBase(string name, StringGetter description, FunctionCategories fc, DType returnType, BigInteger maskLambdas, int arityMin, int arityMax, params DType[] paramTypes)
+            : this(DPath.Root, name, description, fc, returnType, maskLambdas, arityMin, arityMax, paramTypes)
+        {
+        }
+
+        public override bool CheckTypes(CheckTypesContext context, TexlNode[] args, DType[] argTypes, IErrorContainer errors, out DType returnType, out Dictionary<TexlNode, DType> nodeToCoercedTypeMap)
+        {
+            Contracts.AssertValue(args);
+            Contracts.AssertAllValues(args);
+            Contracts.AssertValue(argTypes);
+            Contracts.Assert(args.Length == argTypes.Length);
+            Contracts.AssertValue(errors);
+
+            var isValid = base.CheckTypes(context, args, argTypes, errors, out returnType, out nodeToCoercedTypeMap);
+
+            return isValid;
+        }
+
+        public override void CheckSemantics(TexlBinding binding, TexlNode[] args, DType[] argTypes, IErrorContainer errors)
+        {
+            base.CheckSemantics(binding, args, argTypes, errors);
+            base.ValidateArgumentIsMutable(binding, args[0], errors);
+        }       
+    }
+
+    // Patch( DataSource, BaseRecord, ChangeRecord1 [, ChangeRecord2, … ])
+    internal class PatchFunction : PatchAndValidateRecordFunctionBase
+    {
+        public override bool IsSelfContained => false;
+
+        public override bool MutatesArg0 => true;
+
+        public override bool TryGetTypeForArgSuggestionAt(int argIndex, out DType type)
+        {
+            if (argIndex == 1 || argIndex == 2)
+            {
+                type = default;
+                return false;
+            }
+
+            return base.TryGetTypeForArgSuggestionAt(argIndex, out type);
+        }
+
+        public override bool IsLazyEvalParam(int index, Features features)
+        {
+            // First argument to mutation functions is Lazy for datasources that are copy-on-write.
+            // If there are any side effects in the arguments, we want those to have taken place before we make the copy.
+            return index == 0;
+        }
+
+        public PatchFunction()
+            : base("Patch", AboutPatch, FunctionCategories.Table | FunctionCategories.Behavior, DType.EmptyRecord, 0, 3, int.MaxValue, DType.EmptyTable, DType.EmptyRecord, DType.EmptyRecord)
+        {            
+        }
+
+        public override IEnumerable<StringGetter[]> GetSignatures()
+        {
+            yield return new[] { PatchDataSourceArg, PatchBaseRecordArg };
+            yield return new[] { PatchDataSourceArg, PatchBaseRecordArg, PatchChangeRecordsArg };
+            yield return new[] { PatchDataSourceArg, PatchBaseRecordArg, PatchChangeRecordsArg, PatchChangeRecordsArg };
+        }
+
+        public override IEnumerable<StringGetter[]> GetSignatures(int arity)
+        {
+            if (arity > 3)
+            {
+                return GetGenericSignatures(arity, PatchDataSourceArg, PatchBaseRecordArg, PatchChangeRecordsArg);
+            }
+
+            return base.GetSignatures(arity);
+        }
+
+        public override bool CheckTypes(CheckTypesContext context, TexlNode[] args, DType[] argTypes, IErrorContainer errors, out DType returnType, out Dictionary<TexlNode, DType> nodeToCoercedTypeMap)
+        {
+            Contracts.AssertValue(args);
+            Contracts.AssertAllValues(args);
+            Contracts.AssertValue(argTypes);
+            Contracts.Assert(args.Length == argTypes.Length);
+            Contracts.AssertValue(errors);
+
+            var isValid = base.CheckTypes(context, args, argTypes, errors, out returnType, out nodeToCoercedTypeMap);
+
+            DType dataSourceType = argTypes[0];
+
+            if (!dataSourceType.IsTable)
+            {
+                errors.EnsureError(DocumentErrorSeverity.Severe, args[0], TexlStrings.ErrNeedValidVariableName_Arg, Name);
+                return false;
+            }
+
+            DType retType = dataSourceType.IsError ? DType.EmptyRecord : dataSourceType.ToRecord();
+
+            foreach (var assocDS in dataSourceType.AssociatedDataSources)
+            {
+                retType = DType.AttachDataSourceInfo(retType, assocDS);
+            }
+
+            for (var i = 1; i < args.Length; i++)
+            {
+                DType curType = argTypes[i];
+                bool isSafeToUnion = true;
+
+                if (!curType.IsRecord)
+                {
+                    errors.EnsureError(args[i], TexlStrings.ErrNeedRecord);
+                    isValid = false;
+                    continue;
+                }
+
+                // Checks if all record names exist against table type and if its possible to coerce.
+                bool checkAggregateNames = curType.CheckAggregateNames(dataSourceType, args[i], errors, SupportsParamCoercion, context.Features.PowerFxV1CompatibilityRules);
+
+                isValid = isValid && checkAggregateNames;
+                isSafeToUnion = checkAggregateNames;
+
+                if (isValid && SupportsParamCoercion && !dataSourceType.Accepts(curType, exact: true, useLegacyDateTimeAccepts: false, usePowerFxV1CompatibilityRules: context.Features.PowerFxV1CompatibilityRules))
+                {
+                    if (!curType.TryGetCoercionSubType(dataSourceType, out DType coercionType, out var coercionNeeded, usePowerFxV1CompatibilityRules: context.Features.PowerFxV1CompatibilityRules))
+                    {
+                        isValid = false;
+                    }
+                    else
+                    {
+                        if (coercionNeeded)
+                        {
+                            CollectionUtils.Add(ref nodeToCoercedTypeMap, args[i], coercionType);
+                        }
+
+                        retType = DType.Union(retType, coercionType, useLegacyDateTimeAccepts: false, usePowerFxV1CompatibilityRules: context.Features.PowerFxV1CompatibilityRules);
+                    }
+                }
+                else if (isSafeToUnion)
+                {
+                    retType = DType.Union(retType, curType, useLegacyDateTimeAccepts: false, usePowerFxV1CompatibilityRules: context.Features.PowerFxV1CompatibilityRules);
+                }
+            }
+
+            returnType = retType;
+            return isValid;
+        }
+
+        public override void CheckSemantics(TexlBinding binding, TexlNode[] args, DType[] argTypes, IErrorContainer errors)
+        {
+            base.CheckSemantics(binding, args, argTypes, errors);
+            base.ValidateArgumentIsMutable(binding, args[0], errors);
+
+            int skip = 2;
+
+            MutationUtils.CheckForReadOnlyFields(argTypes[0], args.Skip(skip).ToArray(), argTypes.Skip(skip).ToArray(), errors);
+        }
+    }
+
+    internal class PatchFunctionImpl : IFunctionImplementation
+    {
+        // Change records are processed in order from the beginning of the argument list to the end,
+        // with later property values overriding earlier ones.
+        protected static async Task<Dictionary<string, FormulaValue>> CreateRecordFromArgsDictAsync(FormulaValue[] args, int startFrom, CancellationToken cancellationToken)
+        {
+            var retFields = new Dictionary<string, FormulaValue>(StringComparer.Ordinal);
+
+            for (var i = startFrom; i < args.Length; i++)
+            {
+                var arg = args[i];
+
+                if (arg is BlankValue)
+                {
+                    continue;
+                }
+                else if (arg is RecordValue record)
+                {
+                    await foreach (var field in record.GetFieldsAsync(cancellationToken).ConfigureAwait(false))
+                    {
+                        retFields[field.Name] = field.Value;
+                    }
+                }
+                else
+                {
+                    throw new ArgumentException($"Can't handle {arg.Type} argument type.");
+                }
+            }
+
+            return retFields;
+        }
+
+        protected static RecordValue FieldDictToRecordValue(IReadOnlyDictionary<string, FormulaValue> fieldsDict)
+        {
+            var list = new List<NamedValue>();
+
+            foreach (var field in fieldsDict)
+            {
+                list.Add(new NamedValue(field.Key, field.Value));
+            }
+
+            return FormulaValue.NewRecordFromFields(list);
+        }
+
+        protected static bool CheckArgs(FormulaValue[] args, out FormulaValue faultyArg)
+        {
+            // If any args are error, propagate up.
+            foreach (var arg in args)
+            {
+                if (arg is ErrorValue)
+                {
+                    faultyArg = arg;
+
+                    return false;
+                }
+            }
+
+            faultyArg = null;
+
+            return true;
+        }
+
+        public async Task<FormulaValue> InvokeAsync(IServiceProvider serviceProvider, CancellationToken cancellationToken)
+        {
+            cancellationToken.ThrowIfCancellationRequested();
+
+            FormulaValue[] args = serviceProvider.GetService<FunctionExecutionContext>().Arguments;
+            var validArgs = CheckArgs(args, out FormulaValue faultyArg);
+
+            if (!validArgs)
+            {
+                return faultyArg;
+            }
+
+            var arg0lazy = (LambdaFormulaValue)args[0];
+            var arg0 = await arg0lazy.EvalAsync().ConfigureAwait(false);
+            var arg1 = args[1];
+
+            if (arg0 is BlankValue)
+            {
+                return arg0;
+            }
+            else if (arg0 is ErrorValue)
+            {
+                return arg0;
+            }
+
+            if (arg1 is BlankValue)
+            {
+                return arg1;
+            }
+
+            cancellationToken.ThrowIfCancellationRequested();
+            var changeRecord = FieldDictToRecordValue(await CreateRecordFromArgsDictAsync(args, 2, cancellationToken).ConfigureAwait(false));
+
+            var datasource = (TableValue)arg0;
+            var baseRecord = (RecordValue)arg1;
+
+            cancellationToken.ThrowIfCancellationRequested();
+            var ret = await datasource.PatchAsync(baseRecord, changeRecord, cancellationToken).ConfigureAwait(false);
+
+            return ret.ToFormulaValue();
+        }
+    }
+}