﻿// Copyright (c) Microsoft Corporation.
// Licensed under the MIT license.

using System.Collections.Generic;
using System.Threading;
using System.Threading.Tasks;
using Microsoft.PowerFx.Core.App.ErrorContainers;
using Microsoft.PowerFx.Core.Binding;
using Microsoft.PowerFx.Core.Errors;
using Microsoft.PowerFx.Core.Functions;
using Microsoft.PowerFx.Core.IR;
using Microsoft.PowerFx.Core.Localization;
using Microsoft.PowerFx.Core.Types;
using Microsoft.PowerFx.Core.Utils;
using Microsoft.PowerFx.Functions;
using Microsoft.PowerFx.Syntax;
using Microsoft.PowerFx.Types;
using static Microsoft.PowerFx.Core.Localization.TexlStrings;

namespace Microsoft.PowerFx.Interpreter
{
    // The CollectFunction class was copied from PowerApss.
    // Implementation of a Set function which just chains to 
    // RecalcEngine.UpdateVariable().
    // Set has no return value. 
    // Whereas PowerApps' Set() will implicitly define arg0,
    //  this Set() requires arg0 was already defined and has a type.
    //
    // Called as:
    //   Set(var,newValue)
    internal class CollectFunction : BuiltinFunction, IAsyncTexlFunction
    {
        public override bool ManipulatesCollections => true;

        public override bool ModifiesValues => true;

        public override bool IsSelfContained => false;

        public override bool RequiresDataSourceScope => true;

        protected virtual bool IsScalar => false;

        public override bool CanSuggestInputColumns => true;

        public override bool ArgMatchesDatasourceType(int argNum)
        {
            return argNum >= 1;
        }

        /// <summary>
        /// Initializes a new instance of the <see cref="CollectFunction"/> class.
        /// To be consumed by ClearCollect function.
        /// </summary>
        protected CollectFunction(string name, TexlStrings.StringGetter description)
            : base(name, description, FunctionCategories.Behavior, DType.EmptyRecord, 0, 2, 2, DType.EmptyTable, DType.EmptyRecord)
        {
        }

        public CollectFunction()
        : base(
              "Collect",
              TexlStrings.AboutCollect,
              FunctionCategories.Behavior,
              DType.EmptyRecord,
              0,
              2,
              2, // Not handling multiple arguments for now
              DType.EmptyTable,
              DType.EmptyRecord) 
        {
        }

        public override IEnumerable<StringGetter[]> GetSignatures()
        {
            yield return new[] { TexlStrings.CollectDataSourceArg, TexlStrings.CollectRecordArg };
        }

        public virtual DType GetCollectedType(DType argType)
        {
            Contracts.Assert(argType.IsValid);

            return argType;
        }

        // Attempt to get the unified schema of the items being collected by an invocation.
        private bool TryGetUnifiedCollectedType(CheckTypesContext context, TexlNode[] args, DType[] argTypes, IErrorContainer errors, out DType collectedType)
        {
            Contracts.AssertValue(args);
            Contracts.AssertAllValues(args);
            Contracts.AssertValue(argTypes);
            Contracts.Assert(args.Length == argTypes.Length);
            Contracts.AssertValue(errors);
            Contracts.Assert(MinArity <= args.Length && args.Length <= MaxArity);

            var fValid = true;
            DType itemType = DType.Invalid;

            var argc = args.Length;

            for (var i = 1; i < argc; i++)
            {
                DType argType = GetCollectedType(argTypes[i]);

                // The subsequent args should all be aggregates.
                if (!argType.IsAggregate)
                {
                    errors.EnsureError(args[i], TexlStrings.ErrBadType_Type, argType.GetKindString());
                    fValid = false;
                    continue;
                }

                // Promote the arg type to a table to facilitate unioning.
                if (!argType.IsRecord)
                {
                    argType = argType.ToRecord();
                }

                // Checks if all record names exist against table type and if its possible to coerce.
<<<<<<< HEAD
                bool checkAggregateNames = argType.CheckAggregateNames(argTypes[0], args[i], errors, SupportsParamCoercion, usePowerFxV1CompatibilityRules: true);
=======
                bool checkAggregateNames = argType.CheckAggregateNames(argTypes[0], args[i], errors, SupportsParamCoercion, context.Features.PowerFxV1CompatibilityRules);
>>>>>>> 36699d85
                fValid = fValid && checkAggregateNames;

                if (!itemType.IsValid)
                {
                    itemType = argType;
                }
                else
                {
                    var fUnionError = false;
                    itemType = DType.Union(ref fUnionError, itemType, argType, useLegacyDateTimeAccepts: true, usePowerFxV1CompatibilityRules: context.Features.PowerFxV1CompatibilityRules);
                    if (fUnionError)
                    {
                        errors.EnsureError(DocumentErrorSeverity.Severe, args[i], TexlStrings.ErrIncompatibleTypes);
                        fValid = false;
                    }
                }

                // We only support accessing entities in collections if the collection has only 1 argument that contributes to it's type
                if (argc != 2 && itemType.ContainsDataEntityType(DPath.Root))
                {
                    fValid &= DropAllOfKindNested(ref itemType, errors, args[i], DKind.DataEntity);
                }
            }

            Contracts.Assert(!itemType.IsValid || itemType.IsRecord);
            collectedType = itemType.IsValid ? itemType : DType.EmptyRecord;
            return fValid;
        }

        // Typecheck an invocation of Collect.
        public override bool CheckTypes(CheckTypesContext context, TexlNode[] args, DType[] argTypes, IErrorContainer errors, out DType returnType, out Dictionary<TexlNode, DType> nodeToCoercedTypeMap)
        {
            Contracts.AssertValue(args);
            Contracts.AssertAllValues(args);
            Contracts.AssertValue(argTypes);
            Contracts.Assert(args.Length == argTypes.Length);
            Contracts.AssertValue(errors);
            Contracts.Assert(MinArity <= args.Length && args.Length <= MaxArity);

            var fValid = base.CheckTypes(context, args, argTypes, errors, out returnType, out nodeToCoercedTypeMap);

            // Need a collection for the 1st arg
            DType collectionType = argTypes[0];
            if (!collectionType.IsTable)
            {
                errors.EnsureError(DocumentErrorSeverity.Severe, args[0], TexlStrings.ErrInvalidArgs_Func, Name);
                fValid = false;
            }

            // Get the unified collected type on the RHS. This will generate appropriate
            // document errors for invalid arguments such as unsupported aggregate types.
            fValid &= TryGetUnifiedCollectedType(context, args, argTypes, errors, out DType collectedType);
            Contracts.Assert(collectedType.IsRecord);

            if (fValid)
            {
<<<<<<< HEAD
                if (!collectedType.TryGetCoercionSubType(collectionType, out DType coercionType, out var coercionNeeded, usePowerFxV1CompatibilityRules: true))
                {
                    fValid = false;
                }
                else
                {
                    if (coercionNeeded)
                    {
                        CollectionUtils.Add(ref nodeToCoercedTypeMap, args[1], coercionType);
                    }

                    var fError = false;

                    returnType = DType.Union(ref fError, collectionType.ToRecord(), collectedType, usePowerFxV1CompatibilityRules: true);

                    if (fError)
=======
                // The item type must be compatible with the collection schema.
                var fError = false;
                returnType = DType.Union(
                    ref fError, 
                    collectionType.ToRecord(), 
                    collectedType, 
                    useLegacyDateTimeAccepts: false, 
                    usePowerFxV1CompatibilityRules: context.Features.PowerFxV1CompatibilityRules);
                if (fError)
                {
                    fValid = false;
                    if (!SetErrorForMismatchedColumns(collectionType, collectedType, args[1], errors, context.Features))
>>>>>>> 36699d85
                    {
                        fValid = false;
                        if (!SetErrorForMismatchedColumns(collectionType, collectedType, args[1], errors))
                        {
                            errors.EnsureError(DocumentErrorSeverity.Severe, args[0], TexlStrings.ErrNeedValidVariableName_Arg, Name);
                        }
                    }
                }
            }

            return fValid;
        }

        // This method returns true if there are special suggestions for a particular parameter of the function.
        public override bool HasSuggestionsForParam(int argumentIndex)
        {
            Contracts.Assert(argumentIndex >= 0);

            return argumentIndex == 0;
        }

        public override bool IsAsyncInvocation(CallNode callNode, TexlBinding binding)
        {
            Contracts.AssertValue(callNode);
            Contracts.AssertValue(binding);

            return Arg0RequiresAsync(callNode, binding);
        }

        public virtual async Task<FormulaValue> InvokeAsync(FormulaValue[] args, CancellationToken cancellationToken)
        {
            var arg0 = args[0];
            var arg1 = args[1];

            // PA returns arg0.
            // PFx returns arg1 for now except when arg0 is anything but TableValue, return arg0 or RuntimeTypeMismatch error.
            if (arg0 is BlankValue)
            {
                return arg0;
            }
            else if (arg0 is ErrorValue)
            {
                return arg0;
            }

            if (arg0 is not TableValue)
            {
                return CommonErrors.RuntimeTypeMismatch(IRContext.NotInSource(arg0.Type));
            }

            // If arg0 is valid, then return arg1.
            if (arg1 is BlankValue)
            {
                return arg1;
            }
            else if (arg1 is ErrorValue)
            {
                return arg1;
            }

            if (arg1 is not RecordValue)
            {
                return CommonErrors.RuntimeTypeMismatch(IRContext.NotInSource(arg1.Type));
            }

            var tableValue = arg0 as TableValue;
            var recordValue = arg1 as RecordValue;
            var recordValueCopy = FormulaValue.NewRecordFromFields(recordValue.Fields);

            cancellationToken.ThrowIfCancellationRequested();
            var result = await tableValue.AppendAsync(recordValueCopy, cancellationToken).ConfigureAwait(false);

            return result.ToFormulaValue();
        }
    }
}<|MERGE_RESOLUTION|>--- conflicted
+++ resolved
@@ -116,11 +116,7 @@
                 }
 
                 // Checks if all record names exist against table type and if its possible to coerce.
-<<<<<<< HEAD
-                bool checkAggregateNames = argType.CheckAggregateNames(argTypes[0], args[i], errors, SupportsParamCoercion, usePowerFxV1CompatibilityRules: true);
-=======
                 bool checkAggregateNames = argType.CheckAggregateNames(argTypes[0], args[i], errors, SupportsParamCoercion, context.Features.PowerFxV1CompatibilityRules);
->>>>>>> 36699d85
                 fValid = fValid && checkAggregateNames;
 
                 if (!itemType.IsValid)
@@ -177,8 +173,7 @@
 
             if (fValid)
             {
-<<<<<<< HEAD
-                if (!collectedType.TryGetCoercionSubType(collectionType, out DType coercionType, out var coercionNeeded, usePowerFxV1CompatibilityRules: true))
+                if (!collectedType.TryGetCoercionSubType(collectionType, out DType coercionType, out var coercionNeeded, usePowerFxV1CompatibilityRules: context.Features.PowerFxV1CompatibilityRules))
                 {
                     fValid = false;
                 }
@@ -191,23 +186,9 @@
 
                     var fError = false;
 
-                    returnType = DType.Union(ref fError, collectionType.ToRecord(), collectedType, usePowerFxV1CompatibilityRules: true);
+                    returnType = DType.Union(ref fError, collectionType.ToRecord(), collectedType, usePowerFxV1CompatibilityRules: context.Features.PowerFxV1CompatibilityRules);
 
                     if (fError)
-=======
-                // The item type must be compatible with the collection schema.
-                var fError = false;
-                returnType = DType.Union(
-                    ref fError, 
-                    collectionType.ToRecord(), 
-                    collectedType, 
-                    useLegacyDateTimeAccepts: false, 
-                    usePowerFxV1CompatibilityRules: context.Features.PowerFxV1CompatibilityRules);
-                if (fError)
-                {
-                    fValid = false;
-                    if (!SetErrorForMismatchedColumns(collectionType, collectedType, args[1], errors, context.Features))
->>>>>>> 36699d85
                     {
                         fValid = false;
                         if (!SetErrorForMismatchedColumns(collectionType, collectedType, args[1], errors))
