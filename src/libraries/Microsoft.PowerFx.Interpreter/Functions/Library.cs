--- conflicted
+++ resolved
@@ -221,11 +221,7 @@
             },
             {
                 BuiltinFunctionsCore.Coalesce,
-<<<<<<< HEAD
-                Coalesce
-=======
                 NoErrorHandling(Coalesce)
->>>>>>> 94525664
             },
             {
                 BuiltinFunctionsCore.Char,
@@ -460,16 +456,6 @@
                     checkRuntimeValues: DeferRuntimeValueChecking,
                     returnBehavior: ReturnBehavior.AlwaysEvaluateAndReturnResult,
                     targetFunction: Dec2Hex)
-            },
-            {
-                BuiltinFunctionsCore.DropColumns,
-                StandardErrorHandlingAsync<FormulaValue>(
-                    expandArguments: NoArgExpansion,
-                    replaceBlankValues: DoNotReplaceBlank,
-                    checkRuntimeTypes: DropColumnsTypeChecker,
-                    checkRuntimeValues: DeferRuntimeValueChecking,
-                    returnBehavior: ReturnBehavior.ReturnBlankIfAnyArgIsBlank,
-                    targetFunction: DropColumns)
             },
             {
                 BuiltinFunctionsCore.EndsWith,
@@ -638,33 +624,6 @@
                 If
             },
             {
-<<<<<<< HEAD
-                BuiltinFunctionsCore.IsNumeric,
-                StandardErrorHandling<FormulaValue>(
-                    expandArguments: InsertDefaultValues(outputArgsCount: 2, fillWith: new NumberValue(IRContext.NotInSource(FormulaType.Number), 1)),
-                    replaceBlankValues: DoNotReplaceBlank,
-                    checkRuntimeTypes: DeferRuntimeTypeChecking,
-                    checkRuntimeValues: DeferRuntimeValueChecking,
-                    returnBehavior: ReturnBehavior.AlwaysEvaluateAndReturnResult,
-                    targetFunction: IsNumeric)
-            },
-            {
-                BuiltinFunctionsCore.IsToday,
-                StandardErrorHandling<FormulaValue>(
-                    expandArguments: NoArgExpansion,
-                    replaceBlankValues: DoNotReplaceBlank,
-                    checkRuntimeTypes: DateOrDateTime,
-                    checkRuntimeValues: DeferRuntimeValueChecking,
-                    returnBehavior: ReturnBehavior.ReturnFalseIfAnyArgIsBlank,
-                    targetFunction: IsToday)
-            },
-            {
-                BuiltinFunctionsCore.If,
-                If
-            },
-            {
-=======
->>>>>>> 94525664
                 BuiltinFunctionsCore.IfError,
                 IfError
             },
@@ -1273,51 +1232,6 @@
                 Switch
             },
             {
-<<<<<<< HEAD
-                BuiltinFunctionsCore.Sqrt,
-                StandardErrorHandling<NumberValue>(
-                    expandArguments: NoArgExpansion,
-                    replaceBlankValues: ReplaceBlankWithZero,
-                    checkRuntimeTypes: ExactValueTypeOrBlank<NumberValue>,
-                    checkRuntimeValues: PositiveNumericNumberChecker,
-                    returnBehavior: ReturnBehavior.AlwaysEvaluateAndReturnResult,
-                    targetFunction: Sqrt)
-            },
-            {
-                BuiltinFunctionsCore.SqrtT,
-                StandardErrorHandlingAsync<TableValue>(
-                    expandArguments: NoArgExpansion,
-                    replaceBlankValues: ReplaceBlankWithZero,
-                    checkRuntimeTypes: ExactValueTypeOrBlank<TableValue>,
-                    checkRuntimeValues: DeferRuntimeValueChecking,
-                    returnBehavior: ReturnBehavior.ReturnBlankIfAnyArgIsBlank,
-                    targetFunction: StandardSingleColumnTable<NumberValue>(Sqrt))
-            },
-            {
-                BuiltinFunctionsCore.Substitute,
-                StandardErrorHandling<FormulaValue>(
-                    expandArguments: InsertDefaultValues(outputArgsCount: 4, fillWith: new BlankValue(IRContext.NotInSource(FormulaType.Blank))),
-                    replaceBlankValues: ReplaceBlankWith(
-                        new StringValue(IRContext.NotInSource(FormulaType.String), string.Empty),
-                        new BlankValue(IRContext.NotInSource(FormulaType.Blank)),
-                        new StringValue(IRContext.NotInSource(FormulaType.String), string.Empty),
-                        new BlankValue(IRContext.NotInSource(FormulaType.Blank))),
-                    checkRuntimeTypes: ExactSequence(
-                        ExactValueType<StringValue>,
-                        ExactValueTypeOrBlank<StringValue>,
-                        ExactValueType<StringValue>,
-                        ExactValueTypeOrBlank<NumberValue>),
-                    checkRuntimeValues: StrictArgumentPositiveNumberChecker,
-                    returnBehavior: ReturnBehavior.AlwaysEvaluateAndReturnResult,
-                    targetFunction: Substitute)
-            },
-            {
-                BuiltinFunctionsCore.Switch,
-                Switch
-            },
-            {
-=======
->>>>>>> 94525664
                 BuiltinFunctionsCore.Table,
                 NoErrorHandling(Table)
             },
