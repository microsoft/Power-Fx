--- conflicted
+++ resolved
@@ -1159,57 +1159,6 @@
                     targetFunction: SumTable)
             },
             {
-<<<<<<< HEAD
-=======
-                BuiltinFunctionsCore.Split,
-                StandardErrorHandling<StringValue>(
-                    expandArguments: NoArgExpansion,
-                    replaceBlankValues: ReplaceBlankWithEmptyString,
-                    checkRuntimeTypes: ExactValueType<StringValue>,
-                    checkRuntimeValues: DeferRuntimeValueChecking,
-                    returnBehavior: ReturnBehavior.AlwaysEvaluateAndReturnResult,
-                    Split)
-            },
-            {
-                BuiltinFunctionsCore.Sqrt,
-                StandardErrorHandling<NumberValue>(
-                    expandArguments: NoArgExpansion,
-                    replaceBlankValues: ReplaceBlankWithZero,
-                    checkRuntimeTypes: ExactValueTypeOrBlank<NumberValue>,
-                    checkRuntimeValues: DeferRuntimeTypeChecking,
-                    returnBehavior: ReturnBehavior.AlwaysEvaluateAndReturnResult,
-                    targetFunction: Sqrt)
-            },
-            {
-                BuiltinFunctionsCore.SqrtT,
-                StandardErrorHandlingAsync<TableValue>(
-                    expandArguments: NoArgExpansion,
-                    replaceBlankValues: DoNotReplaceBlank,
-                    checkRuntimeTypes: ExactValueTypeOrBlank<TableValue>,
-                    checkRuntimeValues: DeferRuntimeValueChecking,
-                    returnBehavior: ReturnBehavior.ReturnBlankIfAnyArgIsBlank,
-                    targetFunction: StandardSingleColumnTable<NumberValue>(Sqrt))
-            },
-            {
-                BuiltinFunctionsCore.Substitute,
-                StandardErrorHandling<FormulaValue>(
-                    expandArguments: InsertDefaultValues(outputArgsCount: 4, fillWith: new BlankValue(IRContext.NotInSource(FormulaType.Blank))),
-                    replaceBlankValues: ReplaceBlankWith(
-                        new StringValue(IRContext.NotInSource(FormulaType.String), string.Empty),
-                        new BlankValue(IRContext.NotInSource(FormulaType.Blank)),
-                        new StringValue(IRContext.NotInSource(FormulaType.String), string.Empty),
-                        new BlankValue(IRContext.NotInSource(FormulaType.Blank))),
-                    checkRuntimeTypes: ExactSequence(
-                        ExactValueType<StringValue>,
-                        ExactValueTypeOrBlank<StringValue>,
-                        ExactValueType<StringValue>,
-                        ExactValueTypeOrBlank<NumberValue>),
-                    checkRuntimeValues: StrictArgumentPositiveNumberChecker,
-                    returnBehavior: ReturnBehavior.AlwaysEvaluateAndReturnResult,
-                    targetFunction: Substitute)
-            },
-            {
->>>>>>> 528b8d9a
                 BuiltinFunctionsCore.Switch,
                 Switch
             },
@@ -1405,97 +1354,44 @@
             }
         };
 
+        // Tabular overloads for functions in SimpleFunctionImplementations
         private static IReadOnlyDictionary<TexlFunction, AsyncFunctionPtr> SimpleFunctionTabularOverloadImplementations { get; } = new Dictionary<TexlFunction, AsyncFunctionPtr>
         {
             {
                 BuiltinFunctionsCore.AbsT,
-                StandardErrorHandlingAsync<TableValue>(
-                    expandArguments: NoArgExpansion,
-                    replaceBlankValues: DoNotReplaceBlank,
-                    checkRuntimeTypes: ExactValueTypeOrBlank<TableValue>,
-                    checkRuntimeValues: DeferRuntimeValueChecking,
-                    returnBehavior: ReturnBehavior.ReturnBlankIfAnyArgIsBlank,
-                    targetFunction: StandardSingleColumnTable<NumberValue>(SimpleFunctionImplementations[BuiltinFunctionsCore.Abs]))
+                StandardErrorHandlingTabularOverload<NumberValue>(SimpleFunctionImplementations[BuiltinFunctionsCore.Abs])
             },
             {
                 BuiltinFunctionsCore.Boolean_T,
-                StandardErrorHandlingAsync<TableValue>(
-                    expandArguments: NoArgExpansion,
-                    replaceBlankValues: DoNotReplaceBlank,
-                    checkRuntimeTypes: ExactValueTypeOrBlank<TableValue>,
-                    checkRuntimeValues: DeferRuntimeValueChecking,
-                    returnBehavior: ReturnBehavior.ReturnBlankIfAnyArgIsBlank,
-                    targetFunction: StandardSingleColumnTable<StringValue>(SimpleFunctionImplementations[BuiltinFunctionsCore.Boolean]))
+                StandardErrorHandlingTabularOverload<StringValue>(SimpleFunctionImplementations[BuiltinFunctionsCore.Boolean])
             },
             {
                 BuiltinFunctionsCore.BooleanN_T,
-                StandardErrorHandlingAsync<TableValue>(
-                    expandArguments: NoArgExpansion,
-                    replaceBlankValues: DoNotReplaceBlank,
-                    checkRuntimeTypes: ExactValueTypeOrBlank<TableValue>,
-                    checkRuntimeValues: DeferRuntimeValueChecking,
-                    returnBehavior: ReturnBehavior.ReturnBlankIfAnyArgIsBlank,
-                    targetFunction: StandardSingleColumnTable<NumberValue>(SimpleFunctionImplementations[BuiltinFunctionsCore.BooleanN]))
+                StandardErrorHandlingTabularOverload<NumberValue>(SimpleFunctionImplementations[BuiltinFunctionsCore.BooleanN])
             },
             {
                 BuiltinFunctionsCore.CharT,
-                StandardErrorHandlingAsync(
-                    expandArguments: NoArgExpansion,
-                    replaceBlankValues: DoNotReplaceBlank,
-                    checkRuntimeTypes: ExactValueTypeOrBlank<TableValue>,
-                    checkRuntimeValues: DeferRuntimeValueChecking,
-                    returnBehavior: ReturnBehavior.ReturnBlankIfAnyArgIsBlank,
-                    targetFunction: StandardSingleColumnTable<NumberValue>(SimpleFunctionImplementations[BuiltinFunctionsCore.Char]))
+                StandardErrorHandlingTabularOverload<NumberValue>(SimpleFunctionImplementations[BuiltinFunctionsCore.Char])
             },
             {
                 BuiltinFunctionsCore.ExpT,
-                StandardErrorHandlingAsync<TableValue>(
-                    expandArguments: NoArgExpansion,
-                    replaceBlankValues: DoNotReplaceBlank,
-                    checkRuntimeTypes: ExactValueTypeOrBlank<TableValue>,
-                    checkRuntimeValues: DeferRuntimeValueChecking,
-                    returnBehavior: ReturnBehavior.ReturnBlankIfAnyArgIsBlank,
-                    targetFunction: StandardSingleColumnTable<NumberValue>(SimpleFunctionImplementations[BuiltinFunctionsCore.Exp]))
+                StandardErrorHandlingTabularOverload<NumberValue>(SimpleFunctionImplementations[BuiltinFunctionsCore.Exp])
             },
             {
                 BuiltinFunctionsCore.IntT,
-                StandardErrorHandlingAsync<TableValue>(
-                    expandArguments: NoArgExpansion,
-                    replaceBlankValues: DoNotReplaceBlank,
-                    checkRuntimeTypes: ExactValueTypeOrBlank<TableValue>,
-                    checkRuntimeValues: DeferRuntimeValueChecking,
-                    returnBehavior: ReturnBehavior.ReturnBlankIfAnyArgIsBlank,
-                    targetFunction: StandardSingleColumnTable<NumberValue>(SimpleFunctionImplementations[BuiltinFunctionsCore.Int]))
+                StandardErrorHandlingTabularOverload<NumberValue>(SimpleFunctionImplementations[BuiltinFunctionsCore.Int])
             },
             {
                 BuiltinFunctionsCore.LenT,
-                StandardErrorHandlingAsync(
-                    expandArguments: NoArgExpansion,
-                    replaceBlankValues: DoNotReplaceBlank,
-                    checkRuntimeTypes: ExactValueTypeOrBlank<TableValue>,
-                    checkRuntimeValues: DeferRuntimeValueChecking,
-                    returnBehavior: ReturnBehavior.ReturnBlankIfAnyArgIsBlank,
-                    targetFunction: StandardSingleColumnTable<StringValue>(SimpleFunctionImplementations[BuiltinFunctionsCore.Len]))
+                StandardErrorHandlingTabularOverload<StringValue>(SimpleFunctionImplementations[BuiltinFunctionsCore.Len])
             },
             {
                 BuiltinFunctionsCore.LnT,
-                StandardErrorHandlingAsync<TableValue>(
-                    expandArguments: NoArgExpansion,
-                    replaceBlankValues: DoNotReplaceBlank,
-                    checkRuntimeTypes: ExactValueTypeOrBlank<TableValue>,
-                    checkRuntimeValues: DeferRuntimeValueChecking,
-                    returnBehavior: ReturnBehavior.ReturnBlankIfAnyArgIsBlank,
-                    targetFunction: StandardSingleColumnTable<NumberValue>(SimpleFunctionImplementations[BuiltinFunctionsCore.Ln]))
+                StandardErrorHandlingTabularOverload<NumberValue>(SimpleFunctionImplementations[BuiltinFunctionsCore.Ln])
             },
             {
                 BuiltinFunctionsCore.SqrtT,
-                StandardErrorHandlingAsync<TableValue>(
-                    expandArguments: NoArgExpansion,
-                    replaceBlankValues: DoNotReplaceBlank,
-                    checkRuntimeTypes: ExactValueTypeOrBlank<TableValue>,
-                    checkRuntimeValues: DeferRuntimeValueChecking,
-                    returnBehavior: ReturnBehavior.ReturnBlankIfAnyArgIsBlank,
-                    targetFunction: StandardSingleColumnTable<NumberValue>(SimpleFunctionImplementations[BuiltinFunctionsCore.Sqrt]))
+                StandardErrorHandlingTabularOverload<NumberValue>(SimpleFunctionImplementations[BuiltinFunctionsCore.Sqrt])
             },
         };
 
