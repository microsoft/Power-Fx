--- conflicted
+++ resolved
@@ -84,13 +84,8 @@
                 StandardErrorHandling<FormulaValue>(
                     BuiltinFunctionsCore.Abs.Name,
                     expandArguments: NoArgExpansion,
-<<<<<<< HEAD
-                    replaceBlankValues: ReplaceBlankWithZero,
+                    replaceBlankValues: NoOpAlreadyHandledByIR,
                     checkRuntimeTypes: DeferRuntimeTypeChecking,
-=======
-                    replaceBlankValues: NoOpAlreadyHandledByIR,
-                    checkRuntimeTypes: ExactValueTypeOrBlank<NumberValue>,
->>>>>>> 68f0c8c9
                     checkRuntimeValues: DeferRuntimeValueChecking,
                     returnBehavior: ReturnBehavior.AlwaysEvaluateAndReturnResult,
                     targetFunction: Abs)
@@ -550,6 +545,17 @@
                     checkRuntimeValues: DeferRuntimeValueChecking,
                     returnBehavior: ReturnBehavior.ReturnBlankIfAnyArgIsBlank,
                     targetFunction: Decimal)
+            },
+            {
+                BuiltinFunctionsCore.Decimal_UO,
+                StandardErrorHandling<FormulaValue>(
+                    BuiltinFunctionsCore.Decimal.Name,
+                    expandArguments: NoArgExpansion,
+                    replaceBlankValues: DoNotReplaceBlank,
+                    checkRuntimeTypes: ExactValueTypeOrBlank<UntypedObjectValue>,
+                    checkRuntimeValues: DeferRuntimeValueChecking,
+                    returnBehavior: ReturnBehavior.ReturnBlankIfAnyArgIsBlank,
+                    targetFunction: Decimal_UO)
             },
             {
                 DistinctInterpreterFunction,
@@ -666,17 +672,6 @@
                     targetFunction: FirstN)
             },
             {
-                BuiltinFunctionsCore.Float,
-                StandardErrorHandling<FormulaValue>(
-                    BuiltinFunctionsCore.Float.Name,
-                    expandArguments: NoArgExpansion,
-                    replaceBlankValues: DoNotReplaceBlank,
-                    checkRuntimeTypes: DeferRuntimeTypeChecking,
-                    checkRuntimeValues: DeferRuntimeValueChecking,
-                    returnBehavior: ReturnBehavior.ReturnBlankIfAnyArgIsBlank,
-                    targetFunction: Float)
-            },
-            {
                 BuiltinFunctionsCore.First_UO,
                 StandardErrorHandling<UntypedObjectValue>(
                     BuiltinFunctionsCore.First_UO.Name,
@@ -703,6 +698,28 @@
                     targetFunction: FirstN_UO)
             },
             {
+                BuiltinFunctionsCore.Float,
+                StandardErrorHandling<FormulaValue>(
+                    BuiltinFunctionsCore.Float.Name,
+                    expandArguments: NoArgExpansion,
+                    replaceBlankValues: DoNotReplaceBlank,
+                    checkRuntimeTypes: DeferRuntimeTypeChecking,
+                    checkRuntimeValues: DeferRuntimeValueChecking,
+                    returnBehavior: ReturnBehavior.ReturnBlankIfAnyArgIsBlank,
+                    targetFunction: Float)
+            },
+            {
+                BuiltinFunctionsCore.Float_UO,
+                StandardErrorHandling<FormulaValue>(
+                    BuiltinFunctionsCore.Float.Name,
+                    expandArguments: NoArgExpansion,
+                    replaceBlankValues: DoNotReplaceBlank,
+                    checkRuntimeTypes: ExactValueTypeOrBlank<UntypedObjectValue>,
+                    checkRuntimeValues: DeferRuntimeValueChecking,
+                    returnBehavior: ReturnBehavior.ReturnBlankIfAnyArgIsBlank,
+                    targetFunction: Float_UO)
+            },
+            {
                 BuiltinFunctionsCore.ForAll,
                 StandardErrorHandlingAsync<FormulaValue>(
                     BuiltinFunctionsCore.ForAll.Name,
@@ -787,13 +804,8 @@
                 StandardErrorHandling<FormulaValue>(
                     BuiltinFunctionsCore.Int.Name,
                     expandArguments: NoArgExpansion,
-<<<<<<< HEAD
-                    replaceBlankValues: ReplaceBlankWithZero,
+                    replaceBlankValues: NoOpAlreadyHandledByIR,
                     checkRuntimeTypes: DeferRuntimeTypeChecking,
-=======
-                    replaceBlankValues: NoOpAlreadyHandledByIR,
-                    checkRuntimeTypes: ExactValueTypeOrBlank<NumberValue>,
->>>>>>> 68f0c8c9
                     checkRuntimeValues: DeferRuntimeValueChecking,
                     returnBehavior: ReturnBehavior.AlwaysEvaluateAndReturnResult,
                     targetFunction: Int)
@@ -1082,15 +1094,17 @@
                     checkRuntimeValues: DeferRuntimeValueChecking,
                     returnBehavior: ReturnBehavior.AlwaysEvaluateAndReturnResult,
                     targetFunction: Minute)
-            },
+            },
+
+            // Decimal TODO: Should checkRuntimeValue be ValueChecking vs TypeChecking?
             {
                 BuiltinFunctionsCore.Mod,
-                StandardErrorHandling<NumberValue>(
+                StandardErrorHandling<FormulaValue>(
                     BuiltinFunctionsCore.Mod.Name,
                     expandArguments: NoArgExpansion,
                     replaceBlankValues: NoOpAlreadyHandledByIR,
-                    checkRuntimeTypes: ExactValueType<NumberValue>,
-                    checkRuntimeValues: DeferRuntimeTypeChecking,
+                    checkRuntimeTypes: DeferRuntimeTypeChecking,
+                    checkRuntimeValues: DeferRuntimeValueChecking,
                     returnBehavior: ReturnBehavior.AlwaysEvaluateAndReturnResult,
                     targetFunction: Mod)
             },
@@ -1236,13 +1250,8 @@
                 StandardErrorHandling<FormulaValue>(
                     BuiltinFunctionsCore.Round.Name,
                     expandArguments: NoArgExpansion,
-<<<<<<< HEAD
-                    replaceBlankValues: ReplaceBlankWithZero,
+                    replaceBlankValues: NoOpAlreadyHandledByIR,
                     checkRuntimeTypes: DeferRuntimeTypeChecking,
-=======
-                    replaceBlankValues: NoOpAlreadyHandledByIR,
-                    checkRuntimeTypes: ExactValueType<NumberValue>,
->>>>>>> 68f0c8c9
                     checkRuntimeValues: DeferRuntimeValueChecking,
                     returnBehavior: ReturnBehavior.AlwaysEvaluateAndReturnResult,
                     targetFunction: Round)
@@ -1252,13 +1261,8 @@
                 StandardErrorHandling<FormulaValue>(
                     BuiltinFunctionsCore.RoundUp.Name,
                     expandArguments: NoArgExpansion,
-<<<<<<< HEAD
-                    replaceBlankValues: ReplaceBlankWithZero,
+                    replaceBlankValues: NoOpAlreadyHandledByIR,
                     checkRuntimeTypes: DeferRuntimeTypeChecking,
-=======
-                    replaceBlankValues: NoOpAlreadyHandledByIR,
-                    checkRuntimeTypes: ExactValueType<NumberValue>,
->>>>>>> 68f0c8c9
                     checkRuntimeValues: DeferRuntimeValueChecking,
                     returnBehavior: ReturnBehavior.AlwaysEvaluateAndReturnResult,
                     targetFunction: RoundUp)
@@ -1268,13 +1272,8 @@
                 StandardErrorHandling<FormulaValue>(
                     BuiltinFunctionsCore.RoundDown.Name,
                     expandArguments: NoArgExpansion,
-<<<<<<< HEAD
-                    replaceBlankValues: ReplaceBlankWithZero,
+                    replaceBlankValues: NoOpAlreadyHandledByIR,
                     checkRuntimeTypes: DeferRuntimeTypeChecking,
-=======
-                    replaceBlankValues: NoOpAlreadyHandledByIR,
-                    checkRuntimeTypes: ExactValueType<NumberValue>,
->>>>>>> 68f0c8c9
                     checkRuntimeValues: DeferRuntimeValueChecking,
                     returnBehavior: ReturnBehavior.AlwaysEvaluateAndReturnResult,
                     targetFunction: RoundDown)
@@ -1565,13 +1564,8 @@
                 StandardErrorHandling<FormulaValue>(
                     BuiltinFunctionsCore.Trunc.Name,
                     expandArguments: InsertDefaultValues(outputArgsCount: 2, fillWith: new NumberValue(IRContext.NotInSource(FormulaType.Number), 0)),
-<<<<<<< HEAD
-                    replaceBlankValues: ReplaceBlankWithZero,
+                    replaceBlankValues: NoOpAlreadyHandledByIR,
                     checkRuntimeTypes: DeferRuntimeTypeChecking,
-=======
-                    replaceBlankValues: NoOpAlreadyHandledByIR,
-                    checkRuntimeTypes: ExactValueType<NumberValue>,
->>>>>>> 68f0c8c9
                     checkRuntimeValues: DeferRuntimeValueChecking,
                     returnBehavior: ReturnBehavior.AlwaysEvaluateAndReturnResult,
                     targetFunction: RoundDown)
@@ -1664,11 +1658,7 @@
         {
             {
                 BuiltinFunctionsCore.AbsT,
-<<<<<<< HEAD
-                StandardErrorHandlingTabularOverload<FormulaValue>(BuiltinFunctionsCore.AbsT.Name, SimpleFunctionImplementations[BuiltinFunctionsCore.Abs])
-            },
-=======
-                StandardErrorHandlingTabularOverload<NumberValue>(BuiltinFunctionsCore.AbsT.Name, SimpleFunctionImplementations[BuiltinFunctionsCore.Abs], ReplaceBlankWithZero)
+                StandardErrorHandlingTabularOverload<FormulaValue>(BuiltinFunctionsCore.AbsT.Name, SimpleFunctionImplementations[BuiltinFunctionsCore.Abs], ReplaceBlankWithZero)
             },
             {
                 BuiltinFunctionsCore.AcosT,
@@ -1686,7 +1676,6 @@
                 BuiltinFunctionsCore.AtanT,
                 StandardErrorHandlingTabularOverload<NumberValue>(BuiltinFunctionsCore.AtanT.Name, SimpleFunctionImplementations[BuiltinFunctionsCore.Atan], ReplaceBlankWithZero)
             },
->>>>>>> 68f0c8c9
             {
                 BuiltinFunctionsCore.Boolean_T,
                 StandardErrorHandlingTabularOverload<StringValue>(BuiltinFunctionsCore.Boolean_T.Name, SimpleFunctionImplementations[BuiltinFunctionsCore.Boolean], DoNotReplaceBlank)
@@ -1728,11 +1717,7 @@
             },
             {
                 BuiltinFunctionsCore.IntT,
-<<<<<<< HEAD
-                StandardErrorHandlingTabularOverload<FormulaValue>(BuiltinFunctionsCore.IntT.Name, SimpleFunctionImplementations[BuiltinFunctionsCore.Int])
-=======
-                StandardErrorHandlingTabularOverload<NumberValue>(BuiltinFunctionsCore.IntT.Name, SimpleFunctionImplementations[BuiltinFunctionsCore.Int], ReplaceBlankWithZero)
->>>>>>> 68f0c8c9
+                StandardErrorHandlingTabularOverload<FormulaValue>(BuiltinFunctionsCore.IntT.Name, SimpleFunctionImplementations[BuiltinFunctionsCore.Int], ReplaceBlankWithZero)
             },
             {
                 BuiltinFunctionsCore.LenT,
@@ -1752,17 +1737,12 @@
             },
             {
                 BuiltinFunctionsCore.SqrtT,
-<<<<<<< HEAD
-                StandardErrorHandlingTabularOverload<NumberValue>(BuiltinFunctionsCore.SqrtT.Name, SimpleFunctionImplementations[BuiltinFunctionsCore.Sqrt])
-            }
-=======
                 StandardErrorHandlingTabularOverload<NumberValue>(BuiltinFunctionsCore.SqrtT.Name, SimpleFunctionImplementations[BuiltinFunctionsCore.Sqrt], ReplaceBlankWithZero)
             },
             {
                 BuiltinFunctionsCore.TanT,
                 StandardErrorHandlingTabularOverload<NumberValue>(BuiltinFunctionsCore.TanT.Name, SimpleFunctionImplementations[BuiltinFunctionsCore.Tan], ReplaceBlankWithZero)
             },
->>>>>>> 68f0c8c9
         };
 
         private static IReadOnlyDictionary<TexlFunction, AsyncFunctionPtr> SimpleFunctionMultiArgsTabularOverloadImplementations { get; } = new Dictionary<TexlFunction, AsyncFunctionPtr>
@@ -1781,44 +1761,14 @@
             },
             {
                 BuiltinFunctionsCore.FindT,
-<<<<<<< HEAD
-                StandardErrorHandlingAsync<FormulaValue>(
-                    BuiltinFunctionsCore.FindT.Name,
-                    expandArguments: NoArgExpansion,
-                    replaceBlankValues: DoNotReplaceBlank,
-                    checkRuntimeTypes: ExactSequence(
-                        ExactValueTypeOrTableOrBlank<StringValue>,
-                        ExactValueTypeOrTableOrBlank<StringValue>,
-                        ExactValueTypeOrTableOrBlank<NumberValue>),
-                    checkRuntimeValues: DeferRuntimeValueChecking,
-                    returnBehavior: ReturnBehavior.AlwaysEvaluateAndReturnResult,
-                    targetFunction: MultiSingleColumnTable(
-                            SimpleFunctionImplementations[BuiltinFunctionsCore.Find]),
-                    isMultiArgTabularOverload: true)
-            },
-
+                NoErrorHandling(MultiSingleColumnTable(SimpleFunctionImplementations[BuiltinFunctionsCore.Find], DoNotReplaceBlank))
+            },
+
             // Decimal TODO: Where is RoundUp, RoundDown?
-            {
-                BuiltinFunctionsCore.RoundT,
-                StandardErrorHandlingAsync(
-                    BuiltinFunctionsCore.RoundT.Name,
-                    expandArguments: NoArgExpansion,
-                    replaceBlankValues: DoNotReplaceBlank,
-                    checkRuntimeTypes: DeferRuntimeTypeChecking,
-                    checkRuntimeValues: DeferRuntimeValueChecking,
-                    returnBehavior: ReturnBehavior.AlwaysEvaluateAndReturnResult,
-                    targetFunction: MultiSingleColumnTable(
-                            SimpleFunctionImplementations[BuiltinFunctionsCore.Round]),
-                    isMultiArgTabularOverload: true)
-            },
-=======
-                NoErrorHandling(MultiSingleColumnTable(SimpleFunctionImplementations[BuiltinFunctionsCore.Find], DoNotReplaceBlank))
-            },
             {
                 BuiltinFunctionsCore.RoundT,
                 NoErrorHandling(MultiSingleColumnTable(SimpleFunctionImplementations[BuiltinFunctionsCore.Round], ReplaceBlankWithZero))
             },
->>>>>>> 68f0c8c9
         };
 
         public static IEnumerable<DValue<RecordValue>> StandardTableNodeRecords(IRContext irContext, FormulaValue[] args, bool forceSingleColumn)
@@ -1904,7 +1854,7 @@
                 case TimeValue _:
                     return new BooleanValue(irContext, true);
                 case StringValue _:
-                    // Ok to check Float, as it has a larger range than Decimal
+                    // Ok to check Float, as it has a larger range than Decimal
                     var nv = Value(runner, context, IRContext.NotInSource(FormulaType.Number), args);
                     return new BooleanValue(irContext, nv is NumberValue);
                 default:
