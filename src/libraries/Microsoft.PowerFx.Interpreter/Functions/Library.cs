--- conflicted
+++ resolved
@@ -59,7 +59,7 @@
             {
                 BuiltinFunctionsCore.Abs,
                 StandardErrorHandling<NumberValue>(
-                    "Abs",
+                    BuiltinFunctionsCore.Abs.Name,
                     expandArguments: NoArgExpansion,
                     replaceBlankValues: ReplaceBlankWithZero,
                     checkRuntimeTypes: ExactValueTypeOrBlank<NumberValue>,
@@ -68,20 +68,6 @@
                     targetFunction: Abs)
             },
             {
-<<<<<<< HEAD
-                BuiltinFunctionsCore.AbsT,
-                StandardErrorHandlingAsync<TableValue>(
-                    "Abs",
-                    expandArguments: NoArgExpansion,
-                    replaceBlankValues: DoNotReplaceBlank,
-                    checkRuntimeTypes: ExactValueTypeOrBlank<TableValue>,
-                    checkRuntimeValues: DeferRuntimeValueChecking,
-                    returnBehavior: ReturnBehavior.ReturnBlankIfAnyArgIsBlank,
-                    targetFunction: StandardSingleColumnTable<NumberValue>(Abs))
-            },
-            {
-=======
->>>>>>> bf0c9385
                 BuiltinFunctionsCore.Acos,
                 StandardErrorHandling<NumberValue>(
                     "Acos",
@@ -191,45 +177,17 @@
                     targetFunction: TextToBoolean)
             },
             {
-<<<<<<< HEAD
-                BuiltinFunctionsCore.Boolean_T,
-                StandardErrorHandlingAsync<TableValue>(
+                BuiltinFunctionsCore.BooleanN,
+                StandardErrorHandling<NumberValue>(
                     "Boolean",
                     expandArguments: NoArgExpansion,
                     replaceBlankValues: DoNotReplaceBlank,
-                    checkRuntimeTypes: ExactValueTypeOrBlank<TableValue>,
-                    checkRuntimeValues: DeferRuntimeValueChecking,
-                    returnBehavior: ReturnBehavior.ReturnBlankIfAnyArgIsBlank,
-                    targetFunction: StandardSingleColumnTable<StringValue>(TextToBoolean))
-            },
-            {
-=======
->>>>>>> bf0c9385
-                BuiltinFunctionsCore.BooleanN,
-                StandardErrorHandling<NumberValue>(
-                    "Boolean",
-                    expandArguments: NoArgExpansion,
-                    replaceBlankValues: DoNotReplaceBlank,
                     checkRuntimeTypes: ExactValueTypeOrBlank<NumberValue>,
                     checkRuntimeValues: DeferRuntimeValueChecking,
                     returnBehavior: ReturnBehavior.ReturnBlankIfAnyArgIsBlank,
                     targetFunction: NumberToBoolean)
             },
             {
-<<<<<<< HEAD
-                BuiltinFunctionsCore.BooleanN_T,
-                StandardErrorHandlingAsync<TableValue>(
-                    "Boolean",
-                    expandArguments: NoArgExpansion,
-                    replaceBlankValues: DoNotReplaceBlank,
-                    checkRuntimeTypes: ExactValueTypeOrBlank<TableValue>,
-                    checkRuntimeValues: DeferRuntimeValueChecking,
-                    returnBehavior: ReturnBehavior.ReturnBlankIfAnyArgIsBlank,
-                    targetFunction: StandardSingleColumnTable<NumberValue>(NumberToBoolean))
-            },
-            {
-=======
->>>>>>> bf0c9385
                 BuiltinFunctionsCore.Boolean_UO,
                 StandardErrorHandling<UntypedObjectValue>(
                     "Boolean",
@@ -270,20 +228,6 @@
                     targetFunction: Char)
             },
             {
-<<<<<<< HEAD
-                BuiltinFunctionsCore.CharT,
-                StandardErrorHandlingAsync(
-                    "Char",
-                    expandArguments: NoArgExpansion,
-                    replaceBlankValues: DoNotReplaceBlank,
-                    checkRuntimeTypes: ExactValueTypeOrBlank<TableValue>,
-                    checkRuntimeValues: DeferRuntimeValueChecking,
-                    returnBehavior: ReturnBehavior.ReturnBlankIfAnyArgIsBlank,
-                    targetFunction: StandardSingleColumnTable<NumberValue>(Char))
-            },
-            {
-=======
->>>>>>> bf0c9385
                 BuiltinFunctionsCore.Concatenate,
                 StandardErrorHandling<StringValue>(
                     "Concatenate",
@@ -549,20 +493,6 @@
                     targetFunction: Exp)
             },
             {
-<<<<<<< HEAD
-                BuiltinFunctionsCore.ExpT,
-                StandardErrorHandlingAsync<TableValue>(
-                    "Exp",
-                    expandArguments: NoArgExpansion,
-                    replaceBlankValues: DoNotReplaceBlank,
-                    checkRuntimeTypes: ExactValueTypeOrBlank<TableValue>,
-                    checkRuntimeValues: DeferRuntimeValueChecking,
-                    returnBehavior: ReturnBehavior.ReturnBlankIfAnyArgIsBlank,
-                    targetFunction: StandardSingleColumnTable<NumberValue>(Exp))
-            },
-            {
-=======
->>>>>>> bf0c9385
                 BuiltinFunctionsCore.Filter,
                 StandardErrorHandlingAsync<FormulaValue>(
                     "Filter",
@@ -688,81 +618,14 @@
             },
             {
                 BuiltinFunctionsCore.Hour,
-<<<<<<< HEAD
-                StandardErrorHandling<FormulaValue>(
-                    "Hour",
+                StandardErrorHandling<FormulaValue>(
+                    "IsBlank",
                     expandArguments: NoArgExpansion,
                     replaceBlankValues: DoNotReplaceBlank,
                     checkRuntimeTypes: TimeOrDateTime,
                     checkRuntimeValues: DeferRuntimeValueChecking,
                     returnBehavior: ReturnBehavior.AlwaysEvaluateAndReturnResult,
                     targetFunction: Hour)
-            },
-            {
-                BuiltinFunctionsCore.IsBlank,
-                StandardErrorHandling<FormulaValue>(
-                    "IsBlank",
-                    expandArguments: NoArgExpansion,
-                    replaceBlankValues: DoNotReplaceBlank,
-                    checkRuntimeTypes: DeferRuntimeTypeChecking,
-                    checkRuntimeValues: DeferRuntimeValueChecking,
-                    returnBehavior: ReturnBehavior.AlwaysEvaluateAndReturnResult,
-                    targetFunction: IsBlank)
-            },
-            {
-                // Implementation 100% shared with IsBlank() for the interpreter
-                BuiltinFunctionsCore.IsBlankOptionSetValue,
-=======
->>>>>>> bf0c9385
-                StandardErrorHandling<FormulaValue>(
-                    "IsBlank",
-                    expandArguments: NoArgExpansion,
-                    replaceBlankValues: DoNotReplaceBlank,
-<<<<<<< HEAD
-                    checkRuntimeTypes: DeferRuntimeTypeChecking,
-                    checkRuntimeValues: DeferRuntimeValueChecking,
-                    returnBehavior: ReturnBehavior.AlwaysEvaluateAndReturnResult,
-                    targetFunction: IsBlank)
-            },
-            {
-                BuiltinFunctionsCore.IsError,
-                NoErrorHandling(IsError)
-            },
-            {
-                BuiltinFunctionsCore.IsBlankOrError,
-                NoErrorHandling(IsBlankOrError)
-            },
-            {
-                BuiltinFunctionsCore.IsBlankOrErrorOptionSetValue,
-                NoErrorHandling(IsBlankOrError)
-            },
-            {
-                BuiltinFunctionsCore.IsNumeric,
-                StandardErrorHandling<FormulaValue>(
-                    "IsNumeric",
-                    expandArguments: InsertDefaultValues(outputArgsCount: 2, fillWith: new NumberValue(IRContext.NotInSource(FormulaType.Number), 1)),
-                    replaceBlankValues: DoNotReplaceBlank,
-                    checkRuntimeTypes: DeferRuntimeTypeChecking,
-                    checkRuntimeValues: DeferRuntimeValueChecking,
-                    returnBehavior: ReturnBehavior.AlwaysEvaluateAndReturnResult,
-                    targetFunction: IsNumeric)
-            },
-            {
-                BuiltinFunctionsCore.IsToday,
-                StandardErrorHandling<FormulaValue>(
-                    "IsToday",
-                    expandArguments: NoArgExpansion,
-                    replaceBlankValues: DoNotReplaceBlank,
-                    checkRuntimeTypes: DateOrDateTime,
-                    checkRuntimeValues: DeferRuntimeValueChecking,
-                    returnBehavior: ReturnBehavior.ReturnFalseIfAnyArgIsBlank,
-                    targetFunction: IsToday)
-=======
-                    checkRuntimeTypes: TimeOrDateTime,
-                    checkRuntimeValues: DeferRuntimeValueChecking,
-                    returnBehavior: ReturnBehavior.AlwaysEvaluateAndReturnResult,
-                    targetFunction: Hour)
->>>>>>> bf0c9385
             },
             {
                 BuiltinFunctionsCore.If,
@@ -784,20 +647,6 @@
                     targetFunction: Int)
             },
             {
-<<<<<<< HEAD
-                BuiltinFunctionsCore.IntT,
-                StandardErrorHandlingAsync<TableValue>(
-                    "Int",
-                    expandArguments: NoArgExpansion,
-                    replaceBlankValues: DoNotReplaceBlank,
-                    checkRuntimeTypes: ExactValueTypeOrBlank<TableValue>,
-                    checkRuntimeValues: DeferRuntimeValueChecking,
-                    returnBehavior: ReturnBehavior.ReturnBlankIfAnyArgIsBlank,
-                    targetFunction: StandardSingleColumnTable<NumberValue>(Int))
-            },
-            {
-=======
->>>>>>> bf0c9385
                 BuiltinFunctionsCore.Index,
                 StandardErrorHandling<FormulaValue>(
                     "Index",
@@ -830,6 +679,7 @@
             {
                 BuiltinFunctionsCore.IsBlank,
                 StandardErrorHandling<FormulaValue>(
+                    "IsBlank",
                     expandArguments: NoArgExpansion,
                     replaceBlankValues: DoNotReplaceBlank,
                     checkRuntimeTypes: DeferRuntimeTypeChecking,
@@ -841,6 +691,7 @@
                 // Implementation 100% shared with IsBlank() for the interpreter
                 BuiltinFunctionsCore.IsBlankOptionSetValue,
                 StandardErrorHandling<FormulaValue>(
+                    "IsBlank",
                     expandArguments: NoArgExpansion,
                     replaceBlankValues: DoNotReplaceBlank,
                     checkRuntimeTypes: DeferRuntimeTypeChecking,
@@ -863,6 +714,7 @@
             {
                 BuiltinFunctionsCore.IsNumeric,
                 StandardErrorHandling<FormulaValue>(
+                    "IsNumeric",
                     expandArguments: InsertDefaultValues(outputArgsCount: 2, fillWith: new NumberValue(IRContext.NotInSource(FormulaType.Number), 1)),
                     replaceBlankValues: DoNotReplaceBlank,
                     checkRuntimeTypes: DeferRuntimeTypeChecking,
@@ -873,6 +725,7 @@
             {
                 BuiltinFunctionsCore.IsToday,
                 StandardErrorHandling<FormulaValue>(
+                    "IsToday",
                     expandArguments: NoArgExpansion,
                     replaceBlankValues: DoNotReplaceBlank,
                     checkRuntimeTypes: DateOrDateTime,
@@ -929,20 +782,6 @@
                     targetFunction: Len)
             },
             {
-<<<<<<< HEAD
-                BuiltinFunctionsCore.LenT,
-                StandardErrorHandlingAsync(
-                    "Len",
-                    expandArguments: NoArgExpansion,
-                    replaceBlankValues: DoNotReplaceBlank,
-                    checkRuntimeTypes: ExactValueTypeOrBlank<TableValue>,
-                    checkRuntimeValues: DeferRuntimeValueChecking,
-                    returnBehavior: ReturnBehavior.ReturnBlankIfAnyArgIsBlank,
-                    targetFunction: StandardSingleColumnTable<StringValue>(Len))
-            },
-            {
-=======
->>>>>>> bf0c9385
                 BuiltinFunctionsCore.Ln,
                 StandardErrorHandling<NumberValue>(
                     "Ln",
@@ -954,20 +793,6 @@
                     targetFunction: Ln)
             },
             {
-<<<<<<< HEAD
-                BuiltinFunctionsCore.LnT,
-                StandardErrorHandlingAsync<TableValue>(
-                    "Ln",
-                    expandArguments: NoArgExpansion,
-                    replaceBlankValues: DoNotReplaceBlank,
-                    checkRuntimeTypes: ExactValueTypeOrBlank<TableValue>,
-                    checkRuntimeValues: DeferRuntimeValueChecking,
-                    returnBehavior: ReturnBehavior.ReturnBlankIfAnyArgIsBlank,
-                    targetFunction: StandardSingleColumnTable<NumberValue>(Ln))
-            },
-            {
-=======
->>>>>>> bf0c9385
                 BuiltinFunctionsCore.Log,
                 StandardErrorHandling<NumberValue>(
                     "Log",
@@ -1329,10 +1154,7 @@
             {
                 BuiltinFunctionsCore.Split,
                 StandardErrorHandling<StringValue>(
-<<<<<<< HEAD
                     "Split",
-=======
->>>>>>> bf0c9385
                     expandArguments: NoArgExpansion,
                     replaceBlankValues: ReplaceBlankWithEmptyString,
                     checkRuntimeTypes: ExactValueType<StringValue>,
@@ -1343,10 +1165,7 @@
             {
                 BuiltinFunctionsCore.Sqrt,
                 StandardErrorHandling<NumberValue>(
-<<<<<<< HEAD
                     "Sqrt",
-=======
->>>>>>> bf0c9385
                     expandArguments: NoArgExpansion,
                     replaceBlankValues: ReplaceBlankWithZero,
                     checkRuntimeTypes: ExactValueTypeOrBlank<NumberValue>,
@@ -1355,20 +1174,6 @@
                     targetFunction: Sqrt)
             },
             {
-<<<<<<< HEAD
-                BuiltinFunctionsCore.SqrtT,
-                StandardErrorHandlingAsync<TableValue>(
-                    "Sqrt",
-                    expandArguments: NoArgExpansion,
-                    replaceBlankValues: DoNotReplaceBlank,
-                    checkRuntimeTypes: ExactValueTypeOrBlank<TableValue>,
-                    checkRuntimeValues: DeferRuntimeValueChecking,
-                    returnBehavior: ReturnBehavior.ReturnBlankIfAnyArgIsBlank,
-                    targetFunction: StandardSingleColumnTable<NumberValue>(Sqrt))
-            },
-            {
-=======
->>>>>>> bf0c9385
                 BuiltinFunctionsCore.StartsWith,
                 StandardErrorHandling<StringValue>(
                     "StartsWith",
@@ -1404,49 +1209,6 @@
                     targetFunction: StdevTable)
             },
             {
-                BuiltinFunctionsCore.Substitute,
-                StandardErrorHandling<FormulaValue>(
-                    expandArguments: InsertDefaultValues(outputArgsCount: 4, fillWith: new BlankValue(IRContext.NotInSource(FormulaType.Blank))),
-                    replaceBlankValues: ReplaceBlankWith(
-                        new StringValue(IRContext.NotInSource(FormulaType.String), string.Empty),
-                        new BlankValue(IRContext.NotInSource(FormulaType.Blank)),
-                        new StringValue(IRContext.NotInSource(FormulaType.String), string.Empty),
-                        new BlankValue(IRContext.NotInSource(FormulaType.Blank))),
-                    checkRuntimeTypes: ExactSequence(
-                        ExactValueType<StringValue>,
-                        ExactValueTypeOrBlank<StringValue>,
-                        ExactValueType<StringValue>,
-                        ExactValueTypeOrBlank<NumberValue>),
-                    checkRuntimeValues: StrictArgumentPositiveNumberChecker,
-                    returnBehavior: ReturnBehavior.AlwaysEvaluateAndReturnResult,
-                    targetFunction: Substitute)
-            },
-            {
-                BuiltinFunctionsCore.Sum,
-                StandardErrorHandling<FormulaValue>(
-                    "Sum",
-                    expandArguments: NoArgExpansion,
-                    replaceBlankValues: DoNotReplaceBlank,
-                    checkRuntimeTypes: ExactValueTypeOrBlank<NumberValue>,
-                    checkRuntimeValues: DeferRuntimeValueChecking,
-                    returnBehavior: ReturnBehavior.AlwaysEvaluateAndReturnResult,
-                    targetFunction: Sum)
-            },
-            {
-                BuiltinFunctionsCore.SumT,
-                StandardErrorHandlingAsync<FormulaValue>(
-                    "Sum",
-                    expandArguments: NoArgExpansion,
-                    replaceBlankValues: DoNotReplaceBlank,
-                    checkRuntimeTypes: ExactSequence(
-                        ExactValueTypeOrBlank<TableValue>,
-                        ExactValueTypeOrBlank<LambdaFormulaValue>),
-                    checkRuntimeValues: DeferRuntimeValueChecking,
-                    returnBehavior: ReturnBehavior.ReturnBlankIfAnyArgIsBlank,
-                    targetFunction: SumTable)
-            },
-            {
-<<<<<<< HEAD
                 BuiltinFunctionsCore.Substitute,
                 StandardErrorHandling<FormulaValue>(
                     "Substitute",
@@ -1466,8 +1228,30 @@
                     targetFunction: Substitute)
             },
             {
-=======
->>>>>>> bf0c9385
+                BuiltinFunctionsCore.Sum,
+                StandardErrorHandling<FormulaValue>(
+                    "Sum",
+                    expandArguments: NoArgExpansion,
+                    replaceBlankValues: DoNotReplaceBlank,
+                    checkRuntimeTypes: ExactValueTypeOrBlank<NumberValue>,
+                    checkRuntimeValues: DeferRuntimeValueChecking,
+                    returnBehavior: ReturnBehavior.AlwaysEvaluateAndReturnResult,
+                    targetFunction: Sum)
+            },
+            {
+                BuiltinFunctionsCore.SumT,
+                StandardErrorHandlingAsync<FormulaValue>(
+                    "Sum",
+                    expandArguments: NoArgExpansion,
+                    replaceBlankValues: DoNotReplaceBlank,
+                    checkRuntimeTypes: ExactSequence(
+                        ExactValueTypeOrBlank<TableValue>,
+                        ExactValueTypeOrBlank<LambdaFormulaValue>),
+                    checkRuntimeValues: DeferRuntimeValueChecking,
+                    returnBehavior: ReturnBehavior.ReturnBlankIfAnyArgIsBlank,
+                    targetFunction: SumTable)
+            },
+            {
                 BuiltinFunctionsCore.Switch,
                 Switch
             },
@@ -1686,39 +1470,39 @@
         {
             {
                 BuiltinFunctionsCore.AbsT,
-                StandardErrorHandlingTabularOverload<NumberValue>(SimpleFunctionImplementations[BuiltinFunctionsCore.Abs])
+                StandardErrorHandlingTabularOverload<NumberValue>(BuiltinFunctionsCore.AbsT.Name, SimpleFunctionImplementations[BuiltinFunctionsCore.Abs])
             },
             {
                 BuiltinFunctionsCore.Boolean_T,
-                StandardErrorHandlingTabularOverload<StringValue>(SimpleFunctionImplementations[BuiltinFunctionsCore.Boolean])
+                StandardErrorHandlingTabularOverload<StringValue>(BuiltinFunctionsCore.Boolean_T.Name, SimpleFunctionImplementations[BuiltinFunctionsCore.Boolean])
             },
             {
                 BuiltinFunctionsCore.BooleanN_T,
-                StandardErrorHandlingTabularOverload<NumberValue>(SimpleFunctionImplementations[BuiltinFunctionsCore.BooleanN])
+                StandardErrorHandlingTabularOverload<NumberValue>(BuiltinFunctionsCore.BooleanN_T.Name, SimpleFunctionImplementations[BuiltinFunctionsCore.BooleanN])
             },
             {
                 BuiltinFunctionsCore.CharT,
-                StandardErrorHandlingTabularOverload<NumberValue>(SimpleFunctionImplementations[BuiltinFunctionsCore.Char])
+                StandardErrorHandlingTabularOverload<NumberValue>(BuiltinFunctionsCore.CharT.Name, SimpleFunctionImplementations[BuiltinFunctionsCore.Char])
             },
             {
                 BuiltinFunctionsCore.ExpT,
-                StandardErrorHandlingTabularOverload<NumberValue>(SimpleFunctionImplementations[BuiltinFunctionsCore.Exp])
+                StandardErrorHandlingTabularOverload<NumberValue>(BuiltinFunctionsCore.ExpT.Name, SimpleFunctionImplementations[BuiltinFunctionsCore.Exp])
             },
             {
                 BuiltinFunctionsCore.IntT,
-                StandardErrorHandlingTabularOverload<NumberValue>(SimpleFunctionImplementations[BuiltinFunctionsCore.Int])
+                StandardErrorHandlingTabularOverload<NumberValue>(BuiltinFunctionsCore.IntT.Name, SimpleFunctionImplementations[BuiltinFunctionsCore.Int])
             },
             {
                 BuiltinFunctionsCore.LenT,
-                StandardErrorHandlingTabularOverload<StringValue>(SimpleFunctionImplementations[BuiltinFunctionsCore.Len])
+                StandardErrorHandlingTabularOverload<StringValue>(BuiltinFunctionsCore.LenT.Name, SimpleFunctionImplementations[BuiltinFunctionsCore.Len])
             },
             {
                 BuiltinFunctionsCore.LnT,
-                StandardErrorHandlingTabularOverload<NumberValue>(SimpleFunctionImplementations[BuiltinFunctionsCore.Ln])
+                StandardErrorHandlingTabularOverload<NumberValue>(BuiltinFunctionsCore.LnT.Name, SimpleFunctionImplementations[BuiltinFunctionsCore.Ln])
             },
             {
                 BuiltinFunctionsCore.SqrtT,
-                StandardErrorHandlingTabularOverload<NumberValue>(SimpleFunctionImplementations[BuiltinFunctionsCore.Sqrt])
+                StandardErrorHandlingTabularOverload<NumberValue>(BuiltinFunctionsCore.SqrtT.Name, SimpleFunctionImplementations[BuiltinFunctionsCore.Sqrt])
             },
         };
 
