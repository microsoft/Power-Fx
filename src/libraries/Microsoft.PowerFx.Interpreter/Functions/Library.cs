﻿// Copyright (c) Microsoft Corporation.
// Licensed under the MIT License.

using System;
using System.Collections.Generic;
using System.Linq;
using Microsoft.PowerFx.Core.Functions;
using Microsoft.PowerFx.Core.IR;
using Microsoft.PowerFx.Core.Public.Types;
using Microsoft.PowerFx.Core.Public.Values;
using Microsoft.PowerFx.Core.Texl;

namespace Microsoft.PowerFx.Functions
{
    internal static partial class Library
    {
        public delegate FormulaValue FunctionPtr(EvalVisitor runner, SymbolContext symbolContext, IRContext irContext, FormulaValue[] args);

        public static IEnumerable<TexlFunction> FunctionList => _funcsByName.Keys;

        // Some TexlFunctions are overloaded
        private static readonly Dictionary<TexlFunction, FunctionPtr> _funcsByName = new Dictionary<TexlFunction, FunctionPtr>
        {
            {
                BuiltinFunctionsCore.Abs,
                StandardErrorHandling<NumberValue>(
                    expandArguments: NoArgExpansion,
                    replaceBlankValues: DoNotReplaceBlank,
                    checkRuntimeTypes: ExactValueTypeOrBlank<NumberValue>,
                    checkRuntimeValues: FiniteChecker,
                    returnBehavior: ReturnBehavior.ReturnBlankIfAnyArgIsBlank,
                    targetFunction: Abs)
            },
            {
                BuiltinFunctionsCore.AddColumns,
                StandardErrorHandling<FormulaValue>(
                    expandArguments: NoArgExpansion,
                    replaceBlankValues: DoNotReplaceBlank,
                    checkRuntimeTypes: AddColumnsTypeChecker,
                    checkRuntimeValues: DeferRuntimeValueChecking,
                    returnBehavior: ReturnBehavior.ReturnBlankIfAnyArgIsBlank,
                    targetFunction: AddColumns)
            },
            { BuiltinFunctionsCore.And, And },
            {
                BuiltinFunctionsCore.Average,
                StandardErrorHandling<FormulaValue>(
                    expandArguments: NoArgExpansion,
                    replaceBlankValues: DoNotReplaceBlank,
                    checkRuntimeTypes: ExactValueTypeOrBlank<NumberValue>,
                    checkRuntimeValues: FiniteChecker,
                    returnBehavior: ReturnBehavior.AlwaysEvaluateAndReturnResult,
                    targetFunction: Average)
            },
            {
                BuiltinFunctionsCore.AverageT,
                StandardErrorHandling<FormulaValue>(
                    expandArguments: NoArgExpansion,
                    replaceBlankValues: DoNotReplaceBlank,
                    checkRuntimeTypes: ExactSequence(
                        ExactValueTypeOrBlank<TableValue>,
                        ExactValueTypeOrBlank<LambdaFormulaValue>),
                    checkRuntimeValues: DeferRuntimeValueChecking,
                    returnBehavior: ReturnBehavior.ReturnBlankIfAnyArgIsBlank,
                    targetFunction: AverageTable)
            },
            { BuiltinFunctionsCore.Blank, Blank },
            {
                BuiltinFunctionsCore.Concat,
                StandardErrorHandling<FormulaValue>(
                    expandArguments: NoArgExpansion,
                    replaceBlankValues: DoNotReplaceBlank,
                    checkRuntimeTypes: ExactSequence(
                        ExactValueTypeOrBlank<TableValue>,
                        ExactValueTypeOrBlank<LambdaFormulaValue>),
                    checkRuntimeValues: DeferRuntimeValueChecking,
                    returnBehavior: ReturnBehavior.ReturnBlankIfAnyArgIsBlank,
                    targetFunction: Concat)
            },
            { BuiltinFunctionsCore.Coalesce, Coalesce },
            {
                BuiltinFunctionsCore.Char,
                StandardErrorHandling<NumberValue>(
                    expandArguments: NoArgExpansion,
                    replaceBlankValues: DoNotReplaceBlank,
                    checkRuntimeTypes: ExactValueTypeOrBlank<NumberValue>,
                    checkRuntimeValues: DeferRuntimeValueChecking,
                    returnBehavior: ReturnBehavior.ReturnBlankIfAnyArgIsBlank,
                    targetFunction: Char)
            },
            {
                BuiltinFunctionsCore.CharT,
                StandardErrorHandling(
                    expandArguments: NoArgExpansion,
                    replaceBlankValues: DoNotReplaceBlank,
                    checkRuntimeTypes: ExactValueTypeOrBlank<TableValue>,
                    checkRuntimeValues: DeferRuntimeValueChecking,
                    returnBehavior: ReturnBehavior.ReturnBlankIfAnyArgIsBlank,
<<<<<<< HEAD
                    targetFunction: CharT)
=======
                    targetFunction: StandardSingleColumnTable<NumberValue>(Char)
                    )
>>>>>>> 2c5df2a3
            },
            {
                BuiltinFunctionsCore.Concatenate,
                StandardErrorHandling<StringValue>(
                    expandArguments: NoArgExpansion,
                    replaceBlankValues: ReplaceBlankWithEmptyString,
                    checkRuntimeTypes: ExactValueType<StringValue>,
                    checkRuntimeValues: DeferRuntimeValueChecking,
                    returnBehavior: ReturnBehavior.AlwaysEvaluateAndReturnResult,
<<<<<<< HEAD
                    targetFunction: Concatenate)
=======
                    targetFunction: Concatenate
                )
            },
            {
                BuiltinFunctionsCore.ConcatenateT,
                StandardErrorHandling(
                    expandArguments: NoArgExpansion,
                    replaceBlankValues: DoNotReplaceBlank,
                    checkRuntimeTypes: ExactValueTypeOrTableOrBlank<StringValue>,
                    checkRuntimeValues: DeferRuntimeValueChecking,
                    returnBehavior: ReturnBehavior.AlwaysEvaluateAndReturnResult,
                    targetFunction: MultiSingleColumnTable(
                            StandardErrorHandling<StringValue>(
                                expandArguments: NoArgExpansion,
                                replaceBlankValues: ReplaceBlankWithEmptyString,
                                checkRuntimeTypes: ExactValueType<StringValue>,
                                checkRuntimeValues: DeferRuntimeValueChecking,
                                returnBehavior: ReturnBehavior.AlwaysEvaluateAndReturnResult,
                                targetFunction: Concatenate
                            )
                        )
                    )
>>>>>>> 2c5df2a3
            },
            {
                BuiltinFunctionsCore.CountIf,
                StandardErrorHandling<FormulaValue>(
                    expandArguments: NoArgExpansion,
                    replaceBlankValues: DoNotReplaceBlank,
                    checkRuntimeTypes: ExactSequence(
                        ExactValueTypeOrBlank<TableValue>,
                        ExactValueTypeOrBlank<LambdaFormulaValue>),
                    checkRuntimeValues: DeferRuntimeValueChecking,
                    returnBehavior: ReturnBehavior.ReturnBlankIfAnyArgIsBlank,
                    targetFunction: CountIf)
            },
            {
                BuiltinFunctionsCore.CountRows,
                StandardErrorHandling<TableValue>(
                    expandArguments: NoArgExpansion,
                    replaceBlankValues: DoNotReplaceBlank,
                    checkRuntimeTypes: ExactValueTypeOrBlank<TableValue>,
                    checkRuntimeValues: DeferRuntimeValueChecking,
                    returnBehavior: ReturnBehavior.ReturnBlankIfAnyArgIsBlank,
                    targetFunction: CountRows)
            },
            {
                BuiltinFunctionsCore.Date,
                StandardErrorHandling<NumberValue>(
                    expandArguments: NoArgExpansion,
                    replaceBlankValues: DoNotReplaceBlank,
                    checkRuntimeTypes: ExactValueTypeOrBlank<NumberValue>,
                    checkRuntimeValues: ExactSequence(
                        PositiveNumberChecker,
                        FiniteChecker,
                        FiniteChecker),
                    returnBehavior: ReturnBehavior.ReturnBlankIfAnyArgIsBlank,
                    targetFunction: Date)
            },
            {
                BuiltinFunctionsCore.DateAdd,
                StandardErrorHandling<FormulaValue>(
                    expandArguments: InsertDefaultValues(outputArgsCount: 3, fillWith: new BlankValue(IRContext.NotInSource(FormulaType.Blank))),
                    replaceBlankValues: ReplaceBlankWith(
                        new BlankValue(IRContext.NotInSource(FormulaType.Blank)),
                        new NumberValue(IRContext.NotInSource(FormulaType.Number), 0),
                        new StringValue(IRContext.NotInSource(FormulaType.String), "days")),
                    checkRuntimeTypes: ExactSequence(
                        DateOrDateTime,
                        ExactValueTypeOrBlank<NumberValue>,
                        ExactValueTypeOrBlank<StringValue>),
                    checkRuntimeValues: FiniteChecker,
                    returnBehavior: ReturnBehavior.ReturnBlankIfAnyArgIsBlank,
                    targetFunction: DateAdd)
            },
            {
                BuiltinFunctionsCore.DateDiff,
                StandardErrorHandling<FormulaValue>(
                    expandArguments: InsertDefaultValues(outputArgsCount: 3, fillWith: new BlankValue(IRContext.NotInSource(FormulaType.Blank))),
                    replaceBlankValues: ReplaceBlankWith(
                        new BlankValue(IRContext.NotInSource(FormulaType.Blank)),
                        new BlankValue(IRContext.NotInSource(FormulaType.Blank)),
                        new StringValue(IRContext.NotInSource(FormulaType.String), "days")),
                    checkRuntimeTypes: ExactSequence(
                        DateOrDateTime,
                        DateOrDateTime,
                        ExactValueTypeOrBlank<StringValue>),
                    checkRuntimeValues: DeferRuntimeValueChecking,
                    returnBehavior: ReturnBehavior.ReturnBlankIfAnyArgIsBlank,
                    targetFunction: DateDiff)
            },
            {
                BuiltinFunctionsCore.DateValue,
                StandardErrorHandling<StringValue>(
                    expandArguments: NoArgExpansion,
                    replaceBlankValues: DoNotReplaceBlank,
                    checkRuntimeTypes: ExactValueTypeOrBlank<StringValue>,
                    checkRuntimeValues: DeferRuntimeValueChecking,
                    returnBehavior: ReturnBehavior.ReturnBlankIfAnyArgIsBlank,
                    targetFunction: DateParse)
            },
            {
                BuiltinFunctionsCore.DateTimeValue,
                StandardErrorHandling<StringValue>(
                    expandArguments: NoArgExpansion,
                    replaceBlankValues: DoNotReplaceBlank,
                    checkRuntimeTypes: ExactValueTypeOrBlank<StringValue>,
                    checkRuntimeValues: DeferRuntimeValueChecking,
                    returnBehavior: ReturnBehavior.ReturnBlankIfAnyArgIsBlank,
                    targetFunction: DateTimeParse)
            },
            {
                BuiltinFunctionsCore.Day,
                StandardErrorHandling<FormulaValue>(
                    expandArguments: NoArgExpansion,
                    replaceBlankValues: DoNotReplaceBlank,
                    checkRuntimeTypes: DateOrDateTime,
                    checkRuntimeValues: DeferRuntimeValueChecking,
                    returnBehavior: ReturnBehavior.AlwaysEvaluateAndReturnResult,
                    targetFunction: Day)
            },
            {
                BuiltinFunctionsCore.EndsWith,
                StandardErrorHandling<StringValue>(
                    expandArguments: NoArgExpansion,
                    replaceBlankValues: DoNotReplaceBlank,
                    checkRuntimeTypes: ExactValueTypeOrBlank<StringValue>,
                    checkRuntimeValues: DeferRuntimeValueChecking,
                    returnBehavior: ReturnBehavior.ReturnFalseIfAnyArgIsBlank,
                    targetFunction: EndsWith)
            },
            {
                BuiltinFunctionsCore.Exp,
                StandardErrorHandling<NumberValue>(
                    expandArguments: NoArgExpansion,
                    replaceBlankValues: DoNotReplaceBlank,
                    checkRuntimeTypes: ExactValueTypeOrBlank<NumberValue>,
                    checkRuntimeValues: FiniteChecker,
                    returnBehavior: ReturnBehavior.ReturnBlankIfAnyArgIsBlank,
                    targetFunction: Exp)
            },
            {
                BuiltinFunctionsCore.IsBlank,
                StandardErrorHandling<FormulaValue>(
                    expandArguments: NoArgExpansion,
                    replaceBlankValues: DoNotReplaceBlank,
                    checkRuntimeTypes: DeferRuntimeTypeChecking,
                    checkRuntimeValues: DeferRuntimeValueChecking,
                    returnBehavior: ReturnBehavior.AlwaysEvaluateAndReturnResult,
                    targetFunction: IsBlank)
            },
            {
                BuiltinFunctionsCore.IsError,
                IsError
            },
            {
                BuiltinFunctionsCore.IsNumeric,
                StandardErrorHandling<FormulaValue>(
                    expandArguments: NoArgExpansion,
                    replaceBlankValues: DoNotReplaceBlank,
                    checkRuntimeTypes: DeferRuntimeTypeChecking,
                    checkRuntimeValues: DeferRuntimeValueChecking,
                    returnBehavior: ReturnBehavior.AlwaysEvaluateAndReturnResult,
                    targetFunction: IsNumeric
                    )
            },
            {
                BuiltinFunctionsCore.IsToday,
                StandardErrorHandling<FormulaValue>(
                    expandArguments: NoArgExpansion,
                    replaceBlankValues: DoNotReplaceBlank,
                    checkRuntimeTypes:  DateOrDateTime,
                    checkRuntimeValues: DeferRuntimeValueChecking,
                    returnBehavior: ReturnBehavior.ReturnFalseIfAnyArgIsBlank,
                    targetFunction: IsToday)
            },
            { BuiltinFunctionsCore.If, If },
            { BuiltinFunctionsCore.IfError, IfError },
            {
                BuiltinFunctionsCore.Int,
                StandardErrorHandling<NumberValue>(
                    expandArguments: NoArgExpansion,
                    replaceBlankValues: DoNotReplaceBlank,
                    checkRuntimeTypes: ExactValueTypeOrBlank<NumberValue>,
                    checkRuntimeValues: FiniteChecker,
                    returnBehavior: ReturnBehavior.ReturnBlankIfAnyArgIsBlank,
                    targetFunction: Int)
            },
            {
                BuiltinFunctionsCore.Filter,
                StandardErrorHandling<FormulaValue>(
                    expandArguments: NoArgExpansion,
                    replaceBlankValues: DoNotReplaceBlank,
                    checkRuntimeTypes: ExactSequence(
                        ExactValueTypeOrBlank<TableValue>,
                        ExactValueTypeOrBlank<LambdaFormulaValue>),
                    checkRuntimeValues: DeferRuntimeValueChecking,
                    returnBehavior: ReturnBehavior.ReturnBlankIfAnyArgIsBlank,
                    targetFunction: FilterTable)
            },
            {
                BuiltinFunctionsCore.First,
                StandardErrorHandling<TableValue>(
                    expandArguments: NoArgExpansion,
                    replaceBlankValues: DoNotReplaceBlank,
                    checkRuntimeTypes: ExactValueTypeOrBlank<TableValue>,
                    checkRuntimeValues: DeferRuntimeValueChecking,
                    returnBehavior: ReturnBehavior.ReturnBlankIfAnyArgIsBlank,
                    targetFunction: First)
            },
            {
                BuiltinFunctionsCore.FirstN,
                StandardErrorHandling<FormulaValue>(
                    expandArguments: NoArgExpansion,
                    replaceBlankValues: DoNotReplaceBlank,
                    checkRuntimeTypes: ExactSequence(
                        ExactValueTypeOrBlank<TableValue>,
                        ExactValueTypeOrBlank<NumberValue>),
                    checkRuntimeValues: DeferRuntimeValueChecking,
                    returnBehavior: ReturnBehavior.ReturnBlankIfAnyArgIsBlank,
                    targetFunction: FirstN)
            },
            {
                BuiltinFunctionsCore.ForAll,
                StandardErrorHandling<FormulaValue>(
                    expandArguments: NoArgExpansion,
                    replaceBlankValues: DoNotReplaceBlank,
                    checkRuntimeTypes: ExactSequence(
                        ExactValueTypeOrBlank<TableValue>,
                        ExactValueTypeOrBlank<LambdaFormulaValue>),
                    checkRuntimeValues: DeferRuntimeValueChecking,
                    returnBehavior: ReturnBehavior.ReturnBlankIfAnyArgIsBlank,
                    targetFunction: ForAll)
            },
            {
                BuiltinFunctionsCore.Hour,
                StandardErrorHandling<FormulaValue>(
                    expandArguments: NoArgExpansion,
                    replaceBlankValues: DoNotReplaceBlank,
                    checkRuntimeTypes: TimeOrDateTime,
                    checkRuntimeValues: DeferRuntimeValueChecking,
                    returnBehavior: ReturnBehavior.AlwaysEvaluateAndReturnResult,
                    targetFunction: Hour)
            },
            {
                BuiltinFunctionsCore.Last,
                StandardErrorHandling<TableValue>(
                    expandArguments: NoArgExpansion,
                    replaceBlankValues: DoNotReplaceBlank,
                    checkRuntimeTypes: ExactValueTypeOrBlank<TableValue>,
                    checkRuntimeValues: DeferRuntimeValueChecking,
                    returnBehavior: ReturnBehavior.ReturnBlankIfAnyArgIsBlank,
                    targetFunction: Last)
            },
            {
                BuiltinFunctionsCore.LastN,
                StandardErrorHandling<FormulaValue>(
                    expandArguments: NoArgExpansion,
                    replaceBlankValues: DoNotReplaceBlank,
                    checkRuntimeTypes: ExactSequence(
                        ExactValueTypeOrBlank<TableValue>,
                        ExactValueTypeOrBlank<NumberValue>),
                    checkRuntimeValues: DeferRuntimeValueChecking,
                    returnBehavior: ReturnBehavior.ReturnBlankIfAnyArgIsBlank,
                    targetFunction: LastN)
            },
            {
                BuiltinFunctionsCore.Left,
                StandardErrorHandling<FormulaValue>(
                    expandArguments: NoArgExpansion,
                    replaceBlankValues: DoNotReplaceBlank,
                    checkRuntimeTypes: ExactSequence(
                        ExactValueTypeOrBlank<StringValue>,
                        ExactValueTypeOrBlank<NumberValue>),
                    checkRuntimeValues: PositiveNumberChecker,
                    returnBehavior: ReturnBehavior.ReturnEmptyStringIfAnyArgIsBlank,
                    targetFunction: Left)
            },
            {
                BuiltinFunctionsCore.Len,
                StandardErrorHandling<StringValue>(
                    expandArguments: NoArgExpansion,
                    replaceBlankValues: ReplaceBlankWithEmptyString,
                    checkRuntimeTypes: ExactValueType<StringValue>,
                    checkRuntimeValues: DeferRuntimeValueChecking,
                    returnBehavior: ReturnBehavior.AlwaysEvaluateAndReturnResult,
                    targetFunction: Len)
            },
            {
                BuiltinFunctionsCore.LenT,
                StandardErrorHandling(
                    expandArguments: NoArgExpansion,
                    replaceBlankValues: DoNotReplaceBlank,
                    checkRuntimeTypes: ExactValueTypeOrBlank<TableValue>,
                    checkRuntimeValues: DeferRuntimeValueChecking,
                    returnBehavior: ReturnBehavior.ReturnBlankIfAnyArgIsBlank,
                    targetFunction: StandardSingleColumnTable<StringValue>(Len)
                    )
            },
            {
                BuiltinFunctionsCore.Ln,
                StandardErrorHandling<NumberValue>(
                    expandArguments: NoArgExpansion,
                    replaceBlankValues: DoNotReplaceBlank,
                    checkRuntimeTypes: ExactValueTypeOrBlank<NumberValue>,
                    checkRuntimeValues: StrictPositiveNumberChecker,
                    returnBehavior: ReturnBehavior.ReturnBlankIfAnyArgIsBlank,
                    targetFunction: Ln)
            },
            {
                BuiltinFunctionsCore.Log,
                StandardErrorHandling<NumberValue>(
                    expandArguments: InsertDefaultValues(outputArgsCount: 2, fillWith: new NumberValue(IRContext.NotInSource(FormulaType.Number), 10)),
                    replaceBlankValues: DoNotReplaceBlank,
                    checkRuntimeTypes: ExactValueTypeOrBlank<NumberValue>,
                    checkRuntimeValues: StrictPositiveNumberChecker,
                    returnBehavior: ReturnBehavior.ReturnBlankIfAnyArgIsBlank,
                    targetFunction: Log)
            },
            {
                BuiltinFunctionsCore.Lower,
                StandardErrorHandling<StringValue>(
                    expandArguments: NoArgExpansion,
                    replaceBlankValues: ReplaceBlankWithEmptyString,
                    checkRuntimeTypes: ExactValueType<StringValue>,
                    checkRuntimeValues: DeferRuntimeValueChecking,
                    returnBehavior: ReturnBehavior.AlwaysEvaluateAndReturnResult,
                    targetFunction: Lower)
            },
            {
                BuiltinFunctionsCore.Max,
                StandardErrorHandling<FormulaValue>(
                    expandArguments: NoArgExpansion,
                    replaceBlankValues: DoNotReplaceBlank,
                    checkRuntimeTypes: ExactValueTypeOrBlank<NumberValue>,
                    checkRuntimeValues: FiniteChecker,
                    returnBehavior: ReturnBehavior.AlwaysEvaluateAndReturnResult,
                    targetFunction: Max)
            },
            {
                BuiltinFunctionsCore.MaxT,
                StandardErrorHandling<FormulaValue>(
                    expandArguments: NoArgExpansion,
                    replaceBlankValues: DoNotReplaceBlank,
                    checkRuntimeTypes: ExactSequence(
                        ExactValueTypeOrBlank<TableValue>,
                        ExactValueTypeOrBlank<LambdaFormulaValue>),
                    checkRuntimeValues: DeferRuntimeValueChecking,
                    returnBehavior: ReturnBehavior.ReturnBlankIfAnyArgIsBlank,
                    targetFunction: MaxTable)
            },
            {
                BuiltinFunctionsCore.Mid,
                StandardErrorHandling<FormulaValue>(
                    expandArguments: MidFunctionExpandArgs,
                    replaceBlankValues: ReplaceBlankWith(
                        new StringValue(IRContext.NotInSource(FormulaType.String), string.Empty),
                        new NumberValue(IRContext.NotInSource(FormulaType.Number), 0),
                        new NumberValue(IRContext.NotInSource(FormulaType.Number), 0)),
                    checkRuntimeTypes: ExactSequence(
                        ExactValueTypeOrBlank<StringValue>,
                        ExactValueTypeOrBlank<NumberValue>,
                        ExactValueTypeOrBlank<NumberValue>),
                    checkRuntimeValues: DeferRuntimeValueChecking,
                    returnBehavior: ReturnBehavior.AlwaysEvaluateAndReturnResult,
                    targetFunction: Mid)
            },
            {
                BuiltinFunctionsCore.Min,
                StandardErrorHandling<FormulaValue>(
                    expandArguments: NoArgExpansion,
                    replaceBlankValues: DoNotReplaceBlank,
                    checkRuntimeTypes: ExactValueTypeOrBlank<NumberValue>,
                    checkRuntimeValues: FiniteChecker,
                    returnBehavior: ReturnBehavior.AlwaysEvaluateAndReturnResult,
                    targetFunction: Min)
            },
            {
                BuiltinFunctionsCore.MinT,
                StandardErrorHandling<FormulaValue>(
                    expandArguments: NoArgExpansion,
                    replaceBlankValues: DoNotReplaceBlank,
                    checkRuntimeTypes: ExactSequence(
                        ExactValueTypeOrBlank<TableValue>,
                        ExactValueTypeOrBlank<LambdaFormulaValue>),
                    checkRuntimeValues: DeferRuntimeValueChecking,
                    returnBehavior: ReturnBehavior.ReturnBlankIfAnyArgIsBlank,
                    targetFunction: MinTable)
            },
            {
                BuiltinFunctionsCore.Minute,
                StandardErrorHandling<FormulaValue>(
                    expandArguments: NoArgExpansion,
                    replaceBlankValues: DoNotReplaceBlank,
                    checkRuntimeTypes: TimeOrDateTime,
                    checkRuntimeValues: DeferRuntimeValueChecking,
                    returnBehavior: ReturnBehavior.AlwaysEvaluateAndReturnResult,
                    targetFunction: Minute)
            },
            {
                BuiltinFunctionsCore.Mod,
                StandardErrorHandling<NumberValue>(
                    expandArguments: NoArgExpansion,
                    replaceBlankValues: ReplaceBlankWithZero,
                    checkRuntimeTypes: ExactValueType<NumberValue>,
                    checkRuntimeValues: DivideByZeroChecker,
                    returnBehavior: ReturnBehavior.AlwaysEvaluateAndReturnResult,
                    targetFunction: Mod)
            },
            {
                BuiltinFunctionsCore.Month,
                StandardErrorHandling<FormulaValue>(
                    expandArguments: NoArgExpansion,
                    replaceBlankValues: DoNotReplaceBlank,
                    checkRuntimeTypes: DateOrDateTime,
                    checkRuntimeValues: DeferRuntimeValueChecking,
                    returnBehavior: ReturnBehavior.AlwaysEvaluateAndReturnResult,
                    targetFunction: Month)
            },
            {
                BuiltinFunctionsCore.Not,
                StandardErrorHandling<BooleanValue>(
                    expandArguments: NoArgExpansion,
                    replaceBlankValues: ReplaceBlankWith(new BooleanValue(IRContext.NotInSource(FormulaType.Boolean), false)),
                    checkRuntimeTypes: ExactValueType<BooleanValue>,
                    checkRuntimeValues: DeferRuntimeValueChecking,
                    returnBehavior: ReturnBehavior.AlwaysEvaluateAndReturnResult,
                    targetFunction: Not)
            },
            {
                BuiltinFunctionsCore.Now,
                Now
            },
            { BuiltinFunctionsCore.Or, Or },
            {
                BuiltinFunctionsCore.Power,
                StandardErrorHandling<NumberValue>(
                    expandArguments: NoArgExpansion,
                    replaceBlankValues: DoNotReplaceBlank,
                    checkRuntimeTypes: ExactValueTypeOrBlank<NumberValue>,
                    checkRuntimeValues: FiniteChecker,
                    returnBehavior: ReturnBehavior.ReturnBlankIfAnyArgIsBlank,
                    targetFunction: Power)
            },
            {
                BuiltinFunctionsCore.Rand,
                Rand
            },
            {
                BuiltinFunctionsCore.RandBetween,
                StandardErrorHandling<NumberValue>(
                    expandArguments: NoArgExpansion,
                    replaceBlankValues: ReplaceBlankWithZero,
                    checkRuntimeTypes: ExactValueType<NumberValue>,
                    checkRuntimeValues: FiniteChecker,
                    returnBehavior: ReturnBehavior.AlwaysEvaluateAndReturnResult,
                    targetFunction: RandBetween
                    )
            },
            {
                BuiltinFunctionsCore.Replace,
                StandardErrorHandling<FormulaValue>(
                    expandArguments: NoArgExpansion,
                    replaceBlankValues: ReplaceBlankWith(
                        new StringValue(IRContext.NotInSource(FormulaType.String), string.Empty),
                        new BlankValue(IRContext.NotInSource(FormulaType.Blank)),
                        new NumberValue(IRContext.NotInSource(FormulaType.Number), 0),
                        new StringValue(IRContext.NotInSource(FormulaType.String), string.Empty)),
                    checkRuntimeTypes: ExactSequence(
                        ExactValueType<StringValue>,
                        ExactValueTypeOrBlank<NumberValue>,
                        ExactValueType<NumberValue>,
                        ExactValueType<StringValue>),
                    checkRuntimeValues: ReplaceChecker,
                    returnBehavior: ReturnBehavior.AlwaysEvaluateAndReturnResult,
                    targetFunction: Replace)
            },
            {
                BuiltinFunctionsCore.Right,
                StandardErrorHandling<FormulaValue>(
                    expandArguments: NoArgExpansion,
                    replaceBlankValues: DoNotReplaceBlank,
                    checkRuntimeTypes: ExactSequence(
                        ExactValueTypeOrBlank<StringValue>,
                        ExactValueTypeOrBlank<NumberValue>),
                    checkRuntimeValues: PositiveNumberChecker,
                    returnBehavior: ReturnBehavior.ReturnEmptyStringIfAnyArgIsBlank,
                    targetFunction: Right)
            },
            {
                BuiltinFunctionsCore.Round,
                StandardErrorHandling<NumberValue>(
                    expandArguments: NoArgExpansion,
                    replaceBlankValues: ReplaceBlankWithZero,
                    checkRuntimeTypes: ExactValueType<NumberValue>,
                    checkRuntimeValues: FiniteChecker,
                    returnBehavior: ReturnBehavior.AlwaysEvaluateAndReturnResult,
                    targetFunction: Round)
            },
            {
                BuiltinFunctionsCore.RoundUp,
                StandardErrorHandling<NumberValue>(
                    expandArguments: NoArgExpansion,
                    replaceBlankValues: ReplaceBlankWithZero,
                    checkRuntimeTypes: ExactValueType<NumberValue>,
                    checkRuntimeValues: FiniteChecker,
                    returnBehavior: ReturnBehavior.AlwaysEvaluateAndReturnResult,
                    targetFunction: RoundUp)
            },
            {
                BuiltinFunctionsCore.RoundDown,
                StandardErrorHandling<NumberValue>(
                    expandArguments: NoArgExpansion,
                    replaceBlankValues: ReplaceBlankWithZero,
                    checkRuntimeTypes: ExactValueType<NumberValue>,
                    checkRuntimeValues: FiniteChecker,
                    returnBehavior: ReturnBehavior.AlwaysEvaluateAndReturnResult,
                    targetFunction: RoundDown)
            },
            {
                BuiltinFunctionsCore.Second,
                StandardErrorHandling<FormulaValue>(
                    expandArguments: NoArgExpansion,
                    replaceBlankValues: DoNotReplaceBlank,
                    checkRuntimeTypes: TimeOrDateTime,
                    checkRuntimeValues: DeferRuntimeValueChecking,
                    returnBehavior: ReturnBehavior.AlwaysEvaluateAndReturnResult,
                    targetFunction: Second)
            },
            {
                BuiltinFunctionsCore.Sequence,
                StandardErrorHandling<NumberValue>(
                    expandArguments: InsertDefaultValues(outputArgsCount: 3, fillWith: new NumberValue(IRContext.NotInSource(FormulaType.Number), 1)),
                    replaceBlankValues: DoNotReplaceBlank,
                    checkRuntimeTypes: ExactValueTypeOrBlank<NumberValue>,
                    checkRuntimeValues: FiniteChecker,
                    returnBehavior: ReturnBehavior.ReturnBlankIfAnyArgIsBlank,
                    targetFunction: Sequence)
            },
            {
                BuiltinFunctionsCore.Sort,
                StandardErrorHandling<FormulaValue>(
                    expandArguments: InsertDefaultValues(outputArgsCount: 3, fillWith: new StringValue(IRContext.NotInSource(FormulaType.String), "Ascending")),
                    replaceBlankValues: DoNotReplaceBlank,
                    checkRuntimeTypes: ExactSequence(
                        ExactValueTypeOrBlank<TableValue>,
                        ExactValueTypeOrBlank<LambdaFormulaValue>,
                        ExactValueTypeOrBlank<StringValue>),
                    checkRuntimeValues: DeferRuntimeValueChecking,
                    returnBehavior: ReturnBehavior.ReturnBlankIfAnyArgIsBlank,
                    targetFunction: SortTable)
            },
            {
                BuiltinFunctionsCore.StartsWith,
                StandardErrorHandling<StringValue>(
                    expandArguments: NoArgExpansion,
                    replaceBlankValues: DoNotReplaceBlank,
                    checkRuntimeTypes: ExactValueTypeOrBlank<StringValue>,
                    checkRuntimeValues: DeferRuntimeValueChecking,
                    returnBehavior: ReturnBehavior.ReturnFalseIfAnyArgIsBlank,
                    targetFunction: StartsWith)
            },
            {
                BuiltinFunctionsCore.Sum,
                StandardErrorHandling<FormulaValue>(
                    expandArguments: NoArgExpansion,
                    replaceBlankValues: DoNotReplaceBlank,
                    checkRuntimeTypes: ExactValueTypeOrBlank<NumberValue>,
                    checkRuntimeValues: FiniteChecker,
                    returnBehavior: ReturnBehavior.AlwaysEvaluateAndReturnResult,
                    targetFunction: Sum)
            },
            {
                BuiltinFunctionsCore.SumT,
                StandardErrorHandling<FormulaValue>(
                    expandArguments: NoArgExpansion,
                    replaceBlankValues: DoNotReplaceBlank,
                    checkRuntimeTypes: ExactSequence(
                        ExactValueTypeOrBlank<TableValue>,
                        ExactValueTypeOrBlank<LambdaFormulaValue>),
                    checkRuntimeValues: DeferRuntimeValueChecking,
                    returnBehavior: ReturnBehavior.ReturnBlankIfAnyArgIsBlank,
                    targetFunction: SumTable)
            },
            {
                BuiltinFunctionsCore.Split,
                StandardErrorHandling<StringValue>(
                    expandArguments: NoArgExpansion,
                    replaceBlankValues: ReplaceBlankWithEmptyString,
                    checkRuntimeTypes: ExactValueType<StringValue>,
                    checkRuntimeValues: DeferRuntimeValueChecking,
                    returnBehavior: ReturnBehavior.AlwaysEvaluateAndReturnResult,
                    Split)
            },
            {
                BuiltinFunctionsCore.Sqrt,
                StandardErrorHandling<NumberValue>(
                    expandArguments: NoArgExpansion,
                    replaceBlankValues: DoNotReplaceBlank,
                    checkRuntimeTypes: ExactValueTypeOrBlank<NumberValue>,
                    checkRuntimeValues: PositiveNumberChecker,
                    returnBehavior: ReturnBehavior.ReturnBlankIfAnyArgIsBlank,
                    targetFunction: Sqrt)
            },
            {
                BuiltinFunctionsCore.Substitute,
                StandardErrorHandling<FormulaValue>(
                    expandArguments: InsertDefaultValues(outputArgsCount: 4, fillWith: new BlankValue(IRContext.NotInSource(FormulaType.Blank))),
                    replaceBlankValues: ReplaceBlankWith(
                        new StringValue(IRContext.NotInSource(FormulaType.String), string.Empty),
                        new BlankValue(IRContext.NotInSource(FormulaType.Blank)),
                        new StringValue(IRContext.NotInSource(FormulaType.String), string.Empty),
                        new BlankValue(IRContext.NotInSource(FormulaType.Blank))),
                    checkRuntimeTypes: ExactSequence(
                        ExactValueType<StringValue>,
                        ExactValueTypeOrBlank<StringValue>,
                        ExactValueType<StringValue>,
                        ExactValueTypeOrBlank<NumberValue>),
                    checkRuntimeValues: StrictPositiveNumberChecker,
                    returnBehavior: ReturnBehavior.AlwaysEvaluateAndReturnResult,
                    targetFunction: Substitute)
            },
            { BuiltinFunctionsCore.Switch, Switch },
            {
                BuiltinFunctionsCore.Table,
                StandardErrorHandling<FormulaValue>(
                    expandArguments: NoArgExpansion,
                    replaceBlankValues: DoNotReplaceBlank,
                    checkRuntimeTypes: DeferRuntimeTypeChecking,
                    checkRuntimeValues: DeferRuntimeValueChecking,
                    returnBehavior: ReturnBehavior.AlwaysEvaluateAndReturnResult,
                    targetFunction: Table)
            },
            {
                BuiltinFunctionsCore.Text,
                StandardErrorHandling<FormulaValue>(
                    expandArguments: NoArgExpansion,
                    replaceBlankValues: DoNotReplaceBlank,
                    checkRuntimeTypes: DeferRuntimeTypeChecking,
                    checkRuntimeValues: DeferRuntimeValueChecking,
                    returnBehavior: ReturnBehavior.ReturnEmptyStringIfAnyArgIsBlank,
                    targetFunction: Text)
            },
            {
                BuiltinFunctionsCore.Time,
                StandardErrorHandling<NumberValue>(
                    expandArguments: InsertDefaultValues(outputArgsCount: 4, fillWith: new NumberValue(IRContext.NotInSource(FormulaType.Number), 0)),
                    replaceBlankValues: ReplaceBlankWithZero,
                    checkRuntimeTypes: ExactValueTypeOrBlank<NumberValue>,
                    checkRuntimeValues: FiniteChecker,
                    returnBehavior: ReturnBehavior.AlwaysEvaluateAndReturnResult,
                    targetFunction: Time)
            },
            {
                BuiltinFunctionsCore.TimeValue,
                StandardErrorHandling<StringValue>(
                    expandArguments: NoArgExpansion,
                    replaceBlankValues: DoNotReplaceBlank,
                    checkRuntimeTypes: ExactValueTypeOrBlank<StringValue>,
                    checkRuntimeValues: DeferRuntimeValueChecking,
                    returnBehavior: ReturnBehavior.ReturnBlankIfAnyArgIsBlank,
                    targetFunction: TimeParse)
            },
            {
                BuiltinFunctionsCore.TimeZoneOffset,
                StandardErrorHandling<FormulaValue>(
                    expandArguments: NoArgExpansion,
                    replaceBlankValues: DoNotReplaceBlank,
                    checkRuntimeTypes: DateOrDateTime,
                    checkRuntimeValues: DeferRuntimeValueChecking,
                    returnBehavior: ReturnBehavior.AlwaysEvaluateAndReturnResult,
                    targetFunction: TimeZoneOffset
                )
            },
            { BuiltinFunctionsCore.Today, Today },
            {
                BuiltinFunctionsCore.Trim,
                StandardErrorHandling<StringValue>(
                    expandArguments: NoArgExpansion,
                    replaceBlankValues: DoNotReplaceBlank,
                    checkRuntimeTypes: ExactValueTypeOrBlank<StringValue>,
                    checkRuntimeValues: DeferRuntimeValueChecking,
                    returnBehavior: ReturnBehavior.ReturnEmptyStringIfAnyArgIsBlank,
                    targetFunction: Trim)
            },
            {
                BuiltinFunctionsCore.TrimEnds,
                StandardErrorHandling<StringValue>(
                    expandArguments: NoArgExpansion,
                    replaceBlankValues: DoNotReplaceBlank,
                    checkRuntimeTypes: ExactValueTypeOrBlank<StringValue>,
                    checkRuntimeValues: DeferRuntimeValueChecking,
                    returnBehavior: ReturnBehavior.ReturnEmptyStringIfAnyArgIsBlank,
                    targetFunction: TrimEnds)
            },
            {
                BuiltinFunctionsCore.Trunc,
                StandardErrorHandling<NumberValue>(
                    expandArguments: InsertDefaultValues(outputArgsCount: 2, fillWith: new NumberValue(IRContext.NotInSource(FormulaType.Number), 0)),
                    replaceBlankValues: ReplaceBlankWithZero,
                    checkRuntimeTypes: ExactValueType<NumberValue>,
                    checkRuntimeValues: FiniteChecker,
                    returnBehavior: ReturnBehavior.AlwaysEvaluateAndReturnResult,
                    targetFunction: RoundDown)
            },
            {
                BuiltinFunctionsCore.Upper,
                StandardErrorHandling<StringValue>(
                    expandArguments: NoArgExpansion,
                    replaceBlankValues: ReplaceBlankWithEmptyString,
                    checkRuntimeTypes: ExactValueType<StringValue>,
                    checkRuntimeValues: DeferRuntimeValueChecking,
                    returnBehavior: ReturnBehavior.AlwaysEvaluateAndReturnResult,
                    targetFunction: Upper)
            },
            {
                BuiltinFunctionsCore.Value,
                StandardErrorHandling<FormulaValue>(
                    expandArguments: NoArgExpansion,
                    replaceBlankValues: DoNotReplaceBlank,
                    checkRuntimeTypes: DeferRuntimeTypeChecking,
                    checkRuntimeValues: DeferRuntimeValueChecking,
                    returnBehavior: ReturnBehavior.ReturnBlankIfAnyArgIsBlank,
                    targetFunction: Value)
            },
            {
                BuiltinFunctionsCore.With,
                StandardErrorHandling<FormulaValue>(
                    expandArguments: NoArgExpansion,
                    replaceBlankValues: DoNotReplaceBlank,
                    checkRuntimeTypes: DeferRuntimeTypeChecking,
                    checkRuntimeValues: DeferRuntimeValueChecking,
                    returnBehavior: ReturnBehavior.ReturnBlankIfAnyArgIsBlank,
                    targetFunction: With)
            },
            {
                BuiltinFunctionsCore.Year,
                StandardErrorHandling<FormulaValue>(
                    expandArguments: NoArgExpansion,
                    replaceBlankValues: DoNotReplaceBlank,
                    checkRuntimeTypes: DateOrDateTime,
                    checkRuntimeValues: DeferRuntimeValueChecking,
                    returnBehavior: ReturnBehavior.AlwaysEvaluateAndReturnResult,
                    targetFunction: Year)
            }
        };

        public static IReadOnlyDictionary<TexlFunction, FunctionPtr> FuncsByName => _funcsByName;

        public static IEnumerable<DValue<RecordValue>> StandardTableNodeRecords(IRContext irContext, FormulaValue[] args)
        {
            return StandardTableNodeRecordsCore(irContext, args);
        }

        public static IEnumerable<DValue<RecordValue>> StandardSingleColumnTableFromValues(IRContext irContext, FormulaValue[] args, string columnName)
        {
            return StandardTableNodeRecordsCore(irContext, args, columnName);
        }

        private static IEnumerable<DValue<RecordValue>> StandardTableNodeRecordsCore(IRContext irContext, FormulaValue[] args, string columnName = BuiltinFunction.ColumnName_ValueStr)
        {
            var tableType = (TableType)irContext.ResultType;
            var recordType = tableType.ToRecord();
            return args.Select(arg =>
            {
                if (arg is RecordValue record)
                {
                    return DValue<RecordValue>.Of(record);
                }

                // Handle the single-column-table case. 
                var defaultField = new NamedValue(columnName, arg);
                return DValue<RecordValue>.Of(new InMemoryRecordValue(IRContext.NotInSource(recordType), new List<NamedValue>() { defaultField }));
            });
        }

        public static FormulaValue Table(EvalVisitor runner, SymbolContext symbolContext, IRContext irContext, FormulaValue[] args)
        {
            // Table literal
            var records = Array.ConvertAll(
                args,
                arg => arg switch
                {
                    RecordValue r => DValue<RecordValue>.Of(r),
                    BlankValue b => DValue<RecordValue>.Of(b),
                    _ => DValue<RecordValue>.Of((ErrorValue)arg),
                });
            return new InMemoryTableValue(irContext, records);
        }

        public static FormulaValue Blank(EvalVisitor runner, SymbolContext symbolContext, IRContext irContext, FormulaValue[] args)
        {
            return new BlankValue(irContext);
        }

        public static FormulaValue IsBlank(EvalVisitor runner, SymbolContext symbolContext, IRContext irContext, FormulaValue[] args)
        {
            // Blank or empty. 
            var arg0 = args[0];
            return new BooleanValue(irContext, IsBlank(arg0));
        }

        public static bool IsBlank(FormulaValue arg)
        {
            if (arg is BlankValue)
            {
                return true;
            }

            if (arg is StringValue str)
            {
                return str.Value.Length == 0;
            }

            return false;
        }

        public static FormulaValue IsNumeric(EvalVisitor runner, SymbolContext symbolContext, IRContext irContext, FormulaValue[] args)
        {
            var arg0 = args[0];
            return new BooleanValue(irContext, arg0 is NumberValue);
        }

        public static FormulaValue With(EvalVisitor runner, SymbolContext symbolContext, IRContext irContext, FormulaValue[] args)
        {
            var arg0 = (RecordValue)args[0];
            var arg1 = (LambdaFormulaValue)args[1];

            var childContext = symbolContext.WithScopeValues(arg0);

            return arg1.Eval(runner, childContext);
        }

        // https://docs.microsoft.com/en-us/powerapps/maker/canvas-apps/functions/function-if
        // If(Condition, Then)
        // If(Condition, Then, Else)
        // If(Condition, Then, Condition2, Then2)
        // If(Condition, Then, Condition2, Then2, Default)
        public static FormulaValue If(EvalVisitor runner, SymbolContext symbolContext, IRContext irContext, FormulaValue[] args)
        {
            for (var i = 0; i < args.Length - 1; i += 2)
            {
                var res = runner.EvalArg<BooleanValue>(args[i], symbolContext, args[i].IRContext);

                if (res.IsValue)
                {
                    var test = res.Value;
                    if (test.Value)
                    {
                        var trueBranch = args[i + 1];

                        return runner.EvalArg<ValidFormulaValue>(trueBranch, symbolContext, trueBranch.IRContext).ToFormulaValue();
                    }
                }

                if (res.IsError)
                {
                    return res.Error;
                }

                // False branch
                // If it's the last value in the list, it's the false-value
                if (i + 2 == args.Length - 1)
                {
                    var falseBranch = args[i + 2];
                    return runner.EvalArg<ValidFormulaValue>(falseBranch, symbolContext, falseBranch.IRContext).ToFormulaValue();
                }

                // Else, if there are more values, this is another conditional.
                // It's another condition. Loop around
            }

            // If there's no value here, then use blank. 
            return new BlankValue(irContext);
        }

        public static FormulaValue IfError(EvalVisitor runner, SymbolContext symbolContext, IRContext irContext, FormulaValue[] args)
        {
            for (var i = 0; i < args.Length - 1; i += 2)
            {
                var res = runner.EvalArg<ValidFormulaValue>(args[i], symbolContext, args[i].IRContext);

                if (res.IsError)
                {
                    var trueBranch = args[i + 1];

                    return runner.EvalArg<ValidFormulaValue>(trueBranch, symbolContext, trueBranch.IRContext).ToFormulaValue();
                }

                if (i + 1 == args.Length - 1)
                {
                    return res.ToFormulaValue();
                }

                if (i + 2 == args.Length - 1)
                {
                    var falseBranch = args[i + 2];
                    return runner.EvalArg<ValidFormulaValue>(falseBranch, symbolContext, falseBranch.IRContext).ToFormulaValue();
                }
            }

            return CommonErrors.UnreachableCodeError(irContext);
        }

        // Switch( Formula, Match1, Result1 [, Match2, Result2, ... [, DefaultResult ] ] )
        // Switch(Formula, Match1, Result1, Match2,Result2)
        // Switch(Formula, Match1, Result1, DefaultResult)
        // Switch(Formula, Match1, Result1)
        public static FormulaValue Switch(EvalVisitor runner, SymbolContext symbolContext, IRContext irContext, FormulaValue[] args)
        {
            var test = args[0];

            var errors = new List<ErrorValue>();

            if (test is ErrorValue te)
            {
                errors.Add(te);
            }

            for (var i = 1; i < args.Length - 1; i += 2)
            {
                var match = (LambdaFormulaValue)args[i];
                var matchValue = match.Eval(runner, symbolContext);

                if (matchValue is ErrorValue mve)
                {
                    errors.Add(mve);
                }

                var equal = RuntimeHelpers.AreEqual(test, matchValue);

                // Comparison? 

                if (equal)
                {
                    var lambda = (LambdaFormulaValue)args[i + 1];
                    var result = lambda.Eval(runner, symbolContext);
                    if (errors.Count != 0)
                    {
                        return ErrorValue.Combine(irContext, errors);
                    }
                    else
                    {
                        return result;
                    }
                }
            }

            // Min length is 3. 
            // 4,6,8.. mean we have an unpaired (match,result), which is a
            // a default result at the end
            if ((args.Length - 4) % 2 == 0)
            {
                var lambda = (LambdaFormulaValue)args[args.Length - 1];
                var result = lambda.Eval(runner, symbolContext);
                if (errors.Count != 0)
                {
                    return ErrorValue.Combine(irContext, errors);
                }
                else
                {
                    return result;
                }
            }

            // No match
            if (errors.Count != 0)
            {
                return ErrorValue.Combine(irContext, errors);
            }
            else
            {
                return new BlankValue(irContext);
            }
        }

        // ForAll([1,2,3,4,5], Value * Value)
        public static FormulaValue ForAll(EvalVisitor runner, SymbolContext symbolContext, IRContext irContext, FormulaValue[] args)
        {// Streaming 
            var arg0 = (TableValue)args[0];
            var arg1 = (LambdaFormulaValue)args[1];

            var rows = LazyForAll(runner, symbolContext, arg0.Rows, arg1);

            // TODO: verify semantics in the case of heterogeneous record lists
            return new InMemoryTableValue(irContext, StandardTableNodeRecords(irContext, rows.ToArray()));
        }

        private static IEnumerable<FormulaValue> LazyForAll(
            EvalVisitor runner,
            SymbolContext context,
            IEnumerable<DValue<RecordValue>> sources,
            LambdaFormulaValue filter)
        {
            foreach (var row in sources)
            {
                SymbolContext childContext;
                if (row.IsValue)
                {
                    childContext = context.WithScopeValues(row.Value);
                }
                else
                {
                    childContext = context.WithScopeValues(RecordValue.Empty());
                }

                // Filter evals to a boolean 
                var result = filter.Eval(runner, childContext);

                yield return result;
            }
        }

        public static FormulaValue IsError(EvalVisitor runner, SymbolContext symbolContext, IRContext irContext, FormulaValue[] args)
        {
            var result = args[0] is ErrorValue;
            return new BooleanValue(irContext, result);
        }
    }
}<|MERGE_RESOLUTION|>--- conflicted
+++ resolved
@@ -96,12 +96,8 @@
                     checkRuntimeTypes: ExactValueTypeOrBlank<TableValue>,
                     checkRuntimeValues: DeferRuntimeValueChecking,
                     returnBehavior: ReturnBehavior.ReturnBlankIfAnyArgIsBlank,
-<<<<<<< HEAD
-                    targetFunction: CharT)
-=======
                     targetFunction: StandardSingleColumnTable<NumberValue>(Char)
                     )
->>>>>>> 2c5df2a3
             },
             {
                 BuiltinFunctionsCore.Concatenate,
@@ -111,9 +107,6 @@
                     checkRuntimeTypes: ExactValueType<StringValue>,
                     checkRuntimeValues: DeferRuntimeValueChecking,
                     returnBehavior: ReturnBehavior.AlwaysEvaluateAndReturnResult,
-<<<<<<< HEAD
-                    targetFunction: Concatenate)
-=======
                     targetFunction: Concatenate
                 )
             },
@@ -136,7 +129,6 @@
                             )
                         )
                     )
->>>>>>> 2c5df2a3
             },
             {
                 BuiltinFunctionsCore.CountIf,
