﻿// Copyright (c) Microsoft Corporation.
// Licensed under the MIT license.

using System;
using System.Collections.Generic;
using System.Drawing;
using System.Linq;
using System.Threading.Tasks;
using Microsoft.PowerFx.Core.Functions;
using Microsoft.PowerFx.Core.IR;
using Microsoft.PowerFx.Core.Texl;
using Microsoft.PowerFx.Core.Texl.Builtins;
using Microsoft.PowerFx.Core.Types;
using Microsoft.PowerFx.Core.Utils;
using Microsoft.PowerFx.Types;

namespace Microsoft.PowerFx.Functions
{
    internal static partial class Library
    {
        /// <summary>
        /// This isn't part of <see cref="BuiltinFunctionsCore"/> since PA has different implementation of
        /// Texl Instance of <see cref="DistinctFunction"/>.
        /// </summary>
        public static readonly TexlFunction DistinctInterpreterFunction = new DistinctFunction();

        internal static readonly DateTime _epoch = new DateTime(1899, 12, 30, 0, 0, 0, 0);

        // Helper to get a service or fallback to a default if the service is missing.
        private static T GetService<T>(this IServiceProvider services, T defaultService)
        {
            var service = (T)services.GetService(typeof(T));
            return service ?? defaultService;
        }

        // Sync FunctionPtr - all args are evaluated before invoking this function.  
        public delegate FormulaValue FunctionPtr(SymbolContext symbolContext, IRContext irContext, FormulaValue[] args);

        // Async - can invoke lambads.
        public delegate ValueTask<FormulaValue> AsyncFunctionPtr(EvalVisitor runner, EvalVisitorContext context, IRContext irContext, FormulaValue[] args);

        public static IEnumerable<TexlFunction> FunctionList => FunctionImplementations.Keys;

        public static readonly IReadOnlyDictionary<TexlFunction, AsyncFunctionPtr> FunctionImplementations;        

        public static FormattingInfo CreateFormattingInfo(EvalVisitor runner)
        {
            return new FormattingInfo()
            {
                CultureInfo = runner.CultureInfo,
                CancellationToken = runner.CancellationToken,
                TimeZoneInfo = runner.TimeZoneInfo
            };
        }

        static Library()
        {
            var allFunctions = new Dictionary<TexlFunction, AsyncFunctionPtr>();
            foreach (var func in SimpleFunctionImplementations)
            {
                allFunctions.Add(func.Key, func.Value);
            }

            foreach (var func in SimpleFunctionTabularOverloadImplementations)
            {
                Contracts.Assert(allFunctions.Any(f => f.Key.Name == func.Key.Name), "It needs to be an overload");
                allFunctions.Add(func.Key, func.Value);
            }

            foreach (var func in SimpleFunctionMultiArgsTabularOverloadImplementations)
            {
                Contracts.Assert(allFunctions.Any(f => f.Key.Name == func.Key.Name), "It needs to be an overload");
                allFunctions.Add(func.Key, func.Value);
            }

            FunctionImplementations = allFunctions;
        }

        // Some TexlFunctions are overloaded
        private static IReadOnlyDictionary<TexlFunction, AsyncFunctionPtr> SimpleFunctionImplementations { get; } = new Dictionary<TexlFunction, AsyncFunctionPtr>
        {
            {
                BuiltinFunctionsCore.Abs,
                StandardErrorHandling<FormulaValue>(
                    BuiltinFunctionsCore.Abs.Name,
                    expandArguments: NoArgExpansion,
                    replaceBlankValues: NoOpAlreadyHandledByIR,
                    checkRuntimeTypes: ExactValueTypeOrBlank<FormulaValue>,
                    checkRuntimeValues: DeferRuntimeValueChecking,
                    returnBehavior: ReturnBehavior.AlwaysEvaluateAndReturnResult,
                    targetFunction: Abs)
            },
            {
                BuiltinFunctionsCore.Acos,
                StandardErrorHandling<NumberValue>(
                    BuiltinFunctionsCore.Acos.Name,
                    expandArguments: NoArgExpansion,
                    replaceBlankValues: NoOpAlreadyHandledByIR,
                    checkRuntimeTypes: ExactValueTypeOrBlank<NumberValue>,
                    checkRuntimeValues: DeferRuntimeValueChecking,
                    returnBehavior: ReturnBehavior.AlwaysEvaluateAndReturnResult,
                    targetFunction: SingleArgTrig(Math.Acos))
            },
            {
                BuiltinFunctionsCore.Acot,
                StandardErrorHandling<NumberValue>(
                    BuiltinFunctionsCore.Acot.Name,
                    expandArguments: NoArgExpansion,
                    replaceBlankValues: NoOpAlreadyHandledByIR,
                    checkRuntimeTypes: ExactValueTypeOrBlank<NumberValue>,
                    checkRuntimeValues: DeferRuntimeValueChecking,
                    returnBehavior: ReturnBehavior.AlwaysEvaluateAndReturnResult,
                    targetFunction: Acot)
            },
            {
                BuiltinFunctionsCore.AddColumns,
                StandardErrorHandlingAsync<FormulaValue>(
                    BuiltinFunctionsCore.AddColumns.Name,
                    expandArguments: NoArgExpansion,
                    replaceBlankValues: DoNotReplaceBlank,
                    checkRuntimeTypes: AddColumnsTypeChecker,
                    checkRuntimeValues: DeferRuntimeValueChecking,
                    returnBehavior: ReturnBehavior.ReturnBlankIfAnyArgIsBlank,
                    targetFunction: AddColumns)
            },
            {
                BuiltinFunctionsCore.And,
                And
            },
            {
                BuiltinFunctionsCore.Asin,
                StandardErrorHandling<NumberValue>(
                    BuiltinFunctionsCore.Asin.Name,
                    expandArguments: NoArgExpansion,
                    replaceBlankValues: NoOpAlreadyHandledByIR,
                    checkRuntimeTypes: ExactValueTypeOrBlank<NumberValue>,
                    checkRuntimeValues: DeferRuntimeValueChecking,
                    returnBehavior: ReturnBehavior.AlwaysEvaluateAndReturnResult,
                    targetFunction: SingleArgTrig(Math.Asin))
            },
            {
                BuiltinFunctionsCore.Atan,
                StandardErrorHandling<NumberValue>(
                    BuiltinFunctionsCore.Atan.Name,
                    expandArguments: NoArgExpansion,
                    replaceBlankValues: NoOpAlreadyHandledByIR,
                    checkRuntimeTypes: ExactValueTypeOrBlank<NumberValue>,
                    checkRuntimeValues: DeferRuntimeValueChecking,
                    returnBehavior: ReturnBehavior.AlwaysEvaluateAndReturnResult,
                    targetFunction: SingleArgTrig(Math.Atan))
            },
            {
                BuiltinFunctionsCore.Atan2,
                StandardErrorHandling<NumberValue>(
                    BuiltinFunctionsCore.Atan2.Name,
                    expandArguments: NoArgExpansion,
                    replaceBlankValues: NoOpAlreadyHandledByIR,
                    checkRuntimeTypes: ExactValueTypeOrBlank<NumberValue>,
                    checkRuntimeValues: DeferRuntimeValueChecking,
                    returnBehavior: ReturnBehavior.AlwaysEvaluateAndReturnResult,
                    targetFunction: Atan2)
            },
            {
                BuiltinFunctionsCore.Average,
                StandardErrorHandling<FormulaValue>(
                    BuiltinFunctionsCore.Average.Name,
                    expandArguments: NoArgExpansion,
                    replaceBlankValues: DoNotReplaceBlank,
                    checkRuntimeTypes: DeferRuntimeTypeChecking,
                    checkRuntimeValues: DeferRuntimeValueChecking,
                    returnBehavior: ReturnBehavior.AlwaysEvaluateAndReturnResult,
                    targetFunction: Average)
            },
            {
                BuiltinFunctionsCore.AverageT,
                StandardErrorHandlingAsync<FormulaValue>(
                    BuiltinFunctionsCore.AverageT.Name,
                    expandArguments: NoArgExpansion,
                    replaceBlankValues: DoNotReplaceBlank,
                    checkRuntimeTypes: ExactSequence(
                        ExactValueTypeOrBlank<TableValue>,
                        ExactValueTypeOrBlank<LambdaFormulaValue>),
                    checkRuntimeValues: DeferRuntimeValueChecking,
                    returnBehavior: ReturnBehavior.ReturnBlankIfAnyArgIsBlank,
                    targetFunction: AverageTable)
            },
            {
                BuiltinFunctionsCore.Blank,
                Blank
            },
            {
                BuiltinFunctionsCore.Boolean,
                StandardErrorHandling<StringValue>(
                    BuiltinFunctionsCore.Boolean.Name,
                    expandArguments: NoArgExpansion,
                    replaceBlankValues: DoNotReplaceBlank,
                    checkRuntimeTypes: ExactValueTypeOrBlank<StringValue>,
                    checkRuntimeValues: DeferRuntimeValueChecking,
                    returnBehavior: ReturnBehavior.ReturnBlankIfAnyArgIsBlank,
                    targetFunction: TextToBoolean)
            },
            {
                BuiltinFunctionsCore.BooleanN,
                StandardErrorHandling<NumberValue>(
                    BuiltinFunctionsCore.BooleanN.Name,
                    expandArguments: NoArgExpansion,
                    replaceBlankValues: DoNotReplaceBlank,
                    checkRuntimeTypes: ExactValueTypeOrBlank<NumberValue>,
                    checkRuntimeValues: DeferRuntimeValueChecking,
                    returnBehavior: ReturnBehavior.ReturnBlankIfAnyArgIsBlank,
                    targetFunction: NumberToBoolean)
            },
            {
                BuiltinFunctionsCore.BooleanW,
                StandardErrorHandling<DecimalValue>(
                    BuiltinFunctionsCore.BooleanW.Name,
                    expandArguments: NoArgExpansion,
                    replaceBlankValues: DoNotReplaceBlank,
                    checkRuntimeTypes: ExactValueTypeOrBlank<DecimalValue>,
                    checkRuntimeValues: DeferRuntimeValueChecking,
                    returnBehavior: ReturnBehavior.ReturnBlankIfAnyArgIsBlank,
                    targetFunction: DecimalToBoolean)
            },

            // This implementation is not actually used for this as this is handled at IR level. 
            // This is a placeholder, so that RecalcEngine._interpreterSupportedFunctions can add it for txt tests.
            {
                BuiltinFunctionsCore.BooleanB,
                StandardErrorHandling<StringValue>(
                    BuiltinFunctionsCore.BooleanN.Name,
                    expandArguments: NoArgExpansion,
                    replaceBlankValues: DoNotReplaceBlank,
                    checkRuntimeTypes: ExactValueTypeOrBlank<StringValue>,
                    checkRuntimeValues: DeferRuntimeValueChecking,
                    returnBehavior: ReturnBehavior.ReturnBlankIfAnyArgIsBlank,
                    targetFunction: TextToBoolean)
            },
            {
                BuiltinFunctionsCore.Boolean_UO,
                StandardErrorHandling<UntypedObjectValue>(
                    BuiltinFunctionsCore.Boolean_UO.Name,
                    expandArguments: NoArgExpansion,
                    replaceBlankValues: DoNotReplaceBlank,
                    checkRuntimeTypes: ExactValueTypeOrBlank<UntypedObjectValue>,
                    checkRuntimeValues: DeferRuntimeValueChecking,
                    returnBehavior: ReturnBehavior.ReturnBlankIfAnyArgIsBlank,
                    targetFunction: Boolean_UO)
            },
            {
                BuiltinFunctionsCore.Concat,
                StandardErrorHandlingAsync<FormulaValue>(
                    BuiltinFunctionsCore.Concat.Name,
                    expandArguments: NoArgExpansion,
                    replaceBlankValues: DoNotReplaceBlank,
                    checkRuntimeTypes: ExactSequence(
                        ExactValueTypeOrBlank<TableValue>,
                        ExactValueTypeOrBlank<LambdaFormulaValue>,
                        ExactValueTypeOrBlank<StringValue>),
                    checkRuntimeValues: DeferRuntimeValueChecking,
                    returnBehavior: ReturnBehavior.ReturnBlankIfAnyArgIsBlank,
                    targetFunction: Concat)
            },
            {
                BuiltinFunctionsCore.Coalesce,
                NoErrorHandling(Coalesce)
            },
            {
                BuiltinFunctionsCore.Char,
                StandardErrorHandling<NumberValue>(
                    BuiltinFunctionsCore.Char.Name,
                    expandArguments: NoArgExpansion,
                    replaceBlankValues: NoOpAlreadyHandledByIR,
                    checkRuntimeTypes: ExactValueTypeOrBlank<NumberValue>,
                    checkRuntimeValues: DeferRuntimeValueChecking,
                    returnBehavior: ReturnBehavior.ReturnBlankIfAnyArgIsBlank,
                    targetFunction: Char)
            },
            {
                BuiltinFunctionsCore.ColorValue,
                StandardErrorHandling<StringValue>(
                    BuiltinFunctionsCore.ColorValue.Name,
                    expandArguments: NoArgExpansion,
                    replaceBlankValues: DoNotReplaceBlank,
                    checkRuntimeTypes: ExactValueTypeOrBlank<StringValue>,
                    checkRuntimeValues: DeferRuntimeValueChecking,
                    returnBehavior: ReturnBehavior.ReturnBlankIfAnyArgIsBlank,
                    targetFunction: ColorValue)
            },
            {
                BuiltinFunctionsCore.ColorValue_UO,
                StandardErrorHandling<UntypedObjectValue>(
                    BuiltinFunctionsCore.ColorValue.Name,
                    expandArguments: NoArgExpansion,
                    replaceBlankValues: DoNotReplaceBlank,
                    checkRuntimeTypes: ExactValueTypeOrBlank<UntypedObjectValue>,
                    checkRuntimeValues: DeferRuntimeValueChecking,
                    returnBehavior: ReturnBehavior.ReturnBlankIfAnyArgIsBlank,
                    targetFunction: ColorValue_UO)
            },
            {
                BuiltinFunctionsCore.ColorFade,
                StandardErrorHandling<FormulaValue>(
                    BuiltinFunctionsCore.ColorFade.Name,
                    expandArguments: NoArgExpansion,
                    replaceBlankValues: ReplaceBlankWith(
                        new ColorValue(IRContext.NotInSource(FormulaType.Color), Color.FromArgb(0, 0, 0, 0)),
                        new NumberValue(IRContext.NotInSource(FormulaType.Number), 0)),
                    checkRuntimeTypes: ExactSequence(
                        ExactValueType<ColorValue>,
                        ExactValueType<NumberValue>),
                    checkRuntimeValues: DeferRuntimeValueChecking,
                    returnBehavior: ReturnBehavior.AlwaysEvaluateAndReturnResult,
                    targetFunction: ColorFade)
            },
            {
                BuiltinFunctionsCore.Concatenate,
                StandardErrorHandling<StringValue>(
                    BuiltinFunctionsCore.Concatenate.Name,
                    expandArguments: NoArgExpansion,
                    replaceBlankValues: ReplaceBlankWithEmptyString,
                    checkRuntimeTypes: ExactValueType<StringValue>,
                    checkRuntimeValues: DeferRuntimeValueChecking,
                    returnBehavior: ReturnBehavior.AlwaysEvaluateAndReturnResult,
                    targetFunction: Concatenate)
            },
            {
                BuiltinFunctionsCore.Cos,
                StandardErrorHandling<NumberValue>(
                    BuiltinFunctionsCore.Cos.Name,
                    expandArguments: NoArgExpansion,
                    replaceBlankValues: NoOpAlreadyHandledByIR,
                    checkRuntimeTypes: ExactValueTypeOrBlank<NumberValue>,
                    checkRuntimeValues: DeferRuntimeValueChecking,
                    returnBehavior: ReturnBehavior.AlwaysEvaluateAndReturnResult,
                    targetFunction: SingleArgTrig(Math.Cos))
            },
            {
                BuiltinFunctionsCore.Cot,
                StandardErrorHandling<NumberValue>(
                    BuiltinFunctionsCore.Cot.Name,
                    expandArguments: NoArgExpansion,
                    replaceBlankValues: NoOpAlreadyHandledByIR,
                    checkRuntimeTypes: ExactValueTypeOrBlank<NumberValue>,
                    checkRuntimeValues: DeferRuntimeValueChecking,
                    returnBehavior: ReturnBehavior.AlwaysEvaluateAndReturnResult,
                    targetFunction: Cot)
            },
            {
                BuiltinFunctionsCore.Count,
                StandardErrorHandling<FormulaValue>(
                    BuiltinFunctionsCore.Count.Name,
                    expandArguments: NoArgExpansion,
                    replaceBlankValues: DoNotReplaceBlank,
                    checkRuntimeTypes: ExactValueTypeOrBlank<TableValue>,
                    checkRuntimeValues: DeferRuntimeValueChecking,
                    returnBehavior: ReturnBehavior.AlwaysEvaluateAndReturnResult,
                    targetFunction: Count)
            },
            {
                BuiltinFunctionsCore.CountA,
                StandardErrorHandling<FormulaValue>(
                    BuiltinFunctionsCore.CountA.Name,
                    expandArguments: NoArgExpansion,
                    replaceBlankValues: DoNotReplaceBlank,
                    checkRuntimeTypes: ExactValueTypeOrBlank<TableValue>,
                    checkRuntimeValues: DeferRuntimeValueChecking,
                    returnBehavior: ReturnBehavior.AlwaysEvaluateAndReturnResult,
                    targetFunction: CountA)
            },
            {
                BuiltinFunctionsCore.CountIf,
                StandardErrorHandlingAsync<FormulaValue>(
                    BuiltinFunctionsCore.CountIf.Name,
                    expandArguments: NoArgExpansion,
                    replaceBlankValues: DoNotReplaceBlank,
                    checkRuntimeTypes: ExactSequenceVariadic(
                        new Func<IRContext, int, FormulaValue, FormulaValue>[] { ExactValueTypeOrBlank<TableValue> },
                        new Func<IRContext, int, FormulaValue, FormulaValue>[] { ExactValueTypeOrBlank<LambdaFormulaValue> }),
                    checkRuntimeValues: DeferRuntimeValueChecking,
                    returnBehavior: ReturnBehavior.AlwaysEvaluateAndReturnResult,
                    targetFunction: CountIf)
            },
            {
                BuiltinFunctionsCore.CountRows,
                StandardErrorHandling<FormulaValue>(
                    BuiltinFunctionsCore.CountRows.Name,
                    expandArguments: NoArgExpansion,
                    replaceBlankValues: DoNotReplaceBlank,
                    checkRuntimeTypes: ExactValueTypeOrBlank<TableValue>,
                    checkRuntimeValues: DeferRuntimeValueChecking,
                    returnBehavior: ReturnBehavior.AlwaysEvaluateAndReturnResult,
                    targetFunction: CountRows)
            },
            {
                BuiltinFunctionsCore.CountRows_UO,
                StandardErrorHandling<UntypedObjectValue>(
                    BuiltinFunctionsCore.CountRows_UO.Name,
                    expandArguments: NoArgExpansion,
                    replaceBlankValues: DoNotReplaceBlank,
                    checkRuntimeTypes: ExactValueTypeOrBlank<UntypedObjectValue>,
                    checkRuntimeValues: DeferRuntimeValueChecking,
                    returnBehavior: ReturnBehavior.ReturnBlankIfAnyArgIsBlank,
                    targetFunction: CountRows_UO)
            },
            {
                BuiltinFunctionsCore.Date,
                StandardErrorHandling<NumberValue>(
                    BuiltinFunctionsCore.Date.Name,
                    expandArguments: NoArgExpansion,
                    replaceBlankValues: NoOpAlreadyHandledByIR,
                    checkRuntimeTypes: ExactValueTypeOrBlank<NumberValue>,
                    checkRuntimeValues: DeferRuntimeValueChecking,
                    returnBehavior: ReturnBehavior.ReturnBlankIfAnyArgIsBlank,
                    targetFunction: Date)
            },
            {
                BuiltinFunctionsCore.DateAdd,
                StandardErrorHandling<FormulaValue>(
                    BuiltinFunctionsCore.DateAdd.Name,
                    expandArguments: InsertDefaultValues(outputArgsCount: 3, fillWith: new BlankValue(IRContext.NotInSource(FormulaType.Blank))),
                    replaceBlankValues: ReplaceBlankWith(
                        new DateTimeValue(IRContext.NotInSource(FormulaType.DateTime), _epoch),
                        new NumberValue(IRContext.NotInSource(FormulaType.Number), 0),
                        new StringValue(IRContext.NotInSource(FormulaType.String), "days")),
                    checkRuntimeTypes: ExactSequence(
                        DateOrTimeOrDateTime,
                        ExactValueTypeOrBlank<NumberValue>,
                        ExactValueTypeOrBlank<StringValue>),
                    checkRuntimeValues: DeferRuntimeValueChecking,
                    returnBehavior: ReturnBehavior.ReturnBlankIfAnyArgIsBlank,
                    targetFunction: DateAdd)
            },
            {
                BuiltinFunctionsCore.DateDiff,
                StandardErrorHandling<FormulaValue>(
                    BuiltinFunctionsCore.DateDiff.Name,
                    expandArguments: InsertDefaultValues(outputArgsCount: 3, fillWith: new BlankValue(IRContext.NotInSource(FormulaType.Blank))),
                    replaceBlankValues: ReplaceBlankWith(
                        new DateTimeValue(IRContext.NotInSource(FormulaType.DateTime), _epoch),
                        new DateTimeValue(IRContext.NotInSource(FormulaType.DateTime), _epoch),
                        new StringValue(IRContext.NotInSource(FormulaType.String), "days")),
                    checkRuntimeTypes: ExactSequence(
                        DateOrTimeOrDateTime,
                        DateOrTimeOrDateTime,
                        ExactValueTypeOrBlank<StringValue>),
                    checkRuntimeValues: DeferRuntimeValueChecking,
                    returnBehavior: ReturnBehavior.ReturnBlankIfAnyArgIsBlank,
                    targetFunction: DateDiff)
            },
            {
                BuiltinFunctionsCore.DateTime,
                StandardErrorHandling<NumberValue>(
                    BuiltinFunctionsCore.DateTime.Name,
                    expandArguments: InsertDefaultValues(outputArgsCount: 7, fillWith: new NumberValue(IRContext.NotInSource(FormulaType.Number), 0)),
                    replaceBlankValues: NoOpAlreadyHandledByIR,
                    checkRuntimeTypes: ExactValueTypeOrBlank<NumberValue>,
                    checkRuntimeValues: DeferRuntimeValueChecking,
                    returnBehavior: ReturnBehavior.AlwaysEvaluateAndReturnResult,
                    targetFunction: DateTimeFunction)
            },
            {
                BuiltinFunctionsCore.DateValue,
                StandardErrorHandling<StringValue>(
                    BuiltinFunctionsCore.DateValue.Name,
                    expandArguments: NoArgExpansion,
                    replaceBlankValues: DoNotReplaceBlank,
                    checkRuntimeTypes: ExactValueTypeOrBlank<StringValue>,
                    checkRuntimeValues: DeferRuntimeValueChecking,
                    returnBehavior: ReturnBehavior.ReturnBlankIfAnyArgIsBlank,
                    targetFunction: DateParse)
            },
            {
                BuiltinFunctionsCore.DateValue_UO,
                StandardErrorHandling<UntypedObjectValue>(
                    BuiltinFunctionsCore.DateValue_UO.Name,
                    expandArguments: NoArgExpansion,
                    replaceBlankValues: DoNotReplaceBlank,
                    checkRuntimeTypes: ExactValueTypeOrBlank<UntypedObjectValue>,
                    checkRuntimeValues: DeferRuntimeValueChecking,
                    returnBehavior: ReturnBehavior.ReturnBlankIfAnyArgIsBlank,
                    targetFunction: DateValue_UO)
            },
            {
                BuiltinFunctionsCore.DateTimeValue,
                StandardErrorHandling<StringValue>(
                    BuiltinFunctionsCore.DateTimeValue.Name,
                    expandArguments: NoArgExpansion,
                    replaceBlankValues: DoNotReplaceBlank,
                    checkRuntimeTypes: ExactValueTypeOrBlank<StringValue>,
                    checkRuntimeValues: DeferRuntimeValueChecking,
                    returnBehavior: ReturnBehavior.ReturnBlankIfAnyArgIsBlank,
                    targetFunction: DateTimeParse)
            },
            {
                BuiltinFunctionsCore.DateTimeValue_UO,
                StandardErrorHandling<UntypedObjectValue>(
                    BuiltinFunctionsCore.DateTimeValue_UO.Name,
                    expandArguments: NoArgExpansion,
                    replaceBlankValues: DoNotReplaceBlank,
                    checkRuntimeTypes: ExactValueTypeOrBlank<UntypedObjectValue>,
                    checkRuntimeValues: DeferRuntimeValueChecking,
                    returnBehavior: ReturnBehavior.ReturnBlankIfAnyArgIsBlank,
                    targetFunction: DateTimeValue_UO)
            },
            {
                BuiltinFunctionsCore.Day,
                StandardErrorHandling<FormulaValue>(
                    BuiltinFunctionsCore.Day.Name,
                    expandArguments: NoArgExpansion,
                    replaceBlankValues: DoNotReplaceBlank,
                    checkRuntimeTypes: DateOrDateTime,
                    checkRuntimeValues: DeferRuntimeValueChecking,
                    returnBehavior: ReturnBehavior.AlwaysEvaluateAndReturnResult,
                    targetFunction: Day)
            },
            {
                BuiltinFunctionsCore.Degrees,
                StandardErrorHandling<NumberValue>(
                    BuiltinFunctionsCore.Degrees.Name,
                    expandArguments: NoArgExpansion,
                    replaceBlankValues: NoOpAlreadyHandledByIR,
                    checkRuntimeTypes: ExactValueTypeOrBlank<NumberValue>,
                    checkRuntimeValues: DeferRuntimeValueChecking,
                    returnBehavior: ReturnBehavior.AlwaysEvaluateAndReturnResult,
                    targetFunction: SingleArgTrig(x => x * 180.0 / Math.PI))
            },
            {
                BuiltinFunctionsCore.Dec2Hex,
                StandardErrorHandling<NumberValue>(
                    BuiltinFunctionsCore.Dec2Hex.Name,
                    expandArguments: InsertDefaultValues(outputArgsCount: 2, fillWith: new NumberValue(IRContext.NotInSource(FormulaType.Number), 0)),
                    replaceBlankValues: NoOpAlreadyHandledByIR,
                    checkRuntimeTypes: ExactValueTypeOrBlank<NumberValue>,
                    checkRuntimeValues: DeferRuntimeValueChecking,
                    returnBehavior: ReturnBehavior.AlwaysEvaluateAndReturnResult,
                    targetFunction: Dec2Hex)
            },
            {
                BuiltinFunctionsCore.Decimal,
                StandardErrorHandling<FormulaValue>(
                    BuiltinFunctionsCore.Decimal.Name,
                    expandArguments: NoArgExpansion,
                    replaceBlankValues: DoNotReplaceBlank,
                    checkRuntimeTypes: DeferRuntimeTypeChecking,
                    checkRuntimeValues: DeferRuntimeValueChecking,
                    returnBehavior: ReturnBehavior.ReturnBlankIfAnyArgIsBlank,
                    targetFunction: Decimal)
            },
            {
                BuiltinFunctionsCore.Decimal_UO,
                StandardErrorHandling<FormulaValue>(
                    BuiltinFunctionsCore.Decimal.Name,
                    expandArguments: NoArgExpansion,
                    replaceBlankValues: DoNotReplaceBlank,
                    checkRuntimeTypes: ExactSequence(
                        ExactValueTypeOrBlank<UntypedObjectValue>,
                        ExactValueTypeOrBlank<StringValue>),
                    checkRuntimeValues: DeferRuntimeValueChecking,
                    returnBehavior: ReturnBehavior.ReturnBlankIfAnyArgIsBlank,
                    targetFunction: Decimal_UO)
            },
            {
                DistinctInterpreterFunction,
                StandardErrorHandlingAsync<FormulaValue>(
                    DistinctInterpreterFunction.Name,
                    expandArguments: NoArgExpansion,
                    replaceBlankValues: DoNotReplaceBlank,
                    checkRuntimeTypes: ExactSequence(
                        ExactValueTypeOrBlank<TableValue>,
                        ExactValueTypeOrBlank<LambdaFormulaValue>),
                    checkRuntimeValues: DeferRuntimeValueChecking,
                    returnBehavior: ReturnBehavior.ReturnBlankIfAnyArgIsBlank,
                    targetFunction: DistinctTable)
            },
            {
                BuiltinFunctionsCore.DropColumns,
                StandardErrorHandlingAsync<FormulaValue>(
                    BuiltinFunctionsCore.DropColumns.Name,
                    expandArguments: NoArgExpansion,
                    replaceBlankValues: DoNotReplaceBlank,
                    checkRuntimeTypes: DropColumnsTypeChecker,
                    checkRuntimeValues: DeferRuntimeValueChecking,
                    returnBehavior: ReturnBehavior.ReturnBlankIfAnyArgIsBlank,
                    targetFunction: DropColumns)
            },
            {
                BuiltinFunctionsCore.EndsWith,
                StandardErrorHandling<StringValue>(
                    BuiltinFunctionsCore.EndsWith.Name,
                    expandArguments: NoArgExpansion,
                    replaceBlankValues: ReplaceBlankWithEmptyString,
                    checkRuntimeTypes: ExactValueTypeOrBlank<StringValue>,
                    checkRuntimeValues: DeferRuntimeValueChecking,
                    returnBehavior: ReturnBehavior.AlwaysEvaluateAndReturnResult,
                    targetFunction: EndsWith)
            },
            {
                BuiltinFunctionsCore.Error,
                StandardErrorHandling<FormulaValue>(
                    BuiltinFunctionsCore.Error.Name,
                    expandArguments: NoArgExpansion,
                    replaceBlankValues: DoNotReplaceBlank,
                    checkRuntimeTypes: DeferRuntimeTypeChecking,
                    checkRuntimeValues: DeferRuntimeValueChecking,
                    returnBehavior: ReturnBehavior.ReturnFalseIfAnyArgIsBlank,
                    targetFunction: Error)
            },
            {
                BuiltinFunctionsCore.Exp,
                StandardErrorHandling<NumberValue>(
                    BuiltinFunctionsCore.Exp.Name,
                    expandArguments: NoArgExpansion,
                    replaceBlankValues: NoOpAlreadyHandledByIR,
                    checkRuntimeTypes: ExactValueTypeOrBlank<NumberValue>,
                    checkRuntimeValues: DeferRuntimeValueChecking,
                    returnBehavior: ReturnBehavior.AlwaysEvaluateAndReturnResult,
                    targetFunction: Exp)
            },
            {
                BuiltinFunctionsCore.Filter,
                StandardErrorHandlingAsync<FormulaValue>(
                    BuiltinFunctionsCore.Filter.Name,
                    expandArguments: NoArgExpansion,
                    replaceBlankValues: DoNotReplaceBlank,
                    checkRuntimeTypes: ExactSequence(
                        ExactValueTypeOrBlank<TableValue>,
                        ExactValueTypeOrBlank<LambdaFormulaValue>),
                    checkRuntimeValues: DeferRuntimeValueChecking,
                    returnBehavior: ReturnBehavior.ReturnBlankIfAnyArgIsBlank,
                    targetFunction: FilterTable)
            },
            {
                BuiltinFunctionsCore.Find,
                StandardErrorHandling<FormulaValue>(
                    BuiltinFunctionsCore.Find.Name,
                    expandArguments: InsertDefaultValues(outputArgsCount: 3, fillWith: new NumberValue(IRContext.NotInSource(FormulaType.Number), 1)),
                    replaceBlankValues: ReplaceBlankWith(
                        new StringValue(IRContext.NotInSource(FormulaType.String), string.Empty),
                        new StringValue(IRContext.NotInSource(FormulaType.String), string.Empty),
                        new NumberValue(IRContext.NotInSource(FormulaType.Number), 0)),
                    checkRuntimeTypes: ExactSequence(
                        ExactValueType<StringValue>,
                        ExactValueType<StringValue>,
                        ExactValueType<NumberValue>),
                    checkRuntimeValues: ExactSequence(
                        DeferRuntimeValueChecking,
                        DeferRuntimeValueChecking,
                        StrictArgumentPositiveNumberChecker),
                    returnBehavior: ReturnBehavior.AlwaysEvaluateAndReturnResult,
                    targetFunction: Find)
            },
            {
                BuiltinFunctionsCore.First,
                StandardErrorHandling<TableValue>(
                    BuiltinFunctionsCore.First.Name,
                    expandArguments: NoArgExpansion,
                    replaceBlankValues: DoNotReplaceBlank,
                    checkRuntimeTypes: ExactValueTypeOrBlank<TableValue>,
                    checkRuntimeValues: DeferRuntimeValueChecking,
                    returnBehavior: ReturnBehavior.ReturnBlankIfAnyArgIsBlank,
                    targetFunction: First)
            },
            {
                BuiltinFunctionsCore.FirstN,
                StandardErrorHandling<FormulaValue>(
                    BuiltinFunctionsCore.FirstN.Name,
                    expandArguments: InsertDefaultValues(outputArgsCount: 2, fillWith: new NumberValue(IRContext.NotInSource(FormulaType.Number), 1)),
                    replaceBlankValues: ReplaceBlankWithFloatZeroForSpecificIndices(1),
                    checkRuntimeTypes: ExactSequence(
                        ExactValueTypeOrBlank<TableValue>,
                        ExactValueTypeOrBlank<NumberValue>),
                    checkRuntimeValues: DeferRuntimeValueChecking,
                    returnBehavior: ReturnBehavior.AlwaysEvaluateAndReturnResult,
                    targetFunction: FirstN)
            },
            {
                BuiltinFunctionsCore.First_UO,
                StandardErrorHandling<UntypedObjectValue>(
                    BuiltinFunctionsCore.First_UO.Name,
                    expandArguments: NoArgExpansion,
                    replaceBlankValues: DoNotReplaceBlank,
                    checkRuntimeTypes: ExactValueTypeOrBlank<UntypedObjectValue>,
                    checkRuntimeValues: UntypedObjectArrayChecker,
                    returnBehavior: ReturnBehavior.ReturnBlankIfAnyArgIsBlank,
                    targetFunction: First_UO)
            },
            {
                BuiltinFunctionsCore.FirstN_UO,
                StandardErrorHandling<FormulaValue>(
                    BuiltinFunctionsCore.FirstN.Name,
                    expandArguments: NoArgExpansion,
                    replaceBlankValues: ReplaceBlankWithFloatZeroForSpecificIndices(1),
                    checkRuntimeTypes: ExactSequence(
                        ExactValueTypeOrBlank<UntypedObjectValue>,
                        ExactValueTypeOrBlank<NumberValue>),
                    checkRuntimeValues: ExactSequence(
                        UntypedObjectArrayChecker,
                        DeferRuntimeValueChecking),
                    returnBehavior: ReturnBehavior.ReturnBlankIfAnyArgIsBlank,
                    targetFunction: FirstN_UO)
            },
            {
                BuiltinFunctionsCore.Float,
                StandardErrorHandling<FormulaValue>(
                    BuiltinFunctionsCore.Float.Name,
                    expandArguments: NoArgExpansion,
                    replaceBlankValues: DoNotReplaceBlank,
                    checkRuntimeTypes: DeferRuntimeTypeChecking,
                    checkRuntimeValues: DeferRuntimeValueChecking,
                    returnBehavior: ReturnBehavior.ReturnBlankIfAnyArgIsBlank,
                    targetFunction: Float)
            },
            {
                BuiltinFunctionsCore.Float_UO,
                StandardErrorHandling<FormulaValue>(
                    BuiltinFunctionsCore.Float.Name,
                    expandArguments: NoArgExpansion,
                    replaceBlankValues: DoNotReplaceBlank,
                    checkRuntimeTypes: ExactSequence(
                        ExactValueTypeOrBlank<UntypedObjectValue>,
                        ExactValueTypeOrBlank<StringValue>),
                    checkRuntimeValues: DeferRuntimeValueChecking,
                    returnBehavior: ReturnBehavior.ReturnBlankIfAnyArgIsBlank,
                    targetFunction: Float_UO)
            },
            {
                BuiltinFunctionsCore.ForAll,
                StandardErrorHandlingAsync<FormulaValue>(
                    BuiltinFunctionsCore.ForAll.Name,
                    expandArguments: NoArgExpansion,
                    replaceBlankValues: DoNotReplaceBlank,
                    checkRuntimeTypes: ExactSequence(
                        ExactValueTypeOrBlank<TableValue>,
                        ExactValueTypeOrBlank<LambdaFormulaValue>),
                    checkRuntimeValues: DeferRuntimeValueChecking,
                    returnBehavior: ReturnBehavior.ReturnBlankIfAnyArgIsBlank,
                    targetFunction: ForAll)
            },
            {
                BuiltinFunctionsCore.ForAll_UO,
                StandardErrorHandlingAsync<FormulaValue>(
                    BuiltinFunctionsCore.ForAll_UO.Name,
                    expandArguments: NoArgExpansion,
                    replaceBlankValues: DoNotReplaceBlank,
                    checkRuntimeTypes: ExactSequence(
                        ExactValueTypeOrBlank<UntypedObjectValue>,
                        ExactValueTypeOrBlank<LambdaFormulaValue>),
                    checkRuntimeValues: ExactSequence(
                        UntypedObjectArrayChecker,
                        DeferRuntimeValueChecking),
                    returnBehavior: ReturnBehavior.ReturnBlankIfAnyArgIsBlank,
                    targetFunction: ForAll_UO)
            },
            {
                BuiltinFunctionsCore.GUIDPure,
                StandardErrorHandling<StringValue>(
                    BuiltinFunctionsCore.GUIDPure.Name,
                    expandArguments: NoArgExpansion,
                    replaceBlankValues: DoNotReplaceBlank,
                    checkRuntimeTypes: ExactValueTypeOrBlank<StringValue>,
                    checkRuntimeValues: DeferRuntimeValueChecking,
                    returnBehavior: ReturnBehavior.ReturnBlankIfAnyArgIsBlank,
                    targetFunction: Guid)
            },
            {
                BuiltinFunctionsCore.GUID_UO,
                StandardErrorHandling<UntypedObjectValue>(
                    BuiltinFunctionsCore.GUID_UO.Name,
                    expandArguments: NoArgExpansion,
                    replaceBlankValues: DoNotReplaceBlank,
                    checkRuntimeTypes: ExactValueTypeOrBlank<UntypedObjectValue>,
                    checkRuntimeValues: DeferRuntimeValueChecking,
                    returnBehavior: ReturnBehavior.ReturnBlankIfAnyArgIsBlank,
                    targetFunction: Guid_UO)
            },
            {
                BuiltinFunctionsCore.Hex2Dec,
                StandardErrorHandling<StringValue>(
                    BuiltinFunctionsCore.Hex2Dec.Name,
                    expandArguments: NoArgExpansion,
                    replaceBlankValues: NoOpAlreadyHandledByIR,
                    checkRuntimeTypes: ExactValueTypeOrBlank<StringValue>,
                    checkRuntimeValues: DeferRuntimeValueChecking,
                    returnBehavior: ReturnBehavior.AlwaysEvaluateAndReturnResult,
                    targetFunction: Hex2Dec)
            },
            {
                BuiltinFunctionsCore.Hour,
                StandardErrorHandling<FormulaValue>(
                    BuiltinFunctionsCore.Hour.Name,
                    expandArguments: NoArgExpansion,
                    replaceBlankValues: DoNotReplaceBlank,
                    checkRuntimeTypes: TimeOrDateTime,
                    checkRuntimeValues: DeferRuntimeValueChecking,
                    returnBehavior: ReturnBehavior.AlwaysEvaluateAndReturnResult,
                    targetFunction: Hour)
            },
            {
                BuiltinFunctionsCore.If,
                If
            },
            {
                BuiltinFunctionsCore.IfError,
                IfError
            },
            {
                BuiltinFunctionsCore.Int,
                StandardErrorHandling<FormulaValue>(
                    BuiltinFunctionsCore.Int.Name,
                    expandArguments: NoArgExpansion,
                    replaceBlankValues: NoOpAlreadyHandledByIR,
                    checkRuntimeTypes: DeferRuntimeTypeChecking,
                    checkRuntimeValues: DeferRuntimeValueChecking,
                    returnBehavior: ReturnBehavior.AlwaysEvaluateAndReturnResult,
                    targetFunction: Int)
            },
            {
                BuiltinFunctionsCore.Index,
                StandardErrorHandling<FormulaValue>(
                    BuiltinFunctionsCore.Index.Name,
                    expandArguments: NoArgExpansion,
                    replaceBlankValues: ReplaceBlankWithFloatZeroForSpecificIndices(1),
                    checkRuntimeTypes: ExactSequence(
                        ExactValueTypeOrBlank<TableValue>,
                        ExactValueTypeOrBlank<NumberValue>),
                    checkRuntimeValues: ExactSequence(
                        DeferRuntimeValueChecking,
                        StrictNumericPositiveNumberChecker),
                    returnBehavior: ReturnBehavior.ReturnBlankIfAnyArgIsBlank,
                    targetFunction: IndexTable)
            },
            {
                BuiltinFunctionsCore.Index_UO,
                StandardErrorHandling<FormulaValue>(
                    BuiltinFunctionsCore.Index_UO.Name,
                    expandArguments: NoArgExpansion,
                    replaceBlankValues: ReplaceBlankWithFloatZeroForSpecificIndices(1),
                    checkRuntimeTypes: ExactSequence(
                        ExactValueTypeOrBlank<UntypedObjectValue>,
                        ExactValueTypeOrBlank<NumberValue>),
                    checkRuntimeValues: ExactSequence(
                        UntypedObjectArrayChecker,
                        StrictNumericPositiveNumberChecker),
                    returnBehavior: ReturnBehavior.ReturnBlankIfAnyArgIsBlank,
                    targetFunction: Index_UO)
            },
            {
                BuiltinFunctionsCore.IsBlank,
                StandardErrorHandling<FormulaValue>(
                    BuiltinFunctionsCore.IsBlank.Name,
                    expandArguments: NoArgExpansion,
                    replaceBlankValues: DoNotReplaceBlank,
                    checkRuntimeTypes: DeferRuntimeTypeChecking,
                    checkRuntimeValues: DeferRuntimeValueChecking,
                    returnBehavior: ReturnBehavior.AlwaysEvaluateAndReturnResult,
                    targetFunction: IsBlank)
            },
            {
                // Implementation 100% shared with IsBlank() for the interpreter
                BuiltinFunctionsCore.IsBlankOptionSetValue,
                StandardErrorHandling<FormulaValue>(
                    BuiltinFunctionsCore.IsBlankOptionSetValue.Name,
                    expandArguments: NoArgExpansion,
                    replaceBlankValues: DoNotReplaceBlank,
                    checkRuntimeTypes: DeferRuntimeTypeChecking,
                    checkRuntimeValues: DeferRuntimeValueChecking,
                    returnBehavior: ReturnBehavior.AlwaysEvaluateAndReturnResult,
                    targetFunction: IsBlank)
            },
            {
                BuiltinFunctionsCore.IsBlankOrError,
                NoErrorHandling(IsBlankOrError)
            },
            {
                BuiltinFunctionsCore.IsBlankOrErrorOptionSetValue,
                NoErrorHandling(IsBlankOrError)
            },
            {
                BuiltinFunctionsCore.IsError,
                NoErrorHandling(IsError)
            },
            {
                BuiltinFunctionsCore.IsNumeric,
                StandardErrorHandling<FormulaValue>(
                    BuiltinFunctionsCore.IsNumeric.Name,
                    expandArguments: NoArgExpansion,
                    replaceBlankValues: DoNotReplaceBlank,
                    checkRuntimeTypes: DeferRuntimeTypeChecking,
                    checkRuntimeValues: DeferRuntimeValueChecking,
                    returnBehavior: ReturnBehavior.AlwaysEvaluateAndReturnResult,
                    targetFunction: IsNumeric)
            },
            {
                BuiltinFunctionsCore.IsToday,
                StandardErrorHandling<FormulaValue>(
                    BuiltinFunctionsCore.IsToday.Name,
                    expandArguments: NoArgExpansion,
                    replaceBlankValues: DoNotReplaceBlank,
                    checkRuntimeTypes: DateOrDateTime,
                    checkRuntimeValues: DeferRuntimeValueChecking,
                    returnBehavior: ReturnBehavior.ReturnFalseIfAnyArgIsBlank,
                    targetFunction: IsToday)
            },
            {
                BuiltinFunctionsCore.Last,
                StandardErrorHandling<TableValue>(
                    BuiltinFunctionsCore.Last.Name,
                    expandArguments: NoArgExpansion,
                    replaceBlankValues: DoNotReplaceBlank,
                    checkRuntimeTypes: ExactValueTypeOrBlank<TableValue>,
                    checkRuntimeValues: DeferRuntimeValueChecking,
                    returnBehavior: ReturnBehavior.ReturnBlankIfAnyArgIsBlank,
                    targetFunction: Last)
            },
            {
                BuiltinFunctionsCore.LastN,
                StandardErrorHandling<FormulaValue>(
                    BuiltinFunctionsCore.LastN.Name,
                    expandArguments: InsertDefaultValues(outputArgsCount: 2, fillWith: new NumberValue(IRContext.NotInSource(FormulaType.Number), 1)),
                    replaceBlankValues: ReplaceBlankWithFloatZeroForSpecificIndices(1),
                    checkRuntimeTypes: ExactSequence(
                        ExactValueTypeOrBlank<TableValue>,
                        ExactValueTypeOrBlank<NumberValue>),
                    checkRuntimeValues: DeferRuntimeValueChecking,
                    returnBehavior: ReturnBehavior.AlwaysEvaluateAndReturnResult,
                    targetFunction: LastN)
            },
            {
                BuiltinFunctionsCore.Last_UO,
                StandardErrorHandling<UntypedObjectValue>(
                    BuiltinFunctionsCore.Last_UO.Name,
                    expandArguments: NoArgExpansion,
                    replaceBlankValues: DoNotReplaceBlank,
                    checkRuntimeTypes: ExactValueTypeOrBlank<UntypedObjectValue>,
                    checkRuntimeValues: UntypedObjectArrayChecker,
                    returnBehavior: ReturnBehavior.ReturnBlankIfAnyArgIsBlank,
                    targetFunction: Last_UO)
            },
            {
                BuiltinFunctionsCore.LastN_UO,
                StandardErrorHandling<FormulaValue>(
                    BuiltinFunctionsCore.LastN.Name,
                    expandArguments: NoArgExpansion,
                    replaceBlankValues: ReplaceBlankWithFloatZeroForSpecificIndices(1),
                    checkRuntimeTypes: ExactSequence(
                        ExactValueTypeOrBlank<UntypedObjectValue>,
                        ExactValueTypeOrBlank<NumberValue>),
                    checkRuntimeValues: ExactSequence(
                        UntypedObjectArrayChecker,
                        DeferRuntimeValueChecking),
                    returnBehavior: ReturnBehavior.ReturnBlankIfAnyArgIsBlank,
                    targetFunction: LastN_UO)
            },
            {
                BuiltinFunctionsCore.Left,
                StandardErrorHandling<FormulaValue>(
                    BuiltinFunctionsCore.Left.Name,
                    expandArguments: NoArgExpansion,
                    replaceBlankValues: ReplaceBlankWith(
                        new StringValue(IRContext.NotInSource(FormulaType.String), string.Empty)),
                    checkRuntimeTypes: ExactSequence(
                        ExactValueType<StringValue>,
                        ExactValueType<NumberValue>),
                    checkRuntimeValues: PositiveNumericNumberChecker,
                    returnBehavior: ReturnBehavior.AlwaysEvaluateAndReturnResult,
                    targetFunction: Left)
            },
            {
                BuiltinFunctionsCore.Len,
                StandardErrorHandling<StringValue>(
                    BuiltinFunctionsCore.Len.Name,
                    expandArguments: NoArgExpansion,
                    replaceBlankValues: NoOpAlreadyHandledByIR,
                    checkRuntimeTypes: ExactValueType<StringValue>,
                    checkRuntimeValues: DeferRuntimeValueChecking,
                    returnBehavior: ReturnBehavior.AlwaysEvaluateAndReturnResult,
                    targetFunction: Len)
            },
            {
                BuiltinFunctionsCore.Ln,
                StandardErrorHandling<NumberValue>(
                    BuiltinFunctionsCore.Ln.Name,
                    expandArguments: NoArgExpansion,
                    replaceBlankValues: NoOpAlreadyHandledByIR,
                    checkRuntimeTypes: ExactValueTypeOrBlank<NumberValue>,
                    checkRuntimeValues: DeferRuntimeValueChecking,
                    returnBehavior: ReturnBehavior.AlwaysEvaluateAndReturnResult,
                    targetFunction: Ln)
            },
            {
                BuiltinFunctionsCore.Log,
                StandardErrorHandling<NumberValue>(
                    BuiltinFunctionsCore.Log.Name,
                    expandArguments: InsertDefaultValues(outputArgsCount: 2, fillWith: new NumberValue(IRContext.NotInSource(FormulaType.Number), 10)),
                    replaceBlankValues: NoOpAlreadyHandledByIR,
                    checkRuntimeTypes: ExactValueTypeOrBlank<NumberValue>,
                    checkRuntimeValues: DeferRuntimeValueChecking,
                    returnBehavior: ReturnBehavior.AlwaysEvaluateAndReturnResult,
                    targetFunction: Log)
            },
            {
                BuiltinFunctionsCore.LookUp,
                StandardErrorHandlingAsync<FormulaValue>(
                    BuiltinFunctionsCore.LookUp.Name,
                    expandArguments: NoArgExpansion,
                    replaceBlankValues: DoNotReplaceBlank,
                    checkRuntimeTypes: ExactSequence(
                        ExactValueTypeOrBlank<TableValue>,
                        ExactValueTypeOrBlank<LambdaFormulaValue>,
                        ExactValueTypeOrBlank<LambdaFormulaValue>),
                    checkRuntimeValues: DeferRuntimeValueChecking,
                    returnBehavior: ReturnBehavior.ReturnBlankIfAnyArgIsBlank,
                    targetFunction: LookUp)
            },
            {
                BuiltinFunctionsCore.Lower,
                StandardErrorHandling<StringValue>(
                    BuiltinFunctionsCore.Lower.Name,
                    expandArguments: NoArgExpansion,
                    replaceBlankValues: NoOpAlreadyHandledByIR,
                    checkRuntimeTypes: ExactValueType<StringValue>,
                    checkRuntimeValues: DeferRuntimeValueChecking,
                    returnBehavior: ReturnBehavior.AlwaysEvaluateAndReturnResult,
                    targetFunction: Lower)
            },
            {
                BuiltinFunctionsCore.Max,
                StandardErrorHandling<FormulaValue>(
                    BuiltinFunctionsCore.Max.Name,
                    expandArguments: NoArgExpansion,
                    replaceBlankValues: DoNotReplaceBlank,
                    checkRuntimeTypes: DeferRuntimeTypeChecking,
                    checkRuntimeValues: DeferRuntimeValueChecking,
                    returnBehavior: ReturnBehavior.AlwaysEvaluateAndReturnResult,
                    targetFunction: Max)
            },
            {
                BuiltinFunctionsCore.MaxT,
                StandardErrorHandlingAsync<FormulaValue>(
                    BuiltinFunctionsCore.MaxT.Name,
                    expandArguments: NoArgExpansion,
                    replaceBlankValues: DoNotReplaceBlank,
                    checkRuntimeTypes: ExactSequence(
                        ExactValueTypeOrBlank<TableValue>,
                        ExactValueTypeOrBlank<LambdaFormulaValue>),
                    checkRuntimeValues: DeferRuntimeValueChecking,
                    returnBehavior: ReturnBehavior.ReturnBlankIfAnyArgIsBlank,
                    targetFunction: MaxTable)
            },
            {
                BuiltinFunctionsCore.Mid,
                StandardErrorHandling<FormulaValue>(
                    BuiltinFunctionsCore.Mid.Name,
                    expandArguments: MidFunctionExpandArgs,
                    replaceBlankValues: ReplaceBlankWith(
                        new StringValue(IRContext.NotInSource(FormulaType.String), string.Empty),
                        new NumberValue(IRContext.NotInSource(FormulaType.Number), 0),
                        new NumberValue(IRContext.NotInSource(FormulaType.Number), 0)),
                    checkRuntimeTypes: ExactSequence(
                        ExactValueTypeOrBlank<StringValue>,
                        ExactValueTypeOrBlank<NumberValue>,
                        ExactValueTypeOrBlank<NumberValue>),
                    checkRuntimeValues: DeferRuntimeValueChecking,
                    returnBehavior: ReturnBehavior.AlwaysEvaluateAndReturnResult,
                    targetFunction: Mid)
            },
            {
                BuiltinFunctionsCore.Min,
                StandardErrorHandling<FormulaValue>(
                    BuiltinFunctionsCore.Min.Name,
                    expandArguments: NoArgExpansion,
                    replaceBlankValues: DoNotReplaceBlank,
                    checkRuntimeTypes: DeferRuntimeTypeChecking,
                    checkRuntimeValues: DeferRuntimeValueChecking,
                    returnBehavior: ReturnBehavior.AlwaysEvaluateAndReturnResult,
                    targetFunction: Min)
            },
            {
                BuiltinFunctionsCore.MinT,
                StandardErrorHandlingAsync<FormulaValue>(
                    BuiltinFunctionsCore.MinT.Name,
                    expandArguments: NoArgExpansion,
                    replaceBlankValues: DoNotReplaceBlank,
                    checkRuntimeTypes: ExactSequence(
                        ExactValueTypeOrBlank<TableValue>,
                        ExactValueTypeOrBlank<LambdaFormulaValue>),
                    checkRuntimeValues: DeferRuntimeValueChecking,
                    returnBehavior: ReturnBehavior.ReturnBlankIfAnyArgIsBlank,
                    targetFunction: MinTable)
            },
            {
                BuiltinFunctionsCore.Minute,
                StandardErrorHandling<FormulaValue>(
                    BuiltinFunctionsCore.Minute.Name,
                    expandArguments: NoArgExpansion,
                    replaceBlankValues: DoNotReplaceBlank,
                    checkRuntimeTypes: TimeOrDateTime,
                    checkRuntimeValues: DeferRuntimeValueChecking,
                    returnBehavior: ReturnBehavior.AlwaysEvaluateAndReturnResult,
                    targetFunction: Minute)
            },

            // Decimal TODO: Should checkRuntimeValue be ValueChecking vs TypeChecking?
            {
                BuiltinFunctionsCore.Mod,
                StandardErrorHandling<FormulaValue>(
                    BuiltinFunctionsCore.Mod.Name,
                    expandArguments: NoArgExpansion,
                    replaceBlankValues: NoOpAlreadyHandledByIR,
                    checkRuntimeTypes: DeferRuntimeTypeChecking,
                    checkRuntimeValues: DeferRuntimeValueChecking,
                    returnBehavior: ReturnBehavior.AlwaysEvaluateAndReturnResult,
                    targetFunction: Mod)
            },
            {
                BuiltinFunctionsCore.Month,
                StandardErrorHandling<FormulaValue>(
                    BuiltinFunctionsCore.Month.Name,
                    expandArguments: NoArgExpansion,
                    replaceBlankValues: DoNotReplaceBlank,
                    checkRuntimeTypes: DateOrDateTime,
                    checkRuntimeValues: DeferRuntimeValueChecking,
                    returnBehavior: ReturnBehavior.AlwaysEvaluateAndReturnResult,
                    targetFunction: Month)
            },
            {
                BuiltinFunctionsCore.Not,
                StandardErrorHandling<BooleanValue>(
                    BuiltinFunctionsCore.Not.Name,
                    expandArguments: NoArgExpansion,
                    replaceBlankValues: ReplaceBlankWith(new BooleanValue(IRContext.NotInSource(FormulaType.Boolean), false)),
                    checkRuntimeTypes: ExactValueType<BooleanValue>,
                    checkRuntimeValues: DeferRuntimeValueChecking,
                    returnBehavior: ReturnBehavior.AlwaysEvaluateAndReturnResult,
                    targetFunction: Not)
            },
            {
                BuiltinFunctionsCore.Now,
                NoErrorHandling(Now)
            },
            {
                BuiltinFunctionsCore.OptionsSetInfo,
                StandardErrorHandling<OptionSetValue>(
                    BuiltinFunctionsCore.OptionsSetInfo.Name,
                    expandArguments: NoArgExpansion,
                    replaceBlankValues: DoNotReplaceBlank,
                    checkRuntimeTypes: ExactValueTypeOrBlank<OptionSetValue>,
                    checkRuntimeValues: DeferRuntimeValueChecking,
                    returnBehavior: ReturnBehavior.ReturnEmptyStringIfAnyArgIsBlank,
                    targetFunction: OptionSetValueToLogicalName)
            },
            {
                BuiltinFunctionsCore.Or,
                Or
            },
            {
                BuiltinFunctionsCore.Proper,
                StandardErrorHandling<StringValue>(
                    BuiltinFunctionsCore.Proper.Name,
                    expandArguments: NoArgExpansion,
                    replaceBlankValues: NoOpAlreadyHandledByIR,
                    checkRuntimeTypes: ExactValueType<StringValue>,
                    checkRuntimeValues: DeferRuntimeValueChecking,
                    returnBehavior: ReturnBehavior.AlwaysEvaluateAndReturnResult,
                    targetFunction: Proper)
            },
            {
                BuiltinFunctionsCore.Pi,
                NoErrorHandling(Pi)
            },
            {
                BuiltinFunctionsCore.Power,
                StandardErrorHandling<NumberValue>(
                    BuiltinFunctionsCore.Power.Name,
                    expandArguments: NoArgExpansion,
                    replaceBlankValues: NoOpAlreadyHandledByIR,
                    checkRuntimeTypes: ExactValueTypeOrBlank<NumberValue>,
                    checkRuntimeValues: DeferRuntimeValueChecking,
                    returnBehavior: ReturnBehavior.AlwaysEvaluateAndReturnResult,
                    targetFunction: Power)
            },
            {
                BuiltinFunctionsCore.Radians,
                StandardErrorHandling<NumberValue>(
                    BuiltinFunctionsCore.Radians.Name,
                    expandArguments: NoArgExpansion,
                    replaceBlankValues: NoOpAlreadyHandledByIR,
                    checkRuntimeTypes: ExactValueTypeOrBlank<NumberValue>,
                    checkRuntimeValues: DeferRuntimeValueChecking,
                    returnBehavior: ReturnBehavior.AlwaysEvaluateAndReturnResult,
                    targetFunction: SingleArgTrig(x => x * Math.PI / 180.0))
            },
            {
                BuiltinFunctionsCore.Rand,
                Rand
            },
            {
                BuiltinFunctionsCore.RandBetween,
                StandardErrorHandling<NumberValue>(
                    BuiltinFunctionsCore.RandBetween.Name,
                    expandArguments: NoArgExpansion,
                    replaceBlankValues: NoOpAlreadyHandledByIR,
                    checkRuntimeTypes: ExactValueType<NumberValue>,
                    checkRuntimeValues: DeferRuntimeValueChecking,
                    returnBehavior: ReturnBehavior.AlwaysEvaluateAndReturnResult,
                    targetFunction: RandBetween)
            },
            {
                BuiltinFunctionsCore.Replace,
                StandardErrorHandling<FormulaValue>(
                    BuiltinFunctionsCore.Replace.Name,
                    expandArguments: NoArgExpansion,
                    replaceBlankValues: ReplaceBlankWith(
                        new StringValue(IRContext.NotInSource(FormulaType.String), string.Empty),
                        new NumberValue(IRContext.NotInSource(FormulaType.Number), 0),
                        new NumberValue(IRContext.NotInSource(FormulaType.Number), 0),
                        new StringValue(IRContext.NotInSource(FormulaType.String), string.Empty)),
                    checkRuntimeTypes: ExactSequence(
                        ExactValueType<StringValue>,
                        ExactValueType<NumberValue>,
                        ExactValueType<NumberValue>,
                        ExactValueType<StringValue>),
                    checkRuntimeValues: DeferRuntimeTypeChecking,
                    returnBehavior: ReturnBehavior.AlwaysEvaluateAndReturnResult,
                    targetFunction: Replace)
            },
            {
                BuiltinFunctionsCore.RGBA,
                StandardErrorHandling<NumberValue>(
                    BuiltinFunctionsCore.RGBA.Name,
                    expandArguments: NoArgExpansion,
                    replaceBlankValues: NoOpAlreadyHandledByIR,
                    checkRuntimeTypes: ExactValueTypeOrBlank<NumberValue>,
                    checkRuntimeValues: DeferRuntimeValueChecking,
                    returnBehavior: ReturnBehavior.AlwaysEvaluateAndReturnResult,
                    targetFunction: RGBA)
            },
            {
                BuiltinFunctionsCore.Right,
                StandardErrorHandling<FormulaValue>(
                    BuiltinFunctionsCore.Right.Name,
                    expandArguments: NoArgExpansion,
                    replaceBlankValues: ReplaceBlankWith(
                        new StringValue(IRContext.NotInSource(FormulaType.String), string.Empty)),
                    checkRuntimeTypes: ExactSequence(
                        ExactValueType<StringValue>,
                        ExactValueType<NumberValue>),
                    checkRuntimeValues: PositiveNumericNumberChecker,
                    returnBehavior: ReturnBehavior.AlwaysEvaluateAndReturnResult,
                    targetFunction: Right)
            },
            {
                BuiltinFunctionsCore.Round,
                StandardErrorHandling<FormulaValue>(
                    BuiltinFunctionsCore.Round.Name,
                    expandArguments: NoArgExpansion,
                    replaceBlankValues: NoOpAlreadyHandledByIR,
                    checkRuntimeTypes: DeferRuntimeTypeChecking,
                    checkRuntimeValues: DeferRuntimeValueChecking,
                    returnBehavior: ReturnBehavior.AlwaysEvaluateAndReturnResult,
                    targetFunction: Round)
            },
            {
                BuiltinFunctionsCore.RoundUp,
                StandardErrorHandling<FormulaValue>(
                    BuiltinFunctionsCore.RoundUp.Name,
                    expandArguments: NoArgExpansion,
                    replaceBlankValues: NoOpAlreadyHandledByIR,
                    checkRuntimeTypes: DeferRuntimeTypeChecking,
                    checkRuntimeValues: DeferRuntimeValueChecking,
                    returnBehavior: ReturnBehavior.AlwaysEvaluateAndReturnResult,
                    targetFunction: RoundUp)
            },
            {
                BuiltinFunctionsCore.RoundDown,
                StandardErrorHandling<FormulaValue>(
                    BuiltinFunctionsCore.RoundDown.Name,
                    expandArguments: NoArgExpansion,
                    replaceBlankValues: NoOpAlreadyHandledByIR,
                    checkRuntimeTypes: DeferRuntimeTypeChecking,
                    checkRuntimeValues: DeferRuntimeValueChecking,
                    returnBehavior: ReturnBehavior.AlwaysEvaluateAndReturnResult,
                    targetFunction: RoundDown)
            },
            {
                BuiltinFunctionsCore.Second,
                StandardErrorHandling<FormulaValue>(
                    BuiltinFunctionsCore.Second.Name,
                    expandArguments: NoArgExpansion,
                    replaceBlankValues: DoNotReplaceBlank,
                    checkRuntimeTypes: TimeOrDateTime,
                    checkRuntimeValues: DeferRuntimeValueChecking,
                    returnBehavior: ReturnBehavior.AlwaysEvaluateAndReturnResult,
                    targetFunction: Second)
            },
            {
                BuiltinFunctionsCore.Sequence,
                StandardErrorHandling<NumberValue>(
                    BuiltinFunctionsCore.Sequence.Name,
                    expandArguments: InsertDefaultValues(outputArgsCount: 3, fillWith: new NumberValue(IRContext.NotInSource(FormulaType.Number), 1)),
                    replaceBlankValues: NoOpAlreadyHandledByIR,
                    checkRuntimeTypes: ExactValueType<NumberValue>,
                    checkRuntimeValues: DeferRuntimeValueChecking,
                    returnBehavior: ReturnBehavior.ReturnBlankIfAnyArgIsBlank,
                    targetFunction: Sequence)
            },
            {
                BuiltinFunctionsCore.SequenceW,
                StandardErrorHandling<DecimalValue>(
                    BuiltinFunctionsCore.SequenceW.Name,
                    expandArguments: InsertDefaultValues(outputArgsCount: 3, fillWith: new DecimalValue(IRContext.NotInSource(FormulaType.Decimal), 1)),
                    replaceBlankValues: NoOpAlreadyHandledByIR,
                    checkRuntimeTypes: ExactValueType<DecimalValue>,
                    checkRuntimeValues: DeferRuntimeValueChecking,
                    returnBehavior: ReturnBehavior.ReturnBlankIfAnyArgIsBlank,
                    targetFunction: SequenceDecimal)
            },
            {
                BuiltinFunctionsCore.Shuffle,
                StandardErrorHandling<TableValue>(
                    BuiltinFunctionsCore.Shuffle.Name,
                    expandArguments: NoArgExpansion,
                    replaceBlankValues: DoNotReplaceBlank,
                    checkRuntimeTypes: ExactValueTypeOrBlank<TableValue>,
                    checkRuntimeValues: DeferRuntimeValueChecking,
                    returnBehavior: ReturnBehavior.ReturnBlankIfAnyArgIsBlank,
                    targetFunction: Shuffle)
            },
            {
                BuiltinFunctionsCore.Sin,
                StandardErrorHandling<NumberValue>(
                    BuiltinFunctionsCore.Sin.Name,
                    expandArguments: NoArgExpansion,
                    replaceBlankValues: NoOpAlreadyHandledByIR,
                    checkRuntimeTypes: ExactValueType<NumberValue>,
                    checkRuntimeValues: DeferRuntimeValueChecking,
                    returnBehavior: ReturnBehavior.AlwaysEvaluateAndReturnResult,
                    targetFunction: SingleArgTrig(Math.Sin))
            },
            {
                BuiltinFunctionsCore.Sort,
                StandardErrorHandlingAsync<FormulaValue>(
                    BuiltinFunctionsCore.Sort.Name,
                    expandArguments: InsertDefaultValues(outputArgsCount: 3, fillWith: new StringValue(IRContext.NotInSource(FormulaType.String), "Ascending")),
                    replaceBlankValues: DoNotReplaceBlank,
                    checkRuntimeTypes: ExactSequence(
                        ExactValueTypeOrBlank<TableValue>,
                        ExactValueTypeOrBlank<LambdaFormulaValue>,
                        ExactValueTypeOrBlank<StringValue>),
                    checkRuntimeValues: DeferRuntimeValueChecking,
                    returnBehavior: ReturnBehavior.ReturnBlankIfAnyArgIsBlank,
                    targetFunction: SortTable)
            },
            {
                BuiltinFunctionsCore.Split,
                StandardErrorHandling<StringValue>(
                    BuiltinFunctionsCore.Split.Name,
                    expandArguments: NoArgExpansion,
                    replaceBlankValues: NoOpAlreadyHandledByIR,
                    checkRuntimeTypes: ExactValueType<StringValue>,
                    checkRuntimeValues: DeferRuntimeValueChecking,
                    returnBehavior: ReturnBehavior.AlwaysEvaluateAndReturnResult,
                    Split)
            },
            {
                BuiltinFunctionsCore.Sqrt,
                StandardErrorHandling<NumberValue>(
                    BuiltinFunctionsCore.Sqrt.Name,
                    expandArguments: NoArgExpansion,
                    replaceBlankValues: NoOpAlreadyHandledByIR,
                    checkRuntimeTypes: ExactValueType<NumberValue>,
                    checkRuntimeValues: DeferRuntimeTypeChecking,
                    returnBehavior: ReturnBehavior.AlwaysEvaluateAndReturnResult,
                    targetFunction: Sqrt)
            },
            {
                BuiltinFunctionsCore.StartsWith,
                StandardErrorHandling<StringValue>(
                    BuiltinFunctionsCore.StartsWith.Name,
                    expandArguments: NoArgExpansion,
                    replaceBlankValues: ReplaceBlankWithEmptyString,
                    checkRuntimeTypes: ExactValueType<StringValue>,
                    checkRuntimeValues: DeferRuntimeValueChecking,
                    returnBehavior: ReturnBehavior.AlwaysEvaluateAndReturnResult,
                    targetFunction: StartsWith)
            },
            {
                BuiltinFunctionsCore.StdevP,
                StandardErrorHandling<FormulaValue>(
                    BuiltinFunctionsCore.StdevP.Name,
                    expandArguments: NoArgExpansion,
                    replaceBlankValues: DoNotReplaceBlank,
                    checkRuntimeTypes: DeferRuntimeTypeChecking,
                    checkRuntimeValues: DeferRuntimeValueChecking,
                    returnBehavior: ReturnBehavior.AlwaysEvaluateAndReturnResult,
                    targetFunction: Stdev)
            },
            {
                BuiltinFunctionsCore.StdevPT,
                StandardErrorHandlingAsync<FormulaValue>(
                    BuiltinFunctionsCore.StdevPT.Name,
                    expandArguments: NoArgExpansion,
                    replaceBlankValues: DoNotReplaceBlank,
                    checkRuntimeTypes: ExactSequence(
                        ExactValueTypeOrBlank<TableValue>,
                        ExactValueTypeOrBlank<LambdaFormulaValue>),
                    checkRuntimeValues: DeferRuntimeValueChecking,
                    returnBehavior: ReturnBehavior.ReturnBlankIfAnyArgIsBlank,
                    targetFunction: StdevTable)
            },
            {
                BuiltinFunctionsCore.Substitute,
                StandardErrorHandling<FormulaValue>(
                    BuiltinFunctionsCore.Substitute.Name,
                    expandArguments: NoArgExpansion,
                    replaceBlankValues: ReplaceBlankWith(
                        new StringValue(IRContext.NotInSource(FormulaType.String), string.Empty),
                        new StringValue(IRContext.NotInSource(FormulaType.String), string.Empty),
                        new StringValue(IRContext.NotInSource(FormulaType.String), string.Empty),
                        new NumberValue(IRContext.NotInSource(FormulaType.Number), 0)),
                    checkRuntimeTypes: ExactSequence(
                        ExactValueType<StringValue>,
                        ExactValueType<StringValue>,
                        ExactValueType<StringValue>,
                        ExactValueType<NumberValue>),
                    checkRuntimeValues: StrictArgumentPositiveNumberChecker,
                    returnBehavior: ReturnBehavior.AlwaysEvaluateAndReturnResult,
                    targetFunction: Substitute)
            },
            {
                BuiltinFunctionsCore.Sum,
                StandardErrorHandling<FormulaValue>(
                    BuiltinFunctionsCore.Sum.Name,
                    expandArguments: NoArgExpansion,
                    replaceBlankValues: DoNotReplaceBlank,
                    checkRuntimeTypes: DeferRuntimeTypeChecking,
                    checkRuntimeValues: DeferRuntimeValueChecking,
                    returnBehavior: ReturnBehavior.AlwaysEvaluateAndReturnResult,
                    targetFunction: Sum)
            },
            {
                BuiltinFunctionsCore.SumT,
                StandardErrorHandlingAsync<FormulaValue>(
                    BuiltinFunctionsCore.SumT.Name,
                    expandArguments: NoArgExpansion,
                    replaceBlankValues: DoNotReplaceBlank,
                    checkRuntimeTypes: ExactSequence(
                        ExactValueTypeOrBlank<TableValue>,
                        ExactValueTypeOrBlank<LambdaFormulaValue>),
                    checkRuntimeValues: DeferRuntimeValueChecking,
                    returnBehavior: ReturnBehavior.ReturnBlankIfAnyArgIsBlank,
                    targetFunction: SumTable)
            },
            {
                BuiltinFunctionsCore.Switch,
                Switch
            },
            {
                BuiltinFunctionsCore.Table,
                NoErrorHandling(Table)
            },
            {
                BuiltinFunctionsCore.Table_UO,
                StandardErrorHandling<UntypedObjectValue>(
                    BuiltinFunctionsCore.Table_UO.Name,
                    expandArguments: NoArgExpansion,
                    replaceBlankValues: DoNotReplaceBlank,
                    checkRuntimeTypes: ExactValueTypeOrBlank<UntypedObjectValue>,
                    checkRuntimeValues: UntypedObjectArrayChecker,
                    returnBehavior: ReturnBehavior.ReturnBlankIfAnyArgIsBlank,
                    targetFunction: Table_UO)
            },
            {
                BuiltinFunctionsCore.Tan,
                StandardErrorHandling<NumberValue>(
                    BuiltinFunctionsCore.Tan.Name,
                    expandArguments: NoArgExpansion,
                    replaceBlankValues: NoOpAlreadyHandledByIR,
                    checkRuntimeTypes: ExactValueType<NumberValue>,
                    checkRuntimeValues: DeferRuntimeValueChecking,
                    returnBehavior: ReturnBehavior.AlwaysEvaluateAndReturnResult,
                    targetFunction: SingleArgTrig(Math.Tan))
            },
            {
                BuiltinFunctionsCore.Text,
                StandardErrorHandling<FormulaValue>(
                    BuiltinFunctionsCore.Text.Name,
                    expandArguments: NoArgExpansion,
                    replaceBlankValues: DoNotReplaceBlank,
                    checkRuntimeTypes: DeferRuntimeTypeChecking,
                    checkRuntimeValues: DeferRuntimeValueChecking,
                    returnBehavior: ReturnBehavior.ReturnEmptyStringIfAnyArgIsBlank,
                    targetFunction: Text)
            },
            {
                BuiltinFunctionsCore.Text_UO,
                StandardErrorHandling<UntypedObjectValue>(
                    BuiltinFunctionsCore.Text_UO.Name,
                    expandArguments: NoArgExpansion,
                    replaceBlankValues: DoNotReplaceBlank,
                    checkRuntimeTypes: ExactValueTypeOrBlank<UntypedObjectValue>,
                    checkRuntimeValues: DeferRuntimeValueChecking,
                    returnBehavior: ReturnBehavior.ReturnBlankIfAnyArgIsBlank,
                    targetFunction: Text_UO)
            },
            {
                BuiltinFunctionsCore.Time,
                StandardErrorHandling<NumberValue>(
                    BuiltinFunctionsCore.Time.Name,
                    expandArguments: InsertDefaultValues(outputArgsCount: 4, fillWith: new NumberValue(IRContext.NotInSource(FormulaType.Number), 0)),
                    replaceBlankValues: NoOpAlreadyHandledByIR,
                    checkRuntimeTypes: ExactValueType<NumberValue>,
                    checkRuntimeValues: DeferRuntimeValueChecking,
                    returnBehavior: ReturnBehavior.AlwaysEvaluateAndReturnResult,
                    targetFunction: Time)
            },
            {
                BuiltinFunctionsCore.TimeValue,
                StandardErrorHandling<StringValue>(
                    BuiltinFunctionsCore.TimeValue.Name,
                    expandArguments: NoArgExpansion,
                    replaceBlankValues: DoNotReplaceBlank,
                    checkRuntimeTypes: ExactValueTypeOrBlank<StringValue>,
                    checkRuntimeValues: DeferRuntimeValueChecking,
                    returnBehavior: ReturnBehavior.ReturnBlankIfAnyArgIsBlank,
                    targetFunction: TimeParse)
            },
            {
                BuiltinFunctionsCore.TimeValue_UO,
                StandardErrorHandling<UntypedObjectValue>(
                    BuiltinFunctionsCore.TimeValue_UO.Name,
                    expandArguments: NoArgExpansion,
                    replaceBlankValues: DoNotReplaceBlank,
                    checkRuntimeTypes: ExactValueTypeOrBlank<UntypedObjectValue>,
                    checkRuntimeValues: DeferRuntimeValueChecking,
                    returnBehavior: ReturnBehavior.ReturnBlankIfAnyArgIsBlank,
                    targetFunction: TimeValue_UO)
            },
            {
                BuiltinFunctionsCore.TimeZoneOffset,
                StandardErrorHandling<FormulaValue>(
                    BuiltinFunctionsCore.TimeZoneOffset.Name,
                    expandArguments: NoArgExpansion,
                    replaceBlankValues: ReplaceBlankWith(
                        new DateTimeValue(IRContext.NotInSource(FormulaType.DateTime), _epoch)),
                    checkRuntimeTypes: DateOrDateTime,
                    checkRuntimeValues: DeferRuntimeValueChecking,
                    returnBehavior: ReturnBehavior.AlwaysEvaluateAndReturnResult,
                    targetFunction: TimeZoneOffset)
            },
            {
                BuiltinFunctionsCore.Today,
                NoErrorHandling(Today)
            },
            {
                BuiltinFunctionsCore.Trim,
                StandardErrorHandling<StringValue>(
                    BuiltinFunctionsCore.Trim.Name,
                    expandArguments: NoArgExpansion,
                    replaceBlankValues: NoOpAlreadyHandledByIR,
                    checkRuntimeTypes: ExactValueType<StringValue>,
                    checkRuntimeValues: DeferRuntimeValueChecking,
                    returnBehavior: ReturnBehavior.AlwaysEvaluateAndReturnResult,
                    targetFunction: Trim)
            },
            {
                BuiltinFunctionsCore.TrimEnds,
                StandardErrorHandling<StringValue>(
                    BuiltinFunctionsCore.TrimEnds.Name,
                    expandArguments: NoArgExpansion,
                    replaceBlankValues: NoOpAlreadyHandledByIR,
                    checkRuntimeTypes: ExactValueType<StringValue>,
                    checkRuntimeValues: DeferRuntimeValueChecking,
                    returnBehavior: ReturnBehavior.AlwaysEvaluateAndReturnResult,
                    targetFunction: TrimEnds)
            },
            {
                BuiltinFunctionsCore.Trunc,
                StandardErrorHandling<FormulaValue>(
                    BuiltinFunctionsCore.Trunc.Name,
                    expandArguments: InsertDefaultValues(outputArgsCount: 2, fillWith: new NumberValue(IRContext.NotInSource(FormulaType.Number), 0)),
                    replaceBlankValues: NoOpAlreadyHandledByIR,
                    checkRuntimeTypes: DeferRuntimeTypeChecking,
                    checkRuntimeValues: DeferRuntimeValueChecking,
                    returnBehavior: ReturnBehavior.AlwaysEvaluateAndReturnResult,
                    targetFunction: RoundDown)
            },
            {
                BuiltinFunctionsCore.Upper,
                StandardErrorHandling<StringValue>(
                    BuiltinFunctionsCore.Upper.Name,
                    expandArguments: NoArgExpansion,
                    replaceBlankValues: NoOpAlreadyHandledByIR,
                    checkRuntimeTypes: ExactValueType<StringValue>,
                    checkRuntimeValues: DeferRuntimeValueChecking,
                    returnBehavior: ReturnBehavior.AlwaysEvaluateAndReturnResult,
                    targetFunction: Upper)
            },
            {
                BuiltinFunctionsCore.Value,
                StandardErrorHandling<FormulaValue>(
                    BuiltinFunctionsCore.Value.Name,
                    expandArguments: NoArgExpansion,
                    replaceBlankValues: DoNotReplaceBlank,
                    checkRuntimeTypes: DeferRuntimeTypeChecking,
                    checkRuntimeValues: DeferRuntimeValueChecking,
                    returnBehavior: ReturnBehavior.ReturnBlankIfAnyArgIsBlank,
                    targetFunction: Value)
            },
            {
                BuiltinFunctionsCore.Value_UO,
                StandardErrorHandling<FormulaValue>(
                    BuiltinFunctionsCore.Value_UO.Name,
                    expandArguments: NoArgExpansion,
                    replaceBlankValues: DoNotReplaceBlank,
                    checkRuntimeTypes: ExactSequence(
                        ExactValueTypeOrBlank<UntypedObjectValue>,
                        ExactValueTypeOrBlank<StringValue>),
                    checkRuntimeValues: DeferRuntimeValueChecking,
                    returnBehavior: ReturnBehavior.ReturnBlankIfAnyArgIsBlank,
                    targetFunction: Value_UO)
            },
            {
                BuiltinFunctionsCore.VarP,
                StandardErrorHandling<FormulaValue>(
                    BuiltinFunctionsCore.VarP.Name,
                    expandArguments: NoArgExpansion,
                    replaceBlankValues: DoNotReplaceBlank,
                    checkRuntimeTypes: ExactValueTypeOrBlank<NumberValue>,
                    checkRuntimeValues: DeferRuntimeValueChecking,
                    returnBehavior: ReturnBehavior.AlwaysEvaluateAndReturnResult,
                    targetFunction: Var)
            },
            {
                BuiltinFunctionsCore.VarPT,
                StandardErrorHandlingAsync<FormulaValue>(
                    BuiltinFunctionsCore.VarPT.Name,
                    expandArguments: NoArgExpansion,
                    replaceBlankValues: DoNotReplaceBlank,
                    checkRuntimeTypes: ExactSequence(
                        ExactValueTypeOrBlank<TableValue>,
                        ExactValueTypeOrBlank<LambdaFormulaValue>),
                    checkRuntimeValues: DeferRuntimeValueChecking,
                    returnBehavior: ReturnBehavior.ReturnBlankIfAnyArgIsBlank,
                    targetFunction: VarTable)
            },
            {
                BuiltinFunctionsCore.With,
                StandardErrorHandlingAsync<FormulaValue>(
                    BuiltinFunctionsCore.With.Name,
                    expandArguments: NoArgExpansion,
                    replaceBlankValues: DoNotReplaceBlank,
                    checkRuntimeTypes: DeferRuntimeTypeChecking,
                    checkRuntimeValues: DeferRuntimeValueChecking,
                    returnBehavior: ReturnBehavior.ReturnBlankIfAnyArgIsBlank,
                    targetFunction: With)
            },
            {
                BuiltinFunctionsCore.Year,
                StandardErrorHandling<FormulaValue>(
                    BuiltinFunctionsCore.Year.Name,
                    expandArguments: NoArgExpansion,
                    replaceBlankValues: DoNotReplaceBlank,
                    checkRuntimeTypes: DateOrDateTime,
                    checkRuntimeValues: DeferRuntimeValueChecking,
                    returnBehavior: ReturnBehavior.AlwaysEvaluateAndReturnResult,
                    targetFunction: Year)
            },
            {
                BuiltinFunctionsCore.Language,
                NoErrorHandling(Language)
            }
        };

        // Tabular overloads for functions in SimpleFunctionImplementations
        private static IReadOnlyDictionary<TexlFunction, AsyncFunctionPtr> SimpleFunctionTabularOverloadImplementations { get; } = new Dictionary<TexlFunction, AsyncFunctionPtr>
        {
            {
                BuiltinFunctionsCore.AbsT,
                StandardErrorHandlingTabularOverload<FormulaValue>(BuiltinFunctionsCore.AbsT.Name, SimpleFunctionImplementations[BuiltinFunctionsCore.Abs], DoNotReplaceBlank)
            },
            {
                BuiltinFunctionsCore.AcosT,
                StandardErrorHandlingTabularOverload<NumberValue>(BuiltinFunctionsCore.AcosT.Name, SimpleFunctionImplementations[BuiltinFunctionsCore.Acos], ReplaceBlankWithFloatZero)
            },
            {
                BuiltinFunctionsCore.AcotT,
                StandardErrorHandlingTabularOverload<NumberValue>(BuiltinFunctionsCore.AcotT.Name, SimpleFunctionImplementations[BuiltinFunctionsCore.Acot], ReplaceBlankWithFloatZero)
            },
            {
                BuiltinFunctionsCore.AsinT,
                StandardErrorHandlingTabularOverload<NumberValue>(BuiltinFunctionsCore.AsinT.Name, SimpleFunctionImplementations[BuiltinFunctionsCore.Asin], ReplaceBlankWithFloatZero)
            },
            {
                BuiltinFunctionsCore.AtanT,
                StandardErrorHandlingTabularOverload<NumberValue>(BuiltinFunctionsCore.AtanT.Name, SimpleFunctionImplementations[BuiltinFunctionsCore.Atan], ReplaceBlankWithFloatZero)
            },
            {
                BuiltinFunctionsCore.Boolean_T,
                StandardErrorHandlingTabularOverload<StringValue>(BuiltinFunctionsCore.Boolean_T.Name, SimpleFunctionImplementations[BuiltinFunctionsCore.Boolean], DoNotReplaceBlank)
            },
            {
                BuiltinFunctionsCore.BooleanN_T,
                StandardErrorHandlingTabularOverload<NumberValue>(BuiltinFunctionsCore.BooleanN_T.Name, SimpleFunctionImplementations[BuiltinFunctionsCore.BooleanN], DoNotReplaceBlank)
            },
            {
                BuiltinFunctionsCore.BooleanW_T,
                StandardErrorHandlingTabularOverload<DecimalValue>(BuiltinFunctionsCore.BooleanW_T.Name, SimpleFunctionImplementations[BuiltinFunctionsCore.BooleanW], DoNotReplaceBlank)
            },

            // This implementation is not actually used for this as this is handled at IR level. 
            // This is a placeholder, so that RecalcEngine._interpreterSupportedFunctions can add it for txt tests.
            {
                BuiltinFunctionsCore.BooleanB_T,
                StandardErrorHandlingTabularOverload<StringValue>(BuiltinFunctionsCore.BooleanB_T.Name, SimpleFunctionImplementations[BuiltinFunctionsCore.BooleanB], DoNotReplaceBlank)
            },
            {
                BuiltinFunctionsCore.CharT,
                StandardErrorHandlingTabularOverload<NumberValue>(BuiltinFunctionsCore.CharT.Name, SimpleFunctionImplementations[BuiltinFunctionsCore.Char], ReplaceBlankWithFloatZero)
            },
            {
                BuiltinFunctionsCore.CosT,
                StandardErrorHandlingTabularOverload<NumberValue>(BuiltinFunctionsCore.CosT.Name, SimpleFunctionImplementations[BuiltinFunctionsCore.Cos], ReplaceBlankWithFloatZero)
            },
            {
                BuiltinFunctionsCore.CotT,
                StandardErrorHandlingTabularOverload<NumberValue>(BuiltinFunctionsCore.CotT.Name, SimpleFunctionImplementations[BuiltinFunctionsCore.Cot], ReplaceBlankWithFloatZero)
            },
            {
                BuiltinFunctionsCore.DegreesT,
                StandardErrorHandlingTabularOverload<NumberValue>(BuiltinFunctionsCore.DegreesT.Name, SimpleFunctionImplementations[BuiltinFunctionsCore.Degrees], ReplaceBlankWithFloatZero)
            },
            {
                BuiltinFunctionsCore.ExpT,
                StandardErrorHandlingTabularOverload<NumberValue>(BuiltinFunctionsCore.ExpT.Name, SimpleFunctionImplementations[BuiltinFunctionsCore.Exp], ReplaceBlankWithFloatZero)
            },
            {
                BuiltinFunctionsCore.Hex2DecT,
                StandardErrorHandlingTabularOverload<StringValue>(BuiltinFunctionsCore.Hex2DecT.Name, SimpleFunctionImplementations[BuiltinFunctionsCore.Hex2Dec], ReplaceBlankWithEmptyString)
            },
            {
                BuiltinFunctionsCore.IntT,
                StandardErrorHandlingTabularOverload<FormulaValue>(BuiltinFunctionsCore.IntT.Name, SimpleFunctionImplementations[BuiltinFunctionsCore.Int], DoNotReplaceBlank)
            },
            {
                BuiltinFunctionsCore.LenT,
                StandardErrorHandlingTabularOverload<StringValue>(BuiltinFunctionsCore.LenT.Name, SimpleFunctionImplementations[BuiltinFunctionsCore.Len], ReplaceBlankWithEmptyString)
            },
            {
                BuiltinFunctionsCore.LnT,
                StandardErrorHandlingTabularOverload<NumberValue>(BuiltinFunctionsCore.LnT.Name, SimpleFunctionImplementations[BuiltinFunctionsCore.Ln], ReplaceBlankWithFloatZero)
            },
            {
                BuiltinFunctionsCore.RadiansT,
                StandardErrorHandlingTabularOverload<NumberValue>(BuiltinFunctionsCore.RadiansT.Name, SimpleFunctionImplementations[BuiltinFunctionsCore.Radians], ReplaceBlankWithFloatZero)
            },
            {
                BuiltinFunctionsCore.SinT,
                StandardErrorHandlingTabularOverload<NumberValue>(BuiltinFunctionsCore.SinT.Name, SimpleFunctionImplementations[BuiltinFunctionsCore.Sin], ReplaceBlankWithFloatZero)
            },
            {
                BuiltinFunctionsCore.SqrtT,
                StandardErrorHandlingTabularOverload<NumberValue>(BuiltinFunctionsCore.SqrtT.Name, SimpleFunctionImplementations[BuiltinFunctionsCore.Sqrt], ReplaceBlankWithFloatZero)
            },
            {
                BuiltinFunctionsCore.TanT,
                StandardErrorHandlingTabularOverload<NumberValue>(BuiltinFunctionsCore.TanT.Name, SimpleFunctionImplementations[BuiltinFunctionsCore.Tan], ReplaceBlankWithFloatZero)
            },
        };

        private static IReadOnlyDictionary<TexlFunction, AsyncFunctionPtr> SimpleFunctionMultiArgsTabularOverloadImplementations { get; } = new Dictionary<TexlFunction, AsyncFunctionPtr>
        {
            {
                BuiltinFunctionsCore.ColorFadeT,
                NoErrorHandling(MultiSingleColumnTable(SimpleFunctionImplementations[BuiltinFunctionsCore.ColorFade], DoNotReplaceBlank))
            },
            {
                BuiltinFunctionsCore.ConcatenateT,
                NoErrorHandling(MultiSingleColumnTable(SimpleFunctionImplementations[BuiltinFunctionsCore.Concatenate], DoNotReplaceBlank))
            },
            {
                BuiltinFunctionsCore.Dec2HexT,
                NoErrorHandling(MultiSingleColumnTable(SimpleFunctionImplementations[BuiltinFunctionsCore.Dec2Hex], ReplaceBlankWithFloatZero))
            },
            {
                BuiltinFunctionsCore.FindT,
                NoErrorHandling(MultiSingleColumnTable(SimpleFunctionImplementations[BuiltinFunctionsCore.Find], DoNotReplaceBlank))
            },
            {
                BuiltinFunctionsCore.RoundT,
<<<<<<< HEAD
                NoErrorHandling(MultiSingleColumnTable(SimpleFunctionImplementations[BuiltinFunctionsCore.Round], ReplaceBlankWithContextZero))
            },
            {
                BuiltinFunctionsCore.RoundDownT,
                NoErrorHandling(MultiSingleColumnTable(SimpleFunctionImplementations[BuiltinFunctionsCore.RoundDown], ReplaceBlankWithContextZero))
            },
            {
                BuiltinFunctionsCore.RoundUpT,
                NoErrorHandling(MultiSingleColumnTable(SimpleFunctionImplementations[BuiltinFunctionsCore.RoundUp], ReplaceBlankWithContextZero))
            },
            {
                BuiltinFunctionsCore.TruncT,
                NoErrorHandling(MultiSingleColumnTable(SimpleFunctionImplementations[BuiltinFunctionsCore.RoundDown], ReplaceBlankWithContextZero))
=======
                NoErrorHandling(MultiSingleColumnTable(SimpleFunctionImplementations[BuiltinFunctionsCore.Round], ReplaceBlankWithZero))
            },
            {
                BuiltinFunctionsCore.RoundUpT,
                NoErrorHandling(MultiSingleColumnTable(SimpleFunctionImplementations[BuiltinFunctionsCore.RoundUp], ReplaceBlankWithZero))
            },
            {
                BuiltinFunctionsCore.RoundDownT,
                NoErrorHandling(MultiSingleColumnTable(SimpleFunctionImplementations[BuiltinFunctionsCore.RoundDown], ReplaceBlankWithZero))
            },
            {
                BuiltinFunctionsCore.TruncT,
                NoErrorHandling(MultiSingleColumnTable(SimpleFunctionImplementations[BuiltinFunctionsCore.RoundDown], ReplaceBlankWithZero))
>>>>>>> a511d313
            },
        };

        public static IEnumerable<DValue<RecordValue>> StandardTableNodeRecords(IRContext irContext, FormulaValue[] args, bool forceSingleColumn)
        {
            var tableType = (TableType)irContext.ResultType;
            var recordType = tableType.ToRecord();
            return args.Select(arg =>
            {
                if (!forceSingleColumn && arg is RecordValue rv)
                {
                    return DValue<RecordValue>.Of(rv);
                }
                else if (!forceSingleColumn && arg is BlankValue bv && tableType.FieldNames.Count() > 1)
                {
                    return DValue<RecordValue>.Of(bv);
                }

                // Handle the single-column-table case. 
                var columnName = tableType.SingleColumnFieldName;
                var defaultField = new NamedValue(columnName, arg);
                return DValue<RecordValue>.Of(new InMemoryRecordValue(IRContext.NotInSource(recordType), new List<NamedValue>() { defaultField }));
            });
        }

        public static FormulaValue Table(IRContext irContext, FormulaValue[] args)
        {
            // Table literal
            var records = Array.ConvertAll(
                args,
                arg => arg switch
                {
                    RecordValue r => DValue<RecordValue>.Of(r),
                    BlankValue b => DValue<RecordValue>.Of(b),
                    _ => DValue<RecordValue>.Of((ErrorValue)arg),
                });

            // Returning List to ensure that the returned table is mutable
            return new InMemoryTableValue(irContext, records);
        }

        public static ValueTask<FormulaValue> Blank(EvalVisitor runner, EvalVisitorContext context, IRContext irContext, FormulaValue[] args)
        {
            var result = new BlankValue(irContext);
            return new ValueTask<FormulaValue>(result);
        }

        public static FormulaValue IsBlank(IRContext irContext, FormulaValue[] args)
        {
            // Blank or empty. 
            var arg0 = args[0];
            return new BooleanValue(irContext, IsBlank(arg0));
        }

        private static bool IsBlank(FormulaValue arg)
        {
            if (arg is BlankValue)
            {
                return true;
            }

            if (arg is StringValue str)
            {
                return str.Value.Length == 0;
            }

            if (arg is UntypedObjectValue uo && uo.Impl.Type == FormulaType.String)
            {
                return uo.Impl.GetString().Length == 0;
            }

            return false;
        }

        public static FormulaValue IsNumeric(EvalVisitor runner, EvalVisitorContext context, IRContext irContext, FormulaValue[] args)
        {
            var arg0 = args[0];
            switch (arg0)
            {
                case NumberValue _:
                case DecimalValue _:
                case DateValue _:
                case DateTimeValue _:
                case TimeValue _:
                    return new BooleanValue(irContext, true);
                case StringValue _:
                    // Ok to check Float, as it has a larger range than Decimal
                    var nv = Value(runner, context, IRContext.NotInSource(FormulaType.Number), args);
                    return new BooleanValue(irContext, nv is NumberValue);
                default:
                    return new BooleanValue(irContext, false);
            }
        }

        public static async ValueTask<FormulaValue> With(EvalVisitor runner, EvalVisitorContext context, IRContext irContext, FormulaValue[] args)
        {
            var arg0 = (RecordValue)args[0];
            var arg1 = (LambdaFormulaValue)args[1];

            var childContext = context.SymbolContext.WithScopeValues(arg0);

            return await arg1.EvalInRowScopeAsync(context.NewScope(childContext));
        }

        // https://docs.microsoft.com/en-us/powerapps/maker/canvas-apps/functions/function-if
        // If(Condition, Then)
        // If(Condition, Then, Else)
        // If(Condition, Then, Condition2, Then2)
        // If(Condition, Then, Condition2, Then2, Default)
        public static async ValueTask<FormulaValue> If(EvalVisitor runner, EvalVisitorContext context, IRContext irContext, FormulaValue[] args)
        {
            for (var i = 0; i < args.Length - 1; i += 2)
            {
                runner.CheckCancel();

                var res = await runner.EvalArgAsync<BooleanValue>(args[i], context, args[i].IRContext);

                if (res.IsValue)
                {
                    var test = res.Value;
                    if (test.Value)
                    {
                        var trueBranch = args[i + 1];

                        var trueBranchResult = (await runner.EvalArgAsync<ValidFormulaValue>(trueBranch, context, trueBranch.IRContext)).ToFormulaValue();
                        return MaybeWrapRecordValue(trueBranchResult, irContext);
                    }
                }

                if (res.IsError)
                {
                    // Update error "type" to the type of the If function
                    var resultContext = new IRContext(res.Error.IRContext.SourceContext, irContext.ResultType);
                    return new ErrorValue(resultContext, res.Error.Errors.ToList());
                }

                // False branch
                // If it's the last value in the list, it's the false-value
                if (i + 2 == args.Length - 1)
                {
                    var falseBranch = args[i + 2];
                    var falseBranchResult = (await runner.EvalArgAsync<ValidFormulaValue>(falseBranch, context, falseBranch.IRContext)).ToFormulaValue();
                    
                    return MaybeWrapRecordValue(falseBranchResult, irContext);
                }

                // Else, if there are more values, this is another conditional.
                // It's another condition. Loop around
            }

            // If there's no value here, then use blank. 
            return new BlankValue(irContext);
        }

        /// <summary>
        /// If the <paramref name="result"/> is a record value, and the IRContext result type is a record type,
        /// then this helper may wrap it in CompileTimeTypeWrapperRecordValue, else return the result it self.
        /// e.g. If(false, {x:1, y:1}, {x:1, z:2}) has compile time type ![x:n] while runtime type ![x:n, z:n].
        /// </summary>
        private static FormulaValue MaybeWrapRecordValue(FormulaValue result, IRContext irContext)
        {
            if (result is RecordValue recordValue && irContext.ResultType is RecordType compileTimeType)
            {
                return CompileTimeTypeWrapperRecordValue.AdjustType(compileTimeType, recordValue);
            }

            return result;
        }

        public static async ValueTask<FormulaValue> IfError(EvalVisitor runner, EvalVisitorContext context, IRContext irContext, FormulaValue[] args)
        {
            for (var i = 0; i < args.Length - 1; i += 2)
            {
                runner.CheckCancel();

                var res = await runner.EvalArgAsync<ValidFormulaValue>(args[i], context, args[i].IRContext);

                if (res.IsError)
                {
                    var errorHandlingBranch = args[i + 1];
                    var allErrors = new List<RecordValue>();
                    foreach (var error in res.Error.Errors)
                    {
                        var kindProperty = new NamedValue("Kind", FormulaValue.New((int)error.Kind));
                        var messageProperty = new NamedValue(
                            "Message",
                            error.Message == null ? FormulaValue.NewBlank(FormulaType.String) : FormulaValue.New(error.Message));
                        var errorScope = new InMemoryRecordValue(
                            IRContext.NotInSource(new KnownRecordType(ErrorType.ReifiedError())),
                            new[] { kindProperty, messageProperty });
                        allErrors.Add(errorScope);
                    }

                    var scopeVariables = new NamedValue[]
                    {
                        new NamedValue("FirstError", allErrors.First()),
                        new NamedValue(
                            "AllErrors",
                            new InMemoryTableValue(
                                IRContext.NotInSource(new TableType(ErrorType.ReifiedErrorTable())),
                                allErrors.Select(e => DValue<RecordValue>.Of(e))))
                    };

                    var ifErrorScopeParamType = new KnownRecordType(DType.CreateRecord(
                        new[]
                        {
                            new TypedName(ErrorType.ReifiedError(), new DName("FirstError")),
                            new TypedName(ErrorType.ReifiedErrorTable(), new DName("AllErrors")),
                        }));

                    var childContext = context.SymbolContext.WithScopeValues(new InMemoryRecordValue(IRContext.NotInSource(ifErrorScopeParamType), scopeVariables));

                    return (await runner.EvalArgAsync<ValidFormulaValue>(errorHandlingBranch, context.NewScope(childContext), errorHandlingBranch.IRContext)).ToFormulaValue();
                }

                if (i + 1 == args.Length - 1)
                {
                    return res.ToFormulaValue();
                }

                if (i + 2 == args.Length - 1)
                {
                    var falseBranch = args[i + 2];
                    return (await runner.EvalArgAsync<ValidFormulaValue>(falseBranch, context, falseBranch.IRContext)).ToFormulaValue();
                }
            }

            return CommonErrors.UnreachableCodeError(irContext);
        }

        // Error({Kind:<error kind>,Message:<error message>})
        // Error(Table({Kind:<error kind 1>,Message:<error message 1>}, {Kind:<error kind 2>,Message:<error message 2>}))
        // Error(<error message>)
        public static FormulaValue Error(IRContext irContext, FormulaValue[] args)
        {
            var result = new ErrorValue(irContext);

            var errorRecords = new List<RecordValue>();
            if (args[0] is RecordValue singleErrorRecord)
            {
                errorRecords.Add(singleErrorRecord);
            }
            else if (args[0] is TableValue errorTable)
            {
                foreach (var errorRow in errorTable.Rows)
                {
                    if (errorRow.IsValue)
                    {
                        errorRecords.Add(errorRow.Value);
                    }
                }
            }
            else if (args[0] is StringValue stringValue)
            {
                //Error("Custom error message").This is equivalent to Error({ Kind: ErrorKind.Custom, Message: "Custom error message"}).
                return CommonErrors.CustomError(irContext, stringValue.Value);
            }
            else
            {
                return CommonErrors.RuntimeTypeMismatch(irContext);
            }

            foreach (var errorRecord in errorRecords)
            {
                var messageField = errorRecord.GetField(ErrorType.MessageFieldName) as StringValue;

                if (errorRecord.GetField(ErrorType.KindFieldName) is not NumberValue kindField)
                {
                    return CommonErrors.RuntimeTypeMismatch(irContext);
                }

                result.Add(new ExpressionError { Kind = (ErrorKind)kindField.Value, Message = messageField?.Value as string });
            }

            return result;
        }

        // Switch( Formula, Match1, Result1 [, Match2, Result2, ... [, DefaultResult ] ] )
        // Switch(Formula, Match1, Result1, Match2,Result2)
        // Switch(Formula, Match1, Result1, DefaultResult)
        // Switch(Formula, Match1, Result1)
        public static async ValueTask<FormulaValue> Switch(EvalVisitor runner, EvalVisitorContext context, IRContext irContext, FormulaValue[] args)
        {
            var test = args[0];

            var errors = new List<ErrorValue>();

            if (test is ErrorValue te)
            {
                errors.Add(te);
            }

            for (var i = 1; i < args.Length - 1; i += 2)
            {
                var match = (LambdaFormulaValue)args[i];
                var matchValue = await match.EvalAsync();

                if (matchValue is ErrorValue mve)
                {
                    errors.Add(mve);
                }

                var equal = RuntimeHelpers.AreEqual(test, matchValue);

                // Comparison? 

                if (equal)
                {
                    var lambda = (LambdaFormulaValue)args[i + 1];
                    var result = await lambda.EvalAsync();
                    if (errors.Count != 0)
                    {
                        return ErrorValue.Combine(irContext, errors);
                    }
                    else
                    {
                        return result;
                    }
                }
            }

            // Min length is 3. 
            // 4,6,8.. mean we have an unpaired (match,result), which is a
            // a default result at the end
            if ((args.Length - 4) % 2 == 0)
            {
                var lambda = (LambdaFormulaValue)args[args.Length - 1];
                var result = await lambda.EvalAsync();
                if (errors.Count != 0)
                {
                    return ErrorValue.Combine(irContext, errors);
                }
                else
                {
                    return result;
                }
            }

            // No match
            if (errors.Count != 0)
            {
                return ErrorValue.Combine(irContext, errors);
            }
            else
            {
                return new BlankValue(irContext);
            }
        }

        // ForAll([1,2,3,4,5], Value * Value)
        public static async ValueTask<FormulaValue> ForAll(EvalVisitor runner, EvalVisitorContext context, IRContext irContext, FormulaValue[] args)
        {
            // Streaming 
            var arg0 = (TableValue)args[0];
            var arg1 = (LambdaFormulaValue)args[1];

            var rowsAsync = LazyForAll(runner, context, arg0.Rows, arg1);

            var rows = new List<FormulaValue>();

            foreach (var row in rowsAsync)
            {
                runner.CheckCancel();
                rows.Add(await row);
            }

            var errorRows = rows.OfType<ErrorValue>();
            if (errorRows.Any())
            {
                return ErrorValue.Combine(irContext, errorRows);
            }

            return new InMemoryTableValue(irContext, StandardTableNodeRecords(irContext, rows.ToArray(), forceSingleColumn: false));
        }

        private static IEnumerable<Task<FormulaValue>> LazyForAll(
            EvalVisitor runner,
            EvalVisitorContext context,
            IEnumerable<DValue<RecordValue>> sources,
            LambdaFormulaValue filter)
        {
            foreach (var row in sources)
            {
                SymbolContext childContext;
                if (row.IsValue)
                {
                    childContext = context.SymbolContext.WithScopeValues(row.Value);
                }
                else if (row.IsError)
                {
                    childContext = context.SymbolContext.WithScopeValues(row.Error);
                }
                else
                {
                    childContext = context.SymbolContext.WithScopeValues(RecordValue.Empty());
                }

                // Filter evals to a boolean
                var result = filter.EvalInRowScopeAsync(context.NewScope(childContext)).AsTask();

                yield return result;
            }
        }

        private static IEnumerable<Task<FormulaValue>> LazyForAll(
            EvalVisitor runner,
            EvalVisitorContext context,
            IEnumerable<DValue<UntypedObjectValue>> sources,
            LambdaFormulaValue filter)
        {
            foreach (var row in sources)
            {
                SymbolContext childContext = context.SymbolContext.WithThisItem(row.ToFormulaValue());

                // Filter evals to a boolean
                var result = filter.EvalInRowScopeAsync(context.NewScope(childContext)).AsTask();

                yield return result;
            }
        }

        public static FormulaValue IsError(IRContext irContext, FormulaValue[] args)
        {
            var result = args[0] is ErrorValue;
            return new BooleanValue(irContext, result);
        }

        public static FormulaValue IsBlankOrError(IRContext irContext, FormulaValue[] args)
        {
            if (IsBlank(args[0]) || args[0] is ErrorValue)
            {
                return new BooleanValue(irContext, true);
            }

            return new BooleanValue(irContext, false);
        }
    }
}<|MERGE_RESOLUTION|>--- conflicted
+++ resolved
@@ -545,7 +545,7 @@
                     checkRuntimeValues: DeferRuntimeValueChecking,
                     returnBehavior: ReturnBehavior.ReturnBlankIfAnyArgIsBlank,
                     targetFunction: Decimal)
-            },
+            },
             {
                 BuiltinFunctionsCore.Decimal_UO,
                 StandardErrorHandling<FormulaValue>(
@@ -709,7 +709,7 @@
                     checkRuntimeValues: DeferRuntimeValueChecking,
                     returnBehavior: ReturnBehavior.ReturnBlankIfAnyArgIsBlank,
                     targetFunction: Float)
-            },
+            },
             {
                 BuiltinFunctionsCore.Float_UO,
                 StandardErrorHandling<FormulaValue>(
@@ -1099,7 +1099,7 @@
                     returnBehavior: ReturnBehavior.AlwaysEvaluateAndReturnResult,
                     targetFunction: Minute)
             },
-
+
             // Decimal TODO: Should checkRuntimeValue be ValueChecking vs TypeChecking?
             {
                 BuiltinFunctionsCore.Mod,
@@ -1107,8 +1107,8 @@
                     BuiltinFunctionsCore.Mod.Name,
                     expandArguments: NoArgExpansion,
                     replaceBlankValues: NoOpAlreadyHandledByIR,
-                    checkRuntimeTypes: DeferRuntimeTypeChecking,
-                    checkRuntimeValues: DeferRuntimeValueChecking,
+                    checkRuntimeTypes: DeferRuntimeTypeChecking,
+                    checkRuntimeValues: DeferRuntimeValueChecking,
                     returnBehavior: ReturnBehavior.AlwaysEvaluateAndReturnResult,
                     targetFunction: Mod)
             },
@@ -1788,35 +1788,31 @@
             },
             {
                 BuiltinFunctionsCore.RoundT,
-<<<<<<< HEAD
                 NoErrorHandling(MultiSingleColumnTable(SimpleFunctionImplementations[BuiltinFunctionsCore.Round], ReplaceBlankWithContextZero))
-            },
+            },
             {
                 BuiltinFunctionsCore.RoundDownT,
                 NoErrorHandling(MultiSingleColumnTable(SimpleFunctionImplementations[BuiltinFunctionsCore.RoundDown], ReplaceBlankWithContextZero))
-            },
+            },
             {
                 BuiltinFunctionsCore.RoundUpT,
                 NoErrorHandling(MultiSingleColumnTable(SimpleFunctionImplementations[BuiltinFunctionsCore.RoundUp], ReplaceBlankWithContextZero))
-            },
+            },
             {
                 BuiltinFunctionsCore.TruncT,
                 NoErrorHandling(MultiSingleColumnTable(SimpleFunctionImplementations[BuiltinFunctionsCore.RoundDown], ReplaceBlankWithContextZero))
-=======
-                NoErrorHandling(MultiSingleColumnTable(SimpleFunctionImplementations[BuiltinFunctionsCore.Round], ReplaceBlankWithZero))
             },
             {
                 BuiltinFunctionsCore.RoundUpT,
                 NoErrorHandling(MultiSingleColumnTable(SimpleFunctionImplementations[BuiltinFunctionsCore.RoundUp], ReplaceBlankWithZero))
-            },
+            },
             {
                 BuiltinFunctionsCore.RoundDownT,
                 NoErrorHandling(MultiSingleColumnTable(SimpleFunctionImplementations[BuiltinFunctionsCore.RoundDown], ReplaceBlankWithZero))
-            },
+            },
             {
                 BuiltinFunctionsCore.TruncT,
                 NoErrorHandling(MultiSingleColumnTable(SimpleFunctionImplementations[BuiltinFunctionsCore.RoundDown], ReplaceBlankWithZero))
->>>>>>> a511d313
             },
         };
 
@@ -1903,7 +1899,7 @@
                 case TimeValue _:
                     return new BooleanValue(irContext, true);
                 case StringValue _:
-                    // Ok to check Float, as it has a larger range than Decimal
+                    // Ok to check Float, as it has a larger range than Decimal
                     var nv = Value(runner, context, IRContext.NotInSource(FormulaType.Number), args);
                     return new BooleanValue(irContext, nv is NumberValue);
                 default:
