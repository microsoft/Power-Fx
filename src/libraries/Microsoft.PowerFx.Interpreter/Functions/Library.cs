﻿// Copyright (c) Microsoft Corporation.
// Licensed under the MIT license.

using System;
using System.Collections.Generic;
using System.Linq;
using System.Threading.Tasks;
using Microsoft.PowerFx.Core.Functions;
using Microsoft.PowerFx.Core.IR;
using Microsoft.PowerFx.Core.Public;
using Microsoft.PowerFx.Core.Public.Types;
using Microsoft.PowerFx.Core.Public.Values;
using Microsoft.PowerFx.Core.Texl;
using Microsoft.PowerFx.Core.Types;
using Microsoft.PowerFx.Core.Utils;

namespace Microsoft.PowerFx.Functions
{
    internal static partial class Library
    {
        // Sync FunctionPtr - all args are evaluated before invoking this function.  
        public delegate FormulaValue FunctionPtr(SymbolContext symbolContext, IRContext irContext, FormulaValue[] args);

        // Async - can invoke lambads.
        public delegate ValueTask<FormulaValue> AsyncFunctionPtr(EvalVisitor runner, SymbolContext symbolContext, IRContext irContext, FormulaValue[] args);

        public static IEnumerable<TexlFunction> FunctionList => FuncsByName.Keys;

        // Some TexlFunctions are overloaded
        public static IReadOnlyDictionary<TexlFunction, AsyncFunctionPtr> FuncsByName { get; } = new Dictionary<TexlFunction, AsyncFunctionPtr>
        {
            {
                BuiltinFunctionsCore.Abs,
                StandardErrorHandling<NumberValue>(
                    expandArguments: NoArgExpansion,
                    replaceBlankValues: ReplaceBlankWithZero,
                    checkRuntimeTypes: ExactValueTypeOrBlank<NumberValue>,
                    checkRuntimeValues: FiniteChecker,
                    returnBehavior: ReturnBehavior.AlwaysEvaluateAndReturnResult,
                    targetFunction: Abs)
            },
            {
                BuiltinFunctionsCore.Acos,
                StandardErrorHandling<NumberValue>(
                    expandArguments: NoArgExpansion,
                    replaceBlankValues: ReplaceBlankWithZero,
                    checkRuntimeTypes: ExactValueTypeOrBlank<NumberValue>,
                    checkRuntimeValues: FiniteChecker,
                    returnBehavior: ReturnBehavior.AlwaysEvaluateAndReturnResult,
                    targetFunction: SingleArgTrig("Acos", Math.Acos))
            },
            {
                BuiltinFunctionsCore.Acot,
                StandardErrorHandling<NumberValue>(
                    expandArguments: NoArgExpansion,
                    replaceBlankValues: ReplaceBlankWithZero,
                    checkRuntimeTypes: ExactValueTypeOrBlank<NumberValue>,
                    checkRuntimeValues: FiniteChecker,
                    returnBehavior: ReturnBehavior.AlwaysEvaluateAndReturnResult,
                    targetFunction: Acot)
            },
            {
                BuiltinFunctionsCore.AddColumns,
                StandardErrorHandling<FormulaValue>(
                    expandArguments: NoArgExpansion,
                    replaceBlankValues: DoNotReplaceBlank,
                    checkRuntimeTypes: AddColumnsTypeChecker,
                    checkRuntimeValues: DeferRuntimeValueChecking,
                    returnBehavior: ReturnBehavior.ReturnBlankIfAnyArgIsBlank,
                    targetFunction: AddColumns)
            },
            { BuiltinFunctionsCore.And, And },
            {
                BuiltinFunctionsCore.Asin,
                StandardErrorHandling<NumberValue>(
                    expandArguments: NoArgExpansion,
                    replaceBlankValues: ReplaceBlankWithZero,
                    checkRuntimeTypes: ExactValueTypeOrBlank<NumberValue>,
                    checkRuntimeValues: FiniteChecker,
                    returnBehavior: ReturnBehavior.AlwaysEvaluateAndReturnResult,
                    targetFunction: SingleArgTrig("Asin", Math.Asin))
            },
            {
                BuiltinFunctionsCore.Atan,
                StandardErrorHandling<NumberValue>(
                    expandArguments: NoArgExpansion,
                    replaceBlankValues: ReplaceBlankWithZero,
                    checkRuntimeTypes: ExactValueTypeOrBlank<NumberValue>,
                    checkRuntimeValues: FiniteChecker,
                    returnBehavior: ReturnBehavior.AlwaysEvaluateAndReturnResult,
                    targetFunction: SingleArgTrig("Atan", Math.Atan))
            },
            {
                BuiltinFunctionsCore.Atan2,
                StandardErrorHandling<NumberValue>(
                    expandArguments: NoArgExpansion,
                    replaceBlankValues: ReplaceBlankWithZero,
                    checkRuntimeTypes: ExactValueTypeOrBlank<NumberValue>,
                    checkRuntimeValues: FiniteChecker,
                    returnBehavior: ReturnBehavior.AlwaysEvaluateAndReturnResult,
                    targetFunction: Atan2)
            },
            {
                BuiltinFunctionsCore.Average,
                StandardErrorHandling<FormulaValue>(
                    expandArguments: NoArgExpansion,
                    replaceBlankValues: DoNotReplaceBlank,
                    checkRuntimeTypes: ExactValueTypeOrBlank<NumberValue>,
                    checkRuntimeValues: FiniteChecker,
                    returnBehavior: ReturnBehavior.AlwaysEvaluateAndReturnResult,
                    targetFunction: Average)
            },
            {
                BuiltinFunctionsCore.AverageT,
                StandardErrorHandling<FormulaValue>(
                    expandArguments: NoArgExpansion,
                    replaceBlankValues: DoNotReplaceBlank,
                    checkRuntimeTypes: ExactSequence(
                        ExactValueTypeOrBlank<TableValue>,
                        ExactValueTypeOrBlank<LambdaFormulaValue>),
                    checkRuntimeValues: DeferRuntimeValueChecking,
                    returnBehavior: ReturnBehavior.ReturnBlankIfAnyArgIsBlank,
                    targetFunction: AverageTable)
            },
            { BuiltinFunctionsCore.Blank, Blank },
            {
                BuiltinFunctionsCore.Boolean,
                StandardErrorHandling<StringValue>(
                    expandArguments: NoArgExpansion,
                    replaceBlankValues: DoNotReplaceBlank,
                    checkRuntimeTypes: ExactValueTypeOrBlank<StringValue>,
                    checkRuntimeValues: DeferRuntimeValueChecking,
                    returnBehavior: ReturnBehavior.ReturnBlankIfAnyArgIsBlank,
                    targetFunction: Boolean)
            },
            {
                BuiltinFunctionsCore.Boolean_UO,
                StandardErrorHandling<UntypedObjectValue>(
                    expandArguments: NoArgExpansion,
                    replaceBlankValues: DoNotReplaceBlank,
                    checkRuntimeTypes: ExactValueTypeOrBlank<UntypedObjectValue>,
                    checkRuntimeValues: DeferRuntimeValueChecking,
                    returnBehavior: ReturnBehavior.ReturnBlankIfAnyArgIsBlank,
                    targetFunction: Boolean_UO)
            },
            {
                BuiltinFunctionsCore.Concat,
                StandardErrorHandling<FormulaValue>(
                    expandArguments: NoArgExpansion,
                    replaceBlankValues: DoNotReplaceBlank,
                    checkRuntimeTypes: ExactSequence(
                        ExactValueTypeOrBlank<TableValue>,
                        ExactValueTypeOrBlank<LambdaFormulaValue>,
                        ExactValueTypeOrBlank<StringValue>),
                    checkRuntimeValues: DeferRuntimeValueChecking,
                    returnBehavior: ReturnBehavior.ReturnBlankIfAnyArgIsBlank,
                    targetFunction: Concat)
            },
            { BuiltinFunctionsCore.Coalesce, Coalesce },
            {
                BuiltinFunctionsCore.Char,
                StandardErrorHandling<NumberValue>(
                    expandArguments: NoArgExpansion,
                    replaceBlankValues: DoNotReplaceBlank,
                    checkRuntimeTypes: ExactValueTypeOrBlank<NumberValue>,
                    checkRuntimeValues: DeferRuntimeValueChecking,
                    returnBehavior: ReturnBehavior.ReturnBlankIfAnyArgIsBlank,
                    targetFunction: Char)
            },
            {
                BuiltinFunctionsCore.CharT,
                StandardErrorHandling(
                    expandArguments: NoArgExpansion,
                    replaceBlankValues: DoNotReplaceBlank,
                    checkRuntimeTypes: ExactValueTypeOrBlank<TableValue>,
                    checkRuntimeValues: DeferRuntimeValueChecking,
                    returnBehavior: ReturnBehavior.ReturnBlankIfAnyArgIsBlank,
                    targetFunction: StandardSingleColumnTable<NumberValue>(Char))
            },
            {
                BuiltinFunctionsCore.Concatenate,
                StandardErrorHandling<StringValue>(
                    expandArguments: NoArgExpansion,
                    replaceBlankValues: ReplaceBlankWithEmptyString,
                    checkRuntimeTypes: ExactValueType<StringValue>,
                    checkRuntimeValues: DeferRuntimeValueChecking,
                    returnBehavior: ReturnBehavior.AlwaysEvaluateAndReturnResult,
                    targetFunction: Concatenate)
            },
            {
                BuiltinFunctionsCore.ConcatenateT,
                StandardErrorHandling(
                    expandArguments: NoArgExpansion,
                    replaceBlankValues: DoNotReplaceBlank,
                    checkRuntimeTypes: ExactValueTypeOrTableOrBlank<StringValue>,
                    checkRuntimeValues: DeferRuntimeValueChecking,
                    returnBehavior: ReturnBehavior.AlwaysEvaluateAndReturnResult,
                    targetFunction: MultiSingleColumnTable(
                            StandardErrorHandling<StringValue>(
                                expandArguments: NoArgExpansion,
                                replaceBlankValues: ReplaceBlankWithEmptyString,
                                checkRuntimeTypes: ExactValueType<StringValue>,
                                checkRuntimeValues: DeferRuntimeValueChecking,
                                returnBehavior: ReturnBehavior.AlwaysEvaluateAndReturnResult,
                                targetFunction: Concatenate),
                            transposeEmptyTable: true))
            },
            {
                BuiltinFunctionsCore.Cos,
                StandardErrorHandling<NumberValue>(
                    expandArguments: NoArgExpansion,
                    replaceBlankValues: ReplaceBlankWithZero,
                    checkRuntimeTypes: ExactValueTypeOrBlank<NumberValue>,
                    checkRuntimeValues: FiniteChecker,
                    returnBehavior: ReturnBehavior.AlwaysEvaluateAndReturnResult,
                    targetFunction: SingleArgTrig("Cos", Math.Cos))
            },
            {
                BuiltinFunctionsCore.Cot,
                StandardErrorHandling<NumberValue>(
                    expandArguments: NoArgExpansion,
                    replaceBlankValues: ReplaceBlankWithZero,
                    checkRuntimeTypes: ExactValueTypeOrBlank<NumberValue>,
                    checkRuntimeValues: FiniteChecker,
                    returnBehavior: ReturnBehavior.AlwaysEvaluateAndReturnResult,
                    targetFunction: Cot)
            },
            {
                BuiltinFunctionsCore.CountIf,
                StandardErrorHandling<FormulaValue>(
                    expandArguments: NoArgExpansion,
                    replaceBlankValues: DoNotReplaceBlank,
                    checkRuntimeTypes: ExactSequence(
                        ExactValueTypeOrBlank<TableValue>,
                        ExactValueTypeOrBlank<LambdaFormulaValue>),
                    checkRuntimeValues: DeferRuntimeValueChecking,
                    returnBehavior: ReturnBehavior.ReturnBlankIfAnyArgIsBlank,
                    targetFunction: CountIf)
            },
            {
                BuiltinFunctionsCore.CountRows,
                StandardErrorHandling<TableValue>(
                    expandArguments: NoArgExpansion,
                    replaceBlankValues: DoNotReplaceBlank,
                    checkRuntimeTypes: ExactValueTypeOrBlank<TableValue>,
                    checkRuntimeValues: DeferRuntimeValueChecking,
                    returnBehavior: ReturnBehavior.ReturnBlankIfAnyArgIsBlank,
                    targetFunction: CountRows)
            },
            {
                BuiltinFunctionsCore.Date,
                StandardErrorHandling<NumberValue>(
                    expandArguments: NoArgExpansion,
                    replaceBlankValues: DoNotReplaceBlank,
                    checkRuntimeTypes: ExactValueTypeOrBlank<NumberValue>,
                    checkRuntimeValues: ExactSequence(
                        PositiveNumberChecker,
                        FiniteChecker,
                        FiniteChecker),
                    returnBehavior: ReturnBehavior.ReturnBlankIfAnyArgIsBlank,
                    targetFunction: Date)
            },
            {
                BuiltinFunctionsCore.DateAdd,
                StandardErrorHandling<FormulaValue>(
                    expandArguments: InsertDefaultValues(outputArgsCount: 3, fillWith: new BlankValue(IRContext.NotInSource(FormulaType.Blank))),
                    replaceBlankValues: ReplaceBlankWith(
                        new BlankValue(IRContext.NotInSource(FormulaType.Blank)),
                        new NumberValue(IRContext.NotInSource(FormulaType.Number), 0),
                        new StringValue(IRContext.NotInSource(FormulaType.String), "days")),
                    checkRuntimeTypes: ExactSequence(
                        DateOrDateTime,
                        ExactValueTypeOrBlank<NumberValue>,
                        ExactValueTypeOrBlank<StringValue>),
                    checkRuntimeValues: FiniteChecker,
                    returnBehavior: ReturnBehavior.ReturnBlankIfAnyArgIsBlank,
                    targetFunction: DateAdd)
            },
            {
                BuiltinFunctionsCore.DateDiff,
                StandardErrorHandling<FormulaValue>(
                    expandArguments: InsertDefaultValues(outputArgsCount: 3, fillWith: new BlankValue(IRContext.NotInSource(FormulaType.Blank))),
                    replaceBlankValues: ReplaceBlankWith(
                        new BlankValue(IRContext.NotInSource(FormulaType.Blank)),
                        new BlankValue(IRContext.NotInSource(FormulaType.Blank)),
                        new StringValue(IRContext.NotInSource(FormulaType.String), "days")),
                    checkRuntimeTypes: ExactSequence(
                        DateOrDateTime,
                        DateOrDateTime,
                        ExactValueTypeOrBlank<StringValue>),
                    checkRuntimeValues: DeferRuntimeValueChecking,
                    returnBehavior: ReturnBehavior.ReturnBlankIfAnyArgIsBlank,
                    targetFunction: DateDiff)
            },
            {
                BuiltinFunctionsCore.DateTime,
                StandardErrorHandling<NumberValue>(
                    expandArguments: InsertDefaultValues(outputArgsCount: 7, fillWith: new NumberValue(IRContext.NotInSource(FormulaType.Number), 0)),
                    replaceBlankValues: ReplaceBlankWithZero,
                    checkRuntimeTypes: ExactValueTypeOrBlank<NumberValue>,
                    checkRuntimeValues: FiniteChecker,
                    returnBehavior: ReturnBehavior.AlwaysEvaluateAndReturnResult,
                    targetFunction: DateTimeFunction)
            },
            {
                BuiltinFunctionsCore.DateValue,
                StandardErrorHandling<StringValue>(
                    expandArguments: NoArgExpansion,
                    replaceBlankValues: DoNotReplaceBlank,
                    checkRuntimeTypes: ExactValueTypeOrBlank<StringValue>,
                    checkRuntimeValues: DeferRuntimeValueChecking,
                    returnBehavior: ReturnBehavior.ReturnBlankIfAnyArgIsBlank,
                    targetFunction: DateParse)
            },
            {
                BuiltinFunctionsCore.DateTimeValue,
                StandardErrorHandling<StringValue>(
                    expandArguments: NoArgExpansion,
                    replaceBlankValues: DoNotReplaceBlank,
                    checkRuntimeTypes: ExactValueTypeOrBlank<StringValue>,
                    checkRuntimeValues: DeferRuntimeValueChecking,
                    returnBehavior: ReturnBehavior.ReturnBlankIfAnyArgIsBlank,
                    targetFunction: DateTimeParse)
            },
            {
                BuiltinFunctionsCore.Day,
                StandardErrorHandling<FormulaValue>(
                    expandArguments: NoArgExpansion,
                    replaceBlankValues: DoNotReplaceBlank,
                    checkRuntimeTypes: DateOrDateTime,
                    checkRuntimeValues: DeferRuntimeValueChecking,
                    returnBehavior: ReturnBehavior.AlwaysEvaluateAndReturnResult,
                    targetFunction: Day)
            },
            {
                BuiltinFunctionsCore.Degrees,
                StandardErrorHandling<NumberValue>(
                    expandArguments: NoArgExpansion,
                    replaceBlankValues: ReplaceBlankWithZero,
                    checkRuntimeTypes: ExactValueTypeOrBlank<NumberValue>,
                    checkRuntimeValues: FiniteChecker,
                    returnBehavior: ReturnBehavior.AlwaysEvaluateAndReturnResult,
                    targetFunction: SingleArgTrig("Degrees", x => x * 180.0 / Math.PI))
            },
            {
                BuiltinFunctionsCore.EndsWith,
                StandardErrorHandling<StringValue>(
                    expandArguments: NoArgExpansion,
                    replaceBlankValues: DoNotReplaceBlank,
                    checkRuntimeTypes: ExactValueTypeOrBlank<StringValue>,
                    checkRuntimeValues: DeferRuntimeValueChecking,
                    returnBehavior: ReturnBehavior.ReturnFalseIfAnyArgIsBlank,
                    targetFunction: EndsWith)
            },
            {
                BuiltinFunctionsCore.Error,
                StandardErrorHandling<FormulaValue>(
                    expandArguments: NoArgExpansion,
                    replaceBlankValues: DoNotReplaceBlank,
                    checkRuntimeTypes: DeferRuntimeTypeChecking,
                    checkRuntimeValues: DeferRuntimeValueChecking,
                    returnBehavior: ReturnBehavior.ReturnFalseIfAnyArgIsBlank,
                    targetFunction: Error)
            },
            {
                BuiltinFunctionsCore.Exp,
                StandardErrorHandling<NumberValue>(
                    expandArguments: NoArgExpansion,
                    replaceBlankValues: ReplaceBlankWithZero,
                    checkRuntimeTypes: ExactValueTypeOrBlank<NumberValue>,
                    checkRuntimeValues: FiniteChecker,
                    returnBehavior: ReturnBehavior.AlwaysEvaluateAndReturnResult,
                    targetFunction: Exp)
            },
            {
                BuiltinFunctionsCore.Filter,
                StandardErrorHandling<FormulaValue>(
                    expandArguments: NoArgExpansion,
                    replaceBlankValues: DoNotReplaceBlank,
                    checkRuntimeTypes: ExactSequence(
                        ExactValueTypeOrBlank<TableValue>,
                        ExactValueTypeOrBlank<LambdaFormulaValue>),
                    checkRuntimeValues: DeferRuntimeValueChecking,
                    returnBehavior: ReturnBehavior.ReturnBlankIfAnyArgIsBlank,
                    targetFunction: FilterTable)
            },
            {
                BuiltinFunctionsCore.Find,
                StandardErrorHandling<FormulaValue>(
                    expandArguments: InsertDefaultValues(outputArgsCount: 3, fillWith: new NumberValue(IRContext.NotInSource(FormulaType.Number), 1)),
                    replaceBlankValues: ReplaceBlankWith(
                        new StringValue(IRContext.NotInSource(FormulaType.String), string.Empty),
                        new StringValue(IRContext.NotInSource(FormulaType.String), string.Empty),
                        new BlankValue(IRContext.NotInSource(FormulaType.Blank))),
                    checkRuntimeTypes: ExactSequence(
                        ExactValueType<StringValue>,
                        ExactValueType<StringValue>,
                        ExactValueTypeOrBlank<NumberValue>),
                    checkRuntimeValues: ExactSequence(
                        DeferRuntimeValueChecking,
                        DeferRuntimeValueChecking,
                        StrictPositiveNumberChecker),
                    returnBehavior: ReturnBehavior.ReturnBlankIfAnyArgIsBlank,
                    targetFunction: Find)
            },
            {
                BuiltinFunctionsCore.FindT,
                StandardErrorHandling<FormulaValue>(
                    expandArguments: NoArgExpansion,
                    replaceBlankValues: DoNotReplaceBlank,
                    checkRuntimeTypes: ExactSequence(
                        ExactValueTypeOrTableOrBlank<StringValue>,
                        ExactValueTypeOrTableOrBlank<StringValue>,
                        ExactValueTypeOrTableOrBlank<NumberValue>),
                    checkRuntimeValues: DeferRuntimeValueChecking,
                    returnBehavior: ReturnBehavior.AlwaysEvaluateAndReturnResult,
                    targetFunction: MultiSingleColumnTable(
                            StandardErrorHandling<FormulaValue>(
                                expandArguments: InsertDefaultValues(outputArgsCount: 3, fillWith: new NumberValue(IRContext.NotInSource(FormulaType.Number), 1)),
                                replaceBlankValues: ReplaceBlankWith(
                                    new StringValue(IRContext.NotInSource(FormulaType.String), string.Empty),
                                    new StringValue(IRContext.NotInSource(FormulaType.String), string.Empty),
                                    new BlankValue(IRContext.NotInSource(FormulaType.Blank))),
                                checkRuntimeTypes: ExactSequence(
                                    ExactValueType<StringValue>,
                                    ExactValueType<StringValue>,
                                    ExactValueTypeOrBlank<NumberValue>),
                                checkRuntimeValues: ExactSequence(
                                    DeferRuntimeValueChecking,
                                    DeferRuntimeValueChecking,
                                    StrictPositiveNumberChecker),
                                returnBehavior: ReturnBehavior.ReturnBlankIfAnyArgIsBlank,
                                targetFunction: Find),
                            transposeEmptyTable: false))
            },
            {
                BuiltinFunctionsCore.First,
                StandardErrorHandling<TableValue>(
                    expandArguments: NoArgExpansion,
                    replaceBlankValues: DoNotReplaceBlank,
                    checkRuntimeTypes: ExactValueTypeOrBlank<TableValue>,
                    checkRuntimeValues: DeferRuntimeValueChecking,
                    returnBehavior: ReturnBehavior.ReturnBlankIfAnyArgIsBlank,
                    targetFunction: First)
            },
            {
                BuiltinFunctionsCore.FirstN,
                StandardErrorHandling<FormulaValue>(
                    expandArguments: InsertDefaultValues(outputArgsCount: 2, fillWith: new NumberValue(IRContext.NotInSource(FormulaType.Number), 1)),
                    replaceBlankValues: DoNotReplaceBlank,
                    checkRuntimeTypes: ExactSequence(
                        ExactValueTypeOrBlank<TableValue>,
                        ExactValueTypeOrBlank<NumberValue>),
                    checkRuntimeValues: DeferRuntimeValueChecking,
                    returnBehavior: ReturnBehavior.ReturnBlankIfAnyArgIsBlank,
                    targetFunction: FirstN)
            },
            {
                BuiltinFunctionsCore.ForAll,
                StandardErrorHandling<FormulaValue>(
                    expandArguments: NoArgExpansion,
                    replaceBlankValues: DoNotReplaceBlank,
                    checkRuntimeTypes: ExactSequence(
                        ExactValueTypeOrBlank<TableValue>,
                        ExactValueTypeOrBlank<LambdaFormulaValue>),
                    checkRuntimeValues: DeferRuntimeValueChecking,
                    returnBehavior: ReturnBehavior.ReturnBlankIfAnyArgIsBlank,
                    targetFunction: ForAll)
            },
            {
                BuiltinFunctionsCore.IsBlank,
                StandardErrorHandling<FormulaValue>(
                    expandArguments: NoArgExpansion,
                    replaceBlankValues: DoNotReplaceBlank,
                    checkRuntimeTypes: DeferRuntimeTypeChecking,
                    checkRuntimeValues: DeferRuntimeValueChecking,
                    returnBehavior: ReturnBehavior.AlwaysEvaluateAndReturnResult,
                    targetFunction: IsBlank)
            },
            {
                // Implementation 100% shared with IsBlank() for the interpreter
                BuiltinFunctionsCore.IsBlankOptionSetValue,
                StandardErrorHandling<FormulaValue>(
                    expandArguments: NoArgExpansion,
                    replaceBlankValues: DoNotReplaceBlank,
                    checkRuntimeTypes: DeferRuntimeTypeChecking,
                    checkRuntimeValues: DeferRuntimeValueChecking,
                    returnBehavior: ReturnBehavior.AlwaysEvaluateAndReturnResult,
                    targetFunction: IsBlank)
            },
            {
                BuiltinFunctionsCore.IsError,
                IsError
            },
            {
                BuiltinFunctionsCore.IsBlankOrError,
                IsBlankOrError
            },
            {
                BuiltinFunctionsCore.IsBlankOrErrorOptionSetValue,
                IsBlankOrError
            },
            {
                BuiltinFunctionsCore.IsNumeric,
                StandardErrorHandling<FormulaValue>(
                    expandArguments: InsertDefaultValues(outputArgsCount: 2, fillWith: new NumberValue(IRContext.NotInSource(FormulaType.Number), 1)),
                    replaceBlankValues: DoNotReplaceBlank,
                    checkRuntimeTypes: DeferRuntimeTypeChecking,
                    checkRuntimeValues: DeferRuntimeValueChecking,
                    returnBehavior: ReturnBehavior.AlwaysEvaluateAndReturnResult,
                    targetFunction: IsNumeric)
            },
            {
                BuiltinFunctionsCore.IsToday,
                StandardErrorHandling<FormulaValue>(
                    expandArguments: NoArgExpansion,
                    replaceBlankValues: DoNotReplaceBlank,
                    checkRuntimeTypes: DateOrDateTime,
                    checkRuntimeValues: DeferRuntimeValueChecking,
                    returnBehavior: ReturnBehavior.ReturnFalseIfAnyArgIsBlank,
                    targetFunction: IsToday)
            },
            { BuiltinFunctionsCore.If, If },
            { BuiltinFunctionsCore.IfError, IfError },
            {
                BuiltinFunctionsCore.Int,
                StandardErrorHandling<NumberValue>(
                    expandArguments: NoArgExpansion,
                    replaceBlankValues: ReplaceBlankWithZero,
                    checkRuntimeTypes: ExactValueTypeOrBlank<NumberValue>,
                    checkRuntimeValues: FiniteChecker,
                    returnBehavior: ReturnBehavior.AlwaysEvaluateAndReturnResult,
                    targetFunction: Int)
            },
            {
                BuiltinFunctionsCore.Hour,
                StandardErrorHandling<FormulaValue>(
                    expandArguments: NoArgExpansion,
                    replaceBlankValues: DoNotReplaceBlank,
                    checkRuntimeTypes: TimeOrDateTime,
                    checkRuntimeValues: DeferRuntimeValueChecking,
                    returnBehavior: ReturnBehavior.AlwaysEvaluateAndReturnResult,
                    targetFunction: Hour)
            },
            {
                BuiltinFunctionsCore.Index,
                StandardErrorHandling<FormulaValue>(
                    expandArguments: NoArgExpansion,
                    replaceBlankValues: DoNotReplaceBlank,
                    checkRuntimeTypes: ExactSequence(
                        ExactValueTypeOrBlank<TableValue>,
                        ExactValueTypeOrBlank<NumberValue>),
                    checkRuntimeValues: ExactSequence(
                        DeferRuntimeValueChecking,
                        StrictPositiveNumberChecker),
                    returnBehavior: ReturnBehavior.ReturnBlankIfAnyArgIsBlank,
                    targetFunction: IndexTable)
            },
            {
                BuiltinFunctionsCore.Index_UO,
                StandardErrorHandling<FormulaValue>(
                    expandArguments: NoArgExpansion,
                    replaceBlankValues: DoNotReplaceBlank,
                    checkRuntimeTypes: ExactSequence(
                        ExactValueTypeOrBlank<UntypedObjectValue>,
                        ExactValueTypeOrBlank<NumberValue>),
                    checkRuntimeValues: ExactSequence(
                        UntypedObjectArrayChecker,
                        StrictPositiveNumberChecker),
                    returnBehavior: ReturnBehavior.ReturnBlankIfAnyArgIsBlank,
                    targetFunction: Index_UO)
            },
            {
                BuiltinFunctionsCore.Last,
                StandardErrorHandling<TableValue>(
                    expandArguments: NoArgExpansion,
                    replaceBlankValues: DoNotReplaceBlank,
                    checkRuntimeTypes: ExactValueTypeOrBlank<TableValue>,
                    checkRuntimeValues: DeferRuntimeValueChecking,
                    returnBehavior: ReturnBehavior.ReturnBlankIfAnyArgIsBlank,
                    targetFunction: Last)
            },
            {
                BuiltinFunctionsCore.LastN,
                StandardErrorHandling<FormulaValue>(
                    expandArguments: InsertDefaultValues(outputArgsCount: 2, fillWith: new NumberValue(IRContext.NotInSource(FormulaType.Number), 1)),
                    replaceBlankValues: DoNotReplaceBlank,
                    checkRuntimeTypes: ExactSequence(
                        ExactValueTypeOrBlank<TableValue>,
                        ExactValueTypeOrBlank<NumberValue>),
                    checkRuntimeValues: DeferRuntimeValueChecking,
                    returnBehavior: ReturnBehavior.ReturnBlankIfAnyArgIsBlank,
                    targetFunction: LastN)
            },
            {
                BuiltinFunctionsCore.Left,
                StandardErrorHandling<FormulaValue>(
                    expandArguments: NoArgExpansion,
                    replaceBlankValues: DoNotReplaceBlank,
                    checkRuntimeTypes: ExactSequence(
                        ExactValueTypeOrBlank<StringValue>,
                        ExactValueTypeOrBlank<NumberValue>),
                    checkRuntimeValues: PositiveNumberChecker,
                    returnBehavior: ReturnBehavior.ReturnEmptyStringIfAnyArgIsBlank,
                    targetFunction: Left)
            },
            {
                BuiltinFunctionsCore.Len,
                StandardErrorHandling<StringValue>(
                    expandArguments: NoArgExpansion,
                    replaceBlankValues: ReplaceBlankWithEmptyString,
                    checkRuntimeTypes: ExactValueType<StringValue>,
                    checkRuntimeValues: DeferRuntimeValueChecking,
                    returnBehavior: ReturnBehavior.AlwaysEvaluateAndReturnResult,
                    targetFunction: Len)
            },
            {
                BuiltinFunctionsCore.LenT,
                StandardErrorHandling(
                    expandArguments: NoArgExpansion,
                    replaceBlankValues: DoNotReplaceBlank,
                    checkRuntimeTypes: ExactValueTypeOrBlank<TableValue>,
                    checkRuntimeValues: DeferRuntimeValueChecking,
                    returnBehavior: ReturnBehavior.ReturnBlankIfAnyArgIsBlank,
                    targetFunction: StandardSingleColumnTable<StringValue>(Len))
            },
            {
                BuiltinFunctionsCore.Ln,
                StandardErrorHandling<NumberValue>(
                    expandArguments: NoArgExpansion,
                    replaceBlankValues: ReplaceBlankWithZero,
                    checkRuntimeTypes: ExactValueTypeOrBlank<NumberValue>,
                    checkRuntimeValues: StrictPositiveNumberChecker,
                    returnBehavior: ReturnBehavior.AlwaysEvaluateAndReturnResult,
                    targetFunction: Ln)
            },
            {
                BuiltinFunctionsCore.Log,
                StandardErrorHandling<NumberValue>(
                    expandArguments: InsertDefaultValues(outputArgsCount: 2, fillWith: new NumberValue(IRContext.NotInSource(FormulaType.Number), 10)),
                    replaceBlankValues: ReplaceBlankWithZero,
                    checkRuntimeTypes: ExactValueTypeOrBlank<NumberValue>,
                    checkRuntimeValues: StrictPositiveNumberChecker,
                    returnBehavior: ReturnBehavior.AlwaysEvaluateAndReturnResult,
                    targetFunction: Log)
            },
            {
                BuiltinFunctionsCore.LookUp,
                StandardErrorHandling<FormulaValue>(
                    expandArguments: NoArgExpansion,
                    replaceBlankValues: DoNotReplaceBlank,
                    checkRuntimeTypes: ExactSequence(
                        ExactValueTypeOrBlank<TableValue>,
                        ExactValueTypeOrBlank<LambdaFormulaValue>,
                        ExactValueTypeOrBlank<LambdaFormulaValue>),
                    checkRuntimeValues: DeferRuntimeValueChecking,
                    returnBehavior: ReturnBehavior.ReturnBlankIfAnyArgIsBlank,
                    targetFunction: LookUp)
            },
            {
                BuiltinFunctionsCore.Lower,
                StandardErrorHandling<StringValue>(
                    expandArguments: NoArgExpansion,
                    replaceBlankValues: ReplaceBlankWithEmptyString,
                    checkRuntimeTypes: ExactValueType<StringValue>,
                    checkRuntimeValues: DeferRuntimeValueChecking,
                    returnBehavior: ReturnBehavior.AlwaysEvaluateAndReturnResult,
                    targetFunction: Lower)
            },
            {
                BuiltinFunctionsCore.Map,
                StandardErrorHandling<FormulaValue>(
                    expandArguments: NoArgExpansion,
                    replaceBlankValues: DoNotReplaceBlank,
                    checkRuntimeTypes: ExactSequence(
                        ExactValueTypeOrBlank<TableValue>,
                        ExactValueTypeOrBlank<LambdaFormulaValue>),
                    checkRuntimeValues: DeferRuntimeValueChecking,
                    returnBehavior: ReturnBehavior.ReturnBlankIfAnyArgIsBlank,
                    targetFunction: Map)
            },
            {
                BuiltinFunctionsCore.Max,
                StandardErrorHandling<FormulaValue>(
                    expandArguments: NoArgExpansion,
                    replaceBlankValues: DoNotReplaceBlank,
                    checkRuntimeTypes: DeferRuntimeTypeChecking,
                    checkRuntimeValues: FiniteChecker,
                    returnBehavior: ReturnBehavior.AlwaysEvaluateAndReturnResult,
                    targetFunction: Max)
            },
            {
                BuiltinFunctionsCore.MaxT,
                StandardErrorHandling<FormulaValue>(
                    expandArguments: NoArgExpansion,
                    replaceBlankValues: DoNotReplaceBlank,
                    checkRuntimeTypes: ExactSequence(
                        ExactValueTypeOrBlank<TableValue>,
                        ExactValueTypeOrBlank<LambdaFormulaValue>),
                    checkRuntimeValues: DeferRuntimeValueChecking,
                    returnBehavior: ReturnBehavior.ReturnBlankIfAnyArgIsBlank,
                    targetFunction: MaxTable)
            },
            {
                BuiltinFunctionsCore.Mid,
                StandardErrorHandling<FormulaValue>(
                    expandArguments: MidFunctionExpandArgs,
                    replaceBlankValues: ReplaceBlankWith(
                        new StringValue(IRContext.NotInSource(FormulaType.String), string.Empty),
                        new NumberValue(IRContext.NotInSource(FormulaType.Number), 0),
                        new NumberValue(IRContext.NotInSource(FormulaType.Number), 0)),
                    checkRuntimeTypes: ExactSequence(
                        ExactValueTypeOrBlank<StringValue>,
                        ExactValueTypeOrBlank<NumberValue>,
                        ExactValueTypeOrBlank<NumberValue>),
                    checkRuntimeValues: DeferRuntimeValueChecking,
                    returnBehavior: ReturnBehavior.AlwaysEvaluateAndReturnResult,
                    targetFunction: Mid)
            },
            {
                BuiltinFunctionsCore.Min,
                StandardErrorHandling<FormulaValue>(
                    expandArguments: NoArgExpansion,
                    replaceBlankValues: DoNotReplaceBlank,
                    checkRuntimeTypes: DeferRuntimeTypeChecking,
                    checkRuntimeValues: FiniteChecker,
                    returnBehavior: ReturnBehavior.AlwaysEvaluateAndReturnResult,
                    targetFunction: Min)
            },
            {
                BuiltinFunctionsCore.MinT,
                StandardErrorHandling<FormulaValue>(
                    expandArguments: NoArgExpansion,
                    replaceBlankValues: DoNotReplaceBlank,
                    checkRuntimeTypes: ExactSequence(
                        ExactValueTypeOrBlank<TableValue>,
                        ExactValueTypeOrBlank<LambdaFormulaValue>),
                    checkRuntimeValues: DeferRuntimeValueChecking,
                    returnBehavior: ReturnBehavior.ReturnBlankIfAnyArgIsBlank,
                    targetFunction: MinTable)
            },
            {
                BuiltinFunctionsCore.Minute,
                StandardErrorHandling<FormulaValue>(
                    expandArguments: NoArgExpansion,
                    replaceBlankValues: DoNotReplaceBlank,
                    checkRuntimeTypes: TimeOrDateTime,
                    checkRuntimeValues: DeferRuntimeValueChecking,
                    returnBehavior: ReturnBehavior.AlwaysEvaluateAndReturnResult,
                    targetFunction: Minute)
            },
            {
                BuiltinFunctionsCore.Mod,
                StandardErrorHandling<NumberValue>(
                    expandArguments: NoArgExpansion,
                    replaceBlankValues: ReplaceBlankWithZero,
                    checkRuntimeTypes: ExactValueType<NumberValue>,
                    checkRuntimeValues: DivideByZeroChecker,
                    returnBehavior: ReturnBehavior.AlwaysEvaluateAndReturnResult,
                    targetFunction: Mod)
            },
            {
                BuiltinFunctionsCore.Month,
                StandardErrorHandling<FormulaValue>(
                    expandArguments: NoArgExpansion,
                    replaceBlankValues: DoNotReplaceBlank,
                    checkRuntimeTypes: DateOrDateTime,
                    checkRuntimeValues: DeferRuntimeValueChecking,
                    returnBehavior: ReturnBehavior.AlwaysEvaluateAndReturnResult,
                    targetFunction: Month)
            },
            {
                BuiltinFunctionsCore.Not,
                StandardErrorHandling<BooleanValue>(
                    expandArguments: NoArgExpansion,
                    replaceBlankValues: ReplaceBlankWith(new BooleanValue(IRContext.NotInSource(FormulaType.Boolean), false)),
                    checkRuntimeTypes: ExactValueType<BooleanValue>,
                    checkRuntimeValues: DeferRuntimeValueChecking,
                    returnBehavior: ReturnBehavior.AlwaysEvaluateAndReturnResult,
                    targetFunction: Not)
            },
            {
                BuiltinFunctionsCore.Now,
                Now
            },
            { BuiltinFunctionsCore.Or, Or },
            {
                BuiltinFunctionsCore.ParseJSON,
                StandardErrorHandling<StringValue>(
                    expandArguments: NoArgExpansion,
                    replaceBlankValues: DoNotReplaceBlank,
                    checkRuntimeTypes: ExactValueTypeOrBlank<StringValue>,
                    checkRuntimeValues: DeferRuntimeValueChecking,
                    returnBehavior: ReturnBehavior.ReturnBlankIfAnyArgIsBlank,
                    targetFunction: ParseJSON)
            },
            {
                BuiltinFunctionsCore.Pi,
                Pi
            },
            {
                BuiltinFunctionsCore.Power,
                StandardErrorHandling<NumberValue>(
                    expandArguments: NoArgExpansion,
                    replaceBlankValues: ReplaceBlankWithZero,
                    checkRuntimeTypes: ExactValueTypeOrBlank<NumberValue>,
                    checkRuntimeValues: FiniteChecker,
                    returnBehavior: ReturnBehavior.AlwaysEvaluateAndReturnResult,
                    targetFunction: Power)
            },
            {
                BuiltinFunctionsCore.Radians,
                StandardErrorHandling<NumberValue>(
                    expandArguments: NoArgExpansion,
                    replaceBlankValues: ReplaceBlankWithZero,
                    checkRuntimeTypes: ExactValueTypeOrBlank<NumberValue>,
                    checkRuntimeValues: FiniteChecker,
                    returnBehavior: ReturnBehavior.AlwaysEvaluateAndReturnResult,
                    targetFunction: SingleArgTrig("Radians", x => x * Math.PI / 180.0))
            },
            {
                BuiltinFunctionsCore.Rand,
                Rand
            },
            {
                BuiltinFunctionsCore.RandBetween,
                StandardErrorHandling<NumberValue>(
                    expandArguments: NoArgExpansion,
                    replaceBlankValues: ReplaceBlankWithZero,
                    checkRuntimeTypes: ExactValueType<NumberValue>,
                    checkRuntimeValues: FiniteChecker,
                    returnBehavior: ReturnBehavior.AlwaysEvaluateAndReturnResult,
                    targetFunction: RandBetween)
            },
            {
                BuiltinFunctionsCore.Replace,
                StandardErrorHandling<FormulaValue>(
                    expandArguments: NoArgExpansion,
                    replaceBlankValues: ReplaceBlankWith(
                        new StringValue(IRContext.NotInSource(FormulaType.String), string.Empty),
                        new BlankValue(IRContext.NotInSource(FormulaType.Blank)),
                        new NumberValue(IRContext.NotInSource(FormulaType.Number), 0),
                        new StringValue(IRContext.NotInSource(FormulaType.String), string.Empty)),
                    checkRuntimeTypes: ExactSequence(
                        ExactValueType<StringValue>,
                        ExactValueTypeOrBlank<NumberValue>,
                        ExactValueType<NumberValue>,
                        ExactValueType<StringValue>),
                    checkRuntimeValues: ReplaceChecker,
                    returnBehavior: ReturnBehavior.AlwaysEvaluateAndReturnResult,
                    targetFunction: Replace)
            },
            {
                BuiltinFunctionsCore.Right,
                StandardErrorHandling<FormulaValue>(
                    expandArguments: NoArgExpansion,
                    replaceBlankValues: DoNotReplaceBlank,
                    checkRuntimeTypes: ExactSequence(
                        ExactValueTypeOrBlank<StringValue>,
                        ExactValueTypeOrBlank<NumberValue>),
                    checkRuntimeValues: PositiveNumberChecker,
                    returnBehavior: ReturnBehavior.ReturnEmptyStringIfAnyArgIsBlank,
                    targetFunction: Right)
            },
            {
                BuiltinFunctionsCore.Round,
                StandardErrorHandling<NumberValue>(
                    expandArguments: NoArgExpansion,
                    replaceBlankValues: ReplaceBlankWithZero,
                    checkRuntimeTypes: ExactValueType<NumberValue>,
                    checkRuntimeValues: FiniteChecker,
                    returnBehavior: ReturnBehavior.AlwaysEvaluateAndReturnResult,
                    targetFunction: Round)
            },
            {
                BuiltinFunctionsCore.RoundUp,
                StandardErrorHandling<NumberValue>(
                    expandArguments: NoArgExpansion,
                    replaceBlankValues: ReplaceBlankWithZero,
                    checkRuntimeTypes: ExactValueType<NumberValue>,
                    checkRuntimeValues: FiniteChecker,
                    returnBehavior: ReturnBehavior.AlwaysEvaluateAndReturnResult,
                    targetFunction: RoundUp)
            },
            {
                BuiltinFunctionsCore.RoundDown,
                StandardErrorHandling<NumberValue>(
                    expandArguments: NoArgExpansion,
                    replaceBlankValues: ReplaceBlankWithZero,
                    checkRuntimeTypes: ExactValueType<NumberValue>,
                    checkRuntimeValues: FiniteChecker,
                    returnBehavior: ReturnBehavior.AlwaysEvaluateAndReturnResult,
                    targetFunction: RoundDown)
            },
            {
                BuiltinFunctionsCore.Second,
                StandardErrorHandling<FormulaValue>(
                    expandArguments: NoArgExpansion,
                    replaceBlankValues: DoNotReplaceBlank,
                    checkRuntimeTypes: TimeOrDateTime,
                    checkRuntimeValues: DeferRuntimeValueChecking,
                    returnBehavior: ReturnBehavior.AlwaysEvaluateAndReturnResult,
                    targetFunction: Second)
            },
            {
                BuiltinFunctionsCore.Sequence,
                StandardErrorHandling<NumberValue>(
                    expandArguments: InsertDefaultValues(outputArgsCount: 3, fillWith: new NumberValue(IRContext.NotInSource(FormulaType.Number), 1)),
                    replaceBlankValues: DoNotReplaceBlank,
                    checkRuntimeTypes: ExactValueTypeOrBlank<NumberValue>,
                    checkRuntimeValues: FiniteChecker,
                    returnBehavior: ReturnBehavior.ReturnBlankIfAnyArgIsBlank,
                    targetFunction: Sequence)
            },
            {
                BuiltinFunctionsCore.Sin,
                StandardErrorHandling<NumberValue>(
                    expandArguments: NoArgExpansion,
                    replaceBlankValues: ReplaceBlankWithZero,
                    checkRuntimeTypes: ExactValueTypeOrBlank<NumberValue>,
                    checkRuntimeValues: FiniteChecker,
                    returnBehavior: ReturnBehavior.AlwaysEvaluateAndReturnResult,
                    targetFunction: SingleArgTrig("Sin", Math.Sin))
            },
            {
                BuiltinFunctionsCore.Sort,
                StandardErrorHandling<FormulaValue>(
                    expandArguments: InsertDefaultValues(outputArgsCount: 3, fillWith: new StringValue(IRContext.NotInSource(FormulaType.String), "Ascending")),
                    replaceBlankValues: DoNotReplaceBlank,
                    checkRuntimeTypes: ExactSequence(
                        ExactValueTypeOrBlank<TableValue>,
                        ExactValueTypeOrBlank<LambdaFormulaValue>,
                        ExactValueTypeOrBlank<StringValue>),
                    checkRuntimeValues: DeferRuntimeValueChecking,
                    returnBehavior: ReturnBehavior.ReturnBlankIfAnyArgIsBlank,
                    targetFunction: SortTable)
            },
            {
                BuiltinFunctionsCore.StartsWith,
                StandardErrorHandling<StringValue>(
                    expandArguments: NoArgExpansion,
                    replaceBlankValues: DoNotReplaceBlank,
                    checkRuntimeTypes: ExactValueTypeOrBlank<StringValue>,
                    checkRuntimeValues: DeferRuntimeValueChecking,
                    returnBehavior: ReturnBehavior.ReturnFalseIfAnyArgIsBlank,
                    targetFunction: StartsWith)
            },
            {
                BuiltinFunctionsCore.Sum,
                StandardErrorHandling<FormulaValue>(
                    expandArguments: NoArgExpansion,
                    replaceBlankValues: DoNotReplaceBlank,
                    checkRuntimeTypes: ExactValueTypeOrBlank<NumberValue>,
                    checkRuntimeValues: FiniteChecker,
                    returnBehavior: ReturnBehavior.AlwaysEvaluateAndReturnResult,
                    targetFunction: Sum)
            },
            {
                BuiltinFunctionsCore.SumT,
                StandardErrorHandling<FormulaValue>(
                    expandArguments: NoArgExpansion,
                    replaceBlankValues: DoNotReplaceBlank,
                    checkRuntimeTypes: ExactSequence(
                        ExactValueTypeOrBlank<TableValue>,
                        ExactValueTypeOrBlank<LambdaFormulaValue>),
                    checkRuntimeValues: DeferRuntimeValueChecking,
                    returnBehavior: ReturnBehavior.ReturnBlankIfAnyArgIsBlank,
                    targetFunction: SumTable)
            },
            {
                BuiltinFunctionsCore.Split,
                StandardErrorHandling<StringValue>(
                    expandArguments: NoArgExpansion,
                    replaceBlankValues: ReplaceBlankWithEmptyString,
                    checkRuntimeTypes: ExactValueType<StringValue>,
                    checkRuntimeValues: DeferRuntimeValueChecking,
                    returnBehavior: ReturnBehavior.AlwaysEvaluateAndReturnResult,
                    Split)
            },
            {
                BuiltinFunctionsCore.Sqrt,
                StandardErrorHandling<NumberValue>(
                    expandArguments: NoArgExpansion,
                    replaceBlankValues: ReplaceBlankWithZero,
                    checkRuntimeTypes: ExactValueTypeOrBlank<NumberValue>,
                    checkRuntimeValues: PositiveNumberChecker,
                    returnBehavior: ReturnBehavior.AlwaysEvaluateAndReturnResult,
                    targetFunction: Sqrt)
            },
            {
                BuiltinFunctionsCore.Substitute,
                StandardErrorHandling<FormulaValue>(
                    expandArguments: InsertDefaultValues(outputArgsCount: 4, fillWith: new BlankValue(IRContext.NotInSource(FormulaType.Blank))),
                    replaceBlankValues: ReplaceBlankWith(
                        new StringValue(IRContext.NotInSource(FormulaType.String), string.Empty),
                        new BlankValue(IRContext.NotInSource(FormulaType.Blank)),
                        new StringValue(IRContext.NotInSource(FormulaType.String), string.Empty),
                        new BlankValue(IRContext.NotInSource(FormulaType.Blank))),
                    checkRuntimeTypes: ExactSequence(
                        ExactValueType<StringValue>,
                        ExactValueTypeOrBlank<StringValue>,
                        ExactValueType<StringValue>,
                        ExactValueTypeOrBlank<NumberValue>),
                    checkRuntimeValues: StrictPositiveNumberChecker,
                    returnBehavior: ReturnBehavior.AlwaysEvaluateAndReturnResult,
                    targetFunction: Substitute)
            },
            { BuiltinFunctionsCore.Switch, Switch },
            { BuiltinFunctionsCore.Table, Table },
            {
                BuiltinFunctionsCore.Table_UO,
                StandardErrorHandling<UntypedObjectValue>(
                    expandArguments: NoArgExpansion,
                    replaceBlankValues: DoNotReplaceBlank,
                    checkRuntimeTypes: ExactValueTypeOrBlank<UntypedObjectValue>,
                    checkRuntimeValues: UntypedObjectArrayChecker,
                    returnBehavior: ReturnBehavior.ReturnBlankIfAnyArgIsBlank,
                    targetFunction: Table_UO)
            },
            {
                BuiltinFunctionsCore.Tan,
                StandardErrorHandling<NumberValue>(
                    expandArguments: NoArgExpansion,
                    replaceBlankValues: ReplaceBlankWithZero,
                    checkRuntimeTypes: ExactValueTypeOrBlank<NumberValue>,
                    checkRuntimeValues: FiniteChecker,
                    returnBehavior: ReturnBehavior.AlwaysEvaluateAndReturnResult,
                    targetFunction: SingleArgTrig("Tan", Math.Tan))
            },
            {
                BuiltinFunctionsCore.Text,
                StandardErrorHandling<FormulaValue>(
                    expandArguments: NoArgExpansion,
                    replaceBlankValues: DoNotReplaceBlank,
                    checkRuntimeTypes: DeferRuntimeTypeChecking,
                    checkRuntimeValues: DeferRuntimeValueChecking,
                    returnBehavior: ReturnBehavior.ReturnEmptyStringIfAnyArgIsBlank,
                    targetFunction: Text)
            },
            {
                BuiltinFunctionsCore.Text_UO,
                StandardErrorHandling<UntypedObjectValue>(
                    expandArguments: NoArgExpansion,
                    replaceBlankValues: DoNotReplaceBlank,
                    checkRuntimeTypes: ExactValueTypeOrBlank<UntypedObjectValue>,
                    checkRuntimeValues: DeferRuntimeValueChecking,
                    returnBehavior: ReturnBehavior.ReturnEmptyStringIfAnyArgIsBlank,
                    targetFunction: Text_UO)
            },
            {
                BuiltinFunctionsCore.Time,
                StandardErrorHandling<NumberValue>(
                    expandArguments: InsertDefaultValues(outputArgsCount: 4, fillWith: new NumberValue(IRContext.NotInSource(FormulaType.Number), 0)),
                    replaceBlankValues: ReplaceBlankWithZero,
                    checkRuntimeTypes: ExactValueTypeOrBlank<NumberValue>,
                    checkRuntimeValues: FiniteChecker,
                    returnBehavior: ReturnBehavior.AlwaysEvaluateAndReturnResult,
                    targetFunction: Time)
            },
            {
                BuiltinFunctionsCore.TimeValue,
                StandardErrorHandling<StringValue>(
                    expandArguments: NoArgExpansion,
                    replaceBlankValues: DoNotReplaceBlank,
                    checkRuntimeTypes: ExactValueTypeOrBlank<StringValue>,
                    checkRuntimeValues: DeferRuntimeValueChecking,
                    returnBehavior: ReturnBehavior.ReturnBlankIfAnyArgIsBlank,
                    targetFunction: TimeParse)
            },
            {
                BuiltinFunctionsCore.TimeZoneOffset,
                StandardErrorHandling<FormulaValue>(
                    expandArguments: NoArgExpansion,
                    replaceBlankValues: DoNotReplaceBlank,
                    checkRuntimeTypes: DateOrDateTime,
                    checkRuntimeValues: DeferRuntimeValueChecking,
                    returnBehavior: ReturnBehavior.AlwaysEvaluateAndReturnResult,
                    targetFunction: TimeZoneOffset)
            },
            { BuiltinFunctionsCore.Today, Today },
            {
                BuiltinFunctionsCore.Trim,
                StandardErrorHandling<StringValue>(
                    expandArguments: NoArgExpansion,
                    replaceBlankValues: DoNotReplaceBlank,
                    checkRuntimeTypes: ExactValueTypeOrBlank<StringValue>,
                    checkRuntimeValues: DeferRuntimeValueChecking,
                    returnBehavior: ReturnBehavior.ReturnEmptyStringIfAnyArgIsBlank,
                    targetFunction: Trim)
            },
            {
                BuiltinFunctionsCore.TrimEnds,
                StandardErrorHandling<StringValue>(
                    expandArguments: NoArgExpansion,
                    replaceBlankValues: DoNotReplaceBlank,
                    checkRuntimeTypes: ExactValueTypeOrBlank<StringValue>,
                    checkRuntimeValues: DeferRuntimeValueChecking,
                    returnBehavior: ReturnBehavior.ReturnEmptyStringIfAnyArgIsBlank,
                    targetFunction: TrimEnds)
            },
            {
                BuiltinFunctionsCore.Trunc,
                StandardErrorHandling<NumberValue>(
                    expandArguments: InsertDefaultValues(outputArgsCount: 2, fillWith: new NumberValue(IRContext.NotInSource(FormulaType.Number), 0)),
                    replaceBlankValues: ReplaceBlankWithZero,
                    checkRuntimeTypes: ExactValueType<NumberValue>,
                    checkRuntimeValues: FiniteChecker,
                    returnBehavior: ReturnBehavior.AlwaysEvaluateAndReturnResult,
                    targetFunction: RoundDown)
            },
            {
                BuiltinFunctionsCore.Upper,
                StandardErrorHandling<StringValue>(
                    expandArguments: NoArgExpansion,
                    replaceBlankValues: ReplaceBlankWithEmptyString,
                    checkRuntimeTypes: ExactValueType<StringValue>,
                    checkRuntimeValues: DeferRuntimeValueChecking,
                    returnBehavior: ReturnBehavior.AlwaysEvaluateAndReturnResult,
                    targetFunction: Upper)
            },
            {
                BuiltinFunctionsCore.Value,
                StandardErrorHandling<FormulaValue>(
                    expandArguments: NoArgExpansion,
                    replaceBlankValues: DoNotReplaceBlank,
                    checkRuntimeTypes: DeferRuntimeTypeChecking,
                    checkRuntimeValues: DeferRuntimeValueChecking,
                    returnBehavior: ReturnBehavior.ReturnBlankIfAnyArgIsBlank,
                    targetFunction: Value)
            },
            {
                BuiltinFunctionsCore.Value_UO,
                StandardErrorHandling<UntypedObjectValue>(
                    expandArguments: NoArgExpansion,
                    replaceBlankValues: DoNotReplaceBlank,
                    checkRuntimeTypes: ExactValueTypeOrBlank<UntypedObjectValue>,
                    checkRuntimeValues: DeferRuntimeValueChecking,
                    returnBehavior: ReturnBehavior.ReturnBlankIfAnyArgIsBlank,
                    targetFunction: Value_UO)
            },
            {
                BuiltinFunctionsCore.With,
                StandardErrorHandling<FormulaValue>(
                    expandArguments: NoArgExpansion,
                    replaceBlankValues: DoNotReplaceBlank,
                    checkRuntimeTypes: DeferRuntimeTypeChecking,
                    checkRuntimeValues: DeferRuntimeValueChecking,
                    returnBehavior: ReturnBehavior.ReturnBlankIfAnyArgIsBlank,
                    targetFunction: With)
            },
            {
                BuiltinFunctionsCore.Year,
                StandardErrorHandling<FormulaValue>(
                    expandArguments: NoArgExpansion,
                    replaceBlankValues: DoNotReplaceBlank,
                    checkRuntimeTypes: DateOrDateTime,
                    checkRuntimeValues: DeferRuntimeValueChecking,
                    returnBehavior: ReturnBehavior.AlwaysEvaluateAndReturnResult,
                    targetFunction: Year)
            }
        };

        public static IEnumerable<DValue<RecordValue>> StandardTableNodeRecords(IRContext irContext, FormulaValue[] args, bool forceSingleColumn)
        {
            return StandardTableNodeRecordsCore(irContext, args, forceSingleColumn);
        }

        public static IEnumerable<DValue<RecordValue>> StandardSingleColumnTableFromValues(IRContext irContext, FormulaValue[] args, bool forceSingleColumn, string columnName)
        {
            return StandardTableNodeRecordsCore(irContext, args, forceSingleColumn, columnName);
        }

        private static IEnumerable<DValue<RecordValue>> StandardTableNodeRecordsCore(IRContext irContext, FormulaValue[] args, bool forceSingleColumn, string columnName = BuiltinFunction.ColumnName_ValueStr)
        {
            var tableType = (TableType)irContext.ResultType;
            var recordType = tableType.ToRecord();
            return args.Select(arg =>
            {
                if (!forceSingleColumn && arg is RecordValue record)
                {
                    return DValue<RecordValue>.Of(record);
                }

                // Handle the single-column-table case. 
                var defaultField = new NamedValue(columnName, arg);
                return DValue<RecordValue>.Of(new InMemoryRecordValue(IRContext.NotInSource(recordType), new List<NamedValue>() { defaultField }));
            });
        }

        public static async ValueTask<FormulaValue> Table(EvalVisitor runner, SymbolContext symbolContext, IRContext irContext, FormulaValue[] args)
        {
            // Table literal
            var records = Array.ConvertAll(
                args,
                arg => arg switch
                {
                    RecordValue r => DValue<RecordValue>.Of(r),
                    BlankValue b => DValue<RecordValue>.Of(b),
                    _ => DValue<RecordValue>.Of((ErrorValue)arg),
                });
            return new InMemoryTableValue(irContext, records);
        }

        public static ValueTask<FormulaValue> Blank(EvalVisitor runner, SymbolContext symbolContext, IRContext irContext, FormulaValue[] args)
        {
            var result = new BlankValue(irContext);
            return new ValueTask<FormulaValue>(result);
        }

        public static FormulaValue IsBlank(IRContext irContext, FormulaValue[] args)
        {
            // Blank or empty. 
            var arg0 = args[0];
            return new BooleanValue(irContext, IsBlank(arg0));
        }

        public static bool IsBlank(FormulaValue arg)
        {
            if (arg is BlankValue)
            {
                return true;
            }

            if (arg is StringValue str)
            {
                return str.Value.Length == 0;
            }

            return false;
        }

        public static FormulaValue IsNumeric(IRContext irContext, FormulaValue[] args)
        {
            var arg0 = args[0];
            return new BooleanValue(irContext, arg0 is NumberValue);
        }

        public static async ValueTask<FormulaValue> With(EvalVisitor runner, SymbolContext symbolContext, IRContext irContext, FormulaValue[] args)
        {
            var arg0 = (RecordValue)args[0];
            var arg1 = (LambdaFormulaValue)args[1];

            var childContext = symbolContext.WithScopeValues(arg0);

            return await arg1.EvalAsync(runner, childContext);
        }

        // https://docs.microsoft.com/en-us/powerapps/maker/canvas-apps/functions/function-if
        // If(Condition, Then)
        // If(Condition, Then, Else)
        // If(Condition, Then, Condition2, Then2)
        // If(Condition, Then, Condition2, Then2, Default)
        public static async ValueTask<FormulaValue> If(EvalVisitor runner, SymbolContext symbolContext, IRContext irContext, FormulaValue[] args)
        {
            for (var i = 0; i < args.Length - 1; i += 2)
            {
                runner.CheckCancel();

                var res = await runner.EvalArgAsync<BooleanValue>(args[i], symbolContext, args[i].IRContext);

                if (res.IsValue)
                {
                    var test = res.Value;
                    if (test.Value)
                    {
                        var trueBranch = args[i + 1];

                        return (await runner.EvalArgAsync<ValidFormulaValue>(trueBranch, symbolContext, trueBranch.IRContext)).ToFormulaValue();
                    }
                }

                if (res.IsError)
                {
                    // Update error "type" to the type of the If function
                    var resultContext = new IRContext(res.Error.IRContext.SourceContext, irContext.ResultType);
                    return new ErrorValue(resultContext, res.Error.Errors.ToList());
                }

                // False branch
                // If it's the last value in the list, it's the false-value
                if (i + 2 == args.Length - 1)
                {
                    var falseBranch = args[i + 2];
                    return (await runner.EvalArgAsync<ValidFormulaValue>(falseBranch, symbolContext, falseBranch.IRContext)).ToFormulaValue();
                }

                // Else, if there are more values, this is another conditional.
                // It's another condition. Loop around
            }

            // If there's no value here, then use blank. 
            return new BlankValue(irContext);
        }

        public static async ValueTask<FormulaValue> IfError(EvalVisitor runner, SymbolContext symbolContext, IRContext irContext, FormulaValue[] args)
        {
            for (var i = 0; i < args.Length - 1; i += 2)
            {
                runner.CheckCancel();

                var res = await runner.EvalArgAsync<ValidFormulaValue>(args[i], symbolContext, args[i].IRContext);

                if (res.IsError)
                {
                    var errorHandlingBranch = args[i + 1];
                    var allErrors = new List<RecordValue>();
                    foreach (var error in res.Error.Errors)
                    {
                        var kindProperty = new NamedValue("Kind", FormulaValue.New((int)error.Kind));
                        var messageProperty = new NamedValue(
                            "Message",
                            error.Message == null ? FormulaValue.NewBlank(FormulaType.String) : FormulaValue.New(error.Message));
                        var errorScope = new InMemoryRecordValue(
                            IRContext.NotInSource(new RecordType(ErrorType.ReifiedError())),
                            new[] { kindProperty, messageProperty });
                        allErrors.Add(errorScope);
                    }

                    var scopeVariables = new NamedValue[]
                    {
                        new NamedValue("FirstError", allErrors.First()),
                        new NamedValue(
                            "AllErrors",
                            new InMemoryTableValue(
                                IRContext.NotInSource(new TableType(ErrorType.ReifiedErrorTable())),
                                allErrors.Select(e => DValue<RecordValue>.Of(e))))
                    };

                    var ifErrorScopeParamType = new RecordType(DType.CreateRecord(
                        new[]
                        {
                            new TypedName(ErrorType.ReifiedError(), new DName("FirstError")),
                            new TypedName(ErrorType.ReifiedErrorTable(), new DName("AllErrors")),
                        }));
                    var childContext = symbolContext.WithScopeValues(
                        new InMemoryRecordValue(
                            IRContext.NotInSource(ifErrorScopeParamType),
                            scopeVariables));
                    return (await runner.EvalArgAsync<ValidFormulaValue>(errorHandlingBranch, childContext, errorHandlingBranch.IRContext)).ToFormulaValue();
                }

                if (i + 1 == args.Length - 1)
                {
                    return res.ToFormulaValue();
                }

                if (i + 2 == args.Length - 1)
                {
                    var falseBranch = args[i + 2];
                    return (await runner.EvalArgAsync<ValidFormulaValue>(falseBranch, symbolContext, falseBranch.IRContext)).ToFormulaValue();
                }
            }

            return CommonErrors.UnreachableCodeError(irContext);
        }

        // Error({Kind:<error kind>,Message:<error message>})
        // Error(Table({Kind:<error kind 1>,Message:<error message 1>}, {Kind:<error kind 2>,Message:<error message 2>}))
        public static FormulaValue Error(IRContext irContext, FormulaValue[] args)
        {
            var result = new ErrorValue(irContext);

            var errorRecords = new List<RecordValue>();
            if (args[0] is RecordValue singleErrorRecord)
            {
                errorRecords.Add(singleErrorRecord);
            }
            else if (args[0] is TableValue errorTable)
            {
                foreach (var errorRow in errorTable.Rows)
                {
                    if (errorRow.IsValue)
                    {
                        errorRecords.Add(errorRow.Value);
                    }
                }
            }
            else
            {
                return CommonErrors.RuntimeTypeMismatch(irContext);
            }

            foreach (var errorRecord in errorRecords)
            {
                var messageField = errorRecord.GetField(ErrorType.MessageFieldName) as StringValue;

                if (errorRecord.GetField(ErrorType.KindFieldName) is not NumberValue kindField)
                {
                    return CommonErrors.RuntimeTypeMismatch(irContext);
                }

                result.Add(new ExpressionError { Kind = (ErrorKind)kindField.Value, Message = messageField?.Value as string });
            }

            return result;
        }

        // Switch( Formula, Match1, Result1 [, Match2, Result2, ... [, DefaultResult ] ] )
        // Switch(Formula, Match1, Result1, Match2,Result2)
        // Switch(Formula, Match1, Result1, DefaultResult)
        // Switch(Formula, Match1, Result1)
        public static async ValueTask<FormulaValue> Switch(EvalVisitor runner, SymbolContext symbolContext, IRContext irContext, FormulaValue[] args)
        {
            var test = args[0];

            var errors = new List<ErrorValue>();

            if (test is ErrorValue te)
            {
                errors.Add(te);
            }

            for (var i = 1; i < args.Length - 1; i += 2)
            {
                var match = (LambdaFormulaValue)args[i];
                var matchValue = await match.EvalAsync(runner, symbolContext);

                if (matchValue is ErrorValue mve)
                {
                    errors.Add(mve);
                }

                var equal = RuntimeHelpers.AreEqual(test, matchValue);

                // Comparison? 

                if (equal)
                {
                    var lambda = (LambdaFormulaValue)args[i + 1];
                    var result = await lambda.EvalAsync(runner, symbolContext);
                    if (errors.Count != 0)
                    {
                        return ErrorValue.Combine(irContext, errors);
                    }
                    else
                    {
                        return result;
                    }
                }
            }

            // Min length is 3. 
            // 4,6,8.. mean we have an unpaired (match,result), which is a
            // a default result at the end
            if ((args.Length - 4) % 2 == 0)
            {
                var lambda = (LambdaFormulaValue)args[args.Length - 1];
                var result = await lambda.EvalAsync(runner, symbolContext);
                if (errors.Count != 0)
                {
                    return ErrorValue.Combine(irContext, errors);
                }
                else
                {
                    return result;
                }
            }

            // No match
            if (errors.Count != 0)
            {
                return ErrorValue.Combine(irContext, errors);
            }
            else
            {
                return new BlankValue(irContext);
            }
        }

        // ForAll([1,2,3,4,5], Value * Value)
        public static async ValueTask<FormulaValue> ForAll(EvalVisitor runner, SymbolContext symbolContext, IRContext irContext, FormulaValue[] args)
        {// Streaming 
            var arg0 = (TableValue)args[0];
            var arg1 = (LambdaFormulaValue)args[1];

<<<<<<< HEAD
            var rows = LazyForAll(runner, symbolContext, arg0.Rows, arg1).ToArray();

            var errors = rows.OfType<ErrorValue>();
            if (errors.Any())
            {
                return ErrorValue.Combine(irContext, errors);
            }

            // TODO: verify semantics in the case of heterogeneous record lists
            return new InMemoryTableValue(irContext, StandardTableNodeRecords(irContext, rows));
        }

        // Map([1,2,3,4,5], Value * Value)
        public static FormulaValue Map(EvalVisitor runner, SymbolContext symbolContext, IRContext irContext, FormulaValue[] args)
        {
            var arg0 = (TableValue)args[0];
            var arg1 = (LambdaFormulaValue)args[1];

            var rows = LazyForAll(runner, symbolContext, arg0.Rows, arg1);
=======
            var rowsAsync = LazyForAll(runner, symbolContext, arg0.Rows, arg1);
>>>>>>> fe0f1bd0

            // TODO: verify semantics in the case of heterogeneous record lists
            var rows = await Task.WhenAll(rowsAsync);

            return new InMemoryTableValue(irContext, StandardTableNodeRecords(irContext, rows, forceSingleColumn: false));
        }

        private static IEnumerable<Task<FormulaValue>> LazyForAll(
            EvalVisitor runner,
            SymbolContext context,
            IEnumerable<DValue<RecordValue>> sources,
            LambdaFormulaValue filter)
        {
            foreach (var row in sources)
            {
                SymbolContext childContext;
                if (row.IsValue)
                {
                    childContext = context.WithScopeValues(row.Value);
                }
                else
                {
                    childContext = context.WithScopeValues(RecordValue.Empty());
                }

                // Filter evals to a boolean 
                var result = filter.EvalAsync(runner, childContext).AsTask();

                yield return result;
            }
        }

        public static async ValueTask<FormulaValue> IsError(EvalVisitor runner, SymbolContext symbolContext, IRContext irContext, FormulaValue[] args)
        {
            var result = args[0] is ErrorValue;
            return new BooleanValue(irContext, result);
        }

        public static async ValueTask<FormulaValue> IsBlankOrError(EvalVisitor runner, SymbolContext symbolContext, IRContext irContext, FormulaValue[] args)
        {
            if (IsBlank(args[0]) || args[0] is ErrorValue)
            {
                return new BooleanValue(irContext, true);
            }

            return new BooleanValue(irContext, false);
        }
    }
}<|MERGE_RESOLUTION|>--- conflicted
+++ resolved
@@ -1469,12 +1469,14 @@
 
         // ForAll([1,2,3,4,5], Value * Value)
         public static async ValueTask<FormulaValue> ForAll(EvalVisitor runner, SymbolContext symbolContext, IRContext irContext, FormulaValue[] args)
-        {// Streaming 
+        {
             var arg0 = (TableValue)args[0];
             var arg1 = (LambdaFormulaValue)args[1];
 
-<<<<<<< HEAD
-            var rows = LazyForAll(runner, symbolContext, arg0.Rows, arg1).ToArray();
+            var rowsAsync = LazyForAll(runner, symbolContext, arg0.Rows, arg1);
+
+            // TODO: verify semantics in the case of heterogeneous record lists
+            var rows = await Task.WhenAll(rowsAsync);
 
             var errors = rows.OfType<ErrorValue>();
             if (errors.Any())
@@ -1482,20 +1484,15 @@
                 return ErrorValue.Combine(irContext, errors);
             }
 
-            // TODO: verify semantics in the case of heterogeneous record lists
-            return new InMemoryTableValue(irContext, StandardTableNodeRecords(irContext, rows));
-        }
-
-        // Map([1,2,3,4,5], Value * Value)
-        public static FormulaValue Map(EvalVisitor runner, SymbolContext symbolContext, IRContext irContext, FormulaValue[] args)
+            return new InMemoryTableValue(irContext, StandardTableNodeRecords(irContext, rows, forceSingleColumn: false));
+        }
+
+        public static async ValueTask<FormulaValue> Map(EvalVisitor runner, SymbolContext symbolContext, IRContext irContext, FormulaValue[] args)
         {
             var arg0 = (TableValue)args[0];
             var arg1 = (LambdaFormulaValue)args[1];
 
-            var rows = LazyForAll(runner, symbolContext, arg0.Rows, arg1);
-=======
             var rowsAsync = LazyForAll(runner, symbolContext, arg0.Rows, arg1);
->>>>>>> fe0f1bd0
 
             // TODO: verify semantics in the case of heterogeneous record lists
             var rows = await Task.WhenAll(rowsAsync);
