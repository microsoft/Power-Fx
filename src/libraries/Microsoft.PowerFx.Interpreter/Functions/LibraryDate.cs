--- conflicted
+++ resolved
@@ -449,14 +449,6 @@
             var minute = (int)args[4].Value;
             var second = (int)args[5].Value;
             var millisecond = (int)args[6].Value;
-<<<<<<< HEAD
-            var time = TimeImpl(IRContext.NotInSource(FormulaType.Time), hour, minute, second, millisecond);
-            if (time is ErrorValue)
-            {
-                return time;
-            }
-=======
->>>>>>> bf0c9385
 
             try
             {
