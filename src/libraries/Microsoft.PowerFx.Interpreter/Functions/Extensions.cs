--- conflicted
+++ resolved
@@ -46,16 +46,10 @@
         /// <param name="arg">Arg node.</param>
         /// <param name="errors">Error object reference.</param>
         /// <param name="supportsParamCoercion">Does the caller function support coercion.</param>
-<<<<<<< HEAD
-        /// <param name="usePowerFxV1CompatibilityRules">Run under PowerFxV1 rules.</param>
-        /// <returns></returns>
-        internal static bool CheckAggregateNames(this DType argType, DType dataSourceType, TexlNode arg, IErrorContainer errors, bool supportsParamCoercion = false, bool usePowerFxV1CompatibilityRules = false)
-=======
         /// <param name="usePowerFxV1CompatibilityRules">Use PFx v1 compatibility rules if enabled (less
         /// permissive Accepts relationships).</param>
         /// <returns></returns>
-        internal static bool CheckAggregateNames(this DType argType, DType dataSourceType, TexlNode arg, IErrorContainer errors, bool supportsParamCoercion, bool usePowerFxV1CompatibilityRules)
->>>>>>> 36699d85
+        internal static bool CheckAggregateNames(this DType argType, DType dataSourceType, TexlNode arg, IErrorContainer errors, bool supportsParamCoercion = false, bool usePowerFxV1CompatibilityRules = false)
         {
             bool isValid = true;
 
@@ -80,13 +74,8 @@
                     }
                 }
 
-<<<<<<< HEAD
                 if (!dsNameType.Accepts(type, out var schemaDifference, out var schemaDifferenceType, exact: false) &&
                     (!supportsParamCoercion || !type.CoercesTo(dsNameType, out var coercionIsSafe, aggregateCoercion: false, usePowerFxV1CompatibilityRules: usePowerFxV1CompatibilityRules)))
-=======
-                if (!dsNameType.Accepts(type, out var schemaDifference, out var schemaDifferenceType, exact: false, useLegacyDateTimeAccepts: false, usePowerFxV1CompatibilityRules: usePowerFxV1CompatibilityRules) &&
-                    (!supportsParamCoercion || !type.CoercesTo(dsNameType, out var coercionIsSafe, aggregateCoercion: false, isTopLevelCoercion: false, usePowerFxV1CompatibilityRules: usePowerFxV1CompatibilityRules) || !coercionIsSafe))
->>>>>>> 36699d85
                 {
                     if (dsNameType.Kind == type.Kind)
                     {
