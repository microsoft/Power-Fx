﻿// Copyright (c) Microsoft Corporation.
// Licensed under the MIT license.

using System;
using System.Collections.Generic;
using System.Diagnostics.Contracts;
using System.Globalization;
using System.Linq;
using System.Linq.Expressions;
using System.Threading;
using System.Threading.Tasks;
using Microsoft.PowerFx.Core.Entities;
using Microsoft.PowerFx.Core.Functions;
using Microsoft.PowerFx.Core.IR;
using Microsoft.PowerFx.Core.IR.Nodes;
using Microsoft.PowerFx.Core.IR.Symbols;
using Microsoft.PowerFx.Core.Texl.Builtins;
using Microsoft.PowerFx.Functions;
using Microsoft.PowerFx.Interpreter;
using Microsoft.PowerFx.Interpreter.Exceptions;
using Microsoft.PowerFx.Types;
using static Microsoft.PowerFx.Functions.Library;

namespace Microsoft.PowerFx
{
    // This used ValueTask for async, https://devblogs.microsoft.com/dotnet/understanding-the-whys-whats-and-whens-of-valuetask/ 
    // Perf comparison of Task vs. ValueTask: https://ladeak.wordpress.com/2019/03/09/valuetask-vs-task 
    // Use Task for public methods, but ValueTask for internal methods that we expect to be mostly sync. 
    internal class EvalVisitor : IRNodeVisitor<ValueTask<FormulaValue>, EvalVisitorContext>
    {
        private readonly ReadOnlySymbolValues _symbolValues;

        private readonly CancellationToken _cancellationToken;

        internal CancellationToken CancellationToken => _cancellationToken;

        private readonly IServiceProvider _services;

        public IServiceProvider FunctionServices => _services;

        public CultureInfo CultureInfo { get; private set; }

        public TimeZoneInfo TimeZoneInfo { get; private set; }

        public DateTimeKind DateTimeKind => TimeZoneInfo.BaseUtcOffset == TimeSpan.Zero ? DateTimeKind.Utc : DateTimeKind.Unspecified;

        public Governor Governor { get; private set; }
        
        public EvalVisitor(IRuntimeConfig config, CancellationToken cancellationToken)
        {
            _symbolValues = config.Values; // may be null 
            _cancellationToken = cancellationToken;

            _services = config.ServiceProvider ?? new BasicServiceProvider();

            TimeZoneInfo = GetService<TimeZoneInfo>() ?? TimeZoneInfo.Local;

            Governor = GetService<Governor>() ?? new Governor();
            
            CultureInfo = GetService<CultureInfo>();
        }

        /// <summary>
        /// Get a service from the <see cref="ReadOnlySymbolValues"/>. Returns null if not present.
        /// </summary>
        /// <typeparam name="T"></typeparam>
        /// <returns></returns>
        public T GetService<T>()
        {
            return (T)_services.GetService(typeof(T));
        }

        public bool TryGetService<T>(out T result)
        {
            result = GetService<T>();
            return result != null;
        }

        // Check this cooperatively - especially in any loop. 
        public void CheckCancel()
        {
            // Throws OperationCanceledException exception
            _cancellationToken.ThrowIfCancellationRequested();

            Governor.Poll();
        }

        // Helper to eval an arg that might be a lambda.
        internal async ValueTask<DValue<T>> EvalArgAsync<T>(FormulaValue arg, EvalVisitorContext context, IRContext irContext)
            where T : ValidFormulaValue
        {
            if (arg is LambdaFormulaValue lambda)
            {
                arg = await lambda.EvalInRowScopeAsync(context);
            }

            return arg switch
            {
                T t => DValue<T>.Of(t),
                BlankValue b => DValue<T>.Of(b),
                ErrorValue e => DValue<T>.Of(e),
                _ => DValue<T>.Of(CommonErrors.RuntimeTypeMismatch(irContext))
            };
        }

        public override async ValueTask<FormulaValue> Visit(TextLiteralNode node, EvalVisitorContext context)
        {
            return new StringValue(node.IRContext, node.LiteralValue);
        }

        public override async ValueTask<FormulaValue> Visit(NumberLiteralNode node, EvalVisitorContext context)
        {
            return new NumberValue(node.IRContext, node.LiteralValue);
        }

        public override async ValueTask<FormulaValue> Visit(DecimalLiteralNode node, EvalVisitorContext context)
        {
            return new DecimalValue(node.IRContext, node.LiteralValue);
        }

        public override async ValueTask<FormulaValue> Visit(BooleanLiteralNode node, EvalVisitorContext context)
        {
            return new BooleanValue(node.IRContext, node.LiteralValue);
        }

        public override async ValueTask<FormulaValue> Visit(ColorLiteralNode node, EvalVisitorContext context)
        {
            return new ColorValue(node.IRContext, node.LiteralValue);
        }

        public override async ValueTask<FormulaValue> Visit(RecordNode node, EvalVisitorContext context)
        {
            var fields = new List<NamedValue>();

            foreach (var field in node.Fields)
            {
                CheckCancel();

                var name = field.Key;
                var value = field.Value;

                var rhsValue = await value.Accept(this, context);
                fields.Add(new NamedValue(name.Value, rhsValue));
            }

            return new InMemoryRecordValue(node.IRContext, fields);
        }

        public override async ValueTask<FormulaValue> Visit(LazyEvalNode node, EvalVisitorContext context)
        {
            var val = await node.Child.Accept(this, context);
            return val;
        }

        // Handle the Set() function -
        // Set is unique because it has an l-value for the first arg. 
        // Async params can't have out-params. 
        // Return null if not handled. Else non-null if handled.
        private async Task<FormulaValue> TryHandleSet(CallNode node, EvalVisitorContext context)
        {
            // Special case Set() calls because they take an LValue. 
            if (node.Function.GetType() != typeof(RecalcEngineSetFunction))
            {
                return null;
            }

            var arg0 = node.Args[0];
            var arg1 = node.Args[1];

            var newValue = await arg1.Accept(this, context);

            // Binder has already ensured this is a first name node as well as mutable symbol. 
            if (arg0 is ResolvedObjectNode obj)
            {
                if (obj.Value is ISymbolSlot sym)
                {
                    if (_symbolValues != null)
                    {
                        _symbolValues.Set(sym, newValue);
                        return FormulaValue.New(true);
                    }

                    // This may happen if the runtime symbols are missing a value and we failed to update. 
                }
            }

            // Fail?
            return CommonErrors.UnreachableCodeError(node.IRContext);
        }

        // Handle invoke SetProperty(source.Prop, newValue)
        // Invoke as: SetProperty(source, "Prop", newValue)
        private async Task<FormulaValue> TryHandleSetProperty(CallNode node, EvalVisitorContext context)
        {
            if (node.Function is not CustomSetPropertyFunction setPropFunc)
            {
                return null;
            }

            var arg0 = node.Args[0];
            var arg1 = node.Args[1];

            if (arg0 is not RecordFieldAccessNode r)
            {
                return null;
            }

            var source = await r.From.Accept(this, context);
            var fieldName = r.Field.Value;
            var newValue = await arg1.Accept(this, context);

            var args = new FormulaValue[] { source, FormulaValue.New(fieldName), newValue };
            var result = await setPropFunc.InvokeAsync(args, _cancellationToken);

            return result;
        }

        public override async ValueTask<FormulaValue> Visit(CallNode node, EvalVisitorContext context)
        {
            CheckCancel();

            var setResult = await TryHandleSet(node, context.IncrementStackDepthCounter());
            if (setResult != null)
            {
                return setResult;
            }

            var setPropResult = await TryHandleSetProperty(node, context.IncrementStackDepthCounter());
            if (setPropResult != null)
            {
                return setPropResult;
            }

            var func = node.Function;

            var carg = node.Args.Count;

            var args = new FormulaValue[carg];

            for (var i = 0; i < carg; i++)
            {
                CheckCancel();

                var child = node.Args[i];
                var isLambda = node.IsLambdaArg(i);

                if (!isLambda)
                {
                    args[i] = await child.Accept(this, context.IncrementStackDepthCounter());
                }
                else
                {
                    args[i] = new LambdaFormulaValue(node.IRContext, child, this, context);
                }
            }

            var childContext = context.SymbolContext.WithScope(node.Scope);

            FormulaValue result;
            if (func is IAsyncTexlFunction asyncFunc)
            {
                result = await asyncFunc.InvokeAsync(args, _cancellationToken);
            }
            else if (func is UserDefinedTexlFunction udtf)
            {
                // $$$ Should add _runtimeConfig
                result = await udtf.InvokeAsync(args, _cancellationToken, context.StackDepthCounter.Increment());
            }
            else if (func is CustomTexlFunction customTexlFunc)
            {
                // If custom function throws an exception, don't catch it - let it propagate up to the host.
                result = await customTexlFunc.InvokeAsync(FunctionServices, args, _cancellationToken);
            }
            else
            {               
                if (FunctionImplementations.TryGetValue(func, out var ptr))
                {
                    try
                    {
                        result = await ptr(this, context.IncrementStackDepthCounter(childContext), node.IRContext, args);
                    }
                    catch (CustomFunctionErrorException ex)
                    {
                        var irContext = node.IRContext;
                        result = new ErrorValue(
                            irContext, 
                            new ExpressionError()
                            {
                                Message = ex.Message,
                                Span = irContext.SourceContext,
                                Kind = ex.ErrorKind
                            });
                    }

                    if (IfFunction.CanCheckIfReturn(func))
                    {
                        Contract.Assert(result.IRContext.ResultType == node.IRContext.ResultType || result is ErrorValue || result.IRContext.ResultType is BlankType);
                    }
                }
                else
                {
                    result = CommonErrors.NotYetImplementedError(node.IRContext, $"Missing func: {func.Name}");
                }
            }

            CheckCancel();
            return result;
        }

        public override async ValueTask<FormulaValue> Visit(BinaryOpNode node, EvalVisitorContext context)
        {
            var arg1 = await node.Left.Accept(this, context);
            var arg2 = await node.Right.Accept(this, context);
            var args = new FormulaValue[] { arg1, arg2 };
            return await VisitBinaryOpNode(node, context, args);
        }

        private ValueTask<FormulaValue> VisitBinaryOpNode(BinaryOpNode node, EvalVisitorContext context, FormulaValue[] args)
        {
            switch (node.Op)
            {
                case BinaryOpKind.AddNumbers:
                    return OperatorBinaryAdd(this, context, node.IRContext, args);
                case BinaryOpKind.AddDecimals:
                    return OperatorDecimalBinaryAdd(this, context, node.IRContext, args);
                case BinaryOpKind.MulNumbers:
                    return OperatorBinaryMul(this, context, node.IRContext, args);
                case BinaryOpKind.MulDecimals:
                    return OperatorDecimalBinaryMul(this, context, node.IRContext, args);
                case BinaryOpKind.DivNumbers:
                    return OperatorBinaryDiv(this, context, node.IRContext, args);
                case BinaryOpKind.DivDecimals:
                    return OperatorDecimalBinaryDiv(this, context, node.IRContext, args);

                case BinaryOpKind.EqBlob:

                case BinaryOpKind.EqBoolean:
                case BinaryOpKind.EqColor:
                case BinaryOpKind.EqCurrency:
                case BinaryOpKind.EqDate:
                case BinaryOpKind.EqDateTime:
                case BinaryOpKind.EqGuid:
                case BinaryOpKind.EqHyperlink:
                case BinaryOpKind.EqImage:
                case BinaryOpKind.EqMedia:
                case BinaryOpKind.EqNumbers:
                case BinaryOpKind.EqOptionSetValue:
                case BinaryOpKind.EqText:
                case BinaryOpKind.EqTime:
                case BinaryOpKind.EqNull:
                case BinaryOpKind.EqDecimals:
                    return OperatorBinaryEq(this, context, node.IRContext, args);
                case BinaryOpKind.EqNullUntyped:
                    return OperatorBinaryEqNullUntyped(this, context, node.IRContext, args);

                case BinaryOpKind.NeqBlob:
                case BinaryOpKind.NeqBoolean:
                case BinaryOpKind.NeqColor:
                case BinaryOpKind.NeqCurrency:
                case BinaryOpKind.NeqDate:
                case BinaryOpKind.NeqDateTime:
                case BinaryOpKind.NeqGuid:
                case BinaryOpKind.NeqHyperlink:
                case BinaryOpKind.NeqImage:
                case BinaryOpKind.NeqMedia:
                case BinaryOpKind.NeqNumbers:
                case BinaryOpKind.NeqOptionSetValue:
                case BinaryOpKind.NeqText:
                case BinaryOpKind.NeqTime:
                case BinaryOpKind.NeqNull:
                case BinaryOpKind.NeqDecimals:
                    return OperatorBinaryNeq(this, context, node.IRContext, args);
                case BinaryOpKind.NeqNullUntyped:
                    return OperatorBinaryNeqNullUntyped(this, context, node.IRContext, args);

                case BinaryOpKind.GtNumbers:
                    return OperatorBinaryGt(this, context, node.IRContext, args);
                case BinaryOpKind.GeqNumbers:
                    return OperatorBinaryGeq(this, context, node.IRContext, args);
                case BinaryOpKind.LtNumbers:
                    return OperatorBinaryLt(this, context, node.IRContext, args);
                case BinaryOpKind.LeqNumbers:
                    return OperatorBinaryLeq(this, context, node.IRContext, args);

                case BinaryOpKind.GtDecimals:
                    return OperatorDecimalBinaryGt(this, context, node.IRContext, args);
                case BinaryOpKind.GeqDecimals:
                    return OperatorDecimalBinaryGeq(this, context, node.IRContext, args);
                case BinaryOpKind.LtDecimals:
                    return OperatorDecimalBinaryLt(this, context, node.IRContext, args);
                case BinaryOpKind.LeqDecimals:
                    return OperatorDecimalBinaryLeq(this, context, node.IRContext, args);

                case BinaryOpKind.InText:
                    return OperatorTextIn(this, context, node.IRContext, args);
                case BinaryOpKind.ExactInText:
                    return OperatorTextInExact(this, context, node.IRContext, args);

                case BinaryOpKind.InScalarTable:
                    return OperatorScalarTableIn(this, context, node.IRContext, args);

                case BinaryOpKind.ExactInScalarTable:
                    return OperatorScalarTableInExact(this, context, node.IRContext, args);

                case BinaryOpKind.AddDateAndTime:
                    return OperatorAddDateAndTime(this, context, node.IRContext, args);
                case BinaryOpKind.AddDateAndDay:
                    return OperatorAddDateAndDay(this, context, node.IRContext, args);
                case BinaryOpKind.AddDateTimeAndDay:
                    return OperatorAddDateTimeAndDay(this, context, node.IRContext, args);
                case BinaryOpKind.AddTimeAndNumber:
                    return OperatorAddTimeAndNumber(this, context, node.IRContext, args);
                case BinaryOpKind.AddNumberAndTime:
                    return OperatorAddTimeAndNumber(this, context, node.IRContext, new[] { args[1], args[0] });
                case BinaryOpKind.AddTimeAndTime:
                    return OperatorAddTimeAndTime(this, context, node.IRContext, args);
                case BinaryOpKind.DateDifference:
                    return OperatorDateDifference(this, context, node.IRContext, args);
                case BinaryOpKind.TimeDifference:
                    return OperatorTimeDifference(this, context, node.IRContext, args);
                case BinaryOpKind.SubtractDateAndTime:
                    return OperatorSubtractDateAndTime(this, context, node.IRContext, args);
                case BinaryOpKind.SubtractNumberAndDate:
                    return OperatorSubtractNumberAndDate(this, context, node.IRContext, args);
                case BinaryOpKind.SubtractNumberAndTime:
                    return OperatorSubtractNumberAndTime(this, context, node.IRContext, args);
                case BinaryOpKind.LtDateTime:
                    return OperatorLtDateTime(this, context, node.IRContext, args);
                case BinaryOpKind.LeqDateTime:
                    return OperatorLeqDateTime(this, context, node.IRContext, args);
                case BinaryOpKind.GtDateTime:
                    return OperatorGtDateTime(this, context, node.IRContext, args);
                case BinaryOpKind.GeqDateTime:
                    return OperatorGeqDateTime(this, context, node.IRContext, args);
                case BinaryOpKind.LtDate:
                    return OperatorLtDate(this, context, node.IRContext, args);
                case BinaryOpKind.LeqDate:
                    return OperatorLeqDate(this, context, node.IRContext, args);
                case BinaryOpKind.GtDate:
                    return OperatorGtDate(this, context, node.IRContext, args);
                case BinaryOpKind.GeqDate:
                    return OperatorGeqDate(this, context, node.IRContext, args);
                case BinaryOpKind.LtTime:
                    return OperatorLtTime(this, context, node.IRContext, args);
                case BinaryOpKind.LeqTime:
                    return OperatorLeqTime(this, context, node.IRContext, args);
                case BinaryOpKind.GtTime:
                    return OperatorGtTime(this, context, node.IRContext, args);
                case BinaryOpKind.GeqTime:
                    return OperatorGeqTime(this, context, node.IRContext, args);
                case BinaryOpKind.DynamicGetField:
                    return new ValueTask<FormulaValue>(OperatorDynamicGetField(node, args));

                default:
                    return new ValueTask<FormulaValue>(CommonErrors.UnreachableCodeError(node.IRContext));
            }
        }

        private static FormulaValue OperatorDynamicGetField(BinaryOpNode node, FormulaValue[] args)
        {
            var arg1 = args[0];
            var arg2 = args[1];

            if (arg1 is UntypedObjectValue cov && arg2 is StringValue sv)
            {
                if (cov.Impl.Type is ExternalType et && et.Kind == ExternalTypeKind.Object)
                {
                    if (cov.Impl.TryGetProperty(sv.Value, out var res))
                    {
                        if (res.Type == FormulaType.Blank)
                        {
                            return new BlankValue(node.IRContext);
                        }

                        return new UntypedObjectValue(node.IRContext, res);
                    }
                    else
                    {
                        return new BlankValue(node.IRContext);
                    }
                }
                else if (cov.Impl.Type == FormulaType.Blank)
                {
                    return new BlankValue(node.IRContext);
                }
                else
                {
                    return new ErrorValue(node.IRContext, new ExpressionError()
                    {
                        Message = "Accessing a field is not valid on this value",
                        Span = node.IRContext.SourceContext,
                        Kind = ErrorKind.InvalidArgument
                    });
                }
            }
            else if (arg1 is BlankValue)
            {
                return new BlankValue(node.IRContext);
            }
            else if (arg1 is ErrorValue)
            {
                return arg1;
            }
            else
            {
                return CommonErrors.UnreachableCodeError(node.IRContext);
            }
        }

        public override async ValueTask<FormulaValue> Visit(UnaryOpNode node, EvalVisitorContext context)
        {
            var arg1 = await node.Child.Accept(this, context);
            var args = new FormulaValue[] { arg1 };

            if (UnaryOps.TryGetValue(node.Op, out var unaryOp))
            {
                return await unaryOp(this, context, node.IRContext, args);
            }

            return CommonErrors.NotYetImplementedError(node.IRContext, $"Unary op {node.Op}");
        }

        public override async ValueTask<FormulaValue> Visit(AggregateCoercionNode node, EvalVisitorContext context)
        {
<<<<<<< HEAD
            var arg1 = await node.Child.Accept(this, context);
=======
            var arg1 = await node.Child.Accept(this, context);
>>>>>>> 0a6f0ff0

            if (arg1 is BlankValue || arg1 is ErrorValue)
            {
                return arg1;
            }
<<<<<<< HEAD

=======

>>>>>>> 0a6f0ff0
            if (node.Op == UnaryOpKind.TableToTable)
            {
                var table = (TableValue)arg1;
                var tableType = (TableType)node.IRContext.ResultType;
                var resultRows = new List<DValue<RecordValue>>();
                foreach (var row in table.Rows)
                {
                    CheckCancel();

                    if (row.IsValue)
                    {
                        var fields = new List<NamedValue>();
                        var scopeContext = context.SymbolContext.WithScope(node.Scope);
                        foreach (var coercion in node.FieldCoercions)
                        {
                            CheckCancel();

                            var record = row.Value;
                            var newScope = scopeContext.WithScopeValues(record);

                            var newValue = await coercion.Value.Accept(this, context.NewScope(newScope));
                            var name = coercion.Key;
                            fields.Add(new NamedValue(name.Value, newValue));
                        }

                        resultRows.Add(DValue<RecordValue>.Of(new InMemoryRecordValue(IRContext.NotInSource(tableType.ToRecord()), fields)));
                    }
                    else if (row.IsBlank)
                    {
                        resultRows.Add(DValue<RecordValue>.Of(row.Blank));
                    }
                    else
                    {
                        resultRows.Add(DValue<RecordValue>.Of(row.Error));
                    }
                }

                return new InMemoryTableValue(node.IRContext, resultRows);
            }
            else if (node.Op == UnaryOpKind.RecordToRecord)
            {
                var fields = new List<NamedValue>();
                var scopeContext = context.SymbolContext.WithScope(node.Scope);
                var newScope = scopeContext.WithScopeValues((RecordValue)arg1);

                foreach (var coercion in node.FieldCoercions)
                {
                    CheckCancel();

                    var newValue = await coercion.Value.Accept(this, context.NewScope(newScope));
                    var name = coercion.Key;

                    fields.Add(new NamedValue(name.Value, newValue));
                }

                return FormulaValue.NewRecordFromFields(fields);
            }

            return CommonErrors.UnreachableCodeError(node.IRContext);
        }

        public override async ValueTask<FormulaValue> Visit(ScopeAccessNode node, EvalVisitorContext context)
        {
            if (node.Value is ScopeAccessSymbol s1)
            {
                var scope = s1.Parent;

                var val = context.SymbolContext.GetScopeVar(scope, s1.Name);
                return val;
            }

            // Binds to whole scope
            if (node.Value is ScopeSymbol s2)
            {
                var r = context.SymbolContext.ScopeValues[s2.Id];
                if (r is RecordScope r2)
                {
                    return r2._context;
                }
                else if (r is UntypedObjectThisRecordScope r3)
                {
                    return r3._thisRecord;
                }
            }

            return CommonErrors.UnreachableCodeError(node.IRContext);
        }

        public override async ValueTask<FormulaValue> Visit(RecordFieldAccessNode node, EvalVisitorContext context)
        {
            var left = await node.From.Accept(this, context);

            if (left is BlankValue)
            {
                return new BlankValue(node.IRContext);
            }

            if (left is ErrorValue)
            {
                return left;
            }

            var record = (RecordValue)left;
            var val = await record.GetFieldAsync(node.IRContext.ResultType, node.Field.Value, _cancellationToken);

            return val;
        }

        public override async ValueTask<FormulaValue> Visit(SingleColumnTableAccessNode node, EvalVisitorContext context)
        {
            return CommonErrors.NotYetImplementedError(node.IRContext, "Single column table access");
        }

        public override async ValueTask<FormulaValue> Visit(ErrorNode node, EvalVisitorContext context)
        {
            return new ErrorValue(node.IRContext, new ExpressionError()
            {
                Message = node.ErrorHint,
                Span = node.IRContext.SourceContext,
                Kind = ErrorKind.AnalysisError
            });
        }

        public override async ValueTask<FormulaValue> Visit(ChainingNode node, EvalVisitorContext context)
        {
            CheckCancel();

            if (!node.Nodes.Any())
            {
                return CommonErrors.InvalidChain(node.IRContext, node.ToString());
            }

            FormulaValue fv = null;
            var errors = new List<ExpressionError>();

            foreach (var iNode in node.Nodes)
            {
                CheckCancel();

                fv = await iNode.Accept(this, context);

                if (fv is ErrorValue ev)
                {
                    errors.AddRange(ev.Errors);
                }
            }

            return errors.Any() ? new ErrorValue(node.IRContext, errors) : fv;
        }

        public override async ValueTask<FormulaValue> Visit(ResolvedObjectNode node, EvalVisitorContext context)
        {
            return node.Value switch
            {
                NameSymbol name => GetVariableOrFail(node, name),
                FormulaValue fi => fi,
                IExternalOptionSet optionSet => ResolvedObjectHelpers.OptionSet(optionSet, node.IRContext),
                _ => ResolvedObjectHelpers.ResolvedObjectError(node),
            };
        }

        private FormulaValue GetVariableOrFail(ResolvedObjectNode node, ISymbolSlot slot)
        {
            if (_symbolValues != null)
            {
                var value = _symbolValues.Get(slot);
                if (value != null)
                {
                    return value;
                }
            }

            return ResolvedObjectHelpers.ResolvedObjectError(node);
        }

        public DateTime GetNormalizedDateTime(FormulaValue arg)
        {
            return GetNormalizedDateTimeLibrary(arg, TimeZoneInfo);
        }

        public DateTime GetNormalizedDateTimeAllowTimeValue(FormulaValue arg)
        {
            switch (arg)
            {
                case DateTimeValue dtv:
                    return dtv.GetConvertedValue(TimeZoneInfo);
                case DateValue dv:
                    return dv.GetConvertedValue(TimeZoneInfo);
                case TimeValue tv:
                    return _epoch.Add(tv.Value);
                default:
                    throw CommonExceptions.RuntimeMisMatch;
            }
        }

        public TimeSpan GetNormalizedTimeSpan(FormulaValue arg)
        {
            switch (arg)
            {
                case DateTimeValue dtv:
                    return dtv.GetConvertedValue(TimeZoneInfo).TimeOfDay;
                case TimeValue dv:
                    return dv.Value;
                default:
                    throw CommonExceptions.RuntimeMisMatch;
            }
        }

        public TimeSpan GetNormalizedTimeSpanWithoutDay(FormulaValue arg)
        {
            switch (arg)
            {
                case DateTimeValue dtv:
                    var dtvValue = dtv.GetConvertedValue(TimeZoneInfo);
                    return new TimeSpan(0, dtvValue.Hour, dtvValue.Minute, dtvValue.Second, dtvValue.Millisecond);
                case TimeValue tv:
                    return tv.Value;
                default:
                    throw CommonExceptions.RuntimeMisMatch;
            }
        }
    }
}<|MERGE_RESOLUTION|>--- conflicted
+++ resolved
@@ -6,23 +6,23 @@
 using System.Diagnostics.Contracts;
 using System.Globalization;
 using System.Linq;
-using System.Linq.Expressions;
+using System.Linq.Expressions;
 using System.Threading;
-using System.Threading.Tasks;
+using System.Threading.Tasks;
 using Microsoft.PowerFx.Core.Entities;
-using Microsoft.PowerFx.Core.Functions;
+using Microsoft.PowerFx.Core.Functions;
 using Microsoft.PowerFx.Core.IR;
 using Microsoft.PowerFx.Core.IR.Nodes;
 using Microsoft.PowerFx.Core.IR.Symbols;
 using Microsoft.PowerFx.Core.Texl.Builtins;
 using Microsoft.PowerFx.Functions;
 using Microsoft.PowerFx.Interpreter;
-using Microsoft.PowerFx.Interpreter.Exceptions;
+using Microsoft.PowerFx.Interpreter.Exceptions;
 using Microsoft.PowerFx.Types;
 using static Microsoft.PowerFx.Functions.Library;
 
 namespace Microsoft.PowerFx
-{
+{
     // This used ValueTask for async, https://devblogs.microsoft.com/dotnet/understanding-the-whys-whats-and-whens-of-valuetask/ 
     // Perf comparison of Task vs. ValueTask: https://ladeak.wordpress.com/2019/03/09/valuetask-vs-task 
     // Use Task for public methods, but ValueTask for internal methods that we expect to be mostly sync. 
@@ -30,34 +30,34 @@
     {
         private readonly ReadOnlySymbolValues _symbolValues;
 
-        private readonly CancellationToken _cancellationToken;
+        private readonly CancellationToken _cancellationToken;
 
         internal CancellationToken CancellationToken => _cancellationToken;
 
-        private readonly IServiceProvider _services;
-
-        public IServiceProvider FunctionServices => _services;
-
-        public CultureInfo CultureInfo { get; private set; }
-
-        public TimeZoneInfo TimeZoneInfo { get; private set; }
-
-        public DateTimeKind DateTimeKind => TimeZoneInfo.BaseUtcOffset == TimeSpan.Zero ? DateTimeKind.Utc : DateTimeKind.Unspecified;
-
-        public Governor Governor { get; private set; }
-        
-        public EvalVisitor(IRuntimeConfig config, CancellationToken cancellationToken)
-        {
-            _symbolValues = config.Values; // may be null 
-            _cancellationToken = cancellationToken;
-
-            _services = config.ServiceProvider ?? new BasicServiceProvider();
-
-            TimeZoneInfo = GetService<TimeZoneInfo>() ?? TimeZoneInfo.Local;
-
-            Governor = GetService<Governor>() ?? new Governor();
-            
-            CultureInfo = GetService<CultureInfo>();
+        private readonly IServiceProvider _services;
+
+        public IServiceProvider FunctionServices => _services;
+
+        public CultureInfo CultureInfo { get; private set; }
+
+        public TimeZoneInfo TimeZoneInfo { get; private set; }
+
+        public DateTimeKind DateTimeKind => TimeZoneInfo.BaseUtcOffset == TimeSpan.Zero ? DateTimeKind.Utc : DateTimeKind.Unspecified;
+
+        public Governor Governor { get; private set; }
+        
+        public EvalVisitor(IRuntimeConfig config, CancellationToken cancellationToken)
+        {
+            _symbolValues = config.Values; // may be null 
+            _cancellationToken = cancellationToken;
+
+            _services = config.ServiceProvider ?? new BasicServiceProvider();
+
+            TimeZoneInfo = GetService<TimeZoneInfo>() ?? TimeZoneInfo.Local;
+
+            Governor = GetService<Governor>() ?? new Governor();
+            
+            CultureInfo = GetService<CultureInfo>();
         }
 
         /// <summary>
@@ -66,8 +66,8 @@
         /// <typeparam name="T"></typeparam>
         /// <returns></returns>
         public T GetService<T>()
-        {
-            return (T)_services.GetService(typeof(T));
+        {
+            return (T)_services.GetService(typeof(T));
         }
 
         public bool TryGetService<T>(out T result)
@@ -78,10 +78,10 @@
 
         // Check this cooperatively - especially in any loop. 
         public void CheckCancel()
-        {
+        {
             // Throws OperationCanceledException exception
-            _cancellationToken.ThrowIfCancellationRequested();
-
+            _cancellationToken.ThrowIfCancellationRequested();
+
             Governor.Poll();
         }
 
@@ -169,19 +169,19 @@
 
             var newValue = await arg1.Accept(this, context);
 
-            // Binder has already ensured this is a first name node as well as mutable symbol. 
+            // Binder has already ensured this is a first name node as well as mutable symbol. 
             if (arg0 is ResolvedObjectNode obj)
             {
                 if (obj.Value is ISymbolSlot sym)
-                {
-                    if (_symbolValues != null)
-                    {
-                        _symbolValues.Set(sym, newValue);
-                        return FormulaValue.New(true);
-                    }
-
-                    // This may happen if the runtime symbols are missing a value and we failed to update. 
-                }
+                {
+                    if (_symbolValues != null)
+                    {
+                        _symbolValues.Set(sym, newValue);
+                        return FormulaValue.New(true);
+                    }
+
+                    // This may happen if the runtime symbols are missing a value and we failed to update. 
+                }
             }
 
             // Fail?
@@ -217,7 +217,7 @@
 
         public override async ValueTask<FormulaValue> Visit(CallNode node, EvalVisitorContext context)
         {
-            CheckCancel();
+            CheckCancel();
 
             var setResult = await TryHandleSet(node, context.IncrementStackDepthCounter());
             if (setResult != null)
@@ -254,57 +254,57 @@
                 }
             }
 
-            var childContext = context.SymbolContext.WithScope(node.Scope);
-
-            FormulaValue result;
-            if (func is IAsyncTexlFunction asyncFunc)
-            {
-                result = await asyncFunc.InvokeAsync(args, _cancellationToken);
-            }
-            else if (func is UserDefinedTexlFunction udtf)
-            {
-                // $$$ Should add _runtimeConfig
-                result = await udtf.InvokeAsync(args, _cancellationToken, context.StackDepthCounter.Increment());
-            }
-            else if (func is CustomTexlFunction customTexlFunc)
-            {
-                // If custom function throws an exception, don't catch it - let it propagate up to the host.
-                result = await customTexlFunc.InvokeAsync(FunctionServices, args, _cancellationToken);
-            }
-            else
-            {               
-                if (FunctionImplementations.TryGetValue(func, out var ptr))
-                {
-                    try
-                    {
-                        result = await ptr(this, context.IncrementStackDepthCounter(childContext), node.IRContext, args);
-                    }
-                    catch (CustomFunctionErrorException ex)
-                    {
-                        var irContext = node.IRContext;
-                        result = new ErrorValue(
-                            irContext, 
-                            new ExpressionError()
-                            {
-                                Message = ex.Message,
-                                Span = irContext.SourceContext,
-                                Kind = ex.ErrorKind
-                            });
-                    }
-
-                    if (IfFunction.CanCheckIfReturn(func))
-                    {
-                        Contract.Assert(result.IRContext.ResultType == node.IRContext.ResultType || result is ErrorValue || result.IRContext.ResultType is BlankType);
-                    }
-                }
-                else
-                {
-                    result = CommonErrors.NotYetImplementedError(node.IRContext, $"Missing func: {func.Name}");
-                }
-            }
-
-            CheckCancel();
-            return result;
+            var childContext = context.SymbolContext.WithScope(node.Scope);
+
+            FormulaValue result;
+            if (func is IAsyncTexlFunction asyncFunc)
+            {
+                result = await asyncFunc.InvokeAsync(args, _cancellationToken);
+            }
+            else if (func is UserDefinedTexlFunction udtf)
+            {
+                // $$$ Should add _runtimeConfig
+                result = await udtf.InvokeAsync(args, _cancellationToken, context.StackDepthCounter.Increment());
+            }
+            else if (func is CustomTexlFunction customTexlFunc)
+            {
+                // If custom function throws an exception, don't catch it - let it propagate up to the host.
+                result = await customTexlFunc.InvokeAsync(FunctionServices, args, _cancellationToken);
+            }
+            else
+            {               
+                if (FunctionImplementations.TryGetValue(func, out var ptr))
+                {
+                    try
+                    {
+                        result = await ptr(this, context.IncrementStackDepthCounter(childContext), node.IRContext, args);
+                    }
+                    catch (CustomFunctionErrorException ex)
+                    {
+                        var irContext = node.IRContext;
+                        result = new ErrorValue(
+                            irContext, 
+                            new ExpressionError()
+                            {
+                                Message = ex.Message,
+                                Span = irContext.SourceContext,
+                                Kind = ex.ErrorKind
+                            });
+                    }
+
+                    if (IfFunction.CanCheckIfReturn(func))
+                    {
+                        Contract.Assert(result.IRContext.ResultType == node.IRContext.ResultType || result is ErrorValue || result.IRContext.ResultType is BlankType);
+                    }
+                }
+                else
+                {
+                    result = CommonErrors.NotYetImplementedError(node.IRContext, $"Missing func: {func.Name}");
+                }
+            }
+
+            CheckCancel();
+            return result;
         }
 
         public override async ValueTask<FormulaValue> Visit(BinaryOpNode node, EvalVisitorContext context)
@@ -321,17 +321,17 @@
             {
                 case BinaryOpKind.AddNumbers:
                     return OperatorBinaryAdd(this, context, node.IRContext, args);
-                case BinaryOpKind.AddDecimals:
-                    return OperatorDecimalBinaryAdd(this, context, node.IRContext, args);
+                case BinaryOpKind.AddDecimals:
+                    return OperatorDecimalBinaryAdd(this, context, node.IRContext, args);
                 case BinaryOpKind.MulNumbers:
                     return OperatorBinaryMul(this, context, node.IRContext, args);
                 case BinaryOpKind.MulDecimals:
-                    return OperatorDecimalBinaryMul(this, context, node.IRContext, args);
+                    return OperatorDecimalBinaryMul(this, context, node.IRContext, args);
                 case BinaryOpKind.DivNumbers:
                     return OperatorBinaryDiv(this, context, node.IRContext, args);
                 case BinaryOpKind.DivDecimals:
-                    return OperatorDecimalBinaryDiv(this, context, node.IRContext, args);
-
+                    return OperatorDecimalBinaryDiv(this, context, node.IRContext, args);
+
                 case BinaryOpKind.EqBlob:
 
                 case BinaryOpKind.EqBoolean:
@@ -349,8 +349,8 @@
                 case BinaryOpKind.EqTime:
                 case BinaryOpKind.EqNull:
                 case BinaryOpKind.EqDecimals:
-                    return OperatorBinaryEq(this, context, node.IRContext, args);
-                case BinaryOpKind.EqNullUntyped:
+                    return OperatorBinaryEq(this, context, node.IRContext, args);
+                case BinaryOpKind.EqNullUntyped:
                     return OperatorBinaryEqNullUntyped(this, context, node.IRContext, args);
 
                 case BinaryOpKind.NeqBlob:
@@ -369,8 +369,8 @@
                 case BinaryOpKind.NeqTime:
                 case BinaryOpKind.NeqNull:
                 case BinaryOpKind.NeqDecimals:
-                    return OperatorBinaryNeq(this, context, node.IRContext, args);
-                case BinaryOpKind.NeqNullUntyped:
+                    return OperatorBinaryNeq(this, context, node.IRContext, args);
+                case BinaryOpKind.NeqNullUntyped:
                     return OperatorBinaryNeqNullUntyped(this, context, node.IRContext, args);
 
                 case BinaryOpKind.GtNumbers:
@@ -522,21 +522,13 @@
 
         public override async ValueTask<FormulaValue> Visit(AggregateCoercionNode node, EvalVisitorContext context)
         {
-<<<<<<< HEAD
             var arg1 = await node.Child.Accept(this, context);
-=======
-            var arg1 = await node.Child.Accept(this, context);
->>>>>>> 0a6f0ff0
-
-            if (arg1 is BlankValue || arg1 is ErrorValue)
-            {
-                return arg1;
-            }
-<<<<<<< HEAD
-
-=======
-
->>>>>>> 0a6f0ff0
+
+            if (arg1 is BlankValue || arg1 is ErrorValue)
+            {
+                return arg1;
+            }
+
             if (node.Op == UnaryOpKind.TableToTable)
             {
                 var table = (TableValue)arg1;
@@ -576,23 +568,23 @@
 
                 return new InMemoryTableValue(node.IRContext, resultRows);
             }
-            else if (node.Op == UnaryOpKind.RecordToRecord)
-            {
-                var fields = new List<NamedValue>();
-                var scopeContext = context.SymbolContext.WithScope(node.Scope);
-                var newScope = scopeContext.WithScopeValues((RecordValue)arg1);
-
-                foreach (var coercion in node.FieldCoercions)
-                {
-                    CheckCancel();
-
-                    var newValue = await coercion.Value.Accept(this, context.NewScope(newScope));
-                    var name = coercion.Key;
-
-                    fields.Add(new NamedValue(name.Value, newValue));
-                }
-
-                return FormulaValue.NewRecordFromFields(fields);
+            else if (node.Op == UnaryOpKind.RecordToRecord)
+            {
+                var fields = new List<NamedValue>();
+                var scopeContext = context.SymbolContext.WithScope(node.Scope);
+                var newScope = scopeContext.WithScopeValues((RecordValue)arg1);
+
+                foreach (var coercion in node.FieldCoercions)
+                {
+                    CheckCancel();
+
+                    var newValue = await coercion.Value.Accept(this, context.NewScope(newScope));
+                    var name = coercion.Key;
+
+                    fields.Add(new NamedValue(name.Value, newValue));
+                }
+
+                return FormulaValue.NewRecordFromFields(fields);
             }
 
             return CommonErrors.UnreachableCodeError(node.IRContext);
@@ -646,7 +638,7 @@
         }
 
         public override async ValueTask<FormulaValue> Visit(SingleColumnTableAccessNode node, EvalVisitorContext context)
-        {
+        {
             return CommonErrors.NotYetImplementedError(node.IRContext, "Single column table access");
         }
 
@@ -700,63 +692,63 @@
 
         private FormulaValue GetVariableOrFail(ResolvedObjectNode node, ISymbolSlot slot)
         {
-            if (_symbolValues != null)
-            {
-                var value = _symbolValues.Get(slot);
-                if (value != null)
-                {
-                    return value;
+            if (_symbolValues != null)
+            {
+                var value = _symbolValues.Get(slot);
+                if (value != null)
+                {
+                    return value;
                 }
             }
 
             return ResolvedObjectHelpers.ResolvedObjectError(node);
         }
-
-        public DateTime GetNormalizedDateTime(FormulaValue arg)
-        {
-            return GetNormalizedDateTimeLibrary(arg, TimeZoneInfo);
-        }
-
-        public DateTime GetNormalizedDateTimeAllowTimeValue(FormulaValue arg)
-        {
-            switch (arg)
-            {
-                case DateTimeValue dtv:
-                    return dtv.GetConvertedValue(TimeZoneInfo);
-                case DateValue dv:
-                    return dv.GetConvertedValue(TimeZoneInfo);
-                case TimeValue tv:
-                    return _epoch.Add(tv.Value);
-                default:
-                    throw CommonExceptions.RuntimeMisMatch;
-            }
-        }
-
-        public TimeSpan GetNormalizedTimeSpan(FormulaValue arg)
-        {
-            switch (arg)
-            {
-                case DateTimeValue dtv:
-                    return dtv.GetConvertedValue(TimeZoneInfo).TimeOfDay;
-                case TimeValue dv:
-                    return dv.Value;
-                default:
-                    throw CommonExceptions.RuntimeMisMatch;
-            }
-        }
-
-        public TimeSpan GetNormalizedTimeSpanWithoutDay(FormulaValue arg)
-        {
-            switch (arg)
-            {
-                case DateTimeValue dtv:
-                    var dtvValue = dtv.GetConvertedValue(TimeZoneInfo);
-                    return new TimeSpan(0, dtvValue.Hour, dtvValue.Minute, dtvValue.Second, dtvValue.Millisecond);
-                case TimeValue tv:
-                    return tv.Value;
-                default:
-                    throw CommonExceptions.RuntimeMisMatch;
-            }
+
+        public DateTime GetNormalizedDateTime(FormulaValue arg)
+        {
+            return GetNormalizedDateTimeLibrary(arg, TimeZoneInfo);
+        }
+
+        public DateTime GetNormalizedDateTimeAllowTimeValue(FormulaValue arg)
+        {
+            switch (arg)
+            {
+                case DateTimeValue dtv:
+                    return dtv.GetConvertedValue(TimeZoneInfo);
+                case DateValue dv:
+                    return dv.GetConvertedValue(TimeZoneInfo);
+                case TimeValue tv:
+                    return _epoch.Add(tv.Value);
+                default:
+                    throw CommonExceptions.RuntimeMisMatch;
+            }
+        }
+
+        public TimeSpan GetNormalizedTimeSpan(FormulaValue arg)
+        {
+            switch (arg)
+            {
+                case DateTimeValue dtv:
+                    return dtv.GetConvertedValue(TimeZoneInfo).TimeOfDay;
+                case TimeValue dv:
+                    return dv.Value;
+                default:
+                    throw CommonExceptions.RuntimeMisMatch;
+            }
+        }
+
+        public TimeSpan GetNormalizedTimeSpanWithoutDay(FormulaValue arg)
+        {
+            switch (arg)
+            {
+                case DateTimeValue dtv:
+                    var dtvValue = dtv.GetConvertedValue(TimeZoneInfo);
+                    return new TimeSpan(0, dtvValue.Hour, dtvValue.Minute, dtvValue.Second, dtvValue.Millisecond);
+                case TimeValue tv:
+                    return tv.Value;
+                default:
+                    throw CommonExceptions.RuntimeMisMatch;
+            }
         }
     }
 }