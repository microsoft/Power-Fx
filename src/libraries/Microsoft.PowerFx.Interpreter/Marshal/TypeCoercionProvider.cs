--- conflicted
+++ resolved
@@ -1,550 +1,375 @@
-<<<<<<< HEAD
-﻿// Copyright (c) Microsoft Corporation.
-// Licensed under the MIT license.
-
-using System;
-using System.Collections.Generic;
-using System.Globalization;
-using System.Linq;
-using System.Threading;
-using Microsoft.PowerFx.Core.IR;
-using Microsoft.PowerFx.Functions;
-using Microsoft.PowerFx.Types;
-using static Microsoft.PowerFx.Functions.Library;
-
-namespace Microsoft.PowerFx
-{
-    /// <summary>
-    /// Convert value to target format.
-    /// </summary>
-    public static class TypeCoercionProvider
-    {
-        internal static FormattingInfo CreateFormattingInfo() => new FormattingInfo()
-        {
-            CultureInfo = CultureInfo.CurrentCulture,
-            CancellationToken = CancellationToken.None,
-            TimeZoneInfo = TimeZoneInfo.Local
-        };
-
-        internal static FormattingInfo CreateFormattingInfo(RuntimeConfig runtimeConfig, CancellationToken cancellationToken) => new FormattingInfo()
-        {
-            CultureInfo = runtimeConfig.GetService<CultureInfo>(),
-            CancellationToken = cancellationToken,
-            TimeZoneInfo = runtimeConfig.GetService<TimeZoneInfo>()
-        };
-
-        /// <summary>
-        /// Can convert value to source format to target or not.
-        /// </summary>
-        /// <param name="source">Source type format.</param>
-        /// <param name="target">Target type format.</param>
-        /// <returns>True/False based on whether function can convert from source type to target type.</returns> 
-        public static bool CanPotentiallyCoerceTo(this FormulaType source, FormulaType target)
-        {
-            if (source is RecordType recordType && target is RecordType targetRecordType)
-            {
-                return recordType.CanPotentiallyCoerceToRecordType(targetRecordType);
-            }
-            else if (source is TableType tableType && target is TableType targetTableType)
-            {
-                return tableType.CanPotentiallyCoerceToTableType(targetTableType);
-            }
-
-            return CanPotentiallyCoerceToTargetType(source, target);
-        }
-
-        /// <summary>
-        /// Try to convert value to target format.
-        /// </summary>
-        /// <param name="value">Input value.</param>
-        /// <param name="targetType">Target type format.</param>
-        /// <param name="result">Result value.</param>
-        /// <returns>True/False based on whether function can convert from original type to target type.</returns> 
-        public static bool TryCoerceTo(this FormulaValue value, FormulaType targetType, out FormulaValue result)
-        {
-            if (value is RecordValue recordValue && targetType is RecordType recordType)
-            {
-                return TryCoerceTo(recordValue, recordType, out result);
-            }
-            else if (value is TableValue tableValue && targetType is TableType tableType)
-            {
-                return TryCoerceTo(tableValue, tableType, out result);
-            }
-
-            return TryCoerceToTargetType(value, targetType, out result);
-        }
-        
-        /// <summary>
-        /// Can convert value to String format or not.
-        /// </summary>
-        /// <param name="value">Input value.</param>
-        /// <returns>True/False based on whether function can convert from original type to String type.</returns> 
-        public static bool CanCoerceToStringValue(this FormulaValue value)
-        {
-            return StringValue.AllowedListConvertToString.Contains(value.Type);
-        }
-
-        /// <summary>
-        /// Try to convert value to Boolean format.
-        /// </summary>
-        /// <param name="value">Input value.</param>
-        /// <param name="result">Result value.</param>
-        /// <returns>True/False based on whether function can convert from original type to Boolean type.</returns> 
-        public static bool TryCoerceTo(this FormulaValue value, out BooleanValue result)
-        {
-            return TryGetBoolean(IRContext.NotInSource(FormulaType.Boolean), value, out result);
-        }
-
-        /// <summary>
-        /// Try to convert value to String format.
-        /// </summary>
-        /// <param name="value">Input value.</param>
-        /// <param name="result">Result value.</param>
-        /// <returns>True/False based on whether function can convert from original type to String type.</returns> 
-        public static bool TryCoerceTo(this FormulaValue value, out StringValue result)
-        {
-            return TryCoerceTo(value, CreateFormattingInfo(), out result);
-        }
-
-        /// <summary>
-        /// Try to convert value to String format.
-        /// </summary>
-        /// <param name="value">Input value.</param>
-        /// <param name="runtimeConfig">Runtime Config.</param>
-        /// <param name="result">Result value.</param>
-        /// <returns>True/False based on whether function can convert from original type to String type.</returns> 
-        public static bool TryCoerceTo(this FormulaValue value, RuntimeConfig runtimeConfig, out StringValue result)
-        {
-            return TryCoerceTo(value, runtimeConfig, CancellationToken.None, out result);
-        }
-
-        /// <summary>
-        /// Try to convert value to String format.
-        /// </summary>
-        /// <param name="value">Input value.</param>
-        /// <param name="runtimeConfig">Runtime Config.</param>
-        /// <param name="cancellationToken">Cancellation Token.</param>
-        /// <param name="result">Result value.</param>
-        /// <returns>True/False based on whether function can convert from original type to String type.</returns> 
-        public static bool TryCoerceTo(this FormulaValue value, RuntimeConfig runtimeConfig, CancellationToken cancellationToken, out StringValue result)
-        {
-            return TryCoerceTo(value, CreateFormattingInfo(runtimeConfig, cancellationToken), out result);
-        }
-
-        /// <summary>
-        /// Try to convert value to String format.
-        /// </summary>
-        /// <param name="value">Input value.</param>
-        /// <param name="formatInfo">Formatting Info.</param>
-        /// <param name="result">Result value.</param>
-        /// <returns>True/False based on whether function can convert from original type to String type.</returns> 
-        internal static bool TryCoerceTo(this FormulaValue value, FormattingInfo formatInfo, out StringValue result)
-        {
-            return TryText(formatInfo, IRContext.NotInSource(FormulaType.String), value, null, out result);
-        }
-
-        /// <summary>
-        /// Try to convert value to Number format.
-        /// </summary>
-        /// <param name="value">Input value.</param>
-        /// <param name="result">Result value.</param>
-        /// <returns>True/False based on whether function can convert from original type to Number type.</returns> 
-        public static bool TryCoerceTo(this FormulaValue value, out NumberValue result)
-        {
-            return TryCoerceTo(value, CreateFormattingInfo(), out result);
-        }
-
-        /// <summary>
-        /// Try to convert value to Number format.
-        /// </summary>
-        /// <param name="value">Input value.</param>
-        /// <param name="formatInfo">Formatting Info.</param>
-        /// <param name="result">Result value.</param>
-        /// <returns>True/False based on whether function can convert from original type to Number type.</returns> 
-        internal static bool TryCoerceTo(this FormulaValue value, FormattingInfo formatInfo, out NumberValue result)
-        {
-            return TryFloat(formatInfo, IRContext.NotInSource(FormulaType.Number), value, out result);
-        }
-
-        /// <summary>
-        /// Try to convert value to Number format.
-        /// </summary>
-        /// <param name="value">Input value.</param>
-        /// <param name="result">Result value.</param>
-        /// <returns>True/False based on whether function can convert from original type to Number type.</returns> 
-        public static bool TryCoerceTo(this FormulaValue value, out DecimalValue result)
-        {
-            return TryCoerceTo(value, CreateFormattingInfo(), out result);
-        }
-
-        /// <summary>
-        /// Try to convert value to Number format.
-        /// </summary>
-        /// <param name="value">Input value.</param>
-        /// <param name="formatInfo">Formatting Info.</param>
-        /// <param name="result">Result value.</param>
-        /// <returns>True/False based on whether function can convert from original type to Number type.</returns> 
-        internal static bool TryCoerceTo(this FormulaValue value, FormattingInfo formatInfo, out DecimalValue result)
-        {
-            return TryDecimal(formatInfo, IRContext.NotInSource(FormulaType.Decimal), value, out result);
-        }
-
-        /// <summary>
-        /// Try to convert value to DateTime format.
-        /// </summary>
-        /// <param name="value">Input value.</param>
-        /// <param name="result">Result value.</param>
-        /// <returns>True/False based on whether function can convert from original type to DateTime type.</returns> 
-        public static bool TryCoerceTo(this FormulaValue value, out DateTimeValue result)
-        {
-            return TryCoerceTo(value, CreateFormattingInfo(), out result);
-        }
-
-        /// <summary>
-        /// Try to convert value to DateTime format.
-        /// </summary>
-        /// <param name="value">Input value.</param>
-        /// <param name="formatInfo">Formatting Info.</param>
-        /// <param name="result">Result value.</param>
-        /// <returns>True/False based on whether function can convert from original type to DateTime type.</returns> 
-        internal static bool TryCoerceTo(this FormulaValue value, FormattingInfo formatInfo, out DateTimeValue result)
-        {
-            return TryGetDateTime(formatInfo, IRContext.NotInSource(FormulaType.DateTime), value, out result);
-        }
-
-        /// <summary>
-        /// Try to convert value to Record format.
-        /// </summary>
-        /// <param name="value">Input value.</param>
-        /// <param name="targetType">Target type.</param>
-        /// <param name="result">Result value.</param>
-        /// <returns>True/False based on whether function can convert from original type to Record type.</returns> 
-        public static bool TryCoerceTo(this RecordValue value, RecordType targetType, out RecordValue result)
-        {
-            result = null;
-            int n = value.Fields.Count();
-            var recordResult = new NamedValue[n];
-
-            for (int i = 0; i < n; i++)
-            {
-                var fieldName = value.Fields.ElementAt(i).Name;
-                var fieldValue = value.GetField(fieldName);
-                if (!targetType.TryGetFieldType(fieldName, out FormulaType fieldType))
-                {
-                    return false;
-                }
-
-                if (!TryCoerceToTargetType(fieldValue, fieldType, out FormulaValue fieldResult))
-                {
-                    return false;
-                }
-
-                recordResult[i] = new NamedValue(fieldName, fieldResult);
-            }
-
-            result = FormulaValue.NewRecordFromFields(recordResult);
-            return true;
-        }
-
-        /// <summary>
-        /// Try to convert value to Table format.
-        /// </summary>
-        /// <param name="value">Input value.</param>
-        /// <param name="targetType">Target type.</param>
-        /// <param name="result">Result value.</param>
-        /// <returns>True/False based on whether function can convert from original type to Table type.</returns> 
-        public static bool TryCoerceTo(this TableValue value, TableType targetType, out TableValue result)
-        {
-            result = null;
-            int n = value.Rows.Count();
-            var records = new RecordValue[n];
-
-            for (int i = 0; i < n; i++)
-            {
-                if (!value.Rows.ElementAt(i).Value.TryCoerceTo(targetType.ToRecord(), out RecordValue recordResult))
-                {
-                    return false;
-                }
-
-                records[i] = recordResult;
-            }
-            
-            result = FormulaValue.NewTable(targetType.ToRecord(), records.ToArray());
-            return true;
-        }
-
-        /// <summary>
-        /// Can convert value to source format to record target or not.
-        /// </summary>
-        /// <param name="source">Source type format.</param>
-        /// <param name="target">Target type format.</param>
-        /// <returns>True/False based on whether function can convert from source type to record target type.</returns> 
-        public static bool CanPotentiallyCoerceToRecordType(this RecordType source, RecordType target)
-        {
-            foreach (var field in source.GetFieldTypes())
-            {
-                if (!target.TryGetFieldType(field.Name, out FormulaType targetFieldType))
-                {
-                    return false;
-                }
-
-                if (!CanPotentiallyCoerceToTargetType(field.Type, targetFieldType))
-                {
-                    return false;
-                }
-            }
-
-            return true;
-        }
-
-        /// <summary>
-        /// Can convert value to source format to table target or not.
-        /// </summary>
-        /// <param name="source">Source type format.</param>
-        /// <param name="target">Target type format.</param>
-        /// <returns>True/False based on whether function can convert from source type to record target type.</returns> 
-        public static bool CanPotentiallyCoerceToTableType(this TableType source, TableType target)
-        {
-            return CanPotentiallyCoerceToRecordType(source.ToRecord(), target.ToRecord());
-        }
-
-        /// <summary>
-        /// Can convert value to source format to target or not that not include record or table.
-        /// </summary>
-        /// <param name="source">Source type format.</param>
-        /// <param name="target">Target type format.</param>
-        /// <returns>True/False based on whether function can convert from source type to target type.</returns> 
-        public static bool CanPotentiallyCoerceToTargetType(FormulaType source, FormulaType target)
-        {
-            if (source == FormulaType.Boolean)
-            {
-                return BooleanValue.AllowedListConvertToBoolean.Contains(target);
-            }
-            else if (source == FormulaType.String)
-            {
-                return StringValue.AllowedListConvertToString.Contains(target);
-            }
-            else if (source == FormulaType.Number)
-            {
-                return NumberValue.AllowedListConvertToNumber.Contains(target);
-            }
-            else if (source == FormulaType.DateTime)
-            {
-                return DateTimeValue.AllowedListConvertToDateTime.Contains(target);
-            }
-
-            return false;
-        }
-
-        /// <summary>
-        /// Try to convert value to target type that not include record or table.
-        /// </summary>
-        /// <param name="value">Input value.</param>
-        /// <param name="targetType">Target type format.</param>
-        /// <param name="result">Result value.</param>
-        /// <returns>True/False based on whether function can convert from original type to target type.</returns> 
-        private static bool TryCoerceToTargetType(FormulaValue value, FormulaType targetType, out FormulaValue result)
-        {
-            result = null;
-            bool canCoerce = false;
-
-            if (targetType == FormulaType.Boolean)
-            {
-                canCoerce = value.TryCoerceTo(out BooleanValue boolResult);
-                result = boolResult;
-            }
-            else if (targetType == FormulaType.String)
-            {
-                canCoerce = value.TryCoerceTo(out StringValue stringResult);
-                result = stringResult;
-            }
-            else if (targetType == FormulaType.Number)
-            {
-                canCoerce = value.TryCoerceTo(out NumberValue numResult);
-                result = numResult;
-            }
-            else if (targetType == FormulaType.DateTime)
-            {
-                canCoerce = value.TryCoerceTo(out DateTimeValue dateTimeResult);
-                result = dateTimeResult;
-            }
-
-            return canCoerce;
-        }
-    }
-}
-=======
-﻿// Copyright (c) Microsoft Corporation.
-// Licensed under the MIT license.
-
-using System;
-using System.Globalization;
-using System.Linq;
-using System.Threading;
-using Microsoft.PowerFx.Core.IR;
-using Microsoft.PowerFx.Functions;
-using Microsoft.PowerFx.Types;
-using static Microsoft.PowerFx.Functions.Library;
-
-namespace Microsoft.PowerFx
-{
-    /// <summary>
-    /// Convert value to target format.
-    /// </summary>
-    public static class TypeCoercionProvider
-    {
-        internal static FormattingInfo CreateFormattingInfo() => new FormattingInfo()
-        {
-            // $$$ can't use current culture
-            CultureInfo = CultureInfo.CurrentCulture,
-            CancellationToken = CancellationToken.None,
-            TimeZoneInfo = TimeZoneInfo.Local
-        };
-
-        internal static FormattingInfo CreateFormattingInfo(RuntimeConfig runtimeConfig, CancellationToken cancellationToken) => new FormattingInfo()
-        {
-            CultureInfo = runtimeConfig.GetService<CultureInfo>(),
-            CancellationToken = cancellationToken,
-            TimeZoneInfo = runtimeConfig.GetService<TimeZoneInfo>()
-        };
-
-        /// <summary>
-        /// Try to convert value to Boolean format.
-        /// </summary>
-        /// <param name="value">Input value.</param>
-        /// <param name="result">Result value.</param>
-        /// <returns>True/False based on whether function can convert from original type to Boolean type.</returns> 
-        public static bool TryCoerceTo(this FormulaValue value, out BooleanValue result)
-        {
-            return TryGetBoolean(IRContext.NotInSource(FormulaType.Boolean), value, out result);
-        }
-
-        /// <summary>
-        /// Can convert value to String format or not.
-        /// </summary>
-        /// <param name="value">Input value.</param>
-        /// <returns>True/False based on whether function can convert from original type to String type.</returns> 
-        public static bool CanCoerceToStringValue(this FormulaValue value)
-        {
-            return StringValue.AllowedListConvertToString.Contains(value.Type);
-        }
-
-        /// <summary>
-        /// Try to convert value to String format.
-        /// </summary>
-        /// <param name="value">Input value.</param>
-        /// <param name="result">Result value.</param>
-        /// <returns>True/False based on whether function can convert from original type to String type.</returns> 
-        public static bool TryCoerceTo(this FormulaValue value, out StringValue result)
-        {
-            return TryCoerceTo(value, CreateFormattingInfo(), out result);
-        }
-
-        /// <summary>
-        /// Try to convert value to String format.
-        /// </summary>
-        /// <param name="value">Input value.</param>
-        /// <param name="runtimeConfig">Runtime Config.</param>
-        /// <param name="result">Result value.</param>
-        /// <returns>True/False based on whether function can convert from original type to String type.</returns> 
-        public static bool TryCoerceTo(this FormulaValue value, RuntimeConfig runtimeConfig, out StringValue result)
-        {
-            return TryCoerceTo(value, runtimeConfig, CancellationToken.None, out result);
-        }
-
-        /// <summary>
-        /// Try to convert value to String format.
-        /// </summary>
-        /// <param name="value">Input value.</param>
-        /// <param name="runtimeConfig">Runtime Config.</param>
-        /// <param name="cancellationToken">Cancellation Token.</param>
-        /// <param name="result">Result value.</param>
-        /// <returns>True/False based on whether function can convert from original type to String type.</returns> 
-        public static bool TryCoerceTo(this FormulaValue value, RuntimeConfig runtimeConfig, CancellationToken cancellationToken, out StringValue result)
-        {
-            return TryCoerceTo(value, CreateFormattingInfo(runtimeConfig, cancellationToken), out result);
-        }
-
-        /// <summary>
-        /// Try to convert value to String format.
-        /// </summary>
-        /// <param name="value">Input value.</param>
-        /// <param name="formatInfo">Formatting Info.</param>
-        /// <param name="result">Result value.</param>
-        /// <returns>True/False based on whether function can convert from original type to String type.</returns> 
-        internal static bool TryCoerceTo(this FormulaValue value, FormattingInfo formatInfo, out StringValue result)
-        {
-            return TryText(formatInfo, IRContext.NotInSource(FormulaType.String), value, null, out result);
-        }
-
-        /// <summary>
-        /// Try to convert value to Number format.
-        /// </summary>
-        /// <param name="value">Input value.</param>
-        /// <param name="result">Result value.</param>
-        /// <returns>True/False based on whether function can convert from original type to Number type.</returns> 
-        public static bool TryCoerceTo(this FormulaValue value, out NumberValue result)
-        {
-            return TryCoerceTo(value, CreateFormattingInfo(), out result);
-        }
-
-        /// <summary>
-        /// Try to convert value to Number format.
-        /// </summary>
-        /// <param name="value">Input value.</param>
-        /// <param name="formatInfo">Formatting Info.</param>
-        /// <param name="result">Result value.</param>
-        /// <returns>True/False based on whether function can convert from original type to Number type.</returns> 
-        internal static bool TryCoerceTo(this FormulaValue value, FormattingInfo formatInfo, out NumberValue result)
-        {
-            return TryFloat(formatInfo, IRContext.NotInSource(FormulaType.Number), value, out result);
-        }
-
-        /// <summary>
-        /// Try to convert value to Number format.
-        /// </summary>
-        /// <param name="value">Input value.</param>
-        /// <param name="result">Result value.</param>
-        /// <returns>True/False based on whether function can convert from original type to Number type.</returns> 
-        public static bool TryCoerceTo(this FormulaValue value, out DecimalValue result)
-        {
-            return TryCoerceTo(value, CreateFormattingInfo(), out result);
-        }
-
-        /// <summary>
-        /// Try to convert value to Number format.
-        /// </summary>
-        /// <param name="value">Input value.</param>
-        /// <param name="formatInfo">Formatting Info.</param>
-        /// <param name="result">Result value.</param>
-        /// <returns>True/False based on whether function can convert from original type to Number type.</returns> 
-        internal static bool TryCoerceTo(this FormulaValue value, FormattingInfo formatInfo, out DecimalValue result)
-        {
-            return TryDecimal(formatInfo, IRContext.NotInSource(FormulaType.Decimal), value, out result);
-        }
-
-        /// <summary>
-        /// Try to convert value to DateTime format.
-        /// </summary>
-        /// <param name="value">Input value.</param>
-        /// <param name="result">Result value.</param>
-        /// <returns>True/False based on whether function can convert from original type to DateTime type.</returns> 
-        public static bool TryCoerceTo(this FormulaValue value, out DateTimeValue result)
-        {
-            return TryCoerceTo(value, CreateFormattingInfo(), out result);
-        }
-
-        /// <summary>
-        /// Try to convert value to DateTime format.
-        /// </summary>
-        /// <param name="value">Input value.</param>
-        /// <param name="formatInfo">Formatting Info.</param>
-        /// <param name="result">Result value.</param>
-        /// <returns>True/False based on whether function can convert from original type to DateTime type.</returns> 
-        internal static bool TryCoerceTo(this FormulaValue value, FormattingInfo formatInfo, out DateTimeValue result)
-        {
-            return TryGetDateTime(formatInfo, IRContext.NotInSource(FormulaType.DateTime), value, out result);
-        }
-    }
-}
->>>>>>> b1223304
+// Copyright (c) Microsoft Corporation.
+// Licensed under the MIT license.
+
+using System;
+using System.Collections.Generic;
+using System.Globalization;
+using System.Linq;
+using System.Threading;
+using Microsoft.PowerFx.Core.IR;
+using Microsoft.PowerFx.Functions;
+using Microsoft.PowerFx.Types;
+using static Microsoft.PowerFx.Functions.Library;
+
+namespace Microsoft.PowerFx
+{
+    /// <summary>
+    /// Convert value to target format.
+    /// </summary>
+    public static class TypeCoercionProvider
+    {
+        internal static FormattingInfo CreateFormattingInfo() => new FormattingInfo()
+        {
+            // $$$ can't use current culture
+            CultureInfo = CultureInfo.CurrentCulture,
+            CancellationToken = CancellationToken.None,
+            TimeZoneInfo = TimeZoneInfo.Local
+        };
+
+        internal static FormattingInfo CreateFormattingInfo(RuntimeConfig runtimeConfig, CancellationToken cancellationToken) => new FormattingInfo()
+        {
+            CultureInfo = runtimeConfig.GetService<CultureInfo>(),
+            CancellationToken = cancellationToken,
+            TimeZoneInfo = runtimeConfig.GetService<TimeZoneInfo>()
+        };
+
+        /// <summary>
+        /// Can convert value to source format to target or not.
+        /// </summary>
+        /// <param name="source">Source type format.</param>
+        /// <param name="target">Target type format.</param>
+        /// <returns>True/False based on whether function can convert from source type to target type.</returns> 
+        public static bool CanPotentiallyCoerceTo(this FormulaType source, FormulaType target)
+        {
+            if (source is RecordType recordType && target is RecordType targetRecordType)
+            {
+                return recordType.CanPotentiallyCoerceToRecordType(targetRecordType);
+            }
+            else if (source is TableType tableType && target is TableType targetTableType)
+            {
+                return tableType.CanPotentiallyCoerceToTableType(targetTableType);
+            }
+
+            return CanPotentiallyCoerceToTargetType(source, target);
+        }
+
+        /// <summary>
+        /// Try to convert value to target format.
+        /// </summary>
+        /// <param name="value">Input value.</param>
+        /// <param name="targetType">Target type format.</param>
+        /// <param name="result">Result value.</param>
+        /// <returns>True/False based on whether function can convert from original type to target type.</returns> 
+        public static bool TryCoerceTo(this FormulaValue value, FormulaType targetType, out FormulaValue result)
+        {
+            if (value is RecordValue recordValue && targetType is RecordType recordType)
+            {
+                return TryCoerceTo(recordValue, recordType, out result);
+            }
+            else if (value is TableValue tableValue && targetType is TableType tableType)
+            {
+                return TryCoerceTo(tableValue, tableType, out result);
+            }
+
+            return TryCoerceToTargetType(value, targetType, out result);
+        }
+        
+        /// <summary>
+        /// Can convert value to String format or not.
+        /// </summary>
+        /// <param name="value">Input value.</param>
+        /// <returns>True/False based on whether function can convert from original type to String type.</returns> 
+        public static bool CanCoerceToStringValue(this FormulaValue value)
+        {
+            return StringValue.AllowedListConvertToString.Contains(value.Type);
+        }
+
+        /// <summary>
+        /// Try to convert value to Boolean format.
+        /// </summary>
+        /// <param name="value">Input value.</param>
+        /// <param name="result">Result value.</param>
+        /// <returns>True/False based on whether function can convert from original type to Boolean type.</returns> 
+        public static bool TryCoerceTo(this FormulaValue value, out BooleanValue result)
+        {
+            return TryGetBoolean(IRContext.NotInSource(FormulaType.Boolean), value, out result);
+        }
+
+        /// <summary>
+        /// Try to convert value to String format.
+        /// </summary>
+        /// <param name="value">Input value.</param>
+        /// <param name="result">Result value.</param>
+        /// <returns>True/False based on whether function can convert from original type to String type.</returns> 
+        public static bool TryCoerceTo(this FormulaValue value, out StringValue result)
+        {
+            return TryCoerceTo(value, CreateFormattingInfo(), out result);
+        }
+
+        /// <summary>
+        /// Try to convert value to String format.
+        /// </summary>
+        /// <param name="value">Input value.</param>
+        /// <param name="runtimeConfig">Runtime Config.</param>
+        /// <param name="result">Result value.</param>
+        /// <returns>True/False based on whether function can convert from original type to String type.</returns> 
+        public static bool TryCoerceTo(this FormulaValue value, RuntimeConfig runtimeConfig, out StringValue result)
+        {
+            return TryCoerceTo(value, runtimeConfig, CancellationToken.None, out result);
+        }
+
+        /// <summary>
+        /// Try to convert value to String format.
+        /// </summary>
+        /// <param name="value">Input value.</param>
+        /// <param name="runtimeConfig">Runtime Config.</param>
+        /// <param name="cancellationToken">Cancellation Token.</param>
+        /// <param name="result">Result value.</param>
+        /// <returns>True/False based on whether function can convert from original type to String type.</returns> 
+        public static bool TryCoerceTo(this FormulaValue value, RuntimeConfig runtimeConfig, CancellationToken cancellationToken, out StringValue result)
+        {
+            return TryCoerceTo(value, CreateFormattingInfo(runtimeConfig, cancellationToken), out result);
+        }
+
+        /// <summary>
+        /// Try to convert value to String format.
+        /// </summary>
+        /// <param name="value">Input value.</param>
+        /// <param name="formatInfo">Formatting Info.</param>
+        /// <param name="result">Result value.</param>
+        /// <returns>True/False based on whether function can convert from original type to String type.</returns> 
+        internal static bool TryCoerceTo(this FormulaValue value, FormattingInfo formatInfo, out StringValue result)
+        {
+            return TryText(formatInfo, IRContext.NotInSource(FormulaType.String), value, null, out result);
+        }
+
+        /// <summary>
+        /// Try to convert value to Number format.
+        /// </summary>
+        /// <param name="value">Input value.</param>
+        /// <param name="result">Result value.</param>
+        /// <returns>True/False based on whether function can convert from original type to Number type.</returns> 
+        public static bool TryCoerceTo(this FormulaValue value, out NumberValue result)
+        {
+            return TryCoerceTo(value, CreateFormattingInfo(), out result);
+        }
+
+        /// <summary>
+        /// Try to convert value to Number format.
+        /// </summary>
+        /// <param name="value">Input value.</param>
+        /// <param name="formatInfo">Formatting Info.</param>
+        /// <param name="result">Result value.</param>
+        /// <returns>True/False based on whether function can convert from original type to Number type.</returns> 
+        internal static bool TryCoerceTo(this FormulaValue value, FormattingInfo formatInfo, out NumberValue result)
+        {
+            return TryFloat(formatInfo, IRContext.NotInSource(FormulaType.Number), value, out result);
+        }
+
+        /// <summary>
+        /// Try to convert value to Number format.
+        /// </summary>
+        /// <param name="value">Input value.</param>
+        /// <param name="result">Result value.</param>
+        /// <returns>True/False based on whether function can convert from original type to Number type.</returns> 
+        public static bool TryCoerceTo(this FormulaValue value, out DecimalValue result)
+        {
+            return TryCoerceTo(value, CreateFormattingInfo(), out result);
+        }
+
+        /// <summary>
+        /// Try to convert value to Number format.
+        /// </summary>
+        /// <param name="value">Input value.</param>
+        /// <param name="formatInfo">Formatting Info.</param>
+        /// <param name="result">Result value.</param>
+        /// <returns>True/False based on whether function can convert from original type to Number type.</returns> 
+        internal static bool TryCoerceTo(this FormulaValue value, FormattingInfo formatInfo, out DecimalValue result)
+        {
+            return TryDecimal(formatInfo, IRContext.NotInSource(FormulaType.Decimal), value, out result);
+        }
+
+        /// <summary>
+        /// Try to convert value to DateTime format.
+        /// </summary>
+        /// <param name="value">Input value.</param>
+        /// <param name="result">Result value.</param>
+        /// <returns>True/False based on whether function can convert from original type to DateTime type.</returns> 
+        public static bool TryCoerceTo(this FormulaValue value, out DateTimeValue result)
+        {
+            return TryCoerceTo(value, CreateFormattingInfo(), out result);
+        }
+
+        /// <summary>
+        /// Try to convert value to DateTime format.
+        /// </summary>
+        /// <param name="value">Input value.</param>
+        /// <param name="formatInfo">Formatting Info.</param>
+        /// <param name="result">Result value.</param>
+        /// <returns>True/False based on whether function can convert from original type to DateTime type.</returns> 
+        internal static bool TryCoerceTo(this FormulaValue value, FormattingInfo formatInfo, out DateTimeValue result)
+        {
+            return TryGetDateTime(formatInfo, IRContext.NotInSource(FormulaType.DateTime), value, out result);
+        }
+
+        /// <summary>
+        /// Try to convert value to Record format.
+        /// </summary>
+        /// <param name="value">Input value.</param>
+        /// <param name="targetType">Target type.</param>
+        /// <param name="result">Result value.</param>
+        /// <returns>True/False based on whether function can convert from original type to Record type.</returns> 
+        public static bool TryCoerceTo(this RecordValue value, RecordType targetType, out RecordValue result)
+        {
+            result = null;
+            int n = value.Fields.Count();
+            var recordResult = new NamedValue[n];
+
+            for (int i = 0; i < n; i++)
+            {
+                var fieldName = value.Fields.ElementAt(i).Name;
+                var fieldValue = value.GetField(fieldName);
+                if (!targetType.TryGetFieldType(fieldName, out FormulaType fieldType))
+                {
+                    return false;
+                }
+
+                if (!TryCoerceToTargetType(fieldValue, fieldType, out FormulaValue fieldResult))
+                {
+                    return false;
+                }
+
+                recordResult[i] = new NamedValue(fieldName, fieldResult);
+            }
+
+            result = FormulaValue.NewRecordFromFields(recordResult);
+            return true;
+        }
+
+        /// <summary>
+        /// Try to convert value to Table format.
+        /// </summary>
+        /// <param name="value">Input value.</param>
+        /// <param name="targetType">Target type.</param>
+        /// <param name="result">Result value.</param>
+        /// <returns>True/False based on whether function can convert from original type to Table type.</returns> 
+        public static bool TryCoerceTo(this TableValue value, TableType targetType, out TableValue result)
+        {
+            result = null;
+            int n = value.Rows.Count();
+            var records = new RecordValue[n];
+
+            for (int i = 0; i < n; i++)
+            {
+                if (!value.Rows.ElementAt(i).Value.TryCoerceTo(targetType.ToRecord(), out RecordValue recordResult))
+                {
+                    return false;
+                }
+
+                records[i] = recordResult;
+            }
+            
+            result = FormulaValue.NewTable(targetType.ToRecord(), records.ToArray());
+            return true;
+        }
+
+        /// <summary>
+        /// Can convert value to source format to record target or not.
+        /// </summary>
+        /// <param name="source">Source type format.</param>
+        /// <param name="target">Target type format.</param>
+        /// <returns>True/False based on whether function can convert from source type to record target type.</returns> 
+        public static bool CanPotentiallyCoerceToRecordType(this RecordType source, RecordType target)
+        {
+            foreach (var field in source.GetFieldTypes())
+            {
+                if (!target.TryGetFieldType(field.Name, out FormulaType targetFieldType))
+                {
+                    return false;
+                }
+
+                if (!CanPotentiallyCoerceToTargetType(field.Type, targetFieldType))
+                {
+                    return false;
+                }
+            }
+
+            return true;
+        }
+
+        /// <summary>
+        /// Can convert value to source format to table target or not.
+        /// </summary>
+        /// <param name="source">Source type format.</param>
+        /// <param name="target">Target type format.</param>
+        /// <returns>True/False based on whether function can convert from source type to record target type.</returns> 
+        public static bool CanPotentiallyCoerceToTableType(this TableType source, TableType target)
+        {
+            return CanPotentiallyCoerceToRecordType(source.ToRecord(), target.ToRecord());
+        }
+
+        /// <summary>
+        /// Can convert value to source format to target or not that not include record or table.
+        /// </summary>
+        /// <param name="source">Source type format.</param>
+        /// <param name="target">Target type format.</param>
+        /// <returns>True/False based on whether function can convert from source type to target type.</returns> 
+        public static bool CanPotentiallyCoerceToTargetType(FormulaType source, FormulaType target)
+        {
+            if (source == FormulaType.Boolean)
+            {
+                return BooleanValue.AllowedListConvertToBoolean.Contains(target);
+            }
+            else if (source == FormulaType.String)
+            {
+                return StringValue.AllowedListConvertToString.Contains(target);
+            }
+            else if (source == FormulaType.Number)
+            {
+                return NumberValue.AllowedListConvertToNumber.Contains(target);
+            }
+            else if (source == FormulaType.DateTime)
+            {
+                return DateTimeValue.AllowedListConvertToDateTime.Contains(target);
+            }
+
+            return false;
+        }
+
+        /// <summary>
+        /// Try to convert value to target type that not include record or table.
+        /// </summary>
+        /// <param name="value">Input value.</param>
+        /// <param name="targetType">Target type format.</param>
+        /// <param name="result">Result value.</param>
+        /// <returns>True/False based on whether function can convert from original type to target type.</returns> 
+        private static bool TryCoerceToTargetType(FormulaValue value, FormulaType targetType, out FormulaValue result)
+        {
+            result = null;
+            bool canCoerce = false;
+
+            if (targetType == FormulaType.Boolean)
+            {
+                canCoerce = value.TryCoerceTo(out BooleanValue boolResult);
+                result = boolResult;
+            }
+            else if (targetType == FormulaType.String)
+            {
+                canCoerce = value.TryCoerceTo(out StringValue stringResult);
+                result = stringResult;
+            }
+            else if (targetType == FormulaType.Number)
+            {
+                canCoerce = value.TryCoerceTo(out NumberValue numResult);
+                result = numResult;
+            }
+            else if (targetType == FormulaType.DateTime)
+            {
+                canCoerce = value.TryCoerceTo(out DateTimeValue dateTimeResult);
+                result = dateTimeResult;
+            }
+
+            return canCoerce;
+        }
+    }
+}