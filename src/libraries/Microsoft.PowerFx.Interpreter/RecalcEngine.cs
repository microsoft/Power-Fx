--- conflicted
+++ resolved
@@ -17,17 +17,12 @@
 using Microsoft.PowerFx.Core.Public.Values;
 using Microsoft.PowerFx.Core.Syntax;
 using Microsoft.PowerFx.Core.Texl.Intellisense;
-<<<<<<< HEAD
-using Microsoft.PowerFx.Core.Types;
-
-=======
 using Microsoft.PowerFx.Core.Types;
 using Microsoft.PowerFx.Core.Types.Enums;
 using System.Globalization;
 using Microsoft.PowerFx.Core.Localization;
 using Microsoft.PowerFx.Core.Lexer;
 
->>>>>>> 94670196
 namespace Microsoft.PowerFx
 {
     /// <summary>
@@ -349,7 +344,7 @@
             var fi = Formulas[name];
             return fi._value;
         }
-
+
         /// <summary>
         /// Returns the parse tree (AST) that Power Fx builds for this expression. 
         /// </summary>
@@ -360,15 +355,15 @@
 
         public CheckResult ParseExpression(string expressionText, RecordType recordType, out IExpression expression)
         {
-            var checkResult = CheckInternal(expressionText, recordType, intellisense: false);
-            if (checkResult.IsSuccess)
-            {
-                (IntermediateNode irnode, ScopeSymbol ruleScopeSymbol) = IRTranslator.Translate(checkResult._binding);
-                expression = new ParsedExpression(irnode);
-            }
-            else
-            {
-                expression = null;
+            var checkResult = CheckInternal(expressionText, recordType, intellisense: false);
+            if (checkResult.IsSuccess)
+            {
+                (IntermediateNode irnode, ScopeSymbol ruleScopeSymbol) = IRTranslator.Translate(checkResult._binding);
+                expression = new ParsedExpression(irnode);
+            }
+            else
+            {
+                expression = null;
             }
                 
             return checkResult;
