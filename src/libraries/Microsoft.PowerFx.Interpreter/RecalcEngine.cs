--- conflicted
+++ resolved
@@ -1,275 +1,269 @@
-﻿// Copyright (c) Microsoft Corporation.
-// Licensed under the MIT license.
-
-using System;
-using System.Collections.Generic;
-using System.Threading;
-using System.Threading.Tasks;
-using Microsoft.PowerFx.Core.Binding;
-using Microsoft.PowerFx.Core.Glue;
-using Microsoft.PowerFx.Core.IR;
-using Microsoft.PowerFx.Core.Texl;
-using Microsoft.PowerFx.Core.Utils;
-using Microsoft.PowerFx.Functions;
-using Microsoft.PowerFx.Interpreter;
-using Microsoft.PowerFx.Types;
-
-namespace Microsoft.PowerFx
-{
-    /// <summary>
-    /// Holds a set of Power Fx variables and formulas. Formulas are recalculated when their dependent variables change.
-    /// </summary>
-    public sealed class RecalcEngine : Engine, IScope, IPowerFxEngine
-    {
-        internal Dictionary<string, RecalcFormulaInfo> Formulas { get; } = new Dictionary<string, RecalcFormulaInfo>();
-
-        /// <summary>
-        /// Initializes a new instance of the <see cref="RecalcEngine"/> class.
-        /// Create a new power fx engine. 
-        /// </summary>
-        public RecalcEngine()
-            : this(new PowerFxConfig(null))
-        {
-        }
-
-        public RecalcEngine(PowerFxConfig powerFxConfig)
-            : base(AddInterpreterFunctions(powerFxConfig))
-        {
-        }
-
-        // Add Builtin functions that aren't yet in the shared library. 
-        private static PowerFxConfig AddInterpreterFunctions(PowerFxConfig powerFxConfig)
-        {
-            // Set to Interpreter's implemented list (not necessarily same as defaults)
-            powerFxConfig.SetCoreFunctions(Library.FunctionList);
-
-            // Add custom. 
-            powerFxConfig.AddFunction(BuiltinFunctionsCore.DateTime);
-            powerFxConfig.AddFunction(BuiltinFunctionsCore.Index_UO);
-            powerFxConfig.AddFunction(BuiltinFunctionsCore.ParseJSON);
-            powerFxConfig.AddFunction(BuiltinFunctionsCore.Table_UO);
-            powerFxConfig.AddFunction(BuiltinFunctionsCore.Text_UO);
-            powerFxConfig.AddFunction(BuiltinFunctionsCore.Value_UO);
-            powerFxConfig.AddFunction(BuiltinFunctionsCore.Boolean);
-            powerFxConfig.AddFunction(BuiltinFunctionsCore.Boolean_T);
-            powerFxConfig.AddFunction(BuiltinFunctionsCore.BooleanN);
-            powerFxConfig.AddFunction(BuiltinFunctionsCore.BooleanN_T);
-            powerFxConfig.AddFunction(BuiltinFunctionsCore.Boolean_UO);
-            powerFxConfig.AddFunction(BuiltinFunctionsCore.CountRows_UO);
-
-            return powerFxConfig;
-        }
-
-        /// <inheritdoc/>
-        private protected override INameResolver CreateResolver(PowerFxConfig alternateConfig = null)
-        {
-            // The RecalcEngineResolver allows access to the values from UpdateValue. 
-            var resolver = new RecalcEngineResolver(this, alternateConfig ?? Config);
-            return resolver;
-        }
-
-        /// <inheritdoc/>
-        protected override IExpression CreateEvaluator(CheckResult result)
-        {
-            return CreateEvaluatorDirect(result, new StackDepthCounter(Config.MaxCallDepth));
-        }
-
-        internal static IExpression CreateEvaluatorDirect(CheckResult result, StackDepthCounter stackMarker)
-        {
-            if (result._binding == null)
-            {
-                throw new InvalidOperationException($"Requires successful binding");
-            }
-
-            result.ThrowOnErrors();
-
-            (var irnode, var ruleScopeSymbol) = IRTranslator.Translate(result._binding);
-            return new ParsedExpression(irnode, ruleScopeSymbol, stackMarker);
-        }
-
-        /// <summary>
-        /// Create an evaluator over the existing binding. 
-        /// </summary>
-        /// <param name="result">A successful binding from a previous call to <see cref="Engine.Check(string, RecordType, ParserOptions)"/>. </param>
-        /// <returns></returns>
-        public static IExpression CreateEvaluatorDirect(CheckResult result)
-        {
-            return CreateEvaluatorDirect(result, new StackDepthCounter(PowerFxConfig.DefaultMaxCallDepth));
-        }
-
-        // This handles lookups in the global scope. 
-        FormulaValue IScope.Resolve(string name)
-        {
-            if (Formulas.TryGetValue(name, out var info))
-            {
-                return info.Value;
-            }
-
-            // Binder should have caught. 
-            throw new InvalidOperationException($"Can't resolve '{name}'");
-        }
-
-        public void UpdateVariable(string name, double value)
-        {
-            UpdateVariable(name, new NumberValue(IRContext.NotInSource(FormulaType.Number), value));
-        }
-
-        /// <summary>
-        /// Create or update a named variable to a value. 
-        /// </summary>
-        /// <param name="name">variable name. This can be used in other formulas.</param>
-        /// <param name="value">constant value.</param>
-        public void UpdateVariable(string name, FormulaValue value)
-        {
-            var x = value;
-
-            if (Formulas.TryGetValue(name, out var fi))
-            {
-                // Type should match?
-                if (fi._type != x.Type)
-                {
-                    throw new NotSupportedException($"Can't change '{name}''s type from {fi._type} to {x.Type}.");
-                }
-
-                fi.Value = x;
-
-                // Be sure to preserve used-by set. 
-            }
-            else
-            {
-                Formulas[name] = new RecalcFormulaInfo { Value = x, _type = x.IRContext.ResultType };
-            }
-
-            // Could trigger recalcs?
-            Recalc(name);
-        }
-
-        /// <summary>
-        /// Evaluate an expression as text and return the result.
-        /// </summary>
-        /// <param name="expressionText">textual representation of the formula.</param>
-        /// <param name="parameters">parameters for formula. The fields in the parameter record can 
-        /// be acecssed as top-level identifiers in the formula.</param>
-        /// <param name="options"></param>
-        /// <returns>The formula's result.</returns>
-        public FormulaValue Eval(string expressionText, RecordValue parameters = null, ParserOptions options = null)
-        {
-            return EvalAsync(expressionText, CancellationToken.None, parameters, options).Result;          
-        }
-
-        public async Task<FormulaValue> EvalAsync(string expressionText, CancellationToken cancel, RecordValue parameters = null, ParserOptions options = null)
-        {
-            if (parameters == null)
-            {
-                parameters = RecordValue.Empty();
-            }
-
-            var check = Check(expressionText, (RecordType)parameters.IRContext.ResultType, options);
-            check.ThrowOnErrors();
-<<<<<<< HEAD
-
-            var newValue = await check.Expression.EvalAsync(parameters, Config.Features, cancel);
-            return newValue;
-=======
-            return await check.Expression.EvalAsync(parameters, cancel);
->>>>>>> bfb2502b
-        }
-
-        // Invoke onUpdate() each time this formula is changed, passing in the new value. 
-        public void SetFormula(string name, string expr, Action<string, FormulaValue> onUpdate)
-        {
-            SetFormula(name, new FormulaWithParameters(expr), onUpdate);
-        }
-
-        /// <summary>
-        /// Create a formula that will be recalculated when its dependent values change.
-        /// </summary>
-        /// <param name="name">name of formula. This can be used in other formulas.</param>
-        /// <param name="expr">expression.</param>
-        /// <param name="onUpdate">Callback to fire when this value is updated.</param>
-        public void SetFormula(string name, FormulaWithParameters expr, Action<string, FormulaValue> onUpdate)
-        {
-            if (Formulas.ContainsKey(name))
-            {
-                throw new InvalidOperationException($"Can't change existing formula: {name}");
-            }
-
-            var check = Check(expr._expression, expr._schema);
-            check.ThrowOnErrors();
-            var binding = check._binding;
-
-            // We can't have cycles because:
-            // - formulas can only refer to already-defined values
-            // - formulas can't be redefined.  
-            var dependsOn = check.TopLevelIdentifiers;
-
-            var type = FormulaType.Build(binding.ResultType);
-            var info = new RecalcFormulaInfo
-            {
-                _dependsOn = dependsOn,
-                _type = type,
-                _binding = binding,
-                _onUpdate = onUpdate
-            };
-
-            Formulas[name] = info;
-
-            foreach (var x in dependsOn)
-            {
-                Formulas[x]._usedBy.Add(name);
-            }
-
-            Recalc(name);
-        }
-
-        // Trigger a recalc on name and anything that depends on it. 
-        // Invoke on Update callbacks. 
-        private void Recalc(string name)
-        {
-            var r = new RecalcEngineWorker(this);
-            r.Recalc(name);
-        }
-
-        /// <summary>
-        /// Delete formula that was previously created.
-        /// </summary>
-        /// <param name="name">Formula name.</param>
-        public void DeleteFormula(string name)
-        {
-            if (Formulas.TryGetValue(name, out var fi))
-            {
-                if (fi._usedBy.Count == 0)
-                {
-                    foreach (var dependsOnName in fi._dependsOn)
-                    {
-                        if (Formulas.TryGetValue(dependsOnName, out var info))
-                        {
-                            info._usedBy.Remove(name);
-                        }
-                    }
-
-                    Formulas.Remove(name);
-                }
-                else
-                {
-                    throw new InvalidOperationException($"Formula {name} cannot be deleted due to the following dependencies: {string.Join(", ", fi._usedBy)}");
-                }
-            }
-            else
-            {
-                throw new InvalidOperationException($"Formula {name} does not exist");
-            }
-        }
-
-        /// <summary>
-        /// Get the current value of a formula. 
-        /// </summary>
-        /// <param name="name"></param>
-        /// <returns></returns>
-        public FormulaValue GetValue(string name)
-        {
-            var fi = Formulas[name];
-            return fi.Value;
-        }
-    } // end class RecalcEngine
-}
+﻿// Copyright (c) Microsoft Corporation.
+// Licensed under the MIT license.
+
+using System;
+using System.Collections.Generic;
+using System.Threading;
+using System.Threading.Tasks;
+using Microsoft.PowerFx.Core.Binding;
+using Microsoft.PowerFx.Core.Glue;
+using Microsoft.PowerFx.Core.IR;
+using Microsoft.PowerFx.Core.Texl;
+using Microsoft.PowerFx.Core.Utils;
+using Microsoft.PowerFx.Functions;
+using Microsoft.PowerFx.Interpreter;
+using Microsoft.PowerFx.Types;
+
+namespace Microsoft.PowerFx
+{
+    /// <summary>
+    /// Holds a set of Power Fx variables and formulas. Formulas are recalculated when their dependent variables change.
+    /// </summary>
+    public sealed class RecalcEngine : Engine, IScope, IPowerFxEngine
+    {
+        internal Dictionary<string, RecalcFormulaInfo> Formulas { get; } = new Dictionary<string, RecalcFormulaInfo>();
+
+        /// <summary>
+        /// Initializes a new instance of the <see cref="RecalcEngine"/> class.
+        /// Create a new power fx engine. 
+        /// </summary>
+        public RecalcEngine()
+            : this(new PowerFxConfig(null))
+        {
+        }
+
+        public RecalcEngine(PowerFxConfig powerFxConfig)
+            : base(AddInterpreterFunctions(powerFxConfig))
+        {
+        }
+
+        // Add Builtin functions that aren't yet in the shared library. 
+        private static PowerFxConfig AddInterpreterFunctions(PowerFxConfig powerFxConfig)
+        {
+            // Set to Interpreter's implemented list (not necessarily same as defaults)
+            powerFxConfig.SetCoreFunctions(Library.FunctionList);
+
+            // Add custom. 
+            powerFxConfig.AddFunction(BuiltinFunctionsCore.DateTime);
+            powerFxConfig.AddFunction(BuiltinFunctionsCore.Index_UO);
+            powerFxConfig.AddFunction(BuiltinFunctionsCore.ParseJSON);
+            powerFxConfig.AddFunction(BuiltinFunctionsCore.Table_UO);
+            powerFxConfig.AddFunction(BuiltinFunctionsCore.Text_UO);
+            powerFxConfig.AddFunction(BuiltinFunctionsCore.Value_UO);
+            powerFxConfig.AddFunction(BuiltinFunctionsCore.Boolean);
+            powerFxConfig.AddFunction(BuiltinFunctionsCore.Boolean_T);
+            powerFxConfig.AddFunction(BuiltinFunctionsCore.BooleanN);
+            powerFxConfig.AddFunction(BuiltinFunctionsCore.BooleanN_T);
+            powerFxConfig.AddFunction(BuiltinFunctionsCore.Boolean_UO);
+            powerFxConfig.AddFunction(BuiltinFunctionsCore.CountRows_UO);
+
+            return powerFxConfig;
+        }
+
+        /// <inheritdoc/>
+        private protected override INameResolver CreateResolver(PowerFxConfig alternateConfig = null)
+        {
+            // The RecalcEngineResolver allows access to the values from UpdateValue. 
+            var resolver = new RecalcEngineResolver(this, alternateConfig ?? Config);
+            return resolver;
+        }
+
+        /// <inheritdoc/>
+        protected override IExpression CreateEvaluator(CheckResult result)
+        {
+            return CreateEvaluatorDirect(result, new StackDepthCounter(Config.MaxCallDepth));
+        }
+
+        internal static IExpression CreateEvaluatorDirect(CheckResult result, StackDepthCounter stackMarker)
+        {
+            if (result._binding == null)
+            {
+                throw new InvalidOperationException($"Requires successful binding");
+            }
+
+            result.ThrowOnErrors();
+
+            (var irnode, var ruleScopeSymbol) = IRTranslator.Translate(result._binding);
+            return new ParsedExpression(irnode, ruleScopeSymbol, stackMarker);
+        }
+
+        /// <summary>
+        /// Create an evaluator over the existing binding. 
+        /// </summary>
+        /// <param name="result">A successful binding from a previous call to <see cref="Engine.Check(string, RecordType, ParserOptions)"/>. </param>
+        /// <returns></returns>
+        public static IExpression CreateEvaluatorDirect(CheckResult result)
+        {
+            return CreateEvaluatorDirect(result, new StackDepthCounter(PowerFxConfig.DefaultMaxCallDepth));
+        }
+
+        // This handles lookups in the global scope. 
+        FormulaValue IScope.Resolve(string name)
+        {
+            if (Formulas.TryGetValue(name, out var info))
+            {
+                return info.Value;
+            }
+
+            // Binder should have caught. 
+            throw new InvalidOperationException($"Can't resolve '{name}'");
+        }
+
+        public void UpdateVariable(string name, double value)
+        {
+            UpdateVariable(name, new NumberValue(IRContext.NotInSource(FormulaType.Number), value));
+        }
+
+        /// <summary>
+        /// Create or update a named variable to a value. 
+        /// </summary>
+        /// <param name="name">variable name. This can be used in other formulas.</param>
+        /// <param name="value">constant value.</param>
+        public void UpdateVariable(string name, FormulaValue value)
+        {
+            var x = value;
+
+            if (Formulas.TryGetValue(name, out var fi))
+            {
+                // Type should match?
+                if (fi._type != x.Type)
+                {
+                    throw new NotSupportedException($"Can't change '{name}''s type from {fi._type} to {x.Type}.");
+                }
+
+                fi.Value = x;
+
+                // Be sure to preserve used-by set. 
+            }
+            else
+            {
+                Formulas[name] = new RecalcFormulaInfo { Value = x, _type = x.IRContext.ResultType };
+            }
+
+            // Could trigger recalcs?
+            Recalc(name);
+        }
+
+        /// <summary>
+        /// Evaluate an expression as text and return the result.
+        /// </summary>
+        /// <param name="expressionText">textual representation of the formula.</param>
+        /// <param name="parameters">parameters for formula. The fields in the parameter record can 
+        /// be acecssed as top-level identifiers in the formula.</param>
+        /// <param name="options"></param>
+        /// <returns>The formula's result.</returns>
+        public FormulaValue Eval(string expressionText, RecordValue parameters = null, ParserOptions options = null)
+        {
+            return EvalAsync(expressionText, CancellationToken.None, parameters, options).Result;          
+        }
+
+        public async Task<FormulaValue> EvalAsync(string expressionText, CancellationToken cancel, RecordValue parameters = null, ParserOptions options = null)
+        {
+            if (parameters == null)
+            {
+                parameters = RecordValue.Empty();
+            }
+
+            var check = Check(expressionText, (RecordType)parameters.IRContext.ResultType, options);
+            check.ThrowOnErrors();
+            return await check.Expression.EvalAsync(parameters, Config.Features, cancel);
+        }
+
+        // Invoke onUpdate() each time this formula is changed, passing in the new value. 
+        public void SetFormula(string name, string expr, Action<string, FormulaValue> onUpdate)
+        {
+            SetFormula(name, new FormulaWithParameters(expr), onUpdate);
+        }
+
+        /// <summary>
+        /// Create a formula that will be recalculated when its dependent values change.
+        /// </summary>
+        /// <param name="name">name of formula. This can be used in other formulas.</param>
+        /// <param name="expr">expression.</param>
+        /// <param name="onUpdate">Callback to fire when this value is updated.</param>
+        public void SetFormula(string name, FormulaWithParameters expr, Action<string, FormulaValue> onUpdate)
+        {
+            if (Formulas.ContainsKey(name))
+            {
+                throw new InvalidOperationException($"Can't change existing formula: {name}");
+            }
+
+            var check = Check(expr._expression, expr._schema);
+            check.ThrowOnErrors();
+            var binding = check._binding;
+
+            // We can't have cycles because:
+            // - formulas can only refer to already-defined values
+            // - formulas can't be redefined.  
+            var dependsOn = check.TopLevelIdentifiers;
+
+            var type = FormulaType.Build(binding.ResultType);
+            var info = new RecalcFormulaInfo
+            {
+                _dependsOn = dependsOn,
+                _type = type,
+                _binding = binding,
+                _onUpdate = onUpdate
+            };
+
+            Formulas[name] = info;
+
+            foreach (var x in dependsOn)
+            {
+                Formulas[x]._usedBy.Add(name);
+            }
+
+            Recalc(name);
+        }
+
+        // Trigger a recalc on name and anything that depends on it. 
+        // Invoke on Update callbacks. 
+        private void Recalc(string name)
+        {
+            var r = new RecalcEngineWorker(this);
+            r.Recalc(name);
+        }
+
+        /// <summary>
+        /// Delete formula that was previously created.
+        /// </summary>
+        /// <param name="name">Formula name.</param>
+        public void DeleteFormula(string name)
+        {
+            if (Formulas.TryGetValue(name, out var fi))
+            {
+                if (fi._usedBy.Count == 0)
+                {
+                    foreach (var dependsOnName in fi._dependsOn)
+                    {
+                        if (Formulas.TryGetValue(dependsOnName, out var info))
+                        {
+                            info._usedBy.Remove(name);
+                        }
+                    }
+
+                    Formulas.Remove(name);
+                }
+                else
+                {
+                    throw new InvalidOperationException($"Formula {name} cannot be deleted due to the following dependencies: {string.Join(", ", fi._usedBy)}");
+                }
+            }
+            else
+            {
+                throw new InvalidOperationException($"Formula {name} does not exist");
+            }
+        }
+
+        /// <summary>
+        /// Get the current value of a formula. 
+        /// </summary>
+        /// <param name="name"></param>
+        /// <returns></returns>
+        public FormulaValue GetValue(string name)
+        {
+            var fi = Formulas[name];
+            return fi.Value;
+        }
+    } // end class RecalcEngine
+}