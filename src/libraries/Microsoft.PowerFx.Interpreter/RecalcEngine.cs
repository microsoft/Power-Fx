--- conflicted
+++ resolved
@@ -133,88 +133,6 @@
         }
 
         /// <summary>
-<<<<<<< HEAD
-        /// Type check a formula without executing it. 
-        /// </summary>
-        /// <param name="expressionText"></param>
-        /// <param name="parameters"></param>
-        /// <returns></returns>
-        public CheckResult Check(string expressionText, FormulaType parameterType = null)
-        {
-            return CheckInternal(expressionText, parameterType, intellisense: false);
-        }
-
-        /// <summary>
-        /// Type check a formula without executing it. 
-        /// </summary>
-        /// <param name="formula">The formula to check.</param>
-        /// <param name="parameterType">The type context.</param>
-        /// <remarks>Used by PVA.</remarks>
-        /// <returns></returns>
-        internal CheckResult Check(Formula formula, FormulaType parameterType = null)
-        {
-            return CheckInternal(formula, parameterType, intellisense: false);
-        }
-
-        private CheckResult CheckInternal(string expressionText, FormulaType parameterType = null, bool intellisense = false)
-        {
-            return CheckInternal(new Formula(expressionText), parameterType, intellisense);
-        }
-
-        private CheckResult CheckInternal(Formula formula, FormulaType parameterType = null, bool intellisense = false)
-        {
-            if (parameterType == null)
-            {
-                parameterType = new RecordType();
-            }
-
-            formula.EnsureParsed(TexlParser.Flags.None);
-
-            // Ok to continue with binding even if there are parse errors. 
-            // We can still use that for intellisense. 
-
-            var resolver = new RecalcEngineResolver(this, _powerFxConfig, (RecordType)parameterType);
-
-            var binding = TexlBinding.Run(
-                new Glue2DocumentBinderGlue(),
-                formula.ParseTree,
-                resolver,
-                ruleScope: parameterType._type,
-                useThisRecordForRuleScope: false);
-
-            var errors = formula.HasParseErrors ? formula.GetParseErrors() : binding.ErrorContainer.GetErrors();
-
-            var result = new CheckResult
-            {
-                _binding = binding,
-                _formula = formula,
-            };
-
-            if (errors != null && errors.Any())
-            {
-                result.SetErrors(errors.ToArray());
-                result.Expression = null;
-            }
-            else
-            {
-                result.TopLevelIdentifiers = DependencyFinder.FindDependencies(binding.Top, binding);
-
-                // TODO: Fix FormulaType.Build to not throw exceptions for Enum types then remove this check
-                if (binding.ResultType.Kind != DKind.Enum)
-                {
-                    result.ReturnType = FormulaType.Build(binding.ResultType);
-                }
-
-                (var irnode, var ruleScopeSymbol) = IRTranslator.Translate(result._binding);
-                result.Expression = new ParsedExpression(irnode, ruleScopeSymbol);
-            }
-
-            return result;
-        }
-
-        /// <summary>
-=======
->>>>>>> c38806c8
         /// Evaluate an expression as text and return the result.
         /// </summary>
         /// <param name="expressionText">textual representation of the formula.</param>
