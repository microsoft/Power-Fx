﻿// Copyright (c) Microsoft Corporation.
// Licensed under the MIT license.

using System;
using System.Collections.Generic;
using System.Linq;
using System.Threading;
using System.Threading.Tasks;
using Microsoft.PowerFx.Core.Binding;
using Microsoft.PowerFx.Core.IR;
using Microsoft.PowerFx.Core.Utils;
using Microsoft.PowerFx.Functions;
using Microsoft.PowerFx.Interpreter;
using Microsoft.PowerFx.Interpreter.UDF;
using Microsoft.PowerFx.Types;

namespace Microsoft.PowerFx
{
    /// <summary>
    /// Holds a set of Power Fx variables and formulas. Formulas are recalculated when their dependent variables change.
    /// </summary>
    public sealed class RecalcEngine : Engine, IPowerFxEngine
    {
        // Map SlotIndex --> Value
        internal Dictionary<int, RecalcFormulaInfo> Formulas { get; } = new Dictionary<int, RecalcFormulaInfo>();

        internal readonly SymbolTable _symbolTable;
        internal readonly SymbolValues _symbolValues;

        /// <summary>
        /// Initializes a new instance of the <see cref="RecalcEngine"/> class.
        /// Create a new power fx engine. 
        /// </summary>
        public RecalcEngine()
            : this(new PowerFxConfig())
        {
        }

        public RecalcEngine(PowerFxConfig powerFxConfig)
            : base(powerFxConfig)
        {
            _symbolTable = new SymbolTable { DebugName = "Globals" };
            _symbolValues = new SymbolValues(_symbolTable);
            _symbolValues.OnUpdate += OnSymbolValuesOnUpdate;

            EngineSymbols = _symbolTable;

            // Add Builtin functions that aren't yet in the shared library. 
            SupportedFunctions = _interpreterSupportedFunctions;
        }

        // Set of default functions supported by the interpreter. 
        private static readonly ReadOnlySymbolTable _interpreterSupportedFunctions = ReadOnlySymbolTable.NewDefault(Library.FunctionList);

        // For internal testing
        internal INameResolver TestCreateResolver()
        {
            return CreateResolverInternal();
        }

        /// <summary>
        /// Create an evaluator over the existing binding.
        /// </summary>
        /// <param name = "result" >A successful binding from a previous call to.<see cref="Engine.Check(string, RecordType, ParserOptions)"/>. </param>        
        /// <returns></returns>
        [Obsolete("Call CheckResult.GetEvaluator()")]
        public static IExpression CreateEvaluatorDirect(CheckResult result)
        {
            var eval = result.GetEvaluator();
            var eval2 = (ParsedExpression)eval;
            return eval2;
        }

        // Event handler fired when we update symbol values. 
        private void OnSymbolValuesOnUpdate(ISymbolSlot slot, FormulaValue arg2)
        {
            if (Formulas.TryGetValue(slot.SlotIndex, out var info))
            {
                if (!info.IsFormula)
                {
                    // IF we've updated a non-formula (variable), then trigger the recalc chain.
                    // Cascading formula recalc will be triggered by Recalc chain. 
                    Recalc(info.Name);
                }
            }
        }

        public void UpdateVariable(string name, double value)
        {
            UpdateVariable(name, new NumberValue(IRContext.NotInSource(FormulaType.Number), value));
        }

        public void UpdateVariable(string name, decimal value)
        {
            UpdateVariable(name, new DecimalValue(IRContext.NotInSource(FormulaType.Decimal), value));
        }

        public void UpdateVariable(string name, int value)
        {
            UpdateVariable(name, new NumberValue(IRContext.NotInSource(FormulaType.Number), value));
        }

        public void UpdateVariable(string name, long value)
        {
            UpdateVariable(name, new DecimalValue(IRContext.NotInSource(FormulaType.Decimal), value));
        }

        /// <summary>
        /// Create or update a named variable to a value. 
        /// </summary>
        /// <param name="name">variable name. This can be used in other formulas.</param>
        /// <param name="value">constant value.</param>
        public void UpdateVariable(string name, FormulaValue value)
        {
            var x = value;

            if (TryGetByName(name, out var fi))
            {
                // Set() will validate type compatibility
                _symbolValues.Set(fi.Slot, value);

                // Be sure to preserve used-by set. 
            }
            else
            {
                // New
                var slot = _symbolTable.AddVariable(name, value.Type, mutable: true);

                Formulas[slot.SlotIndex] = RecalcFormulaInfo.NewVariable(slot, name, x.IRContext.ResultType);
                _symbolValues.Set(slot, value);
            }

            // Recalc was triggered by SymbolValue Set's OnUpdate handler. 
        }

        /// <summary>
        /// Evaluate an expression as text and return the result.
        /// </summary>
        /// <param name="expressionText">textual representation of the formula.</param>
        /// <param name="parameters">parameters for formula. The fields in the parameter record can 
        /// be acecssed as top-level identifiers in the formula.</param>
        /// <param name="options"></param>
        /// <returns>The formula's result.</returns>
        public FormulaValue Eval(string expressionText, RecordValue parameters = null, ParserOptions options = null)
        {
            return EvalAsync(expressionText, CancellationToken.None, parameters, options).Result;
        }

        public async Task<FormulaValue> EvalAsync(string expressionText, CancellationToken cancellationToken, RecordValue parameters, ParserOptions options = null)
        {
            if (parameters == null)
            {
                parameters = RecordValue.Empty();
            }

            var symbolValues = ReadOnlySymbolValues.NewFromRecord(parameters);
            var runtimeConfig = new RuntimeConfig(symbolValues);

            return await EvalAsync(expressionText, cancellationToken, options, null, runtimeConfig);
        }

        public async Task<FormulaValue> EvalAsync(string expressionText, CancellationToken cancellationToken, ReadOnlySymbolValues runtimeConfig)
        {
            var runtimeConfig2 = new RuntimeConfig(runtimeConfig);
            return await EvalAsync(expressionText, cancellationToken, runtimeConfig: runtimeConfig2);
        }

        public async Task<FormulaValue> EvalAsync(string expressionText, CancellationToken cancellationToken, ParserOptions options = null, ReadOnlySymbolTable symbolTable = null, RuntimeConfig runtimeConfig = null)
        {
            // We could have any combination of symbols and runtime values. 
            // - RuntimeConfig may be null if we don't need it. 
            // - Some Symbols are metadata-only (like option sets, UDFs, constants, etc)
            // and hence don't require a corresponnding runtime Symbol Value. 
            var parameterSymbols = runtimeConfig?.Values?.SymbolTable;
            var symbolsAll = ReadOnlySymbolTable.Compose(parameterSymbols, symbolTable);

            var check = Check(expressionText, options, symbolsAll);
            check.ThrowOnErrors();

            var stackMarker = new StackDepthCounter(Config.MaxCallDepth);
            var eval = check.GetEvaluator(stackMarker);

            var result = await eval.EvalAsync(cancellationToken, runtimeConfig);
            return result;
        }

        public DefineFunctionsResult DefineFunctions(string script, bool numberIsFloat = false)
        {
            var parsedUDFS = new Core.Syntax.ParsedUDFs(script, numberIsFloat: numberIsFloat);
            var result = parsedUDFS.GetParsed();
            var errors = result.Errors?.ToList();
            var comments = new List<Syntax.CommentToken>();

            var udfDefinitions = result.UDFs.Select(udf => new UDFDefinition(
                udf.Ident.ToString(),
                new ParseResult(udf.Body, errors, result.HasError, comments, null, null, script),
                udf.ReturnType.GetFormulaType(),
                udf.IsImperative,
<<<<<<< HEAD
                udf.NumberIsFloat,
                udf.Args.Select(arg => new NamedFormulaType(arg.VarIdent.ToString(), FormulaType.GetFromStringOrNull(arg.VarType.ToString()))).ToArray())).ToArray();
=======
                udf.Args.Select(arg => new NamedFormulaType(arg.VarIdent.ToString(), arg.VarType.GetFormulaType())).ToArray())).ToArray();

>>>>>>> 741ec4b3
            return DefineFunctions(udfDefinitions);
        }

        /// <summary>
        /// For private use because we don't want anyone defining a function without binding it.
        /// </summary>
        /// <returns></returns>
        private UDFLazyBinder DefineFunction(UDFDefinition definition)
        {
            // $$$ Would be a good helper function 
            var record = RecordType.Empty();
            foreach (var p in definition.Parameters)
            {
                record = record.Add(p);
            }

<<<<<<< HEAD
            var check = new CheckWrapper(this, definition.Body, record, definition.IsImperative, definition.NumberIsFloat);
=======
            var check = new CheckWrapper(this, definition.ParseResult, record, definition.IsImperative);
>>>>>>> 741ec4b3

            var func = new UserDefinedTexlFunction(definition.Name, definition.ReturnType, definition.Parameters, check);

            if (_symbolTable.Functions.AnyWithName(definition.Name))
            {
                throw new InvalidOperationException($"Function {definition.Name} is already defined");
            }

            _symbolTable.AddFunction(func);
            return new UDFLazyBinder(func, definition.Name);
        }

        private void RemoveFunction(string name)
        {
            _symbolTable.RemoveFunction(name);
        }

        /// <summary>
        /// Tries to define and bind all the functions here. If any function names conflict returns an expression error. 
        /// Also returns any errors from binding failing. All functions defined here are removed if any of them contain errors.
        /// </summary>
        /// <param name="udfDefinitions"></param>
        /// <returns></returns>
        internal DefineFunctionsResult DefineFunctions(IEnumerable<UDFDefinition> udfDefinitions)
        {
            var expressionErrors = new List<ExpressionError>();

            var binders = new List<UDFLazyBinder>();
            foreach (UDFDefinition definition in udfDefinitions)
            {
                binders.Add(DefineFunction(definition));
            }

            foreach (UDFLazyBinder lazyBinder in binders)
            {
                var possibleErrors = lazyBinder.Bind();
                if (possibleErrors.Any())
                {
                    expressionErrors.AddRange(possibleErrors);
                }
            }

            if (expressionErrors.Any())
            {
                foreach (UDFLazyBinder lazyBinder in binders)
                {
                    RemoveFunction(lazyBinder.Name);
                }
            }

            return new DefineFunctionsResult(expressionErrors, binders.Select(binder => new FunctionInfo(binder.Function)));
        }

        internal DefineFunctionsResult DefineFunctions(params UDFDefinition[] udfDefinitions)
        {
            return DefineFunctions(udfDefinitions.AsEnumerable());
        }

        // Invoke onUpdate() each time this formula is changed, passing in the new value. 
        public void SetFormula(string name, string expr, Action<string, FormulaValue> onUpdate)
        {
            SetFormula(name, new FormulaWithParameters(expr), onUpdate);
        }

        /// <summary>
        /// Create a formula that will be recalculated when its dependent values change.
        /// </summary>
        /// <param name="name">name of formula. This can be used in other formulas.</param>
        /// <param name="expr">expression.</param>
        /// <param name="onUpdate">Callback to fire when this value is updated.</param>
        public void SetFormula(string name, FormulaWithParameters expr, Action<string, FormulaValue> onUpdate)
        {
            var check = Check(expr._expression, expr._schema);
            check.ThrowOnErrors();
            var binding = check.Binding;

            // This will fail if it already exists 
            var slot = _symbolTable.AddVariable(name, check.ReturnType, mutable: false);

            // We can't have cycles because:
            // - formulas can only refer to already-defined values
            // - formulas can't be redefined.  
            var dependsOn = check.TopLevelIdentifiers;

            var type = FormulaType.Build(binding.ResultType);
            var info = RecalcFormulaInfo.NewFormula(slot, name, type, dependsOn, binding, onUpdate);

            Formulas[slot.SlotIndex] = info;

            foreach (var x in dependsOn)
            {
                GetByName(x)._usedBy.Add(name);
            }

            Recalc(name);
        }

        // Trigger a recalc on name and anything that depends on it. 
        // Invoke on Update callbacks. 
        private void Recalc(string name)
        {
            var r = new RecalcEngineWorker(this);
            r.Recalc(name);
        }

        /// <summary>
        /// Delete formula that was previously created.
        /// </summary>
        /// <param name="name">Formula name.</param>
        public void DeleteFormula(string name)
        {
            if (TryGetByName(name, out var fi))
            {
                if (fi._usedBy.Count == 0)
                {
                    if (fi._dependsOn != null)
                    {
                        foreach (var dependsOnName in fi._dependsOn)
                        {
                            if (TryGetByName(dependsOnName, out var info))
                            {
                                info._usedBy.Remove(name);
                            }
                        }
                    }

                    Formulas.Remove(fi.Slot.SlotIndex);
                    _symbolTable.RemoveVariable(name);
                }
                else
                {
                    throw new InvalidOperationException($"Formula {name} cannot be deleted due to the following dependencies: {string.Join(", ", fi._usedBy)}");
                }
            }
            else
            {
                throw new InvalidOperationException($"Formula {name} does not exist");
            }
        }

        /// <summary>
        /// Get the current value of a formula. 
        /// </summary>
        /// <param name="name"></param>
        /// <returns></returns>
        public FormulaValue GetValue(string name)
        {
            TryGetByName(name, out var fi);
            var value = _symbolValues.Get(fi.Slot);
            return value;
        }

        internal RecalcFormulaInfo GetByName(string name)
        {
            if (TryGetByName(name, out var fi))
            {
                return fi;
            }

            throw new InvalidOperationException($"{name} not found");
        }

        internal bool TryGetByName(string name, out RecalcFormulaInfo info)
        {
            if (_symbolTable.TryLookupSlot(name, out var slot))
            {
                if (slot.Owner != _symbolTable)
                {
                    throw _symbolTable.NewBadSlotException(slot);
                }

                info = Formulas[slot.SlotIndex];
                return true;
            }

            info = null;
            return false;
        }

        public bool TryGetVariableType(string name, out FormulaType type)
        {
            type = default;

            if (_symbolTable.TryGetVariable(new DName(name), out var nameLookupInfo, out _))
            {
                type = FormulaType.Build(nameLookupInfo.Type);
                return true;
            }

            return false;
        }
    } // end class RecalcEngine
}
<|MERGE_RESOLUTION|>--- conflicted
+++ resolved
@@ -1,419 +1,411 @@
-﻿// Copyright (c) Microsoft Corporation.
-// Licensed under the MIT license.
-
-using System;
-using System.Collections.Generic;
-using System.Linq;
-using System.Threading;
-using System.Threading.Tasks;
-using Microsoft.PowerFx.Core.Binding;
-using Microsoft.PowerFx.Core.IR;
-using Microsoft.PowerFx.Core.Utils;
-using Microsoft.PowerFx.Functions;
-using Microsoft.PowerFx.Interpreter;
-using Microsoft.PowerFx.Interpreter.UDF;
-using Microsoft.PowerFx.Types;
-
-namespace Microsoft.PowerFx
-{
-    /// <summary>
-    /// Holds a set of Power Fx variables and formulas. Formulas are recalculated when their dependent variables change.
-    /// </summary>
-    public sealed class RecalcEngine : Engine, IPowerFxEngine
-    {
-        // Map SlotIndex --> Value
-        internal Dictionary<int, RecalcFormulaInfo> Formulas { get; } = new Dictionary<int, RecalcFormulaInfo>();
-
-        internal readonly SymbolTable _symbolTable;
-        internal readonly SymbolValues _symbolValues;
-
-        /// <summary>
-        /// Initializes a new instance of the <see cref="RecalcEngine"/> class.
-        /// Create a new power fx engine. 
-        /// </summary>
-        public RecalcEngine()
-            : this(new PowerFxConfig())
-        {
-        }
-
-        public RecalcEngine(PowerFxConfig powerFxConfig)
-            : base(powerFxConfig)
-        {
-            _symbolTable = new SymbolTable { DebugName = "Globals" };
-            _symbolValues = new SymbolValues(_symbolTable);
-            _symbolValues.OnUpdate += OnSymbolValuesOnUpdate;
-
-            EngineSymbols = _symbolTable;
-
-            // Add Builtin functions that aren't yet in the shared library. 
-            SupportedFunctions = _interpreterSupportedFunctions;
-        }
-
-        // Set of default functions supported by the interpreter. 
-        private static readonly ReadOnlySymbolTable _interpreterSupportedFunctions = ReadOnlySymbolTable.NewDefault(Library.FunctionList);
-
-        // For internal testing
-        internal INameResolver TestCreateResolver()
-        {
-            return CreateResolverInternal();
-        }
-
-        /// <summary>
-        /// Create an evaluator over the existing binding.
-        /// </summary>
-        /// <param name = "result" >A successful binding from a previous call to.<see cref="Engine.Check(string, RecordType, ParserOptions)"/>. </param>        
-        /// <returns></returns>
-        [Obsolete("Call CheckResult.GetEvaluator()")]
-        public static IExpression CreateEvaluatorDirect(CheckResult result)
-        {
-            var eval = result.GetEvaluator();
-            var eval2 = (ParsedExpression)eval;
-            return eval2;
-        }
-
-        // Event handler fired when we update symbol values. 
-        private void OnSymbolValuesOnUpdate(ISymbolSlot slot, FormulaValue arg2)
-        {
-            if (Formulas.TryGetValue(slot.SlotIndex, out var info))
-            {
-                if (!info.IsFormula)
-                {
-                    // IF we've updated a non-formula (variable), then trigger the recalc chain.
-                    // Cascading formula recalc will be triggered by Recalc chain. 
-                    Recalc(info.Name);
-                }
-            }
-        }
-
-        public void UpdateVariable(string name, double value)
-        {
-            UpdateVariable(name, new NumberValue(IRContext.NotInSource(FormulaType.Number), value));
-        }
-
-        public void UpdateVariable(string name, decimal value)
-        {
-            UpdateVariable(name, new DecimalValue(IRContext.NotInSource(FormulaType.Decimal), value));
-        }
-
-        public void UpdateVariable(string name, int value)
-        {
-            UpdateVariable(name, new NumberValue(IRContext.NotInSource(FormulaType.Number), value));
-        }
-
-        public void UpdateVariable(string name, long value)
-        {
-            UpdateVariable(name, new DecimalValue(IRContext.NotInSource(FormulaType.Decimal), value));
-        }
-
-        /// <summary>
-        /// Create or update a named variable to a value. 
-        /// </summary>
-        /// <param name="name">variable name. This can be used in other formulas.</param>
-        /// <param name="value">constant value.</param>
-        public void UpdateVariable(string name, FormulaValue value)
-        {
-            var x = value;
-
-            if (TryGetByName(name, out var fi))
-            {
-                // Set() will validate type compatibility
-                _symbolValues.Set(fi.Slot, value);
-
-                // Be sure to preserve used-by set. 
-            }
-            else
-            {
-                // New
-                var slot = _symbolTable.AddVariable(name, value.Type, mutable: true);
-
-                Formulas[slot.SlotIndex] = RecalcFormulaInfo.NewVariable(slot, name, x.IRContext.ResultType);
-                _symbolValues.Set(slot, value);
-            }
-
-            // Recalc was triggered by SymbolValue Set's OnUpdate handler. 
-        }
-
-        /// <summary>
-        /// Evaluate an expression as text and return the result.
-        /// </summary>
-        /// <param name="expressionText">textual representation of the formula.</param>
-        /// <param name="parameters">parameters for formula. The fields in the parameter record can 
-        /// be acecssed as top-level identifiers in the formula.</param>
-        /// <param name="options"></param>
-        /// <returns>The formula's result.</returns>
-        public FormulaValue Eval(string expressionText, RecordValue parameters = null, ParserOptions options = null)
-        {
-            return EvalAsync(expressionText, CancellationToken.None, parameters, options).Result;
-        }
-
-        public async Task<FormulaValue> EvalAsync(string expressionText, CancellationToken cancellationToken, RecordValue parameters, ParserOptions options = null)
-        {
-            if (parameters == null)
-            {
-                parameters = RecordValue.Empty();
-            }
-
-            var symbolValues = ReadOnlySymbolValues.NewFromRecord(parameters);
-            var runtimeConfig = new RuntimeConfig(symbolValues);
-
-            return await EvalAsync(expressionText, cancellationToken, options, null, runtimeConfig);
-        }
-
-        public async Task<FormulaValue> EvalAsync(string expressionText, CancellationToken cancellationToken, ReadOnlySymbolValues runtimeConfig)
-        {
-            var runtimeConfig2 = new RuntimeConfig(runtimeConfig);
-            return await EvalAsync(expressionText, cancellationToken, runtimeConfig: runtimeConfig2);
-        }
-
-        public async Task<FormulaValue> EvalAsync(string expressionText, CancellationToken cancellationToken, ParserOptions options = null, ReadOnlySymbolTable symbolTable = null, RuntimeConfig runtimeConfig = null)
-        {
-            // We could have any combination of symbols and runtime values. 
-            // - RuntimeConfig may be null if we don't need it. 
-            // - Some Symbols are metadata-only (like option sets, UDFs, constants, etc)
-            // and hence don't require a corresponnding runtime Symbol Value. 
-            var parameterSymbols = runtimeConfig?.Values?.SymbolTable;
-            var symbolsAll = ReadOnlySymbolTable.Compose(parameterSymbols, symbolTable);
-
-            var check = Check(expressionText, options, symbolsAll);
-            check.ThrowOnErrors();
-
-            var stackMarker = new StackDepthCounter(Config.MaxCallDepth);
-            var eval = check.GetEvaluator(stackMarker);
-
-            var result = await eval.EvalAsync(cancellationToken, runtimeConfig);
-            return result;
-        }
-
-        public DefineFunctionsResult DefineFunctions(string script, bool numberIsFloat = false)
-        {
-            var parsedUDFS = new Core.Syntax.ParsedUDFs(script, numberIsFloat: numberIsFloat);
-            var result = parsedUDFS.GetParsed();
-            var errors = result.Errors?.ToList();
-            var comments = new List<Syntax.CommentToken>();
-
-            var udfDefinitions = result.UDFs.Select(udf => new UDFDefinition(
-                udf.Ident.ToString(),
-                new ParseResult(udf.Body, errors, result.HasError, comments, null, null, script),
-                udf.ReturnType.GetFormulaType(),
-                udf.IsImperative,
-<<<<<<< HEAD
-                udf.NumberIsFloat,
-                udf.Args.Select(arg => new NamedFormulaType(arg.VarIdent.ToString(), FormulaType.GetFromStringOrNull(arg.VarType.ToString()))).ToArray())).ToArray();
-=======
-                udf.Args.Select(arg => new NamedFormulaType(arg.VarIdent.ToString(), arg.VarType.GetFormulaType())).ToArray())).ToArray();
-
->>>>>>> 741ec4b3
-            return DefineFunctions(udfDefinitions);
-        }
-
-        /// <summary>
-        /// For private use because we don't want anyone defining a function without binding it.
-        /// </summary>
-        /// <returns></returns>
-        private UDFLazyBinder DefineFunction(UDFDefinition definition)
-        {
-            // $$$ Would be a good helper function 
-            var record = RecordType.Empty();
-            foreach (var p in definition.Parameters)
-            {
-                record = record.Add(p);
-            }
-
-<<<<<<< HEAD
-            var check = new CheckWrapper(this, definition.Body, record, definition.IsImperative, definition.NumberIsFloat);
-=======
-            var check = new CheckWrapper(this, definition.ParseResult, record, definition.IsImperative);
->>>>>>> 741ec4b3
-
-            var func = new UserDefinedTexlFunction(definition.Name, definition.ReturnType, definition.Parameters, check);
-
-            if (_symbolTable.Functions.AnyWithName(definition.Name))
-            {
-                throw new InvalidOperationException($"Function {definition.Name} is already defined");
-            }
-
-            _symbolTable.AddFunction(func);
-            return new UDFLazyBinder(func, definition.Name);
-        }
-
-        private void RemoveFunction(string name)
-        {
-            _symbolTable.RemoveFunction(name);
-        }
-
-        /// <summary>
-        /// Tries to define and bind all the functions here. If any function names conflict returns an expression error. 
-        /// Also returns any errors from binding failing. All functions defined here are removed if any of them contain errors.
-        /// </summary>
-        /// <param name="udfDefinitions"></param>
-        /// <returns></returns>
-        internal DefineFunctionsResult DefineFunctions(IEnumerable<UDFDefinition> udfDefinitions)
-        {
-            var expressionErrors = new List<ExpressionError>();
-
-            var binders = new List<UDFLazyBinder>();
-            foreach (UDFDefinition definition in udfDefinitions)
-            {
-                binders.Add(DefineFunction(definition));
-            }
-
-            foreach (UDFLazyBinder lazyBinder in binders)
-            {
-                var possibleErrors = lazyBinder.Bind();
-                if (possibleErrors.Any())
-                {
-                    expressionErrors.AddRange(possibleErrors);
-                }
-            }
-
-            if (expressionErrors.Any())
-            {
-                foreach (UDFLazyBinder lazyBinder in binders)
-                {
-                    RemoveFunction(lazyBinder.Name);
-                }
-            }
-
-            return new DefineFunctionsResult(expressionErrors, binders.Select(binder => new FunctionInfo(binder.Function)));
-        }
-
-        internal DefineFunctionsResult DefineFunctions(params UDFDefinition[] udfDefinitions)
-        {
-            return DefineFunctions(udfDefinitions.AsEnumerable());
-        }
-
-        // Invoke onUpdate() each time this formula is changed, passing in the new value. 
-        public void SetFormula(string name, string expr, Action<string, FormulaValue> onUpdate)
-        {
-            SetFormula(name, new FormulaWithParameters(expr), onUpdate);
-        }
-
-        /// <summary>
-        /// Create a formula that will be recalculated when its dependent values change.
-        /// </summary>
-        /// <param name="name">name of formula. This can be used in other formulas.</param>
-        /// <param name="expr">expression.</param>
-        /// <param name="onUpdate">Callback to fire when this value is updated.</param>
-        public void SetFormula(string name, FormulaWithParameters expr, Action<string, FormulaValue> onUpdate)
-        {
-            var check = Check(expr._expression, expr._schema);
-            check.ThrowOnErrors();
-            var binding = check.Binding;
-
-            // This will fail if it already exists 
-            var slot = _symbolTable.AddVariable(name, check.ReturnType, mutable: false);
-
-            // We can't have cycles because:
-            // - formulas can only refer to already-defined values
-            // - formulas can't be redefined.  
-            var dependsOn = check.TopLevelIdentifiers;
-
-            var type = FormulaType.Build(binding.ResultType);
-            var info = RecalcFormulaInfo.NewFormula(slot, name, type, dependsOn, binding, onUpdate);
-
-            Formulas[slot.SlotIndex] = info;
-
-            foreach (var x in dependsOn)
-            {
-                GetByName(x)._usedBy.Add(name);
-            }
-
-            Recalc(name);
-        }
-
-        // Trigger a recalc on name and anything that depends on it. 
-        // Invoke on Update callbacks. 
-        private void Recalc(string name)
-        {
-            var r = new RecalcEngineWorker(this);
-            r.Recalc(name);
-        }
-
-        /// <summary>
-        /// Delete formula that was previously created.
-        /// </summary>
-        /// <param name="name">Formula name.</param>
-        public void DeleteFormula(string name)
-        {
-            if (TryGetByName(name, out var fi))
-            {
-                if (fi._usedBy.Count == 0)
-                {
-                    if (fi._dependsOn != null)
-                    {
-                        foreach (var dependsOnName in fi._dependsOn)
-                        {
-                            if (TryGetByName(dependsOnName, out var info))
-                            {
-                                info._usedBy.Remove(name);
-                            }
-                        }
-                    }
-
-                    Formulas.Remove(fi.Slot.SlotIndex);
-                    _symbolTable.RemoveVariable(name);
-                }
-                else
-                {
-                    throw new InvalidOperationException($"Formula {name} cannot be deleted due to the following dependencies: {string.Join(", ", fi._usedBy)}");
-                }
-            }
-            else
-            {
-                throw new InvalidOperationException($"Formula {name} does not exist");
-            }
-        }
-
-        /// <summary>
-        /// Get the current value of a formula. 
-        /// </summary>
-        /// <param name="name"></param>
-        /// <returns></returns>
-        public FormulaValue GetValue(string name)
-        {
-            TryGetByName(name, out var fi);
-            var value = _symbolValues.Get(fi.Slot);
-            return value;
-        }
-
-        internal RecalcFormulaInfo GetByName(string name)
-        {
-            if (TryGetByName(name, out var fi))
-            {
-                return fi;
-            }
-
-            throw new InvalidOperationException($"{name} not found");
-        }
-
-        internal bool TryGetByName(string name, out RecalcFormulaInfo info)
-        {
-            if (_symbolTable.TryLookupSlot(name, out var slot))
-            {
-                if (slot.Owner != _symbolTable)
-                {
-                    throw _symbolTable.NewBadSlotException(slot);
-                }
-
-                info = Formulas[slot.SlotIndex];
-                return true;
-            }
-
-            info = null;
-            return false;
-        }
-
-        public bool TryGetVariableType(string name, out FormulaType type)
-        {
-            type = default;
-
-            if (_symbolTable.TryGetVariable(new DName(name), out var nameLookupInfo, out _))
-            {
-                type = FormulaType.Build(nameLookupInfo.Type);
-                return true;
-            }
-
-            return false;
-        }
-    } // end class RecalcEngine
-}
+﻿// Copyright (c) Microsoft Corporation.
+// Licensed under the MIT license.
+
+using System;
+using System.Collections.Generic;
+using System.Linq;
+using System.Threading;
+using System.Threading.Tasks;
+using Microsoft.PowerFx.Core.Binding;
+using Microsoft.PowerFx.Core.IR;
+using Microsoft.PowerFx.Core.Utils;
+using Microsoft.PowerFx.Functions;
+using Microsoft.PowerFx.Interpreter;
+using Microsoft.PowerFx.Interpreter.UDF;
+using Microsoft.PowerFx.Types;
+
+namespace Microsoft.PowerFx
+{
+    /// <summary>
+    /// Holds a set of Power Fx variables and formulas. Formulas are recalculated when their dependent variables change.
+    /// </summary>
+    public sealed class RecalcEngine : Engine, IPowerFxEngine
+    {
+        // Map SlotIndex --> Value
+        internal Dictionary<int, RecalcFormulaInfo> Formulas { get; } = new Dictionary<int, RecalcFormulaInfo>();
+
+        internal readonly SymbolTable _symbolTable;
+        internal readonly SymbolValues _symbolValues;
+
+        /// <summary>
+        /// Initializes a new instance of the <see cref="RecalcEngine"/> class.
+        /// Create a new power fx engine. 
+        /// </summary>
+        public RecalcEngine()
+            : this(new PowerFxConfig())
+        {
+        }
+
+        public RecalcEngine(PowerFxConfig powerFxConfig)
+            : base(powerFxConfig)
+        {
+            _symbolTable = new SymbolTable { DebugName = "Globals" };
+            _symbolValues = new SymbolValues(_symbolTable);
+            _symbolValues.OnUpdate += OnSymbolValuesOnUpdate;
+
+            EngineSymbols = _symbolTable;
+
+            // Add Builtin functions that aren't yet in the shared library. 
+            SupportedFunctions = _interpreterSupportedFunctions;
+        }
+
+        // Set of default functions supported by the interpreter. 
+        private static readonly ReadOnlySymbolTable _interpreterSupportedFunctions = ReadOnlySymbolTable.NewDefault(Library.FunctionList);
+
+        // For internal testing
+        internal INameResolver TestCreateResolver()
+        {
+            return CreateResolverInternal();
+        }
+
+        /// <summary>
+        /// Create an evaluator over the existing binding.
+        /// </summary>
+        /// <param name = "result" >A successful binding from a previous call to.<see cref="Engine.Check(string, RecordType, ParserOptions)"/>. </param>        
+        /// <returns></returns>
+        [Obsolete("Call CheckResult.GetEvaluator()")]
+        public static IExpression CreateEvaluatorDirect(CheckResult result)
+        {
+            var eval = result.GetEvaluator();
+            var eval2 = (ParsedExpression)eval;
+            return eval2;
+        }
+
+        // Event handler fired when we update symbol values. 
+        private void OnSymbolValuesOnUpdate(ISymbolSlot slot, FormulaValue arg2)
+        {
+            if (Formulas.TryGetValue(slot.SlotIndex, out var info))
+            {
+                if (!info.IsFormula)
+                {
+                    // IF we've updated a non-formula (variable), then trigger the recalc chain.
+                    // Cascading formula recalc will be triggered by Recalc chain. 
+                    Recalc(info.Name);
+                }
+            }
+        }
+
+        public void UpdateVariable(string name, double value)
+        {
+            UpdateVariable(name, new NumberValue(IRContext.NotInSource(FormulaType.Number), value));
+        }
+
+        public void UpdateVariable(string name, decimal value)
+        {
+            UpdateVariable(name, new DecimalValue(IRContext.NotInSource(FormulaType.Decimal), value));
+        }
+
+        public void UpdateVariable(string name, int value)
+        {
+            UpdateVariable(name, new NumberValue(IRContext.NotInSource(FormulaType.Number), value));
+        }
+
+        public void UpdateVariable(string name, long value)
+        {
+            UpdateVariable(name, new DecimalValue(IRContext.NotInSource(FormulaType.Decimal), value));
+        }
+
+        /// <summary>
+        /// Create or update a named variable to a value. 
+        /// </summary>
+        /// <param name="name">variable name. This can be used in other formulas.</param>
+        /// <param name="value">constant value.</param>
+        public void UpdateVariable(string name, FormulaValue value)
+        {
+            var x = value;
+
+            if (TryGetByName(name, out var fi))
+            {
+                // Set() will validate type compatibility
+                _symbolValues.Set(fi.Slot, value);
+
+                // Be sure to preserve used-by set. 
+            }
+            else
+            {
+                // New
+                var slot = _symbolTable.AddVariable(name, value.Type, mutable: true);
+
+                Formulas[slot.SlotIndex] = RecalcFormulaInfo.NewVariable(slot, name, x.IRContext.ResultType);
+                _symbolValues.Set(slot, value);
+            }
+
+            // Recalc was triggered by SymbolValue Set's OnUpdate handler. 
+        }
+
+        /// <summary>
+        /// Evaluate an expression as text and return the result.
+        /// </summary>
+        /// <param name="expressionText">textual representation of the formula.</param>
+        /// <param name="parameters">parameters for formula. The fields in the parameter record can 
+        /// be acecssed as top-level identifiers in the formula.</param>
+        /// <param name="options"></param>
+        /// <returns>The formula's result.</returns>
+        public FormulaValue Eval(string expressionText, RecordValue parameters = null, ParserOptions options = null)
+        {
+            return EvalAsync(expressionText, CancellationToken.None, parameters, options).Result;
+        }
+
+        public async Task<FormulaValue> EvalAsync(string expressionText, CancellationToken cancellationToken, RecordValue parameters, ParserOptions options = null)
+        {
+            if (parameters == null)
+            {
+                parameters = RecordValue.Empty();
+            }
+
+            var symbolValues = ReadOnlySymbolValues.NewFromRecord(parameters);
+            var runtimeConfig = new RuntimeConfig(symbolValues);
+
+            return await EvalAsync(expressionText, cancellationToken, options, null, runtimeConfig);
+        }
+
+        public async Task<FormulaValue> EvalAsync(string expressionText, CancellationToken cancellationToken, ReadOnlySymbolValues runtimeConfig)
+        {
+            var runtimeConfig2 = new RuntimeConfig(runtimeConfig);
+            return await EvalAsync(expressionText, cancellationToken, runtimeConfig: runtimeConfig2);
+        }
+
+        public async Task<FormulaValue> EvalAsync(string expressionText, CancellationToken cancellationToken, ParserOptions options = null, ReadOnlySymbolTable symbolTable = null, RuntimeConfig runtimeConfig = null)
+        {
+            // We could have any combination of symbols and runtime values. 
+            // - RuntimeConfig may be null if we don't need it. 
+            // - Some Symbols are metadata-only (like option sets, UDFs, constants, etc)
+            // and hence don't require a corresponnding runtime Symbol Value. 
+            var parameterSymbols = runtimeConfig?.Values?.SymbolTable;
+            var symbolsAll = ReadOnlySymbolTable.Compose(parameterSymbols, symbolTable);
+
+            var check = Check(expressionText, options, symbolsAll);
+            check.ThrowOnErrors();
+
+            var stackMarker = new StackDepthCounter(Config.MaxCallDepth);
+            var eval = check.GetEvaluator(stackMarker);
+
+            var result = await eval.EvalAsync(cancellationToken, runtimeConfig);
+            return result;
+        }
+
+        public DefineFunctionsResult DefineFunctions(string script, bool numberIsFloat = false)
+        {
+            var parsedUDFS = new Core.Syntax.ParsedUDFs(script, numberIsFloat: numberIsFloat);
+            var result = parsedUDFS.GetParsed();
+            var errors = result.Errors?.ToList();
+            var comments = new List<Syntax.CommentToken>();
+
+            var udfDefinitions = result.UDFs.Select(udf => new UDFDefinition(
+                udf.Ident.ToString(),
+                new ParseResult(udf.Body, errors, result.HasError, comments, null, null, script),
+                udf.ReturnType.GetFormulaType(),
+                udf.IsImperative,
+                udf.NumberIsFloat,
+                udf.Args.Select(arg => new NamedFormulaType(arg.VarIdent.ToString(), arg.VarType.GetFormulaType())).ToArray())).ToArray();
+
+            return DefineFunctions(udfDefinitions);
+        }
+
+        /// <summary>
+        /// For private use because we don't want anyone defining a function without binding it.
+        /// </summary>
+        /// <returns></returns>
+        private UDFLazyBinder DefineFunction(UDFDefinition definition)
+        {
+            // $$$ Would be a good helper function 
+            var record = RecordType.Empty();
+            foreach (var p in definition.Parameters)
+            {
+                record = record.Add(p);
+            }
+
+            var check = new CheckWrapper(this, definition.ParseResult, record, definition.IsImperative, definition.NumberIsFloat);
+
+            var func = new UserDefinedTexlFunction(definition.Name, definition.ReturnType, definition.Parameters, check);
+
+            if (_symbolTable.Functions.AnyWithName(definition.Name))
+            {
+                throw new InvalidOperationException($"Function {definition.Name} is already defined");
+            }
+
+            _symbolTable.AddFunction(func);
+            return new UDFLazyBinder(func, definition.Name);
+        }
+
+        private void RemoveFunction(string name)
+        {
+            _symbolTable.RemoveFunction(name);
+        }
+
+        /// <summary>
+        /// Tries to define and bind all the functions here. If any function names conflict returns an expression error. 
+        /// Also returns any errors from binding failing. All functions defined here are removed if any of them contain errors.
+        /// </summary>
+        /// <param name="udfDefinitions"></param>
+        /// <returns></returns>
+        internal DefineFunctionsResult DefineFunctions(IEnumerable<UDFDefinition> udfDefinitions)
+        {
+            var expressionErrors = new List<ExpressionError>();
+
+            var binders = new List<UDFLazyBinder>();
+            foreach (UDFDefinition definition in udfDefinitions)
+            {
+                binders.Add(DefineFunction(definition));
+            }
+
+            foreach (UDFLazyBinder lazyBinder in binders)
+            {
+                var possibleErrors = lazyBinder.Bind();
+                if (possibleErrors.Any())
+                {
+                    expressionErrors.AddRange(possibleErrors);
+                }
+            }
+
+            if (expressionErrors.Any())
+            {
+                foreach (UDFLazyBinder lazyBinder in binders)
+                {
+                    RemoveFunction(lazyBinder.Name);
+                }
+            }
+
+            return new DefineFunctionsResult(expressionErrors, binders.Select(binder => new FunctionInfo(binder.Function)));
+        }
+
+        internal DefineFunctionsResult DefineFunctions(params UDFDefinition[] udfDefinitions)
+        {
+            return DefineFunctions(udfDefinitions.AsEnumerable());
+        }
+
+        // Invoke onUpdate() each time this formula is changed, passing in the new value. 
+        public void SetFormula(string name, string expr, Action<string, FormulaValue> onUpdate)
+        {
+            SetFormula(name, new FormulaWithParameters(expr), onUpdate);
+        }
+
+        /// <summary>
+        /// Create a formula that will be recalculated when its dependent values change.
+        /// </summary>
+        /// <param name="name">name of formula. This can be used in other formulas.</param>
+        /// <param name="expr">expression.</param>
+        /// <param name="onUpdate">Callback to fire when this value is updated.</param>
+        public void SetFormula(string name, FormulaWithParameters expr, Action<string, FormulaValue> onUpdate)
+        {
+            var check = Check(expr._expression, expr._schema);
+            check.ThrowOnErrors();
+            var binding = check.Binding;
+
+            // This will fail if it already exists 
+            var slot = _symbolTable.AddVariable(name, check.ReturnType, mutable: false);
+
+            // We can't have cycles because:
+            // - formulas can only refer to already-defined values
+            // - formulas can't be redefined.  
+            var dependsOn = check.TopLevelIdentifiers;
+
+            var type = FormulaType.Build(binding.ResultType);
+            var info = RecalcFormulaInfo.NewFormula(slot, name, type, dependsOn, binding, onUpdate);
+
+            Formulas[slot.SlotIndex] = info;
+
+            foreach (var x in dependsOn)
+            {
+                GetByName(x)._usedBy.Add(name);
+            }
+
+            Recalc(name);
+        }
+
+        // Trigger a recalc on name and anything that depends on it. 
+        // Invoke on Update callbacks. 
+        private void Recalc(string name)
+        {
+            var r = new RecalcEngineWorker(this);
+            r.Recalc(name);
+        }
+
+        /// <summary>
+        /// Delete formula that was previously created.
+        /// </summary>
+        /// <param name="name">Formula name.</param>
+        public void DeleteFormula(string name)
+        {
+            if (TryGetByName(name, out var fi))
+            {
+                if (fi._usedBy.Count == 0)
+                {
+                    if (fi._dependsOn != null)
+                    {
+                        foreach (var dependsOnName in fi._dependsOn)
+                        {
+                            if (TryGetByName(dependsOnName, out var info))
+                            {
+                                info._usedBy.Remove(name);
+                            }
+                        }
+                    }
+
+                    Formulas.Remove(fi.Slot.SlotIndex);
+                    _symbolTable.RemoveVariable(name);
+                }
+                else
+                {
+                    throw new InvalidOperationException($"Formula {name} cannot be deleted due to the following dependencies: {string.Join(", ", fi._usedBy)}");
+                }
+            }
+            else
+            {
+                throw new InvalidOperationException($"Formula {name} does not exist");
+            }
+        }
+
+        /// <summary>
+        /// Get the current value of a formula. 
+        /// </summary>
+        /// <param name="name"></param>
+        /// <returns></returns>
+        public FormulaValue GetValue(string name)
+        {
+            TryGetByName(name, out var fi);
+            var value = _symbolValues.Get(fi.Slot);
+            return value;
+        }
+
+        internal RecalcFormulaInfo GetByName(string name)
+        {
+            if (TryGetByName(name, out var fi))
+            {
+                return fi;
+            }
+
+            throw new InvalidOperationException($"{name} not found");
+        }
+
+        internal bool TryGetByName(string name, out RecalcFormulaInfo info)
+        {
+            if (_symbolTable.TryLookupSlot(name, out var slot))
+            {
+                if (slot.Owner != _symbolTable)
+                {
+                    throw _symbolTable.NewBadSlotException(slot);
+                }
+
+                info = Formulas[slot.SlotIndex];
+                return true;
+            }
+
+            info = null;
+            return false;
+        }
+
+        public bool TryGetVariableType(string name, out FormulaType type)
+        {
+            type = default;
+
+            if (_symbolTable.TryGetVariable(new DName(name), out var nameLookupInfo, out _))
+            {
+                type = FormulaType.Build(nameLookupInfo.Type);
+                return true;
+            }
+
+            return false;
+        }
+    } // end class RecalcEngine
+}