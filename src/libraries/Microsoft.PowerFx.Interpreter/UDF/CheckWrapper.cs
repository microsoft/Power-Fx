﻿// Copyright (c) Microsoft Corporation.
// Licensed under the MIT license.

using System;
using System.Collections.Generic;
using System.Text;
using Microsoft.PowerFx.Syntax;
using Microsoft.PowerFx.Types;

namespace Microsoft.PowerFx.Interpreter.UDF
{
     /// <summary>
     /// CheckWrapper delays the evaluation of the body to the Get call while taking in all the parameters needed to make the Check call.
     /// </summary>
    internal class CheckWrapper
    {
        private readonly ParseResult _parseResult;
        private readonly RecordType _parameterType;
        private readonly RecalcEngine _engine;
        public readonly ParserOptions ParserOptions;

<<<<<<< HEAD
        public CheckWrapper(RecalcEngine engine, string expressionText, RecordType parameterType = null, bool isImperative = false, bool numberIsFloat = false)
=======
        public CheckWrapper(RecalcEngine engine, ParseResult parseResult, RecordType parameterType = null, bool isImperative = false)
>>>>>>> 741ec4b3
        {
            _engine = engine;
            _parseResult = parseResult;
            _parameterType = parameterType;

            ParserOptions = new ParserOptions()
            {
                Culture = _engine.Config.CultureInfo,
                AllowsSideEffects = isImperative,
                NumberIsFloat = numberIsFloat,
            };

            _parseResult.Options = ParserOptions;
        }

        public CheckResult Get() => _engine.Check(_parseResult, _parameterType);
    }
}<|MERGE_RESOLUTION|>--- conflicted
+++ resolved
@@ -19,11 +19,7 @@
         private readonly RecalcEngine _engine;
         public readonly ParserOptions ParserOptions;
 
-<<<<<<< HEAD
-        public CheckWrapper(RecalcEngine engine, string expressionText, RecordType parameterType = null, bool isImperative = false, bool numberIsFloat = false)
-=======
-        public CheckWrapper(RecalcEngine engine, ParseResult parseResult, RecordType parameterType = null, bool isImperative = false)
->>>>>>> 741ec4b3
+        public CheckWrapper(RecalcEngine engine, ParseResult parseResult, RecordType parameterType = null, bool isImperative = false, bool numberIsFloat = false)
         {
             _engine = engine;
             _parseResult = parseResult;
