--- conflicted
+++ resolved
@@ -2,10 +2,6 @@
 // Licensed under the MIT license.
 
 using System;
-<<<<<<< HEAD
-using System.Collections;
-=======
->>>>>>> 87981538
 using System.Collections.Generic;
 using System.Linq;
 using System.Linq.Expressions;
@@ -16,11 +12,7 @@
 using Microsoft.CodeAnalysis.CSharp.Syntax;
 using Microsoft.CodeAnalysis.FlowAnalysis;
 using Microsoft.PowerFx.Core.Localization;
-<<<<<<< HEAD
-using Microsoft.PowerFx.Core.Texl.Builtins;
-=======
 using Microsoft.PowerFx.Core.Utils;
->>>>>>> 87981538
 using Microsoft.PowerFx.Repl.Functions;
 using Microsoft.PowerFx.Syntax;
 using Microsoft.PowerFx.Types;
@@ -37,162 +29,10 @@
         // false if we're on a subsequent line. 
         public bool IsFirstLine => _commandBuffer.Length == 0;
 
-<<<<<<< HEAD
-        private int ParseFormulaToClose(int i, bool closeOnCurly, ref bool complete, ref bool error)
-        {
-            var brackets = new Stack<char>();       // stack of [, {, ( to ensure proper matching
-            var close = false;                      // exit the loop as we've found the closing } if cloneOnCurly is true
-            var leftOpen = false;                   // an identfier, string, or inline comment was left open when the end of the string was encountered
-            var lastChar = '\0';                    // the last character seen, not including whitespace and comments, for detecting a trailing =
-
-            if (closeOnCurly)
-            {
-                brackets.Push('}');
-            }
-
-            for (; !close && !error && i < _commandBuffer.Length; i++)
-            {
-                var thisChar = _commandBuffer[i];
-
-                switch (thisChar)
-                {
-                    case '"':
-                    case '\'':
-                        var stringInterpolation = thisChar == '"' && i > 0 && _commandBuffer[i - 1] == '$';
-
-                        for (i++; i < _commandBuffer.Length; i++) 
-                        {
-                            if (_commandBuffer[i] == thisChar)
-                            {
-                                if (i + 1 < _commandBuffer.Length && _commandBuffer[i + 1] == thisChar)
-                                {
-                                    // skip repeated quote
-                                    i++;
-                                }
-                                else
-                                {
-                                    // end delimiter reached
-                                    break;
-                                }
-                            }
-                            else if (stringInterpolation && _commandBuffer[i] == '{')
-                            {
-                                if (i + 1 < _commandBuffer.Length && _commandBuffer[i + 1] == '{')
-                                {
-                                    // skip repeated {
-                                    i++;        
-                                }
-                                else
-                                {
-                                    // recurse in for string interpolation island
-                                    i = ParseFormulaToClose(i + 1, true, ref complete, ref error);
-                                }
-                            }
-                        }
-
-                        // reached end of string before we found our ending delimiter
-                        if (i == _commandBuffer.Length)
-                        {
-                            leftOpen = true;
-                        }
-
-                        lastChar = thisChar;
-                        break;
-
-                    case '/':
-                        if (i + 1 < _commandBuffer.Length)
-                        {
-                            if (_commandBuffer[i + 1] == '/')
-                            {
-                                for (i += 2; i < _commandBuffer.Length && _commandBuffer[i] != '\n' && _commandBuffer[i] != '\r'; i++)
-                                {
-                                }
-
-                                // the comment is closed by the end of the buffer
-                            }
-                            else if (_commandBuffer[i + 1] == '*')
-                            {
-                                for (i += 2; i + 1 < _commandBuffer.Length && !(_commandBuffer[i] == '*' && _commandBuffer[i + 1] == '/'); i++)
-                                {
-                                }
-
-                                // reached end of string before we found our ending delimiter
-                                if (i + 1 == _commandBuffer.Length)
-                                {
-                                    leftOpen = true;
-                                }
-                            }
-                        }
-
-                        // lastChar not updated, comment ignored
-                        break;
-
-                    case '[':
-                        brackets.Push(']');
-
-                        // lastChar not updated, stack will be up and won't be complete
-                        break;
-
-                    case '(':
-                        brackets.Push(')');
-
-                        // lastChar not updated, stack will be up and won't be complete
-                        break;
-
-                    case '{':
-                        brackets.Push('}');
-
-                        // lastChar not updated, stack will be up and won't be complete
-                        break;
-
-                    case ']':
-                    case ')':
-                    case '}':
-                        if (brackets.Count == 0 || thisChar != brackets.Pop())
-                        {
-                            error = true;
-                        }
-                        
-                        if (brackets.Count == 0 && thisChar == '}' && closeOnCurly)
-                        {
-                            if (leftOpen || lastChar == '=')
-                            {
-                                error = true;
-                            }
-
-                            close = true;
-                        }
-
-                        lastChar = thisChar;
-                        break;
-
-                    case ' ':
-                    case '\t':
-                    case '\n':
-                    case '\r':
-                        // lastChar not updated, whitepace ignored
-                        break;
-
-                    default:
-                        lastChar = thisChar;
-                        break;
-                }
-            }
-
-            complete &= brackets.Count == 0 && !leftOpen && lastChar != '=';
-
-            return i;
-        }
-
-        // Return null if we need more input. 
-        // else return string containing multiple lines together. 
-        public virtual string HandleLine(string line, ParserOptions parserOptions)
-=======
         // Recursively parses a formula to see if there are any open (, {, [, comments, strings, or if the formula ends with a unary prefix or binary operator
         // Recursion happens for string interoplation
         // An earlier version of this routine attempted to use the Power Fx parser directly, but interpreting erorr messages to determine continuation situations was not accurate enough
         private int ParseFormulaToClose(int bufferIndex, bool closeOnCurly, ref bool complete, ref bool error)
->>>>>>> 87981538
         {
             var brackets = new Stack<char>();       // stack of [, {, ( to ensure proper matching
             var close = false;                      // exit the loop as we've found the closing } if cloneOnCurly is true
@@ -356,13 +196,6 @@
                             error = true;
                         }
 
-<<<<<<< HEAD
-            var error = false;
-            var complete = true;
-
-            // An empty line (possibly with spaces) will also finish the command.
-            // This is the ultimate escape hatch for the user if our closing detection logic above fails.
-=======
                         // if no error, brackets.Count has been decremented after brackets.Pop for this closing bracket in the first test
                         else if (brackets.Count == 0 && _commandBuffer[bufferIndex] == '}' && closeOnCurly)
                         {
@@ -418,26 +251,17 @@
 
             // An empty line (possibly with spaces) will also finish the command.
             // This is the ultimate escape hatch if our closing detection logic above fails.
->>>>>>> 87981538
             var emptyLine = line.Trim() == string.Empty;
 
             if (!emptyLine)
             {
                 if (parserOptions.TextFirst)
                 {
-<<<<<<< HEAD
-                    for (int i = 0; complete && i >= 0 && i < _commandBuffer.Length; i++)
-                    {
-                        if ((i == 0 || _commandBuffer[i - 1] != '$') && _commandBuffer[i] == '$' && i + 1 < _commandBuffer.Length && _commandBuffer[i + 1] == '{')
-                        {
-                            i = ParseFormulaToClose(i + 2, true, ref complete, ref error);
-=======
                     for (int bufferIndex = 0; complete && bufferIndex >= 0 && bufferIndex < _commandBuffer.Length; bufferIndex++)
                     {
                         if ((bufferIndex == 0 || _commandBuffer[bufferIndex - 1] != '$') && _commandBuffer[bufferIndex] == '$' && bufferIndex + 1 < _commandBuffer.Length && _commandBuffer[bufferIndex + 1] == '{')
                         {
                             bufferIndex = ParseFormulaToClose(bufferIndex + 2, true, ref complete, ref error);
->>>>>>> 87981538
                         }
                     }
                 }
