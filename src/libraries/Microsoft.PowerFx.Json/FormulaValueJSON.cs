--- conflicted
+++ resolved
@@ -13,12 +13,12 @@
 
 namespace Microsoft.PowerFx.Types
 {
-    public class FormulaValueJsonSerializerSettings
-    {
-        public bool NumberIsFloat { get; init; } = false;
-
-        public bool ReturnUnknownRecordFieldsAsUntypedObjects { get; init; } = false;
-    }
+    public class FormulaValueJsonSerializerSettings
+    {
+        public bool NumberIsFloat { get; init; } = false;
+
+        public bool ReturnUnknownRecordFieldsAsUntypedObjects { get; init; } = false;
+    }
 
     public class FormulaValueJSON
     {
@@ -27,34 +27,30 @@
         /// </summary>
         public static FormulaValue FromJson(string jsonString, FormulaType formulaType = null, bool numberIsFloat = false)
         {
-            return FromJson(jsonString, new FormulaValueJsonSerializerSettings() { NumberIsFloat = numberIsFloat }, formulaType);
-        }
-<<<<<<< HEAD
-
-=======
-      
->>>>>>> c7aa8063
+            return FromJson(jsonString, new FormulaValueJsonSerializerSettings() { NumberIsFloat = numberIsFloat }, formulaType);
+        }
+      
         public static FormulaValue FromJson(string jsonString, FormulaValueJsonSerializerSettings settings, FormulaType formulaType = null)
-        {
-            using JsonDocument document = JsonDocument.Parse(jsonString);
-            JsonElement propBag = document.RootElement;
-
-            return FromJson(propBag, settings, formulaType);
-        }
-
+        {
+            using JsonDocument document = JsonDocument.Parse(jsonString);
+            JsonElement propBag = document.RootElement;
+
+            return FromJson(propBag, settings, formulaType);
+        }
+
         /// <summary>
         /// Convenience method to create a value from a <see cref="JsonElement"/>.
         /// </summary>
         /// <param name="element"></param>
-        /// <param name="formulaType">Expected formula type. We will check the Json element and formula type match if this parameter is provided.</param>
-        /// <param name="numberIsFloat">Treat JSON numbers as Floats.  By default, they are treated as Decimals.</param>         
+        /// <param name="formulaType">Expected formula type. We will check the Json element and formula type match if this parameter is provided.</param>
+        /// <param name="numberIsFloat">Treat JSON numbers as Floats.  By default, they are treated as Decimals.</param>         
         public static FormulaValue FromJson(JsonElement element, FormulaType formulaType = null, bool numberIsFloat = false)
-        {
-            return FromJson(element, new FormulaValueJsonSerializerSettings() { NumberIsFloat = numberIsFloat }, formulaType);
-        }
-
+        {
+            return FromJson(element, new FormulaValueJsonSerializerSettings() { NumberIsFloat = numberIsFloat }, formulaType);
+        }
+
         public static FormulaValue FromJson(JsonElement element, FormulaValueJsonSerializerSettings settings, FormulaType formulaType = null)
-        {
+        {
             if (formulaType is UntypedObjectType uot)
             {
                 return UntypedObjectValue.New(new JsonUntypedObject(element.Clone()));
@@ -67,10 +63,10 @@
                 case JsonValueKind.Null:
                     return FormulaValue.NewBlank(formulaType);
 
-                case JsonValueKind.Number:
-                    if ((skipTypeValidation && settings.NumberIsFloat) || formulaType is NumberType)
-                    {
-                        return NumberValue.New(element.GetDouble());
+                case JsonValueKind.Number:
+                    if ((skipTypeValidation && settings.NumberIsFloat) || formulaType is NumberType)
+                    {
+                        return NumberValue.New(element.GetDouble());
                     }
                     else if ((skipTypeValidation && !settings.NumberIsFloat) || formulaType is DecimalType)
                     {
@@ -85,41 +81,37 @@
                     if (skipTypeValidation || formulaType is StringType)
                     {
                         return StringValue.New(element.GetString());
-                    }
-                    else if (formulaType is DateType)
-                    {
-                        DateTime dt1 = element.GetDateTime().Date;
-                        return FormulaValue.NewDateOnly(dt1);
-                    }
-                    else if (formulaType is DateTimeType)
-                    {
-                        DateTime dt2 = element.GetDateTime();
-
-                        if (dt2.Kind == DateTimeKind.Local)
-                        {
-                            dt2 = dt2.ToUniversalTime();
-                        }
-
-                        if (dt2.Kind == DateTimeKind.Unspecified)
-                        {
-                            dt2 = new DateTime(dt2.Ticks, DateTimeKind.Utc);
-                        }
-
-                        return DateTimeValue.New(dt2);
-                    }
-                    else if (formulaType is DateTimeNoTimeZoneType)
-                    {
-                        DateTime dt3 = element.GetDateTime();
-                        return DateTimeValue.New(TimeZoneInfo.ConvertTimeToUtc(dt3));
-<<<<<<< HEAD
-                    }
-                    else if (formulaType is BlobType)
-                    {
-                        return FormulaValue.NewBlob(element.GetBytesFromBase64());
-                    }
-=======
-                    }                              
->>>>>>> c7aa8063
+                    }
+                    else if (formulaType is DateType)
+                    {
+                        DateTime dt1 = element.GetDateTime().Date;
+                        return FormulaValue.NewDateOnly(dt1);
+                    }
+                    else if (formulaType is DateTimeType)
+                    {
+                        DateTime dt2 = element.GetDateTime();
+
+                        if (dt2.Kind == DateTimeKind.Local)
+                        {
+                            dt2 = dt2.ToUniversalTime();
+                        }
+
+                        if (dt2.Kind == DateTimeKind.Unspecified)
+                        {
+                            dt2 = new DateTime(dt2.Ticks, DateTimeKind.Utc);
+                        }
+
+                        return DateTimeValue.New(dt2);
+                    }
+                    else if (formulaType is DateTimeNoTimeZoneType)
+                    {
+                        DateTime dt3 = element.GetDateTime();
+                        return DateTimeValue.New(TimeZoneInfo.ConvertTimeToUtc(dt3));
+                    }
+                    else if (formulaType is BlobType)
+                    {
+                        return FormulaValue.NewBlob(element.GetBytesFromBase64());
+                    }
                     else
                     {
                         throw new NotImplementedException($"Expecting a StringType but got {formulaType._type.Kind}");
@@ -159,7 +151,7 @@
                     if (skipTypeValidation || formulaType is TableType)
                     {
                         return TableFromJsonArray(element, formulaType as TableType, settings);
-                    }
+                    }
                     else
                     {
                         throw new NotImplementedException($"Expecting a TableType Json Array but got {formulaType._type.Kind}");
@@ -182,18 +174,18 @@
             {
                 var name = pair.Name;
                 var value = pair.Value;
-                FormulaType fieldType = null;
-
-                if (recordType?.TryGetFieldType(name, out fieldType) == false)
-                {
-                    // if we expect a record type and the field is unknown, let's ignore it like in Power Apps
-                    if (!settings.ReturnUnknownRecordFieldsAsUntypedObjects)
-                    {
-                        continue;
-                    }
-
-                    // otherwise return the field as an Untyped Object (as it's not described in the swagger file)
-                    fieldType = FormulaType.UntypedObject;
+                FormulaType fieldType = null;
+
+                if (recordType?.TryGetFieldType(name, out fieldType) == false)
+                {
+                    // if we expect a record type and the field is unknown, let's ignore it like in Power Apps
+                    if (!settings.ReturnUnknownRecordFieldsAsUntypedObjects)
+                    {
+                        continue;
+                    }
+
+                    // otherwise return the field as an Untyped Object (as it's not described in the swagger file)
+                    fieldType = FormulaType.UntypedObject;
                 }
 
                 var paValue = FromJson(value, settings, fieldType);
@@ -212,11 +204,11 @@
         {
             Contract.Assert(array.ValueKind == JsonValueKind.Array);
 
-            var records = new List<RecordValue>();
-
-            // Single Column table (e.g. [1,2,3]) Pattern for table is unique
-            // since in that case nested elements are not object and hence needs to be handled differently.
-            var nestedElementsAreObjects = array.EnumerateArray().Any(nestedElement => nestedElement.ValueKind == JsonValueKind.Object);
+            var records = new List<RecordValue>();
+
+            // Single Column table (e.g. [1,2,3]) Pattern for table is unique
+            // since in that case nested elements are not object and hence needs to be handled differently.
+            var nestedElementsAreObjects = array.EnumerateArray().Any(nestedElement => nestedElement.ValueKind == JsonValueKind.Object);
             bool isArray = tableType?._type.IsColumn == true && !nestedElementsAreObjects;
             FormulaType ft = isArray ? tableType.ToRecord().GetFieldType("Value") : tableType?.ToRecord();
 
@@ -231,8 +223,8 @@
             // Constructor will handle both single-column table 
             TableType type;
             if (records.Count == 0)
-            {
-                // Keep expected table type when there is no record
+            {
+                // Keep expected table type when there is no record
                 // so that the returned empty table has a matching type.
                 type = tableType ?? TableType.Empty();
             }
@@ -241,10 +233,10 @@
                 DType typeUnion = DType.EmptyRecord;
                 foreach (var record in records)
                 {
-                    typeUnion = DType.Union(
-                        GuaranteeRecord(record).IRContext.ResultType._type,
-                        typeUnion,
-                        useLegacyDateTimeAccepts: false,
+                    typeUnion = DType.Union(
+                        GuaranteeRecord(record).IRContext.ResultType._type,
+                        typeUnion,
+                        useLegacyDateTimeAccepts: false,
                         features: Features.None /* Use more strict union rules */);
                 }
 
