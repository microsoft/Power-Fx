﻿// Copyright (c) Microsoft Corporation.
// Licensed under the MIT license.

using System;
using System.Collections.Generic;
using System.Diagnostics;
using System.Linq;
using System.Net.Http;
using System.Numerics;
using System.Text;
using System.Threading;
using System.Threading.Tasks;
using Microsoft.AppMagic.Authoring.Texl.Builtins;
using Microsoft.OpenApi.Any;
using Microsoft.OpenApi.Interfaces;
using Microsoft.OpenApi.Models;
using Microsoft.PowerFx.Core.Functions;
using Microsoft.PowerFx.Core.Types;
using Microsoft.PowerFx.Core.Utils;
using Microsoft.PowerFx.Intellisense;
using Microsoft.PowerFx.Types;

namespace Microsoft.PowerFx.Connectors
{
    [DebuggerDisplay("{Name}")]
    public class ConnectorFunction
    {
        public string Name { get; }

        public string Namespace { get; private set; }

        public string OriginalName => Operation.OperationId;

        public string Description => Operation.Description ?? $"Invoke {Name}";

        public string Summary => Operation.Summary;

        public string OperationPath { get; }

        public HttpMethod HttpMethod { get; }

        internal OpenApiOperation Operation { get; }

        public string Visibility => Operation.Extensions.TryGetValue("x-ms-visibility", out IOpenApiExtension openExt) && openExt is OpenApiString str ? str.Value : null;

        public FormulaType ReturnType => Operation.GetReturnType(NumberIsFloat);

        public bool IsBehavior => OpenApiParser.IsSafeHttpMethod(HttpMethod);

        public ConnectorParameter[] RequiredParameters => _requiredParameters ??= ArgumentMapper.RequiredParamInfo.Select(sfpt => new ConnectorParameter(sfpt.TypedName.Name, sfpt.FormulaType, sfpt.Description, sfpt.Summary, sfpt.DefaultValue)).ToArray();

        internal ConnectorParameter[] HiddenRequiredParameters => _hiddenRequiredParameters ??= ArgumentMapper.HiddenRequiredParamInfo.Select(sfpt => new ConnectorParameter(sfpt.TypedName.Name, sfpt.FormulaType, sfpt.Description, sfpt.Summary, sfpt.DefaultValue)).ToArray();

        public ConnectorParameter[] OptionalParameters => _optionalParameters ??= ArgumentMapper.OptionalParamInfo.Select(sfpt => new ConnectorParameter(sfpt.TypedName.Name, sfpt.FormulaType, sfpt.Description, sfpt.Summary, sfpt.DefaultValue)).ToArray();

        public int ArityMin => ArgumentMapper.ArityMin;

        public int ArityMax => ArgumentMapper.ArityMax;

        public bool NumberIsFloat { get; }

        internal ArgumentMapper ArgumentMapper => _argumentMapper ??= new ArgumentMapper(Operation.Parameters, Operation, NumberIsFloat);

        internal bool HasServiceFunction => _serviceFunction != null;

        private ArgumentMapper _argumentMapper;
        private ConnectorParameter[] _requiredParameters;
        private ConnectorParameter[] _hiddenRequiredParameters;
        private ConnectorParameter[] _optionalParameters;
        internal ServiceFunction _serviceFunction;

        public ConnectorFunction(OpenApiOperation openApiOperation, string name, string operationPath, HttpMethod httpMethod, string @namespace = null, HttpClient httpClient = null, bool throwOnError = false, bool numberIsFloat = false)
        {
            Operation = openApiOperation ?? throw new ArgumentNullException(nameof(openApiOperation));
            Name = name ?? throw new ArgumentNullException(nameof(name));
            OperationPath = operationPath ?? throw new ArgumentNullException(nameof(operationPath));
            HttpMethod = httpMethod ?? throw new ArgumentNullException(nameof(httpMethod));
            NumberIsFloat = numberIsFloat;

            if (httpClient != null)
            {
                GetServiceFunction(@namespace, httpClient, throwOnError: throwOnError);
            }
        }

        public ConnectorParameters GetParameters(FormulaValue[] knownParameters)
        {
            ConnectorParameterWithSuggestions[] parametersWithSuggestions = RequiredParameters.Select((rp, i) => i < ArityMax - 1
                                                                                                            ? new ConnectorParameterWithSuggestions(rp, i < knownParameters.Length ? knownParameters[i] : null)
                                                                                                            : new ConnectorParameterWithSuggestions(rp, knownParameters.Skip(ArityMax - 1).ToArray())).ToArray();

            bool error = true;

            if (HasServiceFunction)
            {
                int index = Math.Min(knownParameters.Length, _serviceFunction.MaxArity - 1);
                ConnectorSuggestions suggestions = _serviceFunction.GetConnectorSuggestionsAsync(knownParameters, knownParameters.Length, CancellationToken.None).ConfigureAwait(false).GetAwaiter().GetResult();

                error = suggestions == null || suggestions.Error != null;

                if (!error)
                {
                    if (knownParameters.Length >= ArityMax - 1)
                    {
                        parametersWithSuggestions[index].ParameterNames = suggestions.Suggestions.Select(s => s.DisplayName).ToArray();
                        suggestions.Suggestions = suggestions.Suggestions.Skip(knownParameters.Length - ArityMax + 1).ToList();
                    }

                    parametersWithSuggestions[index].Suggestions = suggestions.Suggestions;
                }
            }

            return new ConnectorParameters()
            {
                IsCompleted = !error && parametersWithSuggestions.All(p => !p.Suggestions.Any()),
                Parameters = parametersWithSuggestions
            };
        }

        public string GetExpression(string @namespace, ConnectorParameters parameters)
        {
            if (!parameters.IsCompleted)
            {
                return null;
            }

            StringBuilder sb = new StringBuilder($@"{@namespace}.{Name}({string.Join(", ", parameters.Parameters.Take(Math.Min(parameters.Parameters.Length, ArityMax - 1)).Select(p => p.Value.ToExpression()))}");

            if (parameters.Parameters.Length > ArityMax - 1)
            {
                ConnectorParameterWithSuggestions lastParam = parameters.Parameters.Last();
                sb.Append($@", {{ ");

                List<(string name, FormulaValue fv)> nameValueAssociations = lastParam.ParameterNames.Zip(lastParam.Values, (name, fv) => (name, fv)).ToList();
                int i = 0;

                foreach ((string name, FormulaValue fv) in nameValueAssociations)
                {
                    sb.Append(name);
                    sb.Append(": ");
                    fv.ToExpression(sb, new FormulaValueSerializerSettings());

                    if (++i != nameValueAssociations.Count)
                    {
                        sb.Append(", ");
                    }
                }

                sb.Append(" }");
            }

            sb.Append(")");

            return sb.ToString();
        }

        internal ServiceFunction GetServiceFunction(string ns = null, HttpMessageInvoker httpClient = null, ICachingHttpClient cache = null, bool throwOnError = false)
        {
            IAsyncTexlFunction invoker = null;
            string func_ns = string.IsNullOrEmpty(ns) ? "Internal_Function" : ns;
            DPath functionNamespace = DPath.Root.Append(new DName(func_ns));
            Namespace = func_ns;

            if (httpClient != null)
            {
                var httpInvoker = new HttpFunctionInvoker(httpClient, HttpMethod, OperationPath, ReturnType, ArgumentMapper, cache);
                invoker = new ScopedHttpFunctionInvoker(DPath.Root.Append(DName.MakeValid(func_ns, out _)), Name, func_ns, httpInvoker, throwOnError);
            }

#pragma warning disable SA1117 // parameters should be on same line or all on different lines

<<<<<<< HEAD
            _serviceFunction = new ServiceFunction(null, functionNamespace, Name, Name, Description, ReturnType._type, BigInteger.Zero, ArityMin, ArityMax, IsBehavior, false, false, false, 10000, false, new Dictionary<TypedName, List<string>>(),
                ArgumentMapper.OptionalParamInfo, ArgumentMapper.RequiredParamInfo, new Dictionary<string, Tuple<string, DType>>(StringComparer.Ordinal), "action", ArgumentMapper._parameterTypes)
            {
                _invoker = invoker
            };
=======
                _serviceFunction = new ServiceFunction(null, functionNamespace, Name, Name, Description, ReturnType._type, BigInteger.Zero, ArityMin, ArityMax, IsBehavior, false, false, false, 10000, false, new Dictionary<TypedName, List<string>>(),
                    ArgumentMapper.OptionalParamInfo, ArgumentMapper.RequiredParamInfo, new Dictionary<string, Tuple<string, DType>>(StringComparer.Ordinal), "action", NumberIsFloat, ArgumentMapper._parameterTypes)
                {
                    _invoker = invoker
                };
>>>>>>> 354e21ba

#pragma warning restore SA1117

            return _serviceFunction;
        }

        public async Task<FormulaValue> InvokeAync(HttpClient httpClient, FormulaValue[] values, CancellationToken cancellationToken)
        {
            ServiceFunction svcFunction = GetServiceFunction(null, httpClient);
            FormulaValue[] v = values;

            return await svcFunction.InvokeAsync(v, cancellationToken).ConfigureAwait(false);
        }
    }

    public class ConnectorParameter
    {
        public string Name { get; }

        public FormulaType FormulaType { get; }

        public string Description { get; }

        public string Summary { get; }

        public FormulaValue DefaultValue { get; }

        public ConnectorParameter(string name, FormulaType type, string description, string summary, FormulaValue defaultValue)
        {
            Name = name;
            FormulaType = type;
            Description = description;
            Summary = summary;
            DefaultValue = defaultValue;
        }
    }

    public class ConnectorParameterWithSuggestions : ConnectorParameter
    {
        public IReadOnlyList<ConnectorSuggestion> Suggestions { get; internal set; }

        public FormulaValue Value { get; private set; }
        
        public FormulaValue[] Values { get; private set; }

        public string[] ParameterNames { get; internal set; }

        public ConnectorParameterWithSuggestions(string name, FormulaType type, string description, string summary, FormulaValue defaultValue)
            : base(name, type, description, summary, defaultValue)
        {
            Suggestions = new List<ConnectorSuggestion>();
        }

        public ConnectorParameterWithSuggestions(ConnectorParameter connectorParameter, FormulaValue value)
            : base(connectorParameter.Name, connectorParameter.FormulaType, connectorParameter.Description, connectorParameter.Summary, connectorParameter.DefaultValue)
        {
            Suggestions = new List<ConnectorSuggestion>();
            Value = value;
            Values = null;
        }

        public ConnectorParameterWithSuggestions(ConnectorParameter connectorParameter, FormulaValue[] values)
            : base(connectorParameter.Name, connectorParameter.FormulaType, connectorParameter.Description, connectorParameter.Summary, connectorParameter.DefaultValue)
        {
            Suggestions = new List<ConnectorSuggestion>();
            Value = null;
            Values = values.ToArray();
        }
    }

    public class ConnectorParameters
    {
        public bool IsCompleted { get; internal set; }

        public ConnectorParameterWithSuggestions[] Parameters { get; internal set; }
    }
}<|MERGE_RESOLUTION|>--- conflicted
+++ resolved
@@ -169,19 +169,11 @@
 
 #pragma warning disable SA1117 // parameters should be on same line or all on different lines
 
-<<<<<<< HEAD
             _serviceFunction = new ServiceFunction(null, functionNamespace, Name, Name, Description, ReturnType._type, BigInteger.Zero, ArityMin, ArityMax, IsBehavior, false, false, false, 10000, false, new Dictionary<TypedName, List<string>>(),
                 ArgumentMapper.OptionalParamInfo, ArgumentMapper.RequiredParamInfo, new Dictionary<string, Tuple<string, DType>>(StringComparer.Ordinal), "action", ArgumentMapper._parameterTypes)
             {
                 _invoker = invoker
             };
-=======
-                _serviceFunction = new ServiceFunction(null, functionNamespace, Name, Name, Description, ReturnType._type, BigInteger.Zero, ArityMin, ArityMax, IsBehavior, false, false, false, 10000, false, new Dictionary<TypedName, List<string>>(),
-                    ArgumentMapper.OptionalParamInfo, ArgumentMapper.RequiredParamInfo, new Dictionary<string, Tuple<string, DType>>(StringComparer.Ordinal), "action", NumberIsFloat, ArgumentMapper._parameterTypes)
-                {
-                    _invoker = invoker
-                };
->>>>>>> 354e21ba
 
 #pragma warning restore SA1117
 
