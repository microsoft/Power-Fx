--- conflicted
+++ resolved
@@ -1095,7 +1095,6 @@
             };
         }
 
-<<<<<<< HEAD
         private ConnectorParameter[] GetPowerAppsParameterOrder(List<ConnectorParameter> parameters)
         {
             List<ConnectorParameter> newList = new List<ConnectorParameter>();
@@ -1133,7 +1132,8 @@
             }
 
             return newList.ToArray();
-=======
+        }
+
         private bool VerifyCanHandle(ParameterLocation? location)
         {
             switch (location.Value)
@@ -1148,7 +1148,6 @@
                     _configurationLogger?.LogError($"{this.LogFunction(nameof(VerifyCanHandle))}, unsupported {location.Value}");
                     return false;
             }
->>>>>>> 9c148f19
         }
     }
 }