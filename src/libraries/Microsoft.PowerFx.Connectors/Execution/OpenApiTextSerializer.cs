﻿// Copyright (c) Microsoft Corporation.
// Licensed under the MIT license.

using System;
using System.Globalization;
using System.Text;

namespace Microsoft.PowerFx.Connectors.Execution
{
    internal class OpenApiTextSerializer : FormulaValueSerializer
    {
        private readonly StringBuilder _writer;

        public OpenApiTextSerializer(bool schemaLessBody)
            : base(schemaLessBody)
        {
            _writer = new StringBuilder(1024);
        }

        protected override void EndArray()
        {            
        }

        protected override void EndObject(string name = null)
        {            
        }

        protected override void StartArray(string name = null)
        {         
        }

        protected override void StartArrayElement(string name)
        {         
        }

        protected override void StartObject(string name = null)
        {         
        }

        protected override void WriteBooleanValue(bool booleanValue)
        {
            _writer.Append(booleanValue ? "true" : "false");
        }

        protected override void WriteDateTimeValue(DateTime dateTimeValue)
        {
            _writer.Append(dateTimeValue.ToString("o", CultureInfo.InvariantCulture));
        }

        protected override void WriteNullValue()
        {            
        }

        protected override void WriteNumberValue(double numberValue)
        {
<<<<<<< HEAD
            _writer.Append(numberValue.ToString());
        }

        protected override void WriteDecimalValue(decimal decimalValue)
        {
            _writer.Append(decimalValue.ToString());
=======
            _writer.Append(numberValue.ToString(CultureInfo.InvariantCulture));
>>>>>>> 0a6f0ff0
        }

        protected override void WritePropertyName(string name)
        {            
        }

        protected override void WriteStringValue(string stringValue)
        {
            _writer.Append(stringValue);
        }     

        internal override string GetResult()
        {
            return _writer.ToString();
        }

        internal override void StartSerialization(string refId)
        {            
        }

        internal override void EndSerialization()
        {
        }
    }
}<|MERGE_RESOLUTION|>--- conflicted
+++ resolved
@@ -53,16 +53,12 @@
 
         protected override void WriteNumberValue(double numberValue)
         {
-<<<<<<< HEAD
-            _writer.Append(numberValue.ToString());
+            _writer.Append(numberValue.ToString(CultureInfo.InvariantCulture));
         }
 
         protected override void WriteDecimalValue(decimal decimalValue)
         {
-            _writer.Append(decimalValue.ToString());
-=======
-            _writer.Append(numberValue.ToString(CultureInfo.InvariantCulture));
->>>>>>> 0a6f0ff0
+            _writer.Append(decimalValue.ToString(CultureInfo.InvariantCulture));
         }
 
         protected override void WritePropertyName(string name)
