﻿// Copyright (c) Microsoft Corporation.
// Licensed under the MIT license.

using System;
using System.Collections.Generic;
using System.Linq;
using System.Net.Http;
using System.Text.Json;
using System.Threading;
using System.Threading.Tasks;
using Microsoft.PowerFx.Core.Entities;
using Microsoft.PowerFx.Types;

namespace Microsoft.PowerFx.Connectors
{
    internal class CdpTableResolver : ICdpTableResolver
    {
        public ConnectorLogger Logger { get; }

        private readonly CdpTable _tabularTable;

        private readonly HttpClient _httpClient;

        private readonly string _uriPrefix;

        private readonly bool _doubleEncoding;

        public CdpTableResolver(CdpTable tabularTable, HttpClient httpClient, string uriPrefix, bool doubleEncoding, ConnectorLogger logger = null)
        {
            _tabularTable = tabularTable;
            _httpClient = httpClient;
            _uriPrefix = uriPrefix;
            _doubleEncoding = doubleEncoding;

            Logger = logger;
        }

        public async Task<ConnectorType> ResolveTableAsync(string tableName, CancellationToken cancellationToken)
        {
            // out string name, out string displayName, out ServiceCapabilities tableCapabilities
            cancellationToken.ThrowIfCancellationRequested();

            if (_tabularTable.Tables != null)
            {
                RawTable t = _tabularTable.Tables.FirstOrDefault(tbl => tbl.DisplayName == tableName);
                if (t != null)
                {
                    tableName = t.Name;
                }
            }

            string dataset = _doubleEncoding ? CdpServiceBase.DoubleEncode(_tabularTable.DatasetName) : _tabularTable.DatasetName;
            string uri = (_uriPrefix ?? string.Empty) + (IsSql() ? "/v2" : string.Empty) + $"/$metadata.json/datasets/{dataset}/tables/{CdpServiceBase.DoubleEncode(tableName)}?api-version=2015-09-01";

            string text = await CdpServiceBase.GetObject(_httpClient, $"Get table metadata", uri, null, cancellationToken, Logger).ConfigureAwait(false);

            if (string.IsNullOrWhiteSpace(text))
            {
<<<<<<< HEAD
                return null;
            }
=======
                List<SqlRelationship> sqlRelationships = null;

                // for SQL need to get relationships separately as they aren't included by CDP connector
                if (IsSql())
                {
                    cancellationToken.ThrowIfCancellationRequested();

                    uri = (_uriPrefix ?? string.Empty) + $"/v2/datasets/{dataset}/query/sql";
                    string body =
                        @"{""query"":""SELECT fk.name AS FK_Name, '[' + sp.name + '].[' + tp.name + ']' AS Parent_Table, cp.name AS Parent_Column, '[' + sr.name + '].[' + tr.name + ']' AS Referenced_Table, cr.name AS Referenced_Column" +
                          @" FROM sys.foreign_keys fk" +
                          @" INNER JOIN sys.tables tp ON fk.parent_object_id = tp.object_id" +
                          @" INNER JOIN sys.tables tr ON fk.referenced_object_id = tr.object_id" +
                          @" INNER JOIN sys.schemas sp on tp.schema_id = sp.schema_id" +
                          @" INNER JOIN sys.schemas sr on tr.schema_id = sr.schema_id" +
                          @" INNER JOIN sys.foreign_key_columns fkc ON fkc.constraint_object_id = fk.object_id" +
                          @" INNER JOIN sys.columns cp ON fkc.parent_column_id = cp.column_id AND fkc.parent_object_id = cp.object_id" +
                          @" INNER JOIN sys.columns cr ON fkc.referenced_column_id = cr.column_id AND fkc.referenced_object_id = cr.object_id" +
                          @" WHERE '[' + sp.name + '].[' + tp.name + ']' = '" + tableName + "'" + @"""}";

                    string text2 = await CdpServiceBase.GetObject(_httpClient, $"Get SQL relationships", uri, body, cancellationToken, Logger).ConfigureAwait(false);

                    // Result should be cached
                    sqlRelationships = GetSqlRelationships(text2);
                }
>>>>>>> 9531d76c

            List<SqlRelationship> sqlRelationships = null;

            // for SQL need to get relationships separately as they aren't included by CDP connector
            if (IsSql())
            {
                cancellationToken.ThrowIfCancellationRequested();

                // We can't execute a query like below for unknown reasons so we'll have to do it in retrieving each table's data
                // and doing the joins manually (in GetSqlRelationships)
                // --
                //    SELECT fk.name 'FK Name', tp.name 'Parent table', cp.name, tr.name 'Refrenced table', cr.name
                //    FROM sys.foreign_keys fk
                //    INNER JOIN sys.tables tp ON fk.parent_object_id = tp.object_id
                //    INNER JOIN sys.tables tr ON fk.referenced_object_id = tr.object_id
                //    INNER JOIN sys.foreign_key_columns fkc ON fkc.constraint_object_id = fk.object_id
                //    INNER JOIN sys.columns cp ON fkc.parent_column_id = cp.column_id AND fkc.parent_object_id = cp.object_id
                //    INNER JOIN sys.columns cr ON fkc.referenced_column_id = cr.column_id AND fkc.referenced_object_id = cr.object_id
                //    ORDER BY tp.name, cp.column_id
                // --

                uri = (_uriPrefix ?? string.Empty) + $"/v2/datasets/{dataset}/query/sql";
                string body =
                    @"{""query"":""select name, object_id, parent_object_id, referenced_object_id from sys.foreign_keys; " +
                    @"select object_id, name from sys.tables; " +
                    @"select constraint_object_id, parent_column_id, parent_object_id, referenced_column_id, referenced_object_id from sys.foreign_key_columns; " +
                    @"select name, object_id, column_id from sys.columns""}";

                string text2 = await CdpServiceBase.GetObject(_httpClient, $"Get SQL relationships", uri, body, cancellationToken, Logger).ConfigureAwait(false);

                // Result should be cached
                sqlRelationships = GetSqlRelationships(text2);

                // Filter on ParentTable
                string tbl = tableName.Split('.').Last().Replace("[", string.Empty).Replace("]", string.Empty);
                sqlRelationships = sqlRelationships.Where(sr => sr.ParentTable == tbl).ToList();
            }

            string connectorName = _uriPrefix.Split(new[] { '/' }, StringSplitOptions.RemoveEmptyEntries)[1];

            return ConnectorFunction.GetTypeWithAdsAndRelationships(this, connectorName, "Schema/Items", FormulaValue.New(text), sqlRelationships, ConnectorCompatibility.CdpCompatibility, _tabularTable.DatasetName, out string name, out string displayName, out TableParameters tableParameters);
        }

        private bool IsSql() => _uriPrefix.Contains("/sql/");

        private List<SqlRelationship> GetSqlRelationships(string text)
        {
<<<<<<< HEAD
            Result r = JsonSerializer.Deserialize<Result>(text);

            SqlForeignKey[] fkt = r.ResultSets.Table1;
=======
            RelationshipResult r = JsonSerializer.Deserialize<RelationshipResult>(text);
>>>>>>> 9531d76c

            var relationships = r.ResultSets.Table1;
            if (relationships == null || relationships.Length == 0)
            {
                return new List<SqlRelationship>();
            }

            List<SqlRelationship> sqlRelationShips = new List<SqlRelationship>();

            foreach (var fk in relationships)
            {
                sqlRelationShips.Add(new SqlRelationship()
                {
                    RelationshipName = fk.FK_Name,
                    ParentTable = fk.Parent_Table,
                    ColumnName = fk.Parent_Column,
                    ReferencedTable = fk.Referenced_Table,
                    ReferencedColumnName = fk.Referenced_Column
                });
            }

            return sqlRelationShips;
        }
    }

#pragma warning disable SA1300 // Element should begin with upper case
#pragma warning disable SA1516 // Element should be separated by a blank line

    internal class SqlRelationship
    {
        public string RelationshipName;
        public string ParentTable;
        public string ColumnName;
        public string ReferencedTable;
        public string ReferencedColumnName;

        public override string ToString() => $"{RelationshipName}, {ParentTable}, {ColumnName}, {ReferencedTable}, {ReferencedColumnName}";
    }

    internal class RelationshipResult
    {
        public RelationshipResultSets ResultSets { get; set; }
    }

    internal class RelationshipResultSets
    {
        public FKRelationship[] Table1 { get; set; }
    }

    internal class FKRelationship
    {
        public string FK_Name { get; set; }

        public string Parent_Table { get; set; }

        public string Parent_Column { get; set; }

        public string Referenced_Table { get; set; }

        public string Referenced_Column { get; set; }
    }

#pragma warning restore SA1516
#pragma warning restore SA1300
}<|MERGE_RESOLUTION|>--- conflicted
+++ resolved
@@ -56,36 +56,8 @@
 
             if (string.IsNullOrWhiteSpace(text))
             {
-<<<<<<< HEAD
                 return null;
             }
-=======
-                List<SqlRelationship> sqlRelationships = null;
-
-                // for SQL need to get relationships separately as they aren't included by CDP connector
-                if (IsSql())
-                {
-                    cancellationToken.ThrowIfCancellationRequested();
-
-                    uri = (_uriPrefix ?? string.Empty) + $"/v2/datasets/{dataset}/query/sql";
-                    string body =
-                        @"{""query"":""SELECT fk.name AS FK_Name, '[' + sp.name + '].[' + tp.name + ']' AS Parent_Table, cp.name AS Parent_Column, '[' + sr.name + '].[' + tr.name + ']' AS Referenced_Table, cr.name AS Referenced_Column" +
-                          @" FROM sys.foreign_keys fk" +
-                          @" INNER JOIN sys.tables tp ON fk.parent_object_id = tp.object_id" +
-                          @" INNER JOIN sys.tables tr ON fk.referenced_object_id = tr.object_id" +
-                          @" INNER JOIN sys.schemas sp on tp.schema_id = sp.schema_id" +
-                          @" INNER JOIN sys.schemas sr on tr.schema_id = sr.schema_id" +
-                          @" INNER JOIN sys.foreign_key_columns fkc ON fkc.constraint_object_id = fk.object_id" +
-                          @" INNER JOIN sys.columns cp ON fkc.parent_column_id = cp.column_id AND fkc.parent_object_id = cp.object_id" +
-                          @" INNER JOIN sys.columns cr ON fkc.referenced_column_id = cr.column_id AND fkc.referenced_object_id = cr.object_id" +
-                          @" WHERE '[' + sp.name + '].[' + tp.name + ']' = '" + tableName + "'" + @"""}";
-
-                    string text2 = await CdpServiceBase.GetObject(_httpClient, $"Get SQL relationships", uri, body, cancellationToken, Logger).ConfigureAwait(false);
-
-                    // Result should be cached
-                    sqlRelationships = GetSqlRelationships(text2);
-                }
->>>>>>> 9531d76c
 
             List<SqlRelationship> sqlRelationships = null;
 
@@ -94,34 +66,23 @@
             {
                 cancellationToken.ThrowIfCancellationRequested();
 
-                // We can't execute a query like below for unknown reasons so we'll have to do it in retrieving each table's data
-                // and doing the joins manually (in GetSqlRelationships)
-                // --
-                //    SELECT fk.name 'FK Name', tp.name 'Parent table', cp.name, tr.name 'Refrenced table', cr.name
-                //    FROM sys.foreign_keys fk
-                //    INNER JOIN sys.tables tp ON fk.parent_object_id = tp.object_id
-                //    INNER JOIN sys.tables tr ON fk.referenced_object_id = tr.object_id
-                //    INNER JOIN sys.foreign_key_columns fkc ON fkc.constraint_object_id = fk.object_id
-                //    INNER JOIN sys.columns cp ON fkc.parent_column_id = cp.column_id AND fkc.parent_object_id = cp.object_id
-                //    INNER JOIN sys.columns cr ON fkc.referenced_column_id = cr.column_id AND fkc.referenced_object_id = cr.object_id
-                //    ORDER BY tp.name, cp.column_id
-                // --
-
                 uri = (_uriPrefix ?? string.Empty) + $"/v2/datasets/{dataset}/query/sql";
                 string body =
-                    @"{""query"":""select name, object_id, parent_object_id, referenced_object_id from sys.foreign_keys; " +
-                    @"select object_id, name from sys.tables; " +
-                    @"select constraint_object_id, parent_column_id, parent_object_id, referenced_column_id, referenced_object_id from sys.foreign_key_columns; " +
-                    @"select name, object_id, column_id from sys.columns""}";
+                    @"{""query"":""SELECT fk.name AS FK_Name, '[' + sp.name + '].[' + tp.name + ']' AS Parent_Table, cp.name AS Parent_Column, '[' + sr.name + '].[' + tr.name + ']' AS Referenced_Table, cr.name AS Referenced_Column" +
+                      @" FROM sys.foreign_keys fk" +
+                      @" INNER JOIN sys.tables tp ON fk.parent_object_id = tp.object_id" +
+                      @" INNER JOIN sys.tables tr ON fk.referenced_object_id = tr.object_id" +
+                      @" INNER JOIN sys.schemas sp on tp.schema_id = sp.schema_id" +
+                      @" INNER JOIN sys.schemas sr on tr.schema_id = sr.schema_id" +
+                      @" INNER JOIN sys.foreign_key_columns fkc ON fkc.constraint_object_id = fk.object_id" +
+                      @" INNER JOIN sys.columns cp ON fkc.parent_column_id = cp.column_id AND fkc.parent_object_id = cp.object_id" +
+                      @" INNER JOIN sys.columns cr ON fkc.referenced_column_id = cr.column_id AND fkc.referenced_object_id = cr.object_id" +
+                      @" WHERE '[' + sp.name + '].[' + tp.name + ']' = '" + tableName + "'" + @"""}";
 
                 string text2 = await CdpServiceBase.GetObject(_httpClient, $"Get SQL relationships", uri, body, cancellationToken, Logger).ConfigureAwait(false);
 
                 // Result should be cached
                 sqlRelationships = GetSqlRelationships(text2);
-
-                // Filter on ParentTable
-                string tbl = tableName.Split('.').Last().Replace("[", string.Empty).Replace("]", string.Empty);
-                sqlRelationships = sqlRelationships.Where(sr => sr.ParentTable == tbl).ToList();
             }
 
             string connectorName = _uriPrefix.Split(new[] { '/' }, StringSplitOptions.RemoveEmptyEntries)[1];
@@ -133,13 +94,7 @@
 
         private List<SqlRelationship> GetSqlRelationships(string text)
         {
-<<<<<<< HEAD
-            Result r = JsonSerializer.Deserialize<Result>(text);
-
-            SqlForeignKey[] fkt = r.ResultSets.Table1;
-=======
             RelationshipResult r = JsonSerializer.Deserialize<RelationshipResult>(text);
->>>>>>> 9531d76c
 
             var relationships = r.ResultSets.Table1;
             if (relationships == null || relationships.Length == 0)
