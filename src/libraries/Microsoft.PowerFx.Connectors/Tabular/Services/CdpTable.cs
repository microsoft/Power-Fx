--- conflicted
+++ resolved
@@ -25,11 +25,7 @@
 
         public override HttpClient HttpClient => _httpClient;
 
-<<<<<<< HEAD
-        public ConnectorType ConnectorType => IsDelegable ? TabularTableDescriptor : null;
-=======
         public ConnectorType ConnnectorType => IsInitialized ? TabularTableDescriptor : null;
->>>>>>> 766bf8a5
 
         public override bool IsDelegable => (DelegationInfo?.SortRestriction != null) || (DelegationInfo?.FilterRestriction != null) || (DelegationInfo?.FilterSupportedFunctions != null);
 
