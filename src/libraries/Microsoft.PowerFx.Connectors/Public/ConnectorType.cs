﻿// Copyright (c) Microsoft Corporation.
// Licensed under the MIT license.

using System;
using System.Collections.Generic;
using System.Collections.Immutable;
using System.Diagnostics;
using System.Linq;
using Microsoft.OpenApi.Any;
using Microsoft.OpenApi.Interfaces;
using Microsoft.OpenApi.Models;
using Microsoft.PowerFx.Core.Utils;
using Microsoft.PowerFx.Types;
using static Microsoft.PowerFx.Connectors.Constants;

namespace Microsoft.PowerFx.Connectors
{
    // Wrapper class around FormulaType and ConnectorType
    // FormulaType is used to represent the type of the parameter in the Power Fx expression as used in Power Apps
    // ConnectorType contains more details information coming from the swagger file and extensions
    [DebuggerDisplay("{FormulaType._type}")]
    public class ConnectorType
    {
        // "name"
        public string Name { get; internal set; }

        // "x-ms-summary"
        public string DisplayName { get; }

        // "description"
        public string Description { get; }

        // "required"
        public bool IsRequired { get; internal set; }

        // Only used for RecordType and TableType
        public ConnectorType[] Fields { get; }

        internal ConnectorType[] HiddenFields { get; }

        // FormulaType
        public FormulaType FormulaType { get; }

        // "x-ms-explicit-input"
        public bool ExplicitInput { get; }

        // "enum" 
        public bool IsEnum { get; }

        // Enumeration value, only defined if IsEnum is true
        public FormulaValue[] EnumValues { get; }

        // Enumeration display name ("x-ms-enum-display-name"), only defined if IsEnum is true
        // If not defined, this array will be empty
        public string[] EnumDisplayNames { get; }

        // Option Set, only defined when IsEnum is true and EnumValues is not empty
        public OptionSet OptionSet => GetOptionSet();

        public Visibility Visibility { get; internal set; }

        internal RecordType HiddenRecordType { get; }       

        public bool SupportsDynamicValuesOrList => DynamicValues != null || DynamicList != null;

        public bool SupportsDynamicSchemaOrProperty => DynamicSchema != null || DynamicProperty != null;

        public bool SupportsDynamicIntellisense => SupportsDynamicValuesOrList || SupportsDynamicSchemaOrProperty;

        internal ConnectorDynamicSchema DynamicSchema { get; private set; }

        internal ConnectorDynamicProperty DynamicProperty { get; private set; }

<<<<<<< HEAD
        internal ConnectorType(OpenApiSchema schema, OpenApiParameter openApiParameter, FormulaType formulaType)
=======
        internal ConnectorDynamicValue DynamicValues { get; private set; }

        internal ConnectorDynamicList DynamicList { get; private set; }

        internal bool Binary { get; private set; }

        internal ConnectorType(OpenApiSchema schema, OpenApiParameter openApiParameter, FormulaType formulaType, bool binary = false)
>>>>>>> b8e89122
        {
            Name = openApiParameter?.Name;
            IsRequired = openApiParameter?.Required == true;
            Visibility = openApiParameter?.GetVisibility().ToVisibility() ?? Visibility.Unknown;
            FormulaType = formulaType;
            Binary = binary;

            if (schema != null)
            {
                Description = schema.Description;
                DisplayName = schema.GetSummary();
                ExplicitInput = schema.GetExplicitInput();

                Fields = Array.Empty<ConnectorType>();
                IsEnum = schema.Enum != null && schema.Enum.Any();

                if (IsEnum)
                {
                    EnumValues = schema.Enum.Select(oaa => OpenApiExtensions.TryGetOpenApiValue(oaa, null, out FormulaValue fv) ? fv : throw new NotSupportedException($"Invalid conversion for type {oaa.GetType().Name} in enum")).ToArray();
                    EnumDisplayNames = schema.Extensions != null && schema.Extensions.TryGetValue(XMsEnumDisplayName, out IOpenApiExtension enumNames) && enumNames is OpenApiArray oaa
                                        ? oaa.Cast<OpenApiString>().Select(oas => oas.Value).ToArray()
                                        : Array.Empty<string>();
                }
                else
                {
                    EnumValues = Array.Empty<FormulaValue>();
                    EnumDisplayNames = Array.Empty<string>();
                }                                               
            }

            DynamicSchema = openApiParameter.GetDynamicSchema();
            DynamicProperty = openApiParameter.GetDynamicProperty();
<<<<<<< HEAD
=======
            DynamicValues = openApiParameter.GetDynamicValue();
            DynamicList = openApiParameter.GetDynamicList();
>>>>>>> b8e89122
        }

        internal ConnectorType()
        {
            FormulaType = new BlankType();
        }

        internal ConnectorType(OpenApiSchema schema)
            : this(schema, null, new OpenApiParameter() { Schema = schema }.ToConnectorType())
        {
        }

        internal ConnectorType(OpenApiSchema schema, OpenApiParameter openApiParameter, ConnectorType connectorType)
            : this(schema, openApiParameter, connectorType.FormulaType)
        {
            Fields = connectorType.Fields;
        }

        internal ConnectorType(OpenApiSchema schema, OpenApiParameter openApiParameter, FormulaType formulaType, RecordType hiddenRecordType)
            : this(schema, openApiParameter, formulaType)
        {
            HiddenRecordType = hiddenRecordType;
        }

        internal ConnectorType(OpenApiSchema schema, OpenApiParameter openApiParameter, TableType tableType, ConnectorType tableConnectorType)
            : this(schema, openApiParameter, tableType)
        {
            Fields = new ConnectorType[] { tableConnectorType };
            HiddenRecordType = null;
        }

        internal ConnectorType(OpenApiSchema schema, OpenApiParameter openApiParameter, RecordType recordType, RecordType hiddenRecordType, ConnectorType[] fields, ConnectorType[] hiddenFields)
            : this(schema, openApiParameter, recordType)
        {
            Fields = fields;
            HiddenFields = hiddenFields;
            HiddenRecordType = hiddenRecordType;
        }

        private OptionSet GetOptionSet()
        {
            if (!IsEnum || string.IsNullOrEmpty(Name) || EnumValues.Length != EnumDisplayNames.Length)
            {
                return null;
            }

            return new OptionSet(Name, EnumValues.Select(ev => ev.ToObject().ToString()).Zip(EnumDisplayNames, (ev, dn) => new KeyValuePair<string, string>(ev, dn)).ToDictionary(kvp => new DName(kvp.Key), kvp => new DName(kvp.Value)).ToImmutableDictionary());
        }
    }
}<|MERGE_RESOLUTION|>--- conflicted
+++ resolved
@@ -71,9 +71,6 @@
 
         internal ConnectorDynamicProperty DynamicProperty { get; private set; }
 
-<<<<<<< HEAD
-        internal ConnectorType(OpenApiSchema schema, OpenApiParameter openApiParameter, FormulaType formulaType)
-=======
         internal ConnectorDynamicValue DynamicValues { get; private set; }
 
         internal ConnectorDynamicList DynamicList { get; private set; }
@@ -81,7 +78,6 @@
         internal bool Binary { get; private set; }
 
         internal ConnectorType(OpenApiSchema schema, OpenApiParameter openApiParameter, FormulaType formulaType, bool binary = false)
->>>>>>> b8e89122
         {
             Name = openApiParameter?.Name;
             IsRequired = openApiParameter?.Required == true;
@@ -114,11 +110,8 @@
 
             DynamicSchema = openApiParameter.GetDynamicSchema();
             DynamicProperty = openApiParameter.GetDynamicProperty();
-<<<<<<< HEAD
-=======
             DynamicValues = openApiParameter.GetDynamicValue();
             DynamicList = openApiParameter.GetDynamicList();
->>>>>>> b8e89122
         }
 
         internal ConnectorType()
