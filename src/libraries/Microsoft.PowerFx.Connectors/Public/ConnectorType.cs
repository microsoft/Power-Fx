--- conflicted
+++ resolved
@@ -235,13 +235,8 @@
         }        
 
         // Called by ConnectorFunction.GetCdpTableType
-<<<<<<< HEAD
-        internal ConnectorType(JsonElement schema, string tableName, SymbolTable optionSets, ConnectorCompatibility compatibility, IList<ReferencedEntity> referencedEntities, string datasetName, string name, ICdpTableResolver resolver, ServiceCapabilities serviceCapabilities, bool isTableReadOnly)
-            : this(SwaggerJsonSchema.New(schema), null, new SwaggerParameter(null, true, SwaggerJsonSchema.New(schema), null).GetConnectorType(tableName, optionSets, compatibility))
-=======
         internal ConnectorType(JsonElement schema, string tableName, SymbolTable optionSets, ConnectorSettings settings, IList<ReferencedEntity> referencedEntities, string datasetName, string name, string connectorName, ICdpTableResolver resolver, ServiceCapabilities serviceCapabilities, bool isTableReadOnly)
             : this(SwaggerJsonSchema.New(schema), null, new SwaggerParameter(null, true, SwaggerJsonSchema.New(schema), null).GetConnectorType(tableName, optionSets, settings))
->>>>>>> 8b14269f
         {
             Name = name;
 
