--- conflicted
+++ resolved
@@ -53,14 +53,10 @@
     {
         public static ODataParameters ToOdataParameters(this DelegationParameters parameters)
         {
-<<<<<<< HEAD
-            DelegationParameterFeatures allowedFeatures = DelegationParameterFeatures.Filter | DelegationParameterFeatures.Top;
-=======
             DelegationParameterFeatures allowedFeatures = 
                 DelegationParameterFeatures.Filter | 
                 DelegationParameterFeatures.Top | 
                 DelegationParameterFeatures.Columns;
->>>>>>> fc229ab4
             parameters.EnsureOnlyFeatures(allowedFeatures);
 
             ODataParameters op = new ODataParameters()
