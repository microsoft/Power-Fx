﻿// Copyright (c) Microsoft Corporation.
// Licensed under the MIT license.

using System.Diagnostics;
using Microsoft.OpenApi.Interfaces;
using Microsoft.OpenApi.Models;
using Microsoft.PowerFx.Types;

namespace Microsoft.PowerFx.Connectors
{
    [DebuggerDisplay("{ConnectorType}")]
    public class ConnectorSchema
    {
        public ConnectorType ConnectorType { get; }

        public FormulaValue DefaultValue { get; }

        internal OpenApiSchema Schema { get; }

        internal ConnectorExtensions ConnectorExtensions { get; }

        private bool UseHiddenTypes { get; }

        public string Title => Schema.Title;

        public FormulaType FormulaType => UseHiddenTypes ? ConnectorType.HiddenRecordType : ConnectorType.FormulaType;

        internal RecordType HiddenRecordType => ConnectorType.HiddenRecordType;

        public string Summary => ConnectorExtensions.Summary;

        public bool SupportsDynamicIntellisense => ConnectorType.SupportsDynamicIntellisense;

        internal ConnectorSchema(OpenApiParameter openApiParameter, IOpenApiExtensible bodyExtensions, bool useHiddenTypes)
        {
            Schema = openApiParameter.Schema;
            UseHiddenTypes = useHiddenTypes;
            ConnectorType = openApiParameter.ToConnectorType();
<<<<<<< HEAD
            DefaultValue = openApiParameter.Schema.TryGetDefaultValue(FormulaType, out FormulaValue defaultValue) ? defaultValue : null;

=======
            DefaultValue = openApiParameter.Schema.TryGetDefaultValue(FormulaType, out FormulaValue defaultValue) && defaultValue is not BlankValue ? defaultValue : null;
>>>>>>> b8e89122
            ConnectorExtensions = new ConnectorExtensions(openApiParameter, bodyExtensions);
        }

        internal ConnectorSchema(ConnectorSchema connectorSchema, ConnectorType connectorType)
        {
            Schema = connectorSchema.Schema;
            DefaultValue = connectorSchema.DefaultValue;
            ConnectorType = connectorType ?? connectorSchema.ConnectorType;
            ConnectorExtensions = connectorSchema.ConnectorExtensions;
        }
    }
}<|MERGE_RESOLUTION|>--- conflicted
+++ resolved
@@ -36,12 +36,7 @@
             Schema = openApiParameter.Schema;
             UseHiddenTypes = useHiddenTypes;
             ConnectorType = openApiParameter.ToConnectorType();
-<<<<<<< HEAD
-            DefaultValue = openApiParameter.Schema.TryGetDefaultValue(FormulaType, out FormulaValue defaultValue) ? defaultValue : null;
-
-=======
             DefaultValue = openApiParameter.Schema.TryGetDefaultValue(FormulaType, out FormulaValue defaultValue) && defaultValue is not BlankValue ? defaultValue : null;
->>>>>>> b8e89122
             ConnectorExtensions = new ConnectorExtensions(openApiParameter, bodyExtensions);
         }
 
