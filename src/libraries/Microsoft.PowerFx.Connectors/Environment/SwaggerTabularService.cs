﻿// Copyright (c) Microsoft Corporation.
// Licensed under the MIT license.

using System;
using System.Collections.Generic;
using System.Globalization;
using System.Linq;
using System.Net.Http;
using System.Text.RegularExpressions;
using System.Threading;
using System.Threading.Tasks;
using Microsoft.OpenApi.Models;
using Microsoft.PowerFx.Types;

namespace Microsoft.PowerFx.Connectors
{
    // Swagger based CDP tabular service
    public sealed class SwaggerTabularService : CdpTabularService
    {
        public string Namespace => $"_tbl_{ConnectionId}";

        public string ConnectionId => _connectionId;

        private readonly string _connectionId;
        private readonly TabularFunctionIdentification _tabularFunctionIdentification;
        private IReadOnlyList<ConnectorFunction> _tabularFunctions;
<<<<<<< HEAD
        private readonly OpenApiDocument _openApiDocument;

=======
        private ConnectorFunction _metadataService;
        private ConnectorFunction _createItems;
        private ConnectorFunction _getItems;
        private ConnectorFunction _updateItem;
        private ConnectorFunction _deleteItem;
>>>>>>> ad6e3c21
        private readonly IReadOnlyDictionary<string, FormulaValue> _globalValues;
        private readonly bool _defaultDataset = false;

<<<<<<< HEAD
        public SwaggerTabularService(OpenApiDocument openApiDocument, IReadOnlyDictionary<string, FormulaValue> globalValues)
            : base()
        {
            _globalValues = globalValues;
            _openApiDocument = openApiDocument;
            _tabularFunctionIdentification = GetTabularFunctions(openApiDocument);

            foreach (string mandatoryGlobalValue in _tabularFunctionIdentification.GlobalValueNames)
            {
                if (!globalValues.ContainsKey(mandatoryGlobalValue))
                {
                    throw new InvalidOperationException($"Missing global value {mandatoryGlobalValue}");
                }
            }

            _connectionId = GetString("connectionId", globalValues);

            DatasetName = _tabularFunctionIdentification.DatasetNames.Any() ? string.Join(",", _tabularFunctionIdentification.DatasetNames.Select(dsn => GetString(dsn, globalValues))) : _tabularFunctionIdentification.DefaultDatasetName;
            TableName = GetString(_tabularFunctionIdentification.TableName, globalValues);
        }

        internal static TabularFunctionIdentification GetTabularFunctions(OpenApiDocument openApiDocument)
        {
            List<SwaggerOperation> swaggerOperations = openApiDocument.Paths.SelectMany((KeyValuePair<string, OpenApiPathItem> path) => path.Value.Operations.Select((KeyValuePair<OperationType, OpenApiOperation> operation) => new SwaggerOperation() { OperationType = operation.Key, OperationPath = path.Key, Operation = operation.Value })).ToList();

            // Metadata Service
            List<SwaggerOperation> metadataServicePotentialOps = new List<SwaggerOperation>();
            foreach (SwaggerOperation swop in swaggerOperations.Where(o => o.OperationType == OperationType.Get))
            {
                Match m = new Regex(@"(/v(?<v>[0-9]{1,2}))?/\$metadata\.json(?<suffix>/datasets/(?<ds>[^/]+)/tables/{(?<tab>[^/]+)})$").Match(swop.OperationPath);

                if (m.Success)
                {
                    string v = m.Groups["v"].Value;
                    int i = string.IsNullOrEmpty(v) ? 1 : int.Parse(v, CultureInfo.InvariantCulture);
                    swop.Version = i;

                    string ds = m.Groups["ds"].Value;
                    MatchCollection m2 = new Regex(@"{(?<var>[^{}]+)}").Matches(ds);
                    if (m2.Count == 0)
                    {
                        swop.UseDefaultDataset = true;
                        swop.DefaultDatasetName = ds;
                        swop.DatasetNames = null;
                    }
                    else
                    {
                        swop.UseDefaultDataset = false;
                        swop.DefaultDatasetName = null;
                        swop.DatasetNames = m2.Cast<Match>().Select(im => im.Groups["var"].Value).ToArray();
                    }

                    swop.TableName = m.Groups["tab"].Value;
                    swop.ServiceBase = m.Groups["suffix"].Value;

                    metadataServicePotentialOps.Add(swop);
                }
            }

            SwaggerOperation metadataService = GetMaxOperation(metadataServicePotentialOps, "metadata service");

            TabularFunctionIdentification tf = new TabularFunctionIdentification
            {
                MetadataServiceOpPath = metadataService.OperationPath,
                MetadataServiceOpName = OpenApiHelperFunctions.NormalizeOperationId(metadataService.Operation.OperationId),
                GlobalValueNames = new List<string>() { "connectionId" }
            };

            if (metadataService.UseDefaultDataset)
            {
                tf.DatasetNames = new List<string>();
                tf.DefaultDatasetName = metadataService.DefaultDatasetName;
            }
            else
            {
                tf.DatasetNames = metadataService.DatasetNames.ToList();
                tf.DefaultDatasetName = null;
                tf.GlobalValueNames.AddRange(metadataService.DatasetNames);
            }

            tf.TableName = metadataService.TableName;
            tf.GlobalValueNames.Add(metadataService.TableName);

            string serviceBase = metadataService.ServiceBase;

            // Create
            List<SwaggerOperation> createPotentialOps = new List<SwaggerOperation>();
            foreach (SwaggerOperation swop in swaggerOperations.Where(o => o.OperationType == OperationType.Post))
            {
                Match m = new Regex(@$"(/v(?<v>[0-9]{{1,2}}))?{EscapeRegex(serviceBase)}/items$").Match(swop.OperationPath);

                if (m.Success)
                {
                    string v = m.Groups["v"].Value;
                    int i = string.IsNullOrEmpty(v) ? 1 : int.Parse(v, CultureInfo.InvariantCulture);
                    swop.Version = i;

                    createPotentialOps.Add(swop);
                }
            }

            SwaggerOperation createOperation = GetMaxOperation(createPotentialOps, "create");

            tf.CreateOpPath = createOperation.OperationPath;
            tf.CreateOpName = OpenApiHelperFunctions.NormalizeOperationId(createOperation.Operation.OperationId);

            // Read - GetItems
            List<SwaggerOperation> getItemsPotentialOps = new List<SwaggerOperation>();
            foreach (SwaggerOperation swop in swaggerOperations.Where(o => o.OperationType == OperationType.Get))
            {
                Match m = new Regex(@$"(/v(?<v>[0-9]{{1,2}}))?{EscapeRegex(serviceBase)}/items$").Match(swop.OperationPath);

                if (m.Success)
                {
                    string v = m.Groups["v"].Value;
                    int i = string.IsNullOrEmpty(v) ? 1 : int.Parse(v, CultureInfo.InvariantCulture);
                    swop.Version = i;

                    getItemsPotentialOps.Add(swop);
                }
            }

            SwaggerOperation getItemsOperation = GetMaxOperation(getItemsPotentialOps, "get items");

            tf.GetItemsOpPath = getItemsOperation.OperationPath;
            tf.GetItemsOpName = OpenApiHelperFunctions.NormalizeOperationId(getItemsOperation.Operation.OperationId);

            // Update
            List<SwaggerOperation> updatePorentialOps = new List<SwaggerOperation>();
            foreach (SwaggerOperation swop in swaggerOperations.Where(o => o.OperationType == OperationType.Patch))
            {
                Match m = new Regex(@$"(/v(?<v>[0-9]{{1,2}}))?{EscapeRegex(serviceBase)}/items/{{(?<item>[^/]+)}}$").Match(swop.OperationPath);

                if (m.Success)
                {
                    string v = m.Groups["v"].Value;
                    int i = string.IsNullOrEmpty(v) ? 1 : int.Parse(v, CultureInfo.InvariantCulture);
                    swop.Version = i;

                    swop.ItemName = m.Groups["item"].Value;

                    updatePorentialOps.Add(swop);
                }
            }

            SwaggerOperation updateOperation = GetMaxOperation(updatePorentialOps, "update item");

            tf.UpdateOpPath = updateOperation.OperationPath;
            tf.UpdateOpName = OpenApiHelperFunctions.NormalizeOperationId(updateOperation.Operation.OperationId);
            tf.ItemName = updateOperation.ItemName;

            // Delete
            List<SwaggerOperation> deletePorentialOps = new List<SwaggerOperation>();
            foreach (SwaggerOperation swop in swaggerOperations.Where(o => o.OperationType == OperationType.Delete))
            {
                Match m = new Regex(@$"(/v(?<v>[0-9]{{1,2}}))?{EscapeRegex(serviceBase)}/items/{{(?<item>[^/]+)}}$").Match(swop.OperationPath);

                if (m.Success)
                {
                    string v = m.Groups["v"].Value;
                    int i = string.IsNullOrEmpty(v) ? 1 : int.Parse(v, CultureInfo.InvariantCulture);
                    swop.Version = i;

                    if (m.Groups["item"].Value == updateOperation.ItemName)
                    {
                        deletePorentialOps.Add(swop);
                    }
                }
            }

            SwaggerOperation deleteOperation = GetMaxOperation(deletePorentialOps, "delete item");

            tf.DeleteOpPath = deleteOperation.OperationPath;
            tf.DeleteOpName = OpenApiHelperFunctions.NormalizeOperationId(deleteOperation.Operation.OperationId);

            return tf;
        }

        internal class SwaggerOperation
        {
            public string ServiceBase;
            public OperationType OperationType;
            public string OperationPath;
            public int Version;
            public bool UseDefaultDataset;
            public string DefaultDatasetName;
            public string[] DatasetNames;
            public string TableName;
            public string ItemName;

            internal OpenApiOperation Operation;
        }

        internal class TabularFunctionIdentification
        {
            public List<string> GlobalValueNames;
            public string MetadataServiceOpPath;
            public string MetadataServiceOpName;
            public List<string> DatasetNames;
            public string DefaultDatasetName;
            public string TableName;
            public string CreateOpPath;
            public string CreateOpName;
            public string GetItemsOpPath;
            public string GetItemsOpName;
            public string UpdateOpPath;
            public string UpdateOpName;
            public string DeleteOpPath;
            public string DeleteOpName;
            public string ItemName;
        }

        private static string EscapeRegex(string rex) => rex.Replace("{", @"\{").Replace("}", @"\}");

        private static SwaggerOperation GetMaxOperation(List<SwaggerOperation> potentialOperations, string type)
        {
            if (potentialOperations == null || potentialOperations.Count == 0)
            {
                throw new Exception($"Unsupported swagger file, cannot identify {type}, function not found");
            }

            int maxVer = potentialOperations.Max(o => o.Version);
            IEnumerable<SwaggerOperation> maxOperations = potentialOperations.Where(o => o.Version == maxVer);

            if (maxOperations.Count() != 1)
            {
                throw new Exception($"Unsupported swagger file, cannot identify unique {type}");
            }
=======
        public SwaggerTabularService(IReadOnlyDictionary<string, FormulaValue> globalValues)
            : base(GetDataSetName(globalValues, out bool useDefaultDataset), GetTableName(globalValues))
        {
            _globalValues = globalValues;
            _defaultDataset = useDefaultDataset;
            _connectionId = TryGetString("connectionId", globalValues, out string connectorId, out _) ? connectorId : throw new InvalidOperationException("Cannot determine connectionId.");
        }

        public static bool IsTabular(IReadOnlyDictionary<string, FormulaValue> globalValues, OpenApiDocument openApiDocument, out string error)
        {
            try
            {
                error = null;
                return new SwaggerTabularService(globalValues).LoadSwaggerAndIdentifyKeyMethods(new PowerFxConfig(), openApiDocument);
            }
            catch (Exception ex)
            {
                error = ex.Message;
                return false;
            }
        }

        [Obsolete("Only used for testing")]
        internal static (ConnectorFunction s, ConnectorFunction c, ConnectorFunction r, ConnectorFunction u, ConnectorFunction d) GetFunctions(IReadOnlyDictionary<string, FormulaValue> globalValues, OpenApiDocument openApiDocument)
        {
            return new SwaggerTabularService(globalValues).GetFunctions(new PowerFxConfig(), openApiDocument);
        }

        /* Schema [GET] */

        private const string MetadataServiceRegex = @"/\$metadata\.json/datasets/({[^{}]+}(,{[^{}]+})?|default)/tables/{[^{}]+}$";

        /* Create [POST], Read [GET] */

        private const string CreateOrGetItemsRegex = @"/datasets/({[^{}]+}(,{[^{}]+})?|default)/tables/{[^{}]+}/items$";

        /* Read [GET], Update [PATCH], Delete [DELETE] */

        private const string GetUpdateOrDeleteItemRegex = @"/datasets/({[^{}]+}(,{[^{}]+})?|default)/tables/{[^{}]+}/items/{[^{}]+}$";

        /* Version (like V2) */

        private const string NameVersionRegex = @"V(?<n>[0-9]{0,2})$";

        //// TABLE METADATA SERVICE
        // GET: /$metadata.json/datasets/{datasetName}/tables/{tableName}?api-version=2015-09-01
        internal ConnectorFunction MetadataService => _metadataService ??= GetFunction(HttpMethod.Get, MetadataServiceRegex, 0, "metadata service");

        // TABLE DATA SERVICE - CREATE
        // POST: /datasets/{datasetName}/tables/{tableName}/items?api-version=2015-09-01
        internal ConnectorFunction CreateItems => _createItems ??= GetFunction(HttpMethod.Post, CreateOrGetItemsRegex, 1, "Create Items");

        // TABLE DATA SERVICE - READ
        // GET AN ITEM - GET: /datasets/{datasetName}/tables/{tableName}/items/{id}?api-version=2015-09-01
        // LIST ITEMS - GET: /datasets/{datasetName}/tables/{tableName}/items?$filter=’CreatedBy’ eq ‘john.doe’&$top=50&$orderby=’Priority’ asc, ’CreationDate’ desc
        internal ConnectorFunction GetItems => _getItems ??= GetFunction(HttpMethod.Get, CreateOrGetItemsRegex, 0, "Get Items");

        // TABLE DATA SERVICE - UPDATE
        // PATCH: /datasets/{datasetName}/tables/{tableName}/items/{id}
        internal ConnectorFunction UpdateItem => _updateItem ??= GetFunction(new HttpMethod("PATCH"), GetUpdateOrDeleteItemRegex, 2, "Update Item");

        // TABLE DATA SERVICE - DELETE
        // DELETE: /datasets/{datasetName}/tables/{tableName}/items/{id}
        internal ConnectorFunction DeleteItem => _deleteItem ??= GetFunction(new HttpMethod("DELETE"), GetUpdateOrDeleteItemRegex, 1, "Delete Item");

        public override Task InitAsync(HttpClient httpClient, string uriPrefix, bool useV2, CancellationToken cancellationToken, ConnectorLogger logger = null)
        {
            throw new PowerFxConnectorException("Use InitAsync with OpenApiDocument");
        }
>>>>>>> ad6e3c21

            return maxOperations.First();
        }

        public static string[] GetGlobalValueNames(OpenApiDocument openApiDocument)
        {
            return GetTabularFunctions(openApiDocument).GlobalValueNames.ToArray();
        }

        public static bool IsTabular(IReadOnlyDictionary<string, FormulaValue> globalValues, OpenApiDocument openApiDocument, out string error)
        {
            try
            {
                error = null;
                return new SwaggerTabularService(openApiDocument, globalValues).LoadSwaggerAndIdentifyKeyMethods(new PowerFxConfig());
            }
            catch (Exception ex)
            {
                error = ex.Message;
                return false;
            }
        }

        [Obsolete("Only used for testing")]
        internal static (ConnectorFunction s, ConnectorFunction c, ConnectorFunction r, ConnectorFunction u, ConnectorFunction d) GetFunctions(IReadOnlyDictionary<string, FormulaValue> globalValues, OpenApiDocument openApiDocument)
        {
            return new SwaggerTabularService(openApiDocument, globalValues).GetFunctions(new PowerFxConfig());
        }

        public async Task InitAsync(PowerFxConfig config, HttpClient httpClient, CancellationToken cancellationToken, ConnectorLogger logger = null)
        {
            cancellationToken.ThrowIfCancellationRequested();

            try
            {
<<<<<<< HEAD
                logger?.LogInformation($"Entering in {nameof(SwaggerTabularService)} {nameof(InitAsync)} for {DatasetName}, {TableName}");

                if (!LoadSwaggerAndIdentifyKeyMethods(config, logger))
=======
                logger?.LogInformation($"Entering in {nameof(SwaggerTabularService)} {nameof(InitAsync)} for {DataSetName}, {TableName}");

                if (!LoadSwaggerAndIdentifyKeyMethods(config, openApiDocument, logger))
>>>>>>> ad6e3c21
                {
                    throw new PowerFxConnectorException("Cannot identify tabular methods.");
                }

                BaseRuntimeConnectorContext runtimeConnectorContext = new RawRuntimeConnectorContext(httpClient);
                FormulaValue schema = await MetadataService.InvokeAsync(Array.Empty<FormulaValue>(), runtimeConnectorContext, cancellationToken).ConfigureAwait(false);

<<<<<<< HEAD
                logger?.LogInformation($"Exiting {nameof(SwaggerTabularService)} {nameof(InitAsync)} for {DatasetName}, {TableName} {(schema is ErrorValue ev ? string.Join(", ", ev.Errors.Select(er => er.Message)) : string.Empty)}");
=======
                logger?.LogInformation($"Exiting {nameof(SwaggerTabularService)} {nameof(InitAsync)} for {DataSetName}, {TableName} {(schema is ErrorValue ev ? string.Join(", ", ev.Errors.Select(er => er.Message)) : string.Empty)}");
>>>>>>> ad6e3c21

                if (schema is StringValue str)
                {
                    SetTableType(GetSchema(str.Value));
                }
            }
            catch (Exception ex)
            {
                logger?.LogException(ex, $"Exception in {nameof(SwaggerTabularService)} {nameof(InitAsync)} for {DatasetName}, {TableName}, {ConnectorHelperFunctions.LogException(ex)}");
                throw;
            }
        }

<<<<<<< HEAD
        //// TABLE METADATA SERVICE
        // GET: /$metadata.json/datasets/{datasetName}/tables/{tableName}?api-version=2015-09-01
        internal ConnectorFunction MetadataService;

        // TABLE DATA SERVICE - CREATE
        // POST: /datasets/{datasetName}/tables/{tableName}/items?api-version=2015-09-01
        internal ConnectorFunction CreateItems;

        // TABLE DATA SERVICE - READ
        // GET AN ITEM - GET: /datasets/{datasetName}/tables/{tableName}/items/{id}?api-version=2015-09-01
        // LIST ITEMS - GET: /datasets/{datasetName}/tables/{tableName}/items?$filter=’CreatedBy’ eq ‘john.doe’&$top=50&$orderby=’Priority’ asc, ’CreationDate’ desc
        internal ConnectorFunction GetItems;

        // TABLE DATA SERVICE - UPDATE
        // PATCH: /datasets/{datasetName}/tables/{tableName}/items/{id}
        internal ConnectorFunction UpdateItem;

        // TABLE DATA SERVICE - DELETE
        // DELETE: /datasets/{datasetName}/tables/{tableName}/items/{id}
        internal ConnectorFunction DeleteItem;

        public override Task InitAsync(HttpClient httpClient, string uriPrefix, bool useV2, CancellationToken cancellationToken, ConnectorLogger logger = null)
        {
            throw new PowerFxConnectorException("Use InitAsync with OpenApiDocument");
        }

        internal bool LoadSwaggerAndIdentifyKeyMethods(PowerFxConfig config, ConnectorLogger logger = null)
        {
            var (s, c, r, u, d) = GetFunctions(config, logger);
            return s != null && c != null && r != null && u != null && d != null;
        }

        internal (ConnectorFunction s, ConnectorFunction c, ConnectorFunction r, ConnectorFunction u, ConnectorFunction d) GetFunctions(PowerFxConfig config, ConnectorLogger logger = null)
=======
        internal bool LoadSwaggerAndIdentifyKeyMethods(PowerFxConfig config, OpenApiDocument openApiDocument, ConnectorLogger logger = null)
        {
            var (s, c, r, u, d) = GetFunctions(config, openApiDocument, logger);
            return s != null && c != null && r != null && u != null && d != null;
        }

        internal (ConnectorFunction s, ConnectorFunction c, ConnectorFunction r, ConnectorFunction u, ConnectorFunction d) GetFunctions(PowerFxConfig config, OpenApiDocument openApiDocument, ConnectorLogger logger = null)
>>>>>>> ad6e3c21
        {
            ConnectorSettings connectorSettings = new ConnectorSettings(Namespace)
            {
                IncludeInternalFunctions = true,
                Compatibility = ConnectorCompatibility.SwaggerCompatibility
            };

            // Swagger based tabular connectors
<<<<<<< HEAD
            _tabularFunctions = config.AddActionConnector(connectorSettings, _openApiDocument, _globalValues, logger);

            MetadataService = _tabularFunctions.FirstOrDefault(tf => tf.Name == _tabularFunctionIdentification.MetadataServiceOpName) ?? throw new PowerFxConnectorException("Metadata service not found.");
            CreateItems = _tabularFunctions.FirstOrDefault(tf => tf.Name == _tabularFunctionIdentification.CreateOpName) ?? throw new PowerFxConnectorException("Create items service not found.");
            GetItems = _tabularFunctions.FirstOrDefault(tf => tf.Name == _tabularFunctionIdentification.GetItemsOpName) ?? throw new PowerFxConnectorException("Get items service not found.");
            UpdateItem = _tabularFunctions.FirstOrDefault(tf => tf.Name == _tabularFunctionIdentification.UpdateOpName) ?? throw new PowerFxConnectorException("Update item service not found.");
            DeleteItem = _tabularFunctions.FirstOrDefault(tf => tf.Name == _tabularFunctionIdentification.DeleteOpName) ?? throw new PowerFxConnectorException("Delete item service not found.");
=======
            _tabularFunctions = config.AddActionConnector(connectorSettings, openApiDocument, _globalValues, logger);

            return (MetadataService, CreateItems, GetItems, UpdateItem, DeleteItem);
        }
>>>>>>> ad6e3c21

        protected override async Task<ICollection<DValue<RecordValue>>> GetItemsInternalAsync(IServiceProvider serviceProvider, ODataParameters oDataParameters, CancellationToken cancellationToken)
        {
            cancellationToken.ThrowIfCancellationRequested();
            ConnectorLogger executionLogger = serviceProvider?.GetService<ConnectorLogger>();

            try
            {
                executionLogger?.LogInformation($"Entering in {nameof(SwaggerTabularService)} {nameof(GetItemsAsync)} for {DatasetName}, {TableName}");

<<<<<<< HEAD
                BaseRuntimeConnectorContext runtimeConnectorContext = serviceProvider.GetService<BaseRuntimeConnectorContext>() ?? throw new InvalidOperationException("Cannot determine runtime connector context.");
=======
                BaseRuntimeConnectorContext runtimeConnectorContext = serviceProvider.GetService<BaseRuntimeConnectorContext>() ?? throw new InvalidOperationException("Cannot determine runtime connector context.");                
>>>>>>> ad6e3c21
                IReadOnlyList<NamedValue> optionalParameters = oDataParameters != null ? oDataParameters.GetNamedValues() : Array.Empty<NamedValue>();

                FormulaValue[] parameters = optionalParameters.Any() ? new FormulaValue[] { FormulaValue.NewRecordFromFields(optionalParameters.ToArray()) } : Array.Empty<FormulaValue>();

                // Notice that there is no paging here, just get 1 page
                // Use WithRawResults to ignore _getItems return type which is in the form of ![value:*[dynamicProperties:![]]] (ie. without the actual type)
                FormulaValue rowsRaw = await GetItems.InvokeAsync(parameters, runtimeConnectorContext.WithRawResults(), CancellationToken.None).ConfigureAwait(false);

<<<<<<< HEAD
                executionLogger?.LogInformation($"Exiting {nameof(SwaggerTabularService)} {nameof(GetItemsAsync)} for {DatasetName}, {TableName} {(rowsRaw is ErrorValue ev ? string.Join(", ", ev.Errors.Select(er => er.Message)) : string.Empty)}");
=======
                executionLogger?.LogInformation($"Exiting {nameof(SwaggerTabularService)} {nameof(GetItemsAsync)} for {DataSetName}, {TableName} {(rowsRaw is ErrorValue ev ? string.Join(", ", ev.Errors.Select(er => er.Message)) : string.Empty)}");
>>>>>>> ad6e3c21
                return rowsRaw is StringValue sv ? GetResult(sv.Value) : Array.Empty<DValue<RecordValue>>();
            }
            catch (Exception ex)
            {
                executionLogger?.LogException(ex, $"Exception in {nameof(SwaggerTabularService)} {nameof(GetItemsAsync)} for {DatasetName}, {TableName}, {ConnectorHelperFunctions.LogException(ex)}");
                throw;
            }
        }

<<<<<<< HEAD
        private static bool TryGetString(string name, IReadOnlyDictionary<string, FormulaValue> globalValues, out string str)
=======
        private static string GetDataSetName(IReadOnlyDictionary<string, FormulaValue> globalValues, out bool useDefaultDataset)
        {
            bool b1 = TryGetString("server", globalValues, out string server, out _);
            bool b2 = TryGetString("database", globalValues, out string database, out _);

            if (b1 && b2)
            {
                useDefaultDataset = false;
                return $"{server},{database}";
            }

            return TryGetString("dataset", globalValues, out string dataset, out useDefaultDataset, true)
                    ? dataset
                    : throw new InvalidOperationException("Cannot determine dataset name.");
        }

        private static string GetTableName(IReadOnlyDictionary<string, FormulaValue> globalValues) =>
            TryGetString("table", globalValues, out string table, out _)
            ? table
            : throw new InvalidOperationException("Cannot determine table name.");

        private static bool TryGetString(string name, IReadOnlyDictionary<string, FormulaValue> globalValues, out string str, out bool useDefaultDataset, bool allowDefault = false)
>>>>>>> ad6e3c21
        {
            useDefaultDataset = false;

            if (globalValues.TryGetValue(name, out FormulaValue fv) && fv is StringValue sv)
            {
                str = sv.Value;
                return !string.IsNullOrEmpty(str);
<<<<<<< HEAD
=======
            }

            if (allowDefault)
            {
                useDefaultDataset = true;
                str = "default";
                return true;
>>>>>>> ad6e3c21
            }

            str = null;
            return false;
        }

<<<<<<< HEAD
        private static string GetString(string name, IReadOnlyDictionary<string, FormulaValue> globalValues)
        {
            return TryGetString(name, globalValues, out string str) ? str : throw new InvalidOperationException($"Cannot determine {name} in global values.");
=======
        private ConnectorFunction GetFunction(HttpMethod httpMethod, string regex, int numArgs, string log)
        {
            if (_tabularFunctions == null)
            {
                throw new PowerFxConnectorException("Tabular functions are not initialized.");
            }

            ConnectorFunction[] functions = _tabularFunctions.Where(tf => tf.HttpMethod == httpMethod && tf.RequiredParameters.Length == numArgs && new Regex(regex).IsMatch(tf.OperationPath)).ToArray();

            if (functions.Length == 0)
            {
                if (_defaultDataset)
                {
                    throw new PowerFxConnectorException($"Cannot determine {log} function. 'dataset' value probably missing.");
                }

                throw new PowerFxConnectorException($"Cannot determine {log} function.");
            }

            if (functions.Length > 1)
            {
                // When GetTableTabularV2, GetTableTabular exist, return highest version
                return functions[functions.Select((cf, i) => (index: i, version: int.Parse("0" + new Regex(NameVersionRegex).Match(cf.Name).Groups["n"].Value, CultureInfo.InvariantCulture))).OrderByDescending(x => x.version).First().index];
            }

            return functions[0];
>>>>>>> ad6e3c21
        }

        private class RawRuntimeConnectorContext : BaseRuntimeConnectorContext
        {
            private readonly HttpMessageInvoker _invoker;

            internal RawRuntimeConnectorContext(HttpMessageInvoker invoker)
            {
                _invoker = invoker;
            }

            internal override bool ReturnRawResults => true;

            public override TimeZoneInfo TimeZoneInfo => TimeZoneInfo.Utc;

            public override HttpMessageInvoker GetInvoker(string @namespace) => _invoker;
        }
    }
}<|MERGE_RESOLUTION|>--- conflicted
+++ resolved
@@ -24,20 +24,9 @@
         private readonly string _connectionId;
         private readonly TabularFunctionIdentification _tabularFunctionIdentification;
         private IReadOnlyList<ConnectorFunction> _tabularFunctions;
-<<<<<<< HEAD
         private readonly OpenApiDocument _openApiDocument;
-
-=======
-        private ConnectorFunction _metadataService;
-        private ConnectorFunction _createItems;
-        private ConnectorFunction _getItems;
-        private ConnectorFunction _updateItem;
-        private ConnectorFunction _deleteItem;
->>>>>>> ad6e3c21
-        private readonly IReadOnlyDictionary<string, FormulaValue> _globalValues;
-        private readonly bool _defaultDataset = false;
-
-<<<<<<< HEAD
+        private readonly IReadOnlyDictionary<string, FormulaValue> _globalValues;        
+
         public SwaggerTabularService(OpenApiDocument openApiDocument, IReadOnlyDictionary<string, FormulaValue> globalValues)
             : base()
         {
@@ -55,7 +44,7 @@
 
             _connectionId = GetString("connectionId", globalValues);
 
-            DatasetName = _tabularFunctionIdentification.DatasetNames.Any() ? string.Join(",", _tabularFunctionIdentification.DatasetNames.Select(dsn => GetString(dsn, globalValues))) : _tabularFunctionIdentification.DefaultDatasetName;
+            DatasetName = _tabularFunctionIdentification.DatasetNames.Count == 0 ? string.Join(",", _tabularFunctionIdentification.DatasetNames.Select(dsn => GetString(dsn, globalValues))) : _tabularFunctionIdentification.DefaultDatasetName;
             TableName = GetString(_tabularFunctionIdentification.TableName, globalValues);
         }
 
@@ -266,13 +255,13 @@
             {
                 throw new Exception($"Unsupported swagger file, cannot identify unique {type}");
             }
-=======
-        public SwaggerTabularService(IReadOnlyDictionary<string, FormulaValue> globalValues)
-            : base(GetDataSetName(globalValues, out bool useDefaultDataset), GetTableName(globalValues))
-        {
-            _globalValues = globalValues;
-            _defaultDataset = useDefaultDataset;
-            _connectionId = TryGetString("connectionId", globalValues, out string connectorId, out _) ? connectorId : throw new InvalidOperationException("Cannot determine connectionId.");
+
+            return maxOperations.First();
+        }
+
+        public static string[] GetGlobalValueNames(OpenApiDocument openApiDocument)
+        {
+            return GetTabularFunctions(openApiDocument).GlobalValueNames.ToArray();
         }
 
         public static bool IsTabular(IReadOnlyDictionary<string, FormulaValue> globalValues, OpenApiDocument openApiDocument, out string error)
@@ -280,7 +269,7 @@
             try
             {
                 error = null;
-                return new SwaggerTabularService(globalValues).LoadSwaggerAndIdentifyKeyMethods(new PowerFxConfig(), openApiDocument);
+                return new SwaggerTabularService(openApiDocument, globalValues).LoadSwaggerAndIdentifyKeyMethods(new PowerFxConfig());
             }
             catch (Exception ex)
             {
@@ -292,95 +281,18 @@
         [Obsolete("Only used for testing")]
         internal static (ConnectorFunction s, ConnectorFunction c, ConnectorFunction r, ConnectorFunction u, ConnectorFunction d) GetFunctions(IReadOnlyDictionary<string, FormulaValue> globalValues, OpenApiDocument openApiDocument)
         {
-            return new SwaggerTabularService(globalValues).GetFunctions(new PowerFxConfig(), openApiDocument);
-        }
-
-        /* Schema [GET] */
-
-        private const string MetadataServiceRegex = @"/\$metadata\.json/datasets/({[^{}]+}(,{[^{}]+})?|default)/tables/{[^{}]+}$";
-
-        /* Create [POST], Read [GET] */
-
-        private const string CreateOrGetItemsRegex = @"/datasets/({[^{}]+}(,{[^{}]+})?|default)/tables/{[^{}]+}/items$";
-
-        /* Read [GET], Update [PATCH], Delete [DELETE] */
-
-        private const string GetUpdateOrDeleteItemRegex = @"/datasets/({[^{}]+}(,{[^{}]+})?|default)/tables/{[^{}]+}/items/{[^{}]+}$";
-
-        /* Version (like V2) */
-
-        private const string NameVersionRegex = @"V(?<n>[0-9]{0,2})$";
-
-        //// TABLE METADATA SERVICE
-        // GET: /$metadata.json/datasets/{datasetName}/tables/{tableName}?api-version=2015-09-01
-        internal ConnectorFunction MetadataService => _metadataService ??= GetFunction(HttpMethod.Get, MetadataServiceRegex, 0, "metadata service");
-
-        // TABLE DATA SERVICE - CREATE
-        // POST: /datasets/{datasetName}/tables/{tableName}/items?api-version=2015-09-01
-        internal ConnectorFunction CreateItems => _createItems ??= GetFunction(HttpMethod.Post, CreateOrGetItemsRegex, 1, "Create Items");
-
-        // TABLE DATA SERVICE - READ
-        // GET AN ITEM - GET: /datasets/{datasetName}/tables/{tableName}/items/{id}?api-version=2015-09-01
-        // LIST ITEMS - GET: /datasets/{datasetName}/tables/{tableName}/items?$filter=’CreatedBy’ eq ‘john.doe’&$top=50&$orderby=’Priority’ asc, ’CreationDate’ desc
-        internal ConnectorFunction GetItems => _getItems ??= GetFunction(HttpMethod.Get, CreateOrGetItemsRegex, 0, "Get Items");
-
-        // TABLE DATA SERVICE - UPDATE
-        // PATCH: /datasets/{datasetName}/tables/{tableName}/items/{id}
-        internal ConnectorFunction UpdateItem => _updateItem ??= GetFunction(new HttpMethod("PATCH"), GetUpdateOrDeleteItemRegex, 2, "Update Item");
-
-        // TABLE DATA SERVICE - DELETE
-        // DELETE: /datasets/{datasetName}/tables/{tableName}/items/{id}
-        internal ConnectorFunction DeleteItem => _deleteItem ??= GetFunction(new HttpMethod("DELETE"), GetUpdateOrDeleteItemRegex, 1, "Delete Item");
-
-        public override Task InitAsync(HttpClient httpClient, string uriPrefix, bool useV2, CancellationToken cancellationToken, ConnectorLogger logger = null)
-        {
-            throw new PowerFxConnectorException("Use InitAsync with OpenApiDocument");
-        }
->>>>>>> ad6e3c21
-
-            return maxOperations.First();
-        }
-
-        public static string[] GetGlobalValueNames(OpenApiDocument openApiDocument)
-        {
-            return GetTabularFunctions(openApiDocument).GlobalValueNames.ToArray();
-        }
-
-        public static bool IsTabular(IReadOnlyDictionary<string, FormulaValue> globalValues, OpenApiDocument openApiDocument, out string error)
-        {
+            return new SwaggerTabularService(openApiDocument, globalValues).GetFunctions(new PowerFxConfig());
+        }
+
+        public async Task InitAsync(PowerFxConfig config, HttpClient httpClient, CancellationToken cancellationToken, ConnectorLogger logger = null)
+        {
+            cancellationToken.ThrowIfCancellationRequested();
+
             try
             {
-                error = null;
-                return new SwaggerTabularService(openApiDocument, globalValues).LoadSwaggerAndIdentifyKeyMethods(new PowerFxConfig());
-            }
-            catch (Exception ex)
-            {
-                error = ex.Message;
-                return false;
-            }
-        }
-
-        [Obsolete("Only used for testing")]
-        internal static (ConnectorFunction s, ConnectorFunction c, ConnectorFunction r, ConnectorFunction u, ConnectorFunction d) GetFunctions(IReadOnlyDictionary<string, FormulaValue> globalValues, OpenApiDocument openApiDocument)
-        {
-            return new SwaggerTabularService(openApiDocument, globalValues).GetFunctions(new PowerFxConfig());
-        }
-
-        public async Task InitAsync(PowerFxConfig config, HttpClient httpClient, CancellationToken cancellationToken, ConnectorLogger logger = null)
-        {
-            cancellationToken.ThrowIfCancellationRequested();
-
-            try
-            {
-<<<<<<< HEAD
                 logger?.LogInformation($"Entering in {nameof(SwaggerTabularService)} {nameof(InitAsync)} for {DatasetName}, {TableName}");
 
                 if (!LoadSwaggerAndIdentifyKeyMethods(config, logger))
-=======
-                logger?.LogInformation($"Entering in {nameof(SwaggerTabularService)} {nameof(InitAsync)} for {DataSetName}, {TableName}");
-
-                if (!LoadSwaggerAndIdentifyKeyMethods(config, openApiDocument, logger))
->>>>>>> ad6e3c21
                 {
                     throw new PowerFxConnectorException("Cannot identify tabular methods.");
                 }
@@ -388,11 +300,7 @@
                 BaseRuntimeConnectorContext runtimeConnectorContext = new RawRuntimeConnectorContext(httpClient);
                 FormulaValue schema = await MetadataService.InvokeAsync(Array.Empty<FormulaValue>(), runtimeConnectorContext, cancellationToken).ConfigureAwait(false);
 
-<<<<<<< HEAD
                 logger?.LogInformation($"Exiting {nameof(SwaggerTabularService)} {nameof(InitAsync)} for {DatasetName}, {TableName} {(schema is ErrorValue ev ? string.Join(", ", ev.Errors.Select(er => er.Message)) : string.Empty)}");
-=======
-                logger?.LogInformation($"Exiting {nameof(SwaggerTabularService)} {nameof(InitAsync)} for {DataSetName}, {TableName} {(schema is ErrorValue ev ? string.Join(", ", ev.Errors.Select(er => er.Message)) : string.Empty)}");
->>>>>>> ad6e3c21
 
                 if (schema is StringValue str)
                 {
@@ -406,7 +314,6 @@
             }
         }
 
-<<<<<<< HEAD
         //// TABLE METADATA SERVICE
         // GET: /$metadata.json/datasets/{datasetName}/tables/{tableName}?api-version=2015-09-01
         internal ConnectorFunction MetadataService;
@@ -440,15 +347,6 @@
         }
 
         internal (ConnectorFunction s, ConnectorFunction c, ConnectorFunction r, ConnectorFunction u, ConnectorFunction d) GetFunctions(PowerFxConfig config, ConnectorLogger logger = null)
-=======
-        internal bool LoadSwaggerAndIdentifyKeyMethods(PowerFxConfig config, OpenApiDocument openApiDocument, ConnectorLogger logger = null)
-        {
-            var (s, c, r, u, d) = GetFunctions(config, openApiDocument, logger);
-            return s != null && c != null && r != null && u != null && d != null;
-        }
-
-        internal (ConnectorFunction s, ConnectorFunction c, ConnectorFunction r, ConnectorFunction u, ConnectorFunction d) GetFunctions(PowerFxConfig config, OpenApiDocument openApiDocument, ConnectorLogger logger = null)
->>>>>>> ad6e3c21
         {
             ConnectorSettings connectorSettings = new ConnectorSettings(Namespace)
             {
@@ -457,7 +355,6 @@
             };
 
             // Swagger based tabular connectors
-<<<<<<< HEAD
             _tabularFunctions = config.AddActionConnector(connectorSettings, _openApiDocument, _globalValues, logger);
 
             MetadataService = _tabularFunctions.FirstOrDefault(tf => tf.Name == _tabularFunctionIdentification.MetadataServiceOpName) ?? throw new PowerFxConnectorException("Metadata service not found.");
@@ -465,12 +362,9 @@
             GetItems = _tabularFunctions.FirstOrDefault(tf => tf.Name == _tabularFunctionIdentification.GetItemsOpName) ?? throw new PowerFxConnectorException("Get items service not found.");
             UpdateItem = _tabularFunctions.FirstOrDefault(tf => tf.Name == _tabularFunctionIdentification.UpdateOpName) ?? throw new PowerFxConnectorException("Update item service not found.");
             DeleteItem = _tabularFunctions.FirstOrDefault(tf => tf.Name == _tabularFunctionIdentification.DeleteOpName) ?? throw new PowerFxConnectorException("Delete item service not found.");
-=======
-            _tabularFunctions = config.AddActionConnector(connectorSettings, openApiDocument, _globalValues, logger);
 
             return (MetadataService, CreateItems, GetItems, UpdateItem, DeleteItem);
         }
->>>>>>> ad6e3c21
 
         protected override async Task<ICollection<DValue<RecordValue>>> GetItemsInternalAsync(IServiceProvider serviceProvider, ODataParameters oDataParameters, CancellationToken cancellationToken)
         {
@@ -481,11 +375,7 @@
             {
                 executionLogger?.LogInformation($"Entering in {nameof(SwaggerTabularService)} {nameof(GetItemsAsync)} for {DatasetName}, {TableName}");
 
-<<<<<<< HEAD
                 BaseRuntimeConnectorContext runtimeConnectorContext = serviceProvider.GetService<BaseRuntimeConnectorContext>() ?? throw new InvalidOperationException("Cannot determine runtime connector context.");
-=======
-                BaseRuntimeConnectorContext runtimeConnectorContext = serviceProvider.GetService<BaseRuntimeConnectorContext>() ?? throw new InvalidOperationException("Cannot determine runtime connector context.");                
->>>>>>> ad6e3c21
                 IReadOnlyList<NamedValue> optionalParameters = oDataParameters != null ? oDataParameters.GetNamedValues() : Array.Empty<NamedValue>();
 
                 FormulaValue[] parameters = optionalParameters.Any() ? new FormulaValue[] { FormulaValue.NewRecordFromFields(optionalParameters.ToArray()) } : Array.Empty<FormulaValue>();
@@ -494,11 +384,7 @@
                 // Use WithRawResults to ignore _getItems return type which is in the form of ![value:*[dynamicProperties:![]]] (ie. without the actual type)
                 FormulaValue rowsRaw = await GetItems.InvokeAsync(parameters, runtimeConnectorContext.WithRawResults(), CancellationToken.None).ConfigureAwait(false);
 
-<<<<<<< HEAD
                 executionLogger?.LogInformation($"Exiting {nameof(SwaggerTabularService)} {nameof(GetItemsAsync)} for {DatasetName}, {TableName} {(rowsRaw is ErrorValue ev ? string.Join(", ", ev.Errors.Select(er => er.Message)) : string.Empty)}");
-=======
-                executionLogger?.LogInformation($"Exiting {nameof(SwaggerTabularService)} {nameof(GetItemsAsync)} for {DataSetName}, {TableName} {(rowsRaw is ErrorValue ev ? string.Join(", ", ev.Errors.Select(er => er.Message)) : string.Empty)}");
->>>>>>> ad6e3c21
                 return rowsRaw is StringValue sv ? GetResult(sv.Value) : Array.Empty<DValue<RecordValue>>();
             }
             catch (Exception ex)
@@ -508,87 +394,21 @@
             }
         }
 
-<<<<<<< HEAD
         private static bool TryGetString(string name, IReadOnlyDictionary<string, FormulaValue> globalValues, out string str)
-=======
-        private static string GetDataSetName(IReadOnlyDictionary<string, FormulaValue> globalValues, out bool useDefaultDataset)
-        {
-            bool b1 = TryGetString("server", globalValues, out string server, out _);
-            bool b2 = TryGetString("database", globalValues, out string database, out _);
-
-            if (b1 && b2)
-            {
-                useDefaultDataset = false;
-                return $"{server},{database}";
-            }
-
-            return TryGetString("dataset", globalValues, out string dataset, out useDefaultDataset, true)
-                    ? dataset
-                    : throw new InvalidOperationException("Cannot determine dataset name.");
-        }
-
-        private static string GetTableName(IReadOnlyDictionary<string, FormulaValue> globalValues) =>
-            TryGetString("table", globalValues, out string table, out _)
-            ? table
-            : throw new InvalidOperationException("Cannot determine table name.");
-
-        private static bool TryGetString(string name, IReadOnlyDictionary<string, FormulaValue> globalValues, out string str, out bool useDefaultDataset, bool allowDefault = false)
->>>>>>> ad6e3c21
-        {
-            useDefaultDataset = false;
-
+        {            
             if (globalValues.TryGetValue(name, out FormulaValue fv) && fv is StringValue sv)
             {
                 str = sv.Value;
                 return !string.IsNullOrEmpty(str);
-<<<<<<< HEAD
-=======
-            }
-
-            if (allowDefault)
-            {
-                useDefaultDataset = true;
-                str = "default";
-                return true;
->>>>>>> ad6e3c21
             }
 
             str = null;
             return false;
         }
 
-<<<<<<< HEAD
         private static string GetString(string name, IReadOnlyDictionary<string, FormulaValue> globalValues)
         {
             return TryGetString(name, globalValues, out string str) ? str : throw new InvalidOperationException($"Cannot determine {name} in global values.");
-=======
-        private ConnectorFunction GetFunction(HttpMethod httpMethod, string regex, int numArgs, string log)
-        {
-            if (_tabularFunctions == null)
-            {
-                throw new PowerFxConnectorException("Tabular functions are not initialized.");
-            }
-
-            ConnectorFunction[] functions = _tabularFunctions.Where(tf => tf.HttpMethod == httpMethod && tf.RequiredParameters.Length == numArgs && new Regex(regex).IsMatch(tf.OperationPath)).ToArray();
-
-            if (functions.Length == 0)
-            {
-                if (_defaultDataset)
-                {
-                    throw new PowerFxConnectorException($"Cannot determine {log} function. 'dataset' value probably missing.");
-                }
-
-                throw new PowerFxConnectorException($"Cannot determine {log} function.");
-            }
-
-            if (functions.Length > 1)
-            {
-                // When GetTableTabularV2, GetTableTabular exist, return highest version
-                return functions[functions.Select((cf, i) => (index: i, version: int.Parse("0" + new Regex(NameVersionRegex).Match(cf.Name).Groups["n"].Value, CultureInfo.InvariantCulture))).OrderByDescending(x => x.version).First().index];
-            }
-
-            return functions[0];
->>>>>>> ad6e3c21
         }
 
         private class RawRuntimeConnectorContext : BaseRuntimeConnectorContext
