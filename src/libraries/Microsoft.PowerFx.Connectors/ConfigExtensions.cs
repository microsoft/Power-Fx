--- conflicted
+++ resolved
@@ -17,35 +17,17 @@
     {
         public static IReadOnlyList<FunctionInfo> AddService(this PowerFxConfig config, string functionNamespace, OpenApiDocument openApiDocument)
         {
-<<<<<<< HEAD
-            return config.AddService(functionNamespace, openApiDocument, null, null, false, 1000);
-=======
             return config.AddService(functionNamespace, openApiDocument, null, new ConnectorSettings());
->>>>>>> c5c52fce
         }
         
         public static IReadOnlyList<FunctionInfo> AddService(this PowerFxConfig config, string functionNamespace, OpenApiDocument openApiDocument, HttpMessageInvoker httpClient)
         {
-<<<<<<< HEAD
-            return config.AddService(functionNamespace, openApiDocument, httpClient, null, false, 1000);
-        }
-        
-        public static IReadOnlyList<FunctionInfo> AddService(this PowerFxConfig config, string functionNamespace, OpenApiDocument openApiDocument, HttpMessageInvoker httpClient, ICachingHttpClient cache)
-        {
-            return config.AddService(functionNamespace, openApiDocument, httpClient, cache, false, 1000);
-        }
-
-        public static IReadOnlyList<FunctionInfo> AddService(this PowerFxConfig config, string functionNamespace, OpenApiDocument openApiDocument, HttpMessageInvoker httpClient, ICachingHttpClient cache, bool numberIsFloat)
-        {
-            return config.AddService(functionNamespace, openApiDocument, httpClient, cache, numberIsFloat, 1000);
-=======
             return config.AddService(functionNamespace, openApiDocument, httpClient, new ConnectorSettings());
         }        
 
         public static IReadOnlyList<FunctionInfo> AddService(this PowerFxConfig config, string functionNamespace, OpenApiDocument openApiDocument, HttpMessageInvoker httpClient, ICachingHttpClient cache, bool numberIsFloat)
         {
             return config.AddService(functionNamespace, openApiDocument, httpClient, new ConnectorSettings() { Cache = cache, NumberIsFloat = numberIsFloat });
->>>>>>> c5c52fce
         }
 
         /// <summary>
@@ -57,15 +39,8 @@
         /// <param name="functionNamespace">Namespace to place functions in.</param>
         /// <param name="openApiDocument">An API document. This can represent multiple formats, including Swagger 2.0 and OpenAPI 3.0.</param>
         /// <param name="httpClient">Required iff we want to invoke the API. A client to invoke the endpoints described in the api document. This must handle auth or any other tranforms the API expects.</param>
-<<<<<<< HEAD
-        /// <param name="cache">A cache to avoid redundant HTTP gets.</param>
-        /// <param name="numberIsFloat">Number is float.</param>
-        /// <param name="maxRows">Max rows.</param>
-        public static IReadOnlyList<FunctionInfo> AddService(this PowerFxConfig config, string functionNamespace, OpenApiDocument openApiDocument, HttpMessageInvoker httpClient, ICachingHttpClient cache, bool numberIsFloat, int maxRows)
-=======
         /// <param name="connectorSettings">Connector settings containing cache, numberIsFloat and MaxRows to be returned.</param>        
         public static IReadOnlyList<FunctionInfo> AddService(this PowerFxConfig config, string functionNamespace, OpenApiDocument openApiDocument, HttpMessageInvoker httpClient, ConnectorSettings connectorSettings)
->>>>>>> c5c52fce
         {
             if (functionNamespace == null)
             {
@@ -82,11 +57,7 @@
                 throw new ArgumentNullException(nameof(openApiDocument));
             }
 
-<<<<<<< HEAD
-            List<ServiceFunction> functions = OpenApiParser.Parse(functionNamespace, openApiDocument, httpClient, cache, numberIsFloat, maxRows);
-=======
             List<ServiceFunction> functions = OpenApiParser.Parse(functionNamespace, openApiDocument, httpClient, connectorSettings);
->>>>>>> c5c52fce
             foreach (ServiceFunction function in functions)
             {
                 config.AddFunction(function);
@@ -98,23 +69,6 @@
 
         public static void AddService(this PowerFxConfig config, string functionNamespace, ConnectorFunction function)
         {
-<<<<<<< HEAD
-            config.AddService(functionNamespace, function, null, null, 1000);
-        }
-
-        public static void AddService(this PowerFxConfig config, string functionNamespace, ConnectorFunction function, HttpMessageInvoker httpClient)
-        {
-            config.AddService(functionNamespace, function, httpClient, null, 1000);
-        }
-
-        public static void AddService(this PowerFxConfig config, string functionNamespace, ConnectorFunction function, HttpMessageInvoker httpClient, ICachingHttpClient cache)
-        {
-            config.AddService(functionNamespace, function, httpClient, cache, 1000);
-        }
-
-        public static void AddService(this PowerFxConfig config, string functionNamespace, ConnectorFunction function, HttpMessageInvoker httpClient, ICachingHttpClient cache, int maxRows)
-        {
-=======
             config.AddService(functionNamespace, function, null, new ConnectorSettings());
         }
 
@@ -130,7 +84,6 @@
 
         public static void AddService(this PowerFxConfig config, string functionNamespace, ConnectorFunction function, HttpMessageInvoker httpClient, ConnectorSettings connectorSettings)
         {
->>>>>>> c5c52fce
             if (config == null)
             {
                 throw new ArgumentNullException(nameof(config));
@@ -146,11 +99,7 @@
                 throw new ArgumentNullException(nameof(function));
             }
 
-<<<<<<< HEAD
-            config.AddFunction(function.GetServiceFunction(functionNamespace, httpClient, cache, maxRows: maxRows));
-=======
             config.AddFunction(function.GetServiceFunction(functionNamespace, httpClient, connectorSettings: connectorSettings));
->>>>>>> c5c52fce
         }
 
         public static void Add(this Dictionary<string, FormulaValue> map, string fieldName, FormulaValue value)
