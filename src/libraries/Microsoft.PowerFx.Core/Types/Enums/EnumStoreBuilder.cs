﻿// Copyright (c) Microsoft Corporation.
// Licensed under the MIT license.

using System;
using System.Collections.Generic;
using System.Collections.Immutable;
using System.Linq;
using Microsoft.PowerFx.Core.Functions;
using Microsoft.PowerFx.Core.Utils;

namespace Microsoft.PowerFx.Core.Types.Enums
{
    /// <summary>
    /// Static class used to store built in Power Fx enums.
    /// </summary>
    internal sealed class EnumStoreBuilder
    {
        #region Default Enums
        private static IReadOnlyDictionary<string, EnumSymbol> DefaultEnumsEnumSymbols { get; } =
            new Dictionary<string, EnumSymbol>()
            {
                { LanguageConstants.ColorEnumString, BuiltInEnums.ColorEnum },
                { LanguageConstants.DateTimeFormatEnumString, BuiltInEnums.DateTimeFormatEnum },
                { LanguageConstants.StartOfWeekEnumString, BuiltInEnums.StartOfWeekEnum },
                { LanguageConstants.SortOrderEnumString, BuiltInEnums.SortOrderEnum },
                { LanguageConstants.TimeUnitEnumString, BuiltInEnums.TimeUnitEnum },
                { LanguageConstants.MatchOptionsEnumString, BuiltInEnums.MatchOptionsEnum },
                { LanguageConstants.MatchEnumString, BuiltInEnums.MatchEnum },
                { LanguageConstants.ErrorKindEnumString, BuiltInEnums.ErrorKindEnum },
                { LanguageConstants.JSONFormatEnumString, BuiltInEnums.JSONFormatEnum },
                { LanguageConstants.TraceSeverityEnumString, BuiltInEnums.TraceSeverityEnum },
                { LanguageConstants.TraceOptionsEnumString, BuiltInEnums.TraceOptionsEnum },
            };

        // DefaultEnums is legacy and only used by Power Apps
        internal static IReadOnlyDictionary<string, string> DefaultEnums { get; } =
            new Dictionary<string, string>()
            {
                {
                    LanguageConstants.ColorEnumString,
                    ColorTable.ToString()
                },
                {
                    LanguageConstants.DateTimeFormatEnumString,
                    $"%s[{string.Join(", ", BuiltInEnums.DateTimeFormatEnum.EnumType.ValueTree.GetPairs().Select(pair => $@"{pair.Key}:""{pair.Value.Object}"""))}]"
                },
                {
                    LanguageConstants.StartOfWeekEnumString,
                    $"%n[{string.Join(", ", BuiltInEnums.StartOfWeekEnum.EnumType.ValueTree.GetPairs().Select(pair => $@"{pair.Key}:{pair.Value.Object}"))}]"
                },
                {
                    LanguageConstants.SortOrderEnumString,
                    $"%s[{string.Join(", ", BuiltInEnums.SortOrderEnum.EnumType.ValueTree.GetPairs().Select(pair => $@"{pair.Key}:""{pair.Value.Object}"""))}]"
                },
                {
                    LanguageConstants.TimeUnitEnumString,
                    $"%s[{string.Join(", ", BuiltInEnums.TimeUnitEnum.EnumType.ValueTree.GetPairs().Select(pair => $@"{pair.Key}:""{pair.Value.Object}"""))}]"
                },
                {
                    LanguageConstants.ErrorKindEnumString,
<<<<<<< HEAD
                    $"%s[{string.Join(", ", BuiltInEnums.ErrorKindEnum.EnumType.ValueTree.GetPairs().Select(pair => $@"{pair.Key}:{pair.Value.Object}"))}]"
=======
                    "%n[None:0, Sync:1, MissingRequired:2, CreatePermission:3, EditPermissions:4, DeletePermissions:5, Conflict:6, NotFound:7, " +
                    "ConstraintViolated:8, GeneratedValue:9, ReadOnlyValue:10, Validation: 11, Unknown: 12, Div0: 13, BadLanguageCode: 14, " +
                    "BadRegex: 15, InvalidFunctionUsage: 16, FileNotFound: 17, AnalysisError: 18, ReadPermission: 19, NotSupported: 20, " +
                    "InsufficientMemory: 21, QuotaExceeded: 22, Network: 23, Numeric: 24, InvalidArgument: 25, Internal: 26, NotApplicable: 27, Timeout: 28, ServiceUnavailable:29, Custom: 1000]"
>>>>>>> 69894e3d
                },
                {
                    LanguageConstants.MatchOptionsEnumString,
                    $"%s[{string.Join(", ", BuiltInEnums.MatchOptionsEnum.EnumType.ValueTree.GetPairs().Select(pair => $@"{pair.Key}:""{pair.Value.Object}"""))}]"
                },
                {
                    LanguageConstants.MatchEnumString,
                    $"%s[{string.Join(", ", BuiltInEnums.MatchEnum.EnumType.ValueTree.GetPairs().Select(pair => $@"{pair.Key}:""{pair.Value.Object}"""))}]"
                },
                {
                    LanguageConstants.JSONFormatEnumString,
                    $"%s[{string.Join(", ", BuiltInEnums.JSONFormatEnum.EnumType.ValueTree.GetPairs().Select(pair => $@"{pair.Key}:""{pair.Value.Object}"""))}]"
                },
                {
                    LanguageConstants.TraceSeverityEnumString,
                    $"%n[{string.Join(", ", BuiltInEnums.TraceSeverityEnum.EnumType.ValueTree.GetPairs().Select(pair => $@"{pair.Key}:{pair.Value.Object}"))}]"
                },
                {
                    LanguageConstants.TraceOptionsEnumString,
                    $"%s[{string.Join(", ", BuiltInEnums.TraceOptionsEnum.EnumType.ValueTree.GetPairs().Select(pair => $@"{pair.Key}:""{pair.Value.Object}"""))}]"
                }
            };
        #endregion

        private readonly Dictionary<string, EnumSymbol> _enumSymbols = new Dictionary<string, EnumSymbol>();

        #region Internal methods
        internal EnumStoreBuilder WithRequiredEnums(TexlFunctionSet functions)
        {
            foreach (var name in functions.Enums)
            {
                if (!_enumSymbols.ContainsKey(name))
                {
                    if (!DefaultEnumsEnumSymbols.TryGetValue(name, out var enumSymbol))
                    {
                        throw new InvalidOperationException($"Could not find enum {name}");
                    }

                    _enumSymbols.Add(name, enumSymbol);
                }
            }

            return this;
        }

        internal EnumStoreBuilder WithDefaultEnums()
        {
            foreach (var defaultEnum in DefaultEnumsEnumSymbols)
            {
                if (!_enumSymbols.ContainsKey(defaultEnum.Key))
                {
                    _enumSymbols.Add(defaultEnum.Key, defaultEnum.Value);
                }
            }

            return this;
        }

        internal EnumStore Build()
        {
            return EnumStore.Build(_enumSymbols.Values.ToList());
        }
        #endregion

        // Do not use, only for testing
        internal EnumStoreBuilder TestOnly_WithCustomEnum(EnumSymbol custom, bool append = false)
        {
            if (!append)
            {
                _enumSymbols.Clear();
            }

            _enumSymbols.Add(custom.EntityName, custom);
            return this;
        }
    }
}<|MERGE_RESOLUTION|>--- conflicted
+++ resolved
@@ -58,14 +58,6 @@
                 },
                 {
                     LanguageConstants.ErrorKindEnumString,
-<<<<<<< HEAD
-                    $"%s[{string.Join(", ", BuiltInEnums.ErrorKindEnum.EnumType.ValueTree.GetPairs().Select(pair => $@"{pair.Key}:{pair.Value.Object}"))}]"
-=======
-                    "%n[None:0, Sync:1, MissingRequired:2, CreatePermission:3, EditPermissions:4, DeletePermissions:5, Conflict:6, NotFound:7, " +
-                    "ConstraintViolated:8, GeneratedValue:9, ReadOnlyValue:10, Validation: 11, Unknown: 12, Div0: 13, BadLanguageCode: 14, " +
-                    "BadRegex: 15, InvalidFunctionUsage: 16, FileNotFound: 17, AnalysisError: 18, ReadPermission: 19, NotSupported: 20, " +
-                    "InsufficientMemory: 21, QuotaExceeded: 22, Network: 23, Numeric: 24, InvalidArgument: 25, Internal: 26, NotApplicable: 27, Timeout: 28, ServiceUnavailable:29, Custom: 1000]"
->>>>>>> 69894e3d
                 },
                 {
                     LanguageConstants.MatchOptionsEnumString,
