﻿// Copyright (c) Microsoft Corporation.
// Licensed under the MIT license.

namespace Microsoft.PowerFx.Core.Types
{
    // These represent the kinds of values that the document model deals with.
    // These values are persisted. DType.Invalid will get an invalid DKind (0).
    //
    // NOTE: You should NEVER use a DKind in a place where ToString() is explicitly or implicitly called on it!
    // Because we have multiple DKinds map to the same value, DKind.ToString() has undefined behavior. In the
    // case where you need a string representation of a DKind, use DType.GetKindString().
    internal enum DKind
    {
        // This is a sentinel value, for a DType that is not actually valid. This is used
        // for cases where you would normally use the null type, due to DType's history
        // as previously being a struct.
        Invalid = 0,

        // Unknown is an authoring-time type. It is a subtype of all other types.
        // It represents a type that is not yet known, and it is used primarily for analysis
        // purposes (i.e. Top in static analysis).
        // This type does not have a runtime equivalent.
#pragma warning disable SA1300 // Element should begin with upper-case letter
        _Min = Unknown,
        Unknown = 1,

        // Error is an authoring-time type. It is a supertype of all other types.
        // It represents a failure or loss of precision during analysis (i.e. Bottom in
        // static analysis).
        // This type does not have a runtime equivalent.
        Error = 2,

        Record = 3,
        Table = 4,

        _MinPrimitive = Boolean,
        Boolean = 5,
        Number = 6,
        String = 7,
        Date = 8,
        Time = 9,
        DateTime = 10,
        Hyperlink = 11,
        Currency = 12,
        Image = 13,
        Color = 14,
        Enum = 15,
        Media = 16,
        PenImage = 17,
        Blob = 18,
        LegacyBlob = 19,

        DateTimeNoTimeZone = 20,
        Guid = 21,
        OptionSetValue = 22,
        ViewValue = 23,
        NamedValue = 24,
        _LimPrimitive = Control,

        // Control type.
        Control = 25,

        // Expand Entity type.
        DataEntity = 26,

        ObjNull = 27, // A type representing a null value.

        // Metadata type,
        Metadata = 28, // Type represents column metadata.

        // Attachment type,
        Attachment = 29, // Type represents attachment type which are delay loaded fields at runtime.

        // OptionSet type,
        OptionSet = 30,

        // Polymorphic type,
        Polymorphic = 31,

        // Views
        View = 32,

        // Complex types
        File = 33,
        LargeImage = 34,
        UntypedObject = 35,

<<<<<<< HEAD
        Identifier = 36,
        _Lim = 37,
=======
        // Lazy implementations of Record/Table, using LazyTypeProvider for field access indirection
        LazyRecord = 36,
        LazyTable = 37,

        _Lim = 38,
>>>>>>> 1a8591d3
#pragma warning restore SA1300 // Element should begin with upper-case letter
    }
}<|MERGE_RESOLUTION|>--- conflicted
+++ resolved
@@ -85,16 +85,13 @@
         LargeImage = 34,
         UntypedObject = 35,
 
-<<<<<<< HEAD
-        Identifier = 36,
-        _Lim = 37,
-=======
         // Lazy implementations of Record/Table, using LazyTypeProvider for field access indirection
         LazyRecord = 36,
         LazyTable = 37,
 
-        _Lim = 38,
->>>>>>> 1a8591d3
+        // Identifier type
+        Identifier = 38,
+        _Lim = 39                
 #pragma warning restore SA1300 // Element should begin with upper-case letter
     }
 }