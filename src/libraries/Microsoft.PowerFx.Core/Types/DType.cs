--- conflicted
+++ resolved
@@ -3217,12 +3217,12 @@
                                  Kind == DKind.Number ||
                                  Boolean.Accepts(this);
                     break;
-                case DKind.Decimal:
+                case DKind.Decimal:
                     // Ill-formatted strings coerce to null; unsafe.
                     isSafe = Kind != DKind.String && Kind != DKind.Number;
                     doesCoerce = Kind == DKind.String ||
                                  Number.Accepts(this) ||
-                                 Boolean.Accepts(this) ||
+                                 Boolean.Accepts(this) ||
                                  Decimal.Accepts(this) ||
                                  DateTime.Accepts(this);
                     break;
@@ -3441,13 +3441,10 @@
                     return "V";
                 case DKind.UntypedObject:
                     return "O";
-<<<<<<< HEAD
-                case DKind.Decimal:
-                    return "w";
-=======
                 case DKind.Void:
                     return "-";
->>>>>>> 948f8527
+                case DKind.Decimal:
+                    return "w";
             }
         }
 
@@ -3575,28 +3572,28 @@
             return similar != null &&
                    comparer.Distance(similar) < (name.Value.Length / 3) + 3;
         }
-
-        // Determins if the result of a numeric binary operation should be a Decimal or a Number.
-        // If !numberIsFloat then Strings and Booleans are allowed to coerce to Decimal for this test, as if they were passed through Value
-        public static bool DecimalBinaryOp(DType leftType, DType rightType, bool numberIsFloat)
-        {
-            if (leftType == DType.Unknown || rightType == DType.Unknown ||
-                leftType == DType.Deferred || rightType == DType.Deferred)
-            {
-                return false;
-            }
-            else if ((leftType == DType.UntypedObject || rightType == DType.ObjNull) && 
-                     (rightType == DType.UntypedObject || rightType == DType.ObjNull))
-            {
-                return !numberIsFloat;
-            }
-            else
-            {
-                return (leftType == DType.Decimal || leftType == DType.UntypedObject || leftType == DType.ObjNull ||
-                        (!numberIsFloat && (leftType == DType.String || leftType == DType.Boolean))) &&
-                       (rightType == DType.Decimal || rightType == DType.UntypedObject || rightType == DType.ObjNull ||
-                        (!numberIsFloat && (rightType == DType.String || rightType == DType.Boolean)));
-            }
+
+        // Determins if the result of a numeric binary operation should be a Decimal or a Number.
+        // If !numberIsFloat then Strings and Booleans are allowed to coerce to Decimal for this test, as if they were passed through Value
+        public static bool DecimalBinaryOp(DType leftType, DType rightType, bool numberIsFloat)
+        {
+            if (leftType == DType.Unknown || rightType == DType.Unknown ||
+                leftType == DType.Deferred || rightType == DType.Deferred)
+            {
+                return false;
+            }
+            else if ((leftType == DType.UntypedObject || rightType == DType.ObjNull) && 
+                     (rightType == DType.UntypedObject || rightType == DType.ObjNull))
+            {
+                return !numberIsFloat;
+            }
+            else
+            {
+                return (leftType == DType.Decimal || leftType == DType.UntypedObject || leftType == DType.ObjNull ||
+                        (!numberIsFloat && (leftType == DType.String || leftType == DType.Boolean))) &&
+                       (rightType == DType.Decimal || rightType == DType.UntypedObject || rightType == DType.ObjNull ||
+                        (!numberIsFloat && (rightType == DType.String || rightType == DType.Boolean)));
+            }
         }
     }
 }