--- conflicted
+++ resolved
@@ -129,12 +129,7 @@
         // This is only used by attachment type. DocumentDataType is used to workaround the issue of having cycles in struct type.
         protected readonly DType _attachmentType;
 
-<<<<<<< HEAD
-        internal HashSet<IExternalTabularDataSource> AssociatedDataSources { get; private set; }
-
-=======
         internal HashSet<IExternalTabularDataSource> AssociatedDataSources { get; }
->>>>>>> 2c5df2a3
         internal IExternalOptionSet<int> OptionSetInfo { get; }
 
         internal IExternalViewInfo ViewInfo { get; }
@@ -938,14 +933,7 @@
                         return new DType(DKind.Record, ExpandInfo, TypeTree);
                     }
                     else
-<<<<<<< HEAD
-                    {
-                        return new DType(DKind.Record, TypeTree, AssociatedDataSources);
-                    }
-
-=======
                         return new DType(DKind.Record, TypeTree, AssociatedDataSources, DisplayNameProvider);
->>>>>>> 2c5df2a3
                 case DKind.ObjNull:
                     return EmptyRecord;
                 default:
@@ -1028,14 +1016,7 @@
                         return new DType(DKind.Record, ExpandInfo, TypeTree);
                     }
                     else
-<<<<<<< HEAD
-                    {
-                        return new DType(DKind.Record, TypeTree, AssociatedDataSources);
-                    }
-
-=======
                         return new DType(DKind.Record, TypeTree, AssociatedDataSources, DisplayNameProvider);
->>>>>>> 2c5df2a3
                 case DKind.ObjNull:
                     return EmptyRecord;
                 default:
@@ -1060,14 +1041,7 @@
                         return new DType(DKind.Table, ExpandInfo, TypeTree);
                     }
                     else
-<<<<<<< HEAD
-                    {
-                        return new DType(DKind.Table, TypeTree, AssociatedDataSources);
-                    }
-
-=======
                         return new DType(DKind.Table, TypeTree, AssociatedDataSources, DisplayNameProvider);
->>>>>>> 2c5df2a3
                 case DKind.ObjNull:
                     return EmptyTable;
                 default:
@@ -1259,13 +1233,8 @@
                 }
 
                 Contracts.Assert(typeCur.IsRecord || typeCur.IsTable);
-<<<<<<< HEAD
-                var tree = typeCur.TypeTree.SetItem(path.Name, type, skipCompare);
-                type = new DType(typeCur.Kind, tree, typeCur.AssociatedDataSources);
-=======
                 TypeTree tree = typeCur.TypeTree.SetItem(path.Name, type, skipCompare);
                 type = new DType(typeCur.Kind, tree, typeCur.AssociatedDataSources, typeCur.DisplayNameProvider);
->>>>>>> 2c5df2a3
 
                 if (typeCur.HasExpandInfo)
                 {
@@ -1303,13 +1272,8 @@
                 fError = true;
             }
 
-<<<<<<< HEAD
-            var tree = typeOuter.TypeTree.SetItem(name, type);
-            var updatedTypeOuter = new DType(typeOuter.Kind, tree, AssociatedDataSources);
-=======
             TypeTree tree = typeOuter.TypeTree.SetItem(name, type);
             var updatedTypeOuter = new DType(typeOuter.Kind, tree, AssociatedDataSources, typeOuter.DisplayNameProvider);
->>>>>>> 2c5df2a3
 
             if (typeOuter.HasExpandInfo)
             {
@@ -1328,16 +1292,8 @@
             type.AssertValid();
 
             Contracts.Assert(!TypeTree.Contains(name));
-<<<<<<< HEAD
-            var tree = TypeTree.SetItem(name, type);
-            var newType = new DType(Kind, tree)
-            {
-                AssociatedDataSources = AssociatedDataSources
-            };
-=======
             TypeTree tree = TypeTree.SetItem(name, type);
             var newType = new DType(Kind, tree, AssociatedDataSources, DisplayNameProvider);
->>>>>>> 2c5df2a3
 
             return newType;
         }
@@ -2195,21 +2151,10 @@
             type2.AssertValid();
 
             if (type1.Accepts(type2, useLegacyDateTimeAccepts: useLegacyDateTimeAccepts))
-<<<<<<< HEAD
-            {
-                return CreateDTypeWithConnectedDataSourceInfoMetadata(type1, type2.AssociatedDataSources);
-            }
-
-            if (type2.Accepts(type1, useLegacyDateTimeAccepts: useLegacyDateTimeAccepts))
-            {
-                return CreateDTypeWithConnectedDataSourceInfoMetadata(type2, type1.AssociatedDataSources);
-            }
-=======
                 return CreateDTypeWithConnectedDataSourceInfoMetadata(type1, type2.AssociatedDataSources, type2.DisplayNameProvider);
 
             if (type2.Accepts(type1, useLegacyDateTimeAccepts: useLegacyDateTimeAccepts))
                 return CreateDTypeWithConnectedDataSourceInfoMetadata(type2, type1.AssociatedDataSources, type1.DisplayNameProvider);
->>>>>>> 2c5df2a3
 
             if (!KindToSuperkindMapping.TryGetValue(type1.Kind, out var type1Superkind) || type1Superkind == DKind.Error)
             {
@@ -2652,20 +2597,9 @@
             if (type1.IsAggregate && type2.IsAggregate)
             {
                 if (type1 == ObjNull)
-<<<<<<< HEAD
-                {
-                    return CreateDTypeWithConnectedDataSourceInfoMetadata(type2, type1.AssociatedDataSources);
-                }
-
-                if (type2 == ObjNull)
-                {
-                    return CreateDTypeWithConnectedDataSourceInfoMetadata(type1, type2.AssociatedDataSources);
-                }
-=======
                     return CreateDTypeWithConnectedDataSourceInfoMetadata(type2, type1.AssociatedDataSources, type1.DisplayNameProvider);
                 if (type2 == ObjNull)
                     return CreateDTypeWithConnectedDataSourceInfoMetadata(type1, type2.AssociatedDataSources, type2.DisplayNameProvider);
->>>>>>> 2c5df2a3
 
                 if (type1.Kind != type2.Kind)
                 {
