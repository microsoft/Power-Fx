﻿// Copyright (c) Microsoft Corporation.
// Licensed under the MIT license.

namespace Microsoft.PowerFx.Core.Localization
{
    internal static class TexlStrings
    {
        public delegate string StringGetter(string locale = null);

        public static StringGetter AboutChar = (b) => StringResources.Get("AboutChar", b);
        public static StringGetter CharArg1 = (b) => StringResources.Get("CharArg1", b);
        public static StringGetter AboutCharT = (b) => StringResources.Get("AboutCharT", b);
        public static StringGetter CharTArg1 = (b) => StringResources.Get("CharTArg1", b);

        public static StringGetter AboutIf = (b) => StringResources.Get("AboutIf", b);
        public static StringGetter IfArgCond = (b) => StringResources.Get("IfArgCond", b);
        public static StringGetter IfArgTrueValue = (b) => StringResources.Get("IfArgTrueValue", b);
        public static StringGetter IfArgElseValue = (b) => StringResources.Get("IfArgElseValue", b);

        public static StringGetter AboutSwitch = (b) => StringResources.Get("AboutSwitch", b);
        public static StringGetter SwitchExpression = (b) => StringResources.Get("SwitchExpression", b);
        public static StringGetter SwitchDefaultReturn = (b) => StringResources.Get("SwitchDefaultReturn", b);
        public static StringGetter SwitchCaseExpr = (b) => StringResources.Get("SwitchCaseExpr", b);
        public static StringGetter SwitchCaseArg = (b) => StringResources.Get("SwitchCaseArg", b);

        public static StringGetter AboutAnd = (b) => StringResources.Get("AboutAnd", b);
        public static StringGetter AboutOr = (b) => StringResources.Get("AboutOr", b);
        public static StringGetter AboutNot = (b) => StringResources.Get("AboutNot", b);
        public static StringGetter LogicalFuncParam = (b) => StringResources.Get("LogicalFuncParam", b);

        public static StringGetter AboutCount = (b) => StringResources.Get("AboutCount", b);
        public static StringGetter AboutCountA = (b) => StringResources.Get("AboutCountA", b);
        public static StringGetter AboutCountRows = (b) => StringResources.Get("AboutCountRows", b);
        public static StringGetter CountArg1 = (b) => StringResources.Get("CountArg1", b);

        public static StringGetter AboutCountIf = (b) => StringResources.Get("AboutCountIf", b);
        public static StringGetter CountIfArg1 = (b) => StringResources.Get("CountIfArg1", b);
        public static StringGetter CountIfArg2 = (b) => StringResources.Get("CountIfArg2", b);

        public static StringGetter AboutSet = (b) => StringResources.Get("AboutSet", b);
        public static StringGetter SetArg1 = (b) => StringResources.Get("SetArg1", b);
        public static StringGetter SetArg2 = (b) => StringResources.Get("SetArg2", b);

        public static StringGetter AboutSumT = (b) => StringResources.Get("AboutSumT", b);
        public static StringGetter AboutMaxT = (b) => StringResources.Get("AboutMaxT", b);
        public static StringGetter AboutMinT = (b) => StringResources.Get("AboutMinT", b);
        public static StringGetter AboutAverageT = (b) => StringResources.Get("AboutAverageT", b);
        public static StringGetter StatisticalTArg1 = (b) => StringResources.Get("StatisticalTArg1", b);
        public static StringGetter StatisticalTArg2 = (b) => StringResources.Get("StatisticalTArg2", b);

        public static StringGetter AboutSum = (b) => StringResources.Get("AboutSum", b);
        public static StringGetter AboutMax = (b) => StringResources.Get("AboutMax", b);
        public static StringGetter AboutMin = (b) => StringResources.Get("AboutMin", b);
        public static StringGetter AboutAverage = (b) => StringResources.Get("AboutAverage", b);
        public static StringGetter StatisticalArg = (b) => StringResources.Get("StatisticalArg", b);

        public static StringGetter AboutAddColumns = (b) => StringResources.Get("AboutAddColumns", b);
        public static StringGetter AddColumnsArg1 = (b) => StringResources.Get("AddColumnsArg1", b);
        public static StringGetter AddColumnsArg2 = (b) => StringResources.Get("AddColumnsArg2", b);
        public static StringGetter AddColumnsArg3 = (b) => StringResources.Get("AddColumnsArg3", b);

        public static StringGetter AboutDropColumns = (b) => StringResources.Get("AboutDropColumns", b);
        public static StringGetter DropColumnsArg1 = (b) => StringResources.Get("DropColumnsArg1", b);
        public static StringGetter DropColumnsArg2 = (b) => StringResources.Get("DropColumnsArg2", b);

        public static StringGetter AboutShowColumns = (b) => StringResources.Get("AboutShowColumns", b);
        public static StringGetter ShowColumnsArg1 = (b) => StringResources.Get("ShowColumnsArg1", b);
        public static StringGetter ShowColumnsArg2 = (b) => StringResources.Get("ShowColumnsArg2", b);

        public static StringGetter AboutFilter = (b) => StringResources.Get("AboutFilter", b);
        public static StringGetter FilterArg1 = (b) => StringResources.Get("FilterArg1", b);
        public static StringGetter FilterArg2 = (b) => StringResources.Get("FilterArg2", b);

        public static StringGetter AboutFirst = (b) => StringResources.Get("AboutFirst", b);
        public static StringGetter AboutLast = (b) => StringResources.Get("AboutLast", b);
        public static StringGetter FirstLastArg1 = (b) => StringResources.Get("FirstLastArg1", b);

        public static StringGetter AboutFirstN = (b) => StringResources.Get("AboutFirstN", b);
        public static StringGetter AboutLastN = (b) => StringResources.Get("AboutLastN", b);
        public static StringGetter FirstLastNArg1 = (b) => StringResources.Get("FirstLastNArg1", b);
        public static StringGetter FirstLastNArg2 = (b) => StringResources.Get("FirstLastNArg2", b);

        public static StringGetter AboutText = (b) => StringResources.Get("AboutText", b);
        public static StringGetter TextArg1 = (b) => StringResources.Get("TextArg1", b);
        public static StringGetter TextArg2 = (b) => StringResources.Get("TextArg2", b);
        public static StringGetter TextArg3 = (b) => StringResources.Get("TextArg3", b);

        public static StringGetter AboutValue = (b) => StringResources.Get("AboutValue", b);
        public static StringGetter AboutFloat = (b) => StringResources.Get("AboutFloat", b);
        public static StringGetter AboutDecimal = (b) => StringResources.Get("AboutDecimal", b);
        public static StringGetter ValueArg1 = (b) => StringResources.Get("ValueArg1", b);
        public static StringGetter ValueArg2 = (b) => StringResources.Get("ValueArg2", b);

        public static StringGetter AboutBoolean = (b) => StringResources.Get("AboutBoolean", b);
        public static StringGetter BooleanArg1 = (b) => StringResources.Get("BooleanArg1", b);
        public static StringGetter AboutBooleanT = (b) => StringResources.Get("AboutBooleanT", b);
        public static StringGetter BooleanTArg1 = (b) => StringResources.Get("BooleanTArg1", b);

        public static StringGetter AboutBooleanN = (b) => StringResources.Get("AboutBooleanN", b);
        public static StringGetter BooleanNArg1 = (b) => StringResources.Get("BooleanNArg1", b);
        public static StringGetter AboutBooleanNT = (b) => StringResources.Get("AboutBooleanNT", b);
        public static StringGetter BooleanNTArg1 = (b) => StringResources.Get("BooleanNTArg1", b);

        public static StringGetter AboutBooleanB = (b) => StringResources.Get("AboutBooleanB", b);
        public static StringGetter BooleanBArg1 = (b) => StringResources.Get("BooleanBArg1", b);
        public static StringGetter AboutBooleanBT = (b) => StringResources.Get("AboutBooleanBT", b);
        public static StringGetter BooleanBTArg1 = (b) => StringResources.Get("BooleanBTArg1", b);

        public static StringGetter AboutConcatenate = (b) => StringResources.Get("AboutConcatenate", b);
        public static StringGetter ConcatenateArg1 = (b) => StringResources.Get("ConcatenateArg1", b);
        public static StringGetter AboutConcatenateT = (b) => StringResources.Get("AboutConcatenateT", b);
        public static StringGetter ConcatenateTArg1 = (b) => StringResources.Get("ConcatenateTArg1", b);

        public static StringGetter AboutCoalesce = (b) => StringResources.Get("AboutCoalesce", b);
        public static StringGetter CoalesceArg1 = (b) => StringResources.Get("CoalesceArg1", b);

        public static StringGetter AboutIfError = (b) => StringResources.Get("AboutIfError", b);
        public static StringGetter IfErrorArg1 = (b) => StringResources.Get("IfErrorArg1", b);
        public static StringGetter IfErrorArg2 = (b) => StringResources.Get("IfErrorArg2", b);

        public static StringGetter AboutError = (b) => StringResources.Get("AboutError", b);
        public static StringGetter ErrorArg1 = (b) => StringResources.Get("ErrorArg1", b);

        public static StringGetter AboutIsError = (b) => StringResources.Get("AboutIsError", b);
        public static StringGetter IsErrorArg = (b) => StringResources.Get("IsErrorArg", b);

        public static StringGetter AboutConcat = (b) => StringResources.Get("AboutConcat", b);
        public static StringGetter ConcatArg1 = (b) => StringResources.Get("ConcatArg1", b);
        public static StringGetter ConcatArg2 = (b) => StringResources.Get("ConcatArg2", b);
        public static StringGetter ConcatArg3 = (b) => StringResources.Get("ConcatArg3", b);

        public static StringGetter AboutLen = (b) => StringResources.Get("AboutLen", b);
        public static StringGetter AboutLenT = (b) => StringResources.Get("AboutLenT", b);
        public static StringGetter LenArg1 = (b) => StringResources.Get("LenArg1", b);
        public static StringGetter LenTArg1 = (b) => StringResources.Get("LenTArg1", b);

        public static StringGetter AboutUpper = (b) => StringResources.Get("AboutUpper", b);
        public static StringGetter AboutUpperT = (b) => StringResources.Get("AboutUpperT", b);
        public static StringGetter AboutLower = (b) => StringResources.Get("AboutLower", b);
        public static StringGetter AboutLowerT = (b) => StringResources.Get("AboutLowerT", b);
        public static StringGetter AboutProper = (b) => StringResources.Get("AboutProper", b);
        public static StringGetter AboutProperT = (b) => StringResources.Get("AboutProperT", b);
        public static StringGetter AboutTrim = (b) => StringResources.Get("AboutTrim", b);
        public static StringGetter AboutTrimEnds = (b) => StringResources.Get("AboutTrimEnds", b);
        public static StringGetter AboutMid = (b) => StringResources.Get("AboutMid", b);
        public static StringGetter AboutMidT = (b) => StringResources.Get("AboutMidT", b);
        public static StringGetter StringFuncArg1 = (b) => StringResources.Get("StringFuncArg1", b);
        public static StringGetter StringTFuncArg1 = (b) => StringResources.Get("StringTFuncArg1", b);
        public static StringGetter StringFuncArg2 = (b) => StringResources.Get("StringFuncArg2", b);
        public static StringGetter StringFuncArg3 = (b) => StringResources.Get("StringFuncArg3", b);

        public static StringGetter AboutReplace = (b) => StringResources.Get("AboutReplace", b);
        public static StringGetter AboutReplaceT = (b) => StringResources.Get("AboutReplaceT", b);
        public static StringGetter ReplaceFuncArg1 = (b) => StringResources.Get("ReplaceFuncArg1", b);
        public static StringGetter ReplaceFuncArg4 = (b) => StringResources.Get("ReplaceFuncArg4", b);

        public static StringGetter AboutSubstitute = (b) => StringResources.Get("AboutSubstitute", b);
        public static StringGetter AboutSubstituteT = (b) => StringResources.Get("AboutSubstituteT", b);
        public static StringGetter SubstituteFuncArg1 = (b) => StringResources.Get("SubstituteFuncArg1", b);
        public static StringGetter SubstituteTFuncArg1 = (b) => StringResources.Get("SubstituteTFuncArg1", b);
        public static StringGetter SubstituteFuncArg2 = (b) => StringResources.Get("SubstituteFuncArg2", b);
        public static StringGetter SubstituteFuncArg3 = (b) => StringResources.Get("SubstituteFuncArg3", b);
        public static StringGetter SubstituteFuncArg4 = (b) => StringResources.Get("SubstituteFuncArg4", b);

        public static StringGetter AboutSort = (b) => StringResources.Get("AboutSort", b);
        public static StringGetter SortArg1 = (b) => StringResources.Get("SortArg1", b);
        public static StringGetter SortArg2 = (b) => StringResources.Get("SortArg2", b);
        public static StringGetter SortArg3 = (b) => StringResources.Get("SortArg3", b);

        public static StringGetter AboutDistinct = (b) => StringResources.Get("AboutDistinct", b);
        public static StringGetter DistinctArg1 = (b) => StringResources.Get("DistinctArg1", b);
        public static StringGetter DistinctArg2 = (b) => StringResources.Get("DistinctArg2", b);

        public static StringGetter AboutSortByColumns = (b) => StringResources.Get("AboutSortByColumns", b);
        public static StringGetter SortByColumnsArg1 = (b) => StringResources.Get("SortByColumnsArg1", b);
        public static StringGetter SortByColumnsArg2 = (b) => StringResources.Get("SortByColumnsArg2", b);
        public static StringGetter SortByColumnsArg3 = (b) => StringResources.Get("SortByColumnsArg3", b);

        public static StringGetter AboutSortByColumnsWithOrderValues = (b) => StringResources.Get("AboutSortByColumnsWithOrderValues", b);
        public static StringGetter SortByColumnsWithOrderValuesArg1 = (b) => StringResources.Get("SortByColumnsWithOrderValuesArg1", b);
        public static StringGetter SortByColumnsWithOrderValuesArg2 = (b) => StringResources.Get("SortByColumnsWithOrderValuesArg2", b);
        public static StringGetter SortByColumnsWithOrderValuesArg3 = (b) => StringResources.Get("SortByColumnsWithOrderValuesArg3", b);

        public static StringGetter AboutRand = (b) => StringResources.Get("AboutRand", b);
        public static StringGetter AboutRandBetween = (b) => StringResources.Get("AboutRandBetween", b);
        public static StringGetter RandBetweenArg1 = (b) => StringResources.Get("RandBetweenArg1", b);
        public static StringGetter RandBetweenArg2 = (b) => StringResources.Get("RandBetweenArg2", b);

        public static StringGetter AboutNow = (b) => StringResources.Get("AboutNow", b);
        public static StringGetter AboutUTCNow = (b) => StringResources.Get("AboutUTCNow", b);
        public static StringGetter AboutToday = (b) => StringResources.Get("AboutToday", b);
        public static StringGetter AboutUTCToday = (b) => StringResources.Get("AboutUTCToday", b);
        public static StringGetter AboutGUID = (b) => StringResources.Get("AboutGUID", b);
        public static StringGetter GUIDArg = (b) => StringResources.Get("GUIDArg", b);

        public static StringGetter AboutTimeZoneOffset = (b) => StringResources.Get("AboutTimeZoneOffset", b);
        public static StringGetter TimeZoneOffsetArg1 = (b) => StringResources.Get("TimeZoneOffsetArg1", b);

        public static StringGetter AboutIsToday = (b) => StringResources.Get("AboutIsToday", b);
        public static StringGetter IsTodayFuncArg1 = (b) => StringResources.Get("IsTodayFuncArg1", b);
        public static StringGetter AboutIsUTCToday = (b) => StringResources.Get("AboutIsUTCToday", b);
        public static StringGetter IsUTCTodayFuncArg1 = (b) => StringResources.Get("IsUTCTodayFuncArg1", b);

        public static StringGetter AboutRound = (b) => StringResources.Get("AboutRound", b);
        public static StringGetter AboutRoundUp = (b) => StringResources.Get("AboutRoundUp", b);
        public static StringGetter AboutRoundDown = (b) => StringResources.Get("AboutRoundDown", b);
        public static StringGetter RoundArg1 = (b) => StringResources.Get("RoundArg1", b);
        public static StringGetter RoundArg2 = (b) => StringResources.Get("RoundArg2", b);

        public static StringGetter AboutRoundT = (b) => StringResources.Get("AboutRoundT", b);
        public static StringGetter AboutRoundUpT = (b) => StringResources.Get("AboutRoundUpT", b);
        public static StringGetter AboutRoundDownT = (b) => StringResources.Get("AboutRoundDownT", b);
        public static StringGetter RoundTArg1 = (b) => StringResources.Get("RoundTArg1", b);
        public static StringGetter RoundTArg2 = (b) => StringResources.Get("RoundTArg2", b);

        public static StringGetter AboutRGBA = (b) => StringResources.Get("AboutRGBA", b);
        public static StringGetter RGBAArg1 = (b) => StringResources.Get("RGBAArg1", b);
        public static StringGetter RGBAArg2 = (b) => StringResources.Get("RGBAArg2", b);
        public static StringGetter RGBAArg3 = (b) => StringResources.Get("RGBAArg3", b);
        public static StringGetter RGBAArg4 = (b) => StringResources.Get("RGBAArg4", b);

        public static StringGetter AboutColorFade = (b) => StringResources.Get("AboutColorFade", b);
        public static StringGetter ColorFadeArg1 = (b) => StringResources.Get("ColorFadeArg1", b);
        public static StringGetter ColorFadeArg2 = (b) => StringResources.Get("ColorFadeArg2", b);

        public static StringGetter AboutColorFadeT = (b) => StringResources.Get("AboutColorFadeT", b);
        public static StringGetter ColorFadeTArg1 = (b) => StringResources.Get("ColorFadeTArg1", b);
        public static StringGetter ColorFadeTArg2 = (b) => StringResources.Get("ColorFadeTArg2", b);

        public static StringGetter AboutAbs = (b) => StringResources.Get("AboutAbs", b);
        public static StringGetter AboutAbsT = (b) => StringResources.Get("AboutAbsT", b);
        public static StringGetter AboutSqrt = (b) => StringResources.Get("AboutSqrt", b);
        public static StringGetter AboutSqrtT = (b) => StringResources.Get("AboutSqrtT", b);
        public static StringGetter MathFuncArg1 = (b) => StringResources.Get("MathFuncArg1", b);
        public static StringGetter MathTFuncArg1 = (b) => StringResources.Get("MathTFuncArg1", b);
<<<<<<< HEAD
        public static StringGetter MathFuncArg2 = (b) => StringResources.Get("MathFuncArg2", b);
        public static StringGetter MathTFuncArg2 = (b) => StringResources.Get("MathTFuncArg2", b);

        public static StringGetter AboutInt = (b) => StringResources.Get("AboutInt", b);
        public static StringGetter AboutIntT = (b) => StringResources.Get("AboutIntT", b);

        public static StringGetter AboutTrunc = (b) => StringResources.Get("AboutTrunc", b);
        public static StringGetter TruncArg1 = (b) => StringResources.Get("TruncArg1", b);
        public static StringGetter TruncArg2 = (b) => StringResources.Get("TruncArg2", b);

        public static StringGetter AboutTruncT = (b) => StringResources.Get("AboutTruncT", b);
        public static StringGetter TruncTArg1 = (b) => StringResources.Get("TruncTArg1", b);
        public static StringGetter TruncTArg2 = (b) => StringResources.Get("TruncTArg2", b);

        public static StringGetter AboutLeft = (b) => StringResources.Get("AboutLeft", b);
        public static StringGetter AboutRight = (b) => StringResources.Get("AboutRight", b);
        public static StringGetter AboutLeftT = (b) => StringResources.Get("AboutLeftT", b);
        public static StringGetter AboutRightT = (b) => StringResources.Get("AboutRightT", b);
        public static StringGetter LeftRightArg1 = (b) => StringResources.Get("LeftRightArg1", b);
        public static StringGetter LeftRightTArg1 = (b) => StringResources.Get("LeftRightTArg1", b);
        public static StringGetter LeftRightArg2 = (b) => StringResources.Get("LeftRightArg2", b);

        public static StringGetter AboutIsBlank = (b) => StringResources.Get("AboutIsBlank", b);
        public static StringGetter IsBlankArg1 = (b) => StringResources.Get("IsBlankArg1", b);

        public static StringGetter AboutIsBlankOrError = (b) => StringResources.Get("AboutIsBlankOrError", b);
        public static StringGetter IsBlankOrErrorArg1 = (b) => StringResources.Get("IsBlankOrErrorArg1", b);

        public static StringGetter AboutIsEmpty = (b) => StringResources.Get("AboutIsEmpty", b);
        public static StringGetter IsEmptyArg1 = (b) => StringResources.Get("IsEmptyArg1", b);

        public static StringGetter AboutIsNumeric = (b) => StringResources.Get("AboutIsNumeric", b);
        public static StringGetter IsNumericArg1 = (b) => StringResources.Get("IsNumericArg1", b);

        public static StringGetter AboutShuffle = (b) => StringResources.Get("AboutShuffle", b);
        public static StringGetter ShuffleArg1 = (b) => StringResources.Get("ShuffleArg1", b);

        public static StringGetter AboutLookUp = (b) => StringResources.Get("AboutLookUp", b);
        public static StringGetter LookUpArg1 = (b) => StringResources.Get("LookUpArg1", b);
        public static StringGetter LookUpArg2 = (b) => StringResources.Get("LookUpArg2", b);
        public static StringGetter LookUpArg3 = (b) => StringResources.Get("LookUpArg3", b);

        public static StringGetter AboutStdevP = (b) => StringResources.Get("AboutStdevP", b);
        public static StringGetter AboutStdevPT = (b) => StringResources.Get("AboutStdevPT", b);

        public static StringGetter AboutVarP = (b) => StringResources.Get("AboutVarP", b);
        public static StringGetter AboutVarPT = (b) => StringResources.Get("AboutVarPT", b);

        public static StringGetter AboutSin = (b) => StringResources.Get("AboutSin", b);
        public static StringGetter AboutSinT = (b) => StringResources.Get("AboutSinT", b);
        public static StringGetter AboutAsin = (b) => StringResources.Get("AboutAsin", b);
        public static StringGetter AboutAsinT = (b) => StringResources.Get("AboutAsinT", b);
        public static StringGetter AboutCos = (b) => StringResources.Get("AboutCos", b);
        public static StringGetter AboutCosT = (b) => StringResources.Get("AboutCosT", b);
        public static StringGetter AboutAcos = (b) => StringResources.Get("AboutAcos", b);
        public static StringGetter AboutAcosT = (b) => StringResources.Get("AboutAcosT", b);

        public static StringGetter AboutTan = (b) => StringResources.Get("AboutTan", b);
        public static StringGetter AboutTanT = (b) => StringResources.Get("AboutTanT", b);
        public static StringGetter AboutAtan = (b) => StringResources.Get("AboutAtan", b);
        public static StringGetter AboutAtanT = (b) => StringResources.Get("AboutAtanT", b);
        public static StringGetter AboutCot = (b) => StringResources.Get("AboutCot", b);
        public static StringGetter AboutCotT = (b) => StringResources.Get("AboutCotT", b);
        public static StringGetter AboutAcot = (b) => StringResources.Get("AboutAcot", b);
        public static StringGetter AboutAcotT = (b) => StringResources.Get("AboutAcotT", b);

        public static StringGetter AboutLn = (b) => StringResources.Get("AboutLn", b);
        public static StringGetter AboutLnT = (b) => StringResources.Get("AboutLnT", b);

        public static StringGetter AboutLog = (b) => StringResources.Get("AboutLog", b);
        public static StringGetter AboutLogT = (b) => StringResources.Get("AboutLogT", b);
        public static StringGetter LogBase = (b) => StringResources.Get("LogBase", b);

        public static StringGetter AboutExp = (b) => StringResources.Get("AboutExp", b);
        public static StringGetter AboutExpT = (b) => StringResources.Get("AboutExpT", b);

        public static StringGetter AboutRadians = (b) => StringResources.Get("AboutRadians", b);
        public static StringGetter AboutRadiansT = (b) => StringResources.Get("AboutRadiansT", b);
        public static StringGetter AboutDegrees = (b) => StringResources.Get("AboutDegrees", b);
        public static StringGetter AboutDegreesT = (b) => StringResources.Get("AboutDegreesT", b);

        public static StringGetter AboutAtan2 = (b) => StringResources.Get("AboutAtan2", b);
        public static StringGetter AboutAtan2Arg1 = (b) => StringResources.Get("AboutAtan2Arg1", b);
        public static StringGetter AboutAtan2Arg2 = (b) => StringResources.Get("AboutAtan2Arg2", b);

        public static StringGetter AboutPi = (b) => StringResources.Get("AboutPi", b);

        public static StringGetter AboutDate = (b) => StringResources.Get("AboutDate", b);
        public static StringGetter DateArg1 = (b) => StringResources.Get("DateArg1", b);
        public static StringGetter DateArg2 = (b) => StringResources.Get("DateArg2", b);
        public static StringGetter DateArg3 = (b) => StringResources.Get("DateArg3", b);
        public static StringGetter AboutTime = (b) => StringResources.Get("AboutTime", b);
        public static StringGetter TimeArg1 = (b) => StringResources.Get("TimeArg1", b);
        public static StringGetter TimeArg2 = (b) => StringResources.Get("TimeArg2", b);
        public static StringGetter TimeArg3 = (b) => StringResources.Get("TimeArg3", b);
        public static StringGetter TimeArg4 = (b) => StringResources.Get("TimeArg4", b);
        public static StringGetter AboutYear = (b) => StringResources.Get("AboutYear", b);
        public static StringGetter YearArg1 = (b) => StringResources.Get("YearArg1", b);
        public static StringGetter AboutMonth = (b) => StringResources.Get("AboutMonth", b);
        public static StringGetter MonthArg1 = (b) => StringResources.Get("MonthArg1", b);
        public static StringGetter AboutDay = (b) => StringResources.Get("AboutDay", b);
        public static StringGetter DayArg1 = (b) => StringResources.Get("DayArg1", b);
        public static StringGetter AboutHour = (b) => StringResources.Get("AboutHour", b);
        public static StringGetter HourArg1 = (b) => StringResources.Get("HourArg1", b);
        public static StringGetter AboutMinute = (b) => StringResources.Get("AboutMinute", b);
        public static StringGetter MinuteArg1 = (b) => StringResources.Get("MinuteArg1", b);
        public static StringGetter AboutSecond = (b) => StringResources.Get("AboutSecond", b);
        public static StringGetter SecondArg1 = (b) => StringResources.Get("SecondArg1", b);
        public static StringGetter AboutWeekday = (b) => StringResources.Get("AboutWeekday", b);
        public static StringGetter WeekdayArg1 = (b) => StringResources.Get("WeekdayArg1", b);
        public static StringGetter WeekdayArg2 = (b) => StringResources.Get("WeekdayArg2", b);
        public static StringGetter AboutWeekNum = (b) => StringResources.Get("AboutWeekNum", b);
        public static StringGetter WeekNumArg1 = (b) => StringResources.Get("WeekNumArg1", b);
        public static StringGetter WeekNumArg2 = (b) => StringResources.Get("WeekNumArg2", b);
        public static StringGetter AboutISOWeekNum = (b) => StringResources.Get("AboutISOWeekNum", b);
        public static StringGetter ISOWeekNumArg1 = (b) => StringResources.Get("ISOWeekNumArg1", b);

        public static StringGetter AboutCalendar__MonthsLong = (b) => StringResources.Get("AboutCalendar__MonthsLong", b);
        public static StringGetter AboutCalendar__MonthsShort = (b) => StringResources.Get("AboutCalendar__MonthsShort", b);
        public static StringGetter AboutCalendar__WeekdaysLong = (b) => StringResources.Get("AboutCalendar__WeekdaysLong", b);
        public static StringGetter AboutCalendar__WeekdaysShort = (b) => StringResources.Get("AboutCalendar__WeekdaysShort", b);

        public static StringGetter AboutClock__AmPm = (b) => StringResources.Get("AboutClock__AmPm", b);
        public static StringGetter AboutClock__AmPmShort = (b) => StringResources.Get("AboutClock__AmPmShort", b);
        public static StringGetter AboutClock__IsClock24 = (b) => StringResources.Get("AboutClock__IsClock24", b);

        public static StringGetter AboutDateTime = (b) => StringResources.Get("AboutDateTime", b);
        public static StringGetter AboutDateValue = (b) => StringResources.Get("AboutDateValue", b);
        public static StringGetter DateValueArg1 = (b) => StringResources.Get("DateValueArg1", b);
        public static StringGetter DateValueArg2 = (b) => StringResources.Get("DateValueArg2", b);
        public static StringGetter AboutTimeValue = (b) => StringResources.Get("AboutTimeValue", b);
        public static StringGetter TimeValueArg1 = (b) => StringResources.Get("TimeValueArg1", b);
        public static StringGetter TimeValueArg2 = (b) => StringResources.Get("TimeValueArg2", b);
        public static StringGetter SupportedDateTimeLanguageCodes = (b) => StringResources.Get("SupportedDateTimeLanguageCodes", b);
        public static StringGetter AboutDateTimeValue = (b) => StringResources.Get("AboutDateTimeValue", b);
        public static StringGetter DateTimeValueArg1 = (b) => StringResources.Get("DateTimeValueArg1", b);
        public static StringGetter DateTimeValueArg2 = (b) => StringResources.Get("DateTimeValueArg2", b);

        public static StringGetter AboutDateAdd = (b) => StringResources.Get("AboutDateAdd", b);
        public static StringGetter DateAddArg1 = (b) => StringResources.Get("DateAddArg1", b);
        public static StringGetter DateAddArg2 = (b) => StringResources.Get("DateAddArg2", b);
        public static StringGetter DateAddArg3 = (b) => StringResources.Get("DateAddArg3", b);

        public static StringGetter AboutDateAddT = (b) => StringResources.Get("AboutDateAddT", b);
        public static StringGetter DateAddTArg1 = (b) => StringResources.Get("DateAddTArg1", b);
        public static StringGetter DateAddTArg2 = (b) => StringResources.Get("DateAddTArg2", b);
        public static StringGetter DateAddTArg3 = (b) => StringResources.Get("DateAddTArg3", b);

        public static StringGetter AboutDateDiff = (b) => StringResources.Get("AboutDateDiff", b);
        public static StringGetter DateDiffArg1 = (b) => StringResources.Get("DateDiffArg1", b);
        public static StringGetter DateDiffArg2 = (b) => StringResources.Get("DateDiffArg2", b);
        public static StringGetter DateDiffArg3 = (b) => StringResources.Get("DateDiffArg3", b);

        public static StringGetter AboutDateDiffT = (b) => StringResources.Get("AboutDateDiffT", b);
        public static StringGetter DateDiffTArg1 = (b) => StringResources.Get("DateDiffTArg1", b);
        public static StringGetter DateDiffTArg2 = (b) => StringResources.Get("DateDiffTArg2", b);
        public static StringGetter DateDiffTArg3 = (b) => StringResources.Get("DateDiffTArg3", b);

        public static StringGetter AboutFind = (b) => StringResources.Get("AboutFind", b);
        public static StringGetter FindArg1 = (b) => StringResources.Get("FindArg1", b);
        public static StringGetter FindArg2 = (b) => StringResources.Get("FindArg2", b);
        public static StringGetter FindArg3 = (b) => StringResources.Get("FindArg3", b);
        public static StringGetter AboutFindT = (b) => StringResources.Get("AboutFindT", b);
        public static StringGetter FindTArg1 = (b) => StringResources.Get("FindTArg1", b);
        public static StringGetter FindTArg2 = (b) => StringResources.Get("FindTArg2", b);
        public static StringGetter FindTArg3 = (b) => StringResources.Get("FindTArg3", b);

        public static StringGetter AboutColorValue = (b) => StringResources.Get("AboutColorValue", b);
        public static StringGetter ColorValueArg1 = (b) => StringResources.Get("ColorValueArg1", b);

        public static StringGetter AboutTable = (b) => StringResources.Get("AboutTable", b);
        public static StringGetter TableArg1 = (b) => StringResources.Get("TableArg1", b);

        public static StringGetter AboutMod = (b) => StringResources.Get("AboutMod", b);
        public static StringGetter ModFuncArg1 = (b) => StringResources.Get("ModFuncArg1", b);
        public static StringGetter ModFuncArg2 = (b) => StringResources.Get("ModFuncArg2", b);

        public static StringGetter AboutModT = (b) => StringResources.Get("AboutModT", b);
        public static StringGetter ModTFuncArg1 = (b) => StringResources.Get("ModTFuncArg1", b);
        public static StringGetter ModTFuncArg2 = (b) => StringResources.Get("ModTFuncArg2", b);

        public static StringGetter AboutForAll = (b) => StringResources.Get("AboutForAll", b);
        public static StringGetter ForAllArg1 = (b) => StringResources.Get("ForAllArg1", b);
        public static StringGetter ForAllArg2 = (b) => StringResources.Get("ForAllArg2", b);

        public static StringGetter AboutPower = (b) => StringResources.Get("AboutPower", b);
        public static StringGetter PowerFuncArg1 = (b) => StringResources.Get("PowerFuncArg1", b);
        public static StringGetter PowerFuncArg2 = (b) => StringResources.Get("PowerFuncArg2", b);
        public static StringGetter AboutPowerT = (b) => StringResources.Get("AboutPowerT", b);
        public static StringGetter PowerTFuncArg1 = (b) => StringResources.Get("PowerTFuncArg1", b);
        public static StringGetter PowerTFuncArg2 = (b) => StringResources.Get("PowerTFuncArg2", b);

        public static StringGetter AboutStartsWith = (b) => StringResources.Get("AboutStartsWith", b);
        public static StringGetter StartsWithArg1 = (b) => StringResources.Get("StartsWithArg1", b);
        public static StringGetter StartsWithArg2 = (b) => StringResources.Get("StartsWithArg2", b);

        public static StringGetter AboutEndsWith = (b) => StringResources.Get("AboutEndsWith", b);
        public static StringGetter EndsWithArg1 = (b) => StringResources.Get("EndsWithArg1", b);
        public static StringGetter EndsWithArg2 = (b) => StringResources.Get("EndsWithArg2", b);

        public static StringGetter AboutBlank = (b) => StringResources.Get("AboutBlank", b);

        public static StringGetter AboutSplit = (b) => StringResources.Get("AboutSplit", b);
        public static StringGetter SplitArg1 = (b) => StringResources.Get("SplitArg1", b);
        public static StringGetter SplitArg2 = (b) => StringResources.Get("SplitArg2", b);

        public static StringGetter AboutIsType = (b) => StringResources.Get("AboutIsType", b);
        public static StringGetter IsTypeArg1 = (b) => StringResources.Get("IsTypeArg1", b);
        public static StringGetter IsTypeArg2 = (b) => StringResources.Get("IsTypeArg2", b);

        public static StringGetter AboutAsType = (b) => StringResources.Get("AboutAsType", b);
        public static StringGetter AsTypeArg1 = (b) => StringResources.Get("AsTypeArg1", b);
        public static StringGetter AsTypeArg2 = (b) => StringResources.Get("AsTypeArg2", b);

        public static StringGetter AboutWith = (b) => StringResources.Get("AboutWith", b);
        public static StringGetter WithArg1 = (b) => StringResources.Get("WithArg1", b);
        public static StringGetter WithArg2 = (b) => StringResources.Get("WithArg2", b);

        public static StringGetter AboutSequence = (b) => StringResources.Get("AboutSequence", b);
        public static StringGetter SequenceArg1 = (b) => StringResources.Get("SequenceArg1", b);
        public static StringGetter SequenceArg2 = (b) => StringResources.Get("SequenceArg2", b);
        public static StringGetter SequenceArg3 = (b) => StringResources.Get("SequenceArg3", b);

        public static StringGetter AboutParseJSON = (b) => StringResources.Get("AboutParseJSON", b);
        public static StringGetter ParseJSONArg1 = (b) => StringResources.Get("ParseJSONArg1", b);

        public static StringGetter AboutIndex = (b) => StringResources.Get("AboutIndex", b);
        public static StringGetter IndexArg1 = (b) => StringResources.Get("IndexArg1", b);
        public static StringGetter IndexArg2 = (b) => StringResources.Get("IndexArg2", b);

        public static StringGetter AboutPatch = (b) => StringResources.Get("AboutPatch", b);
        public static StringGetter PatchDataSourceArg = (b) => StringResources.Get("PatchDataSourceArg", b);
        public static StringGetter PatchBaseRecordArg = (b) => StringResources.Get("PatchBaseRecordArg", b);
        public static StringGetter PatchChangeRecordsArg = (b) => StringResources.Get("PatchChangeRecordsArg", b);

        public static StringGetter AboutCollect = (b) => StringResources.Get("AboutCollect", b);
        public static StringGetter CollectDataSourceArg = (b) => StringResources.Get("CollectDataSourceArg", b);
        public static StringGetter CollectRecordArg = (b) => StringResources.Get("CollectRecordArg", b);

        public static StringGetter AboutClearCollect = (b) => StringResources.Get("AboutClearCollect", b);
        public static StringGetter ClearCollectDataSourceArg = (b) => StringResources.Get("ClearCollectDataSourceArg", b);
        public static StringGetter ClearCollectRecordArg = (b) => StringResources.Get("ClearCollectRecordArg", b);

        public static StringGetter AboutClear = (b) => StringResources.Get("AboutClear", b);
        public static StringGetter ClearCollectionArg = (b) => StringResources.Get("ClearCollectionArg", b);

        public static StringGetter AboutRemove = (b) => StringResources.Get("AboutRemove", b);
        public static StringGetter RemoveDataSourceArg = (b) => StringResources.Get("RemoveDataSourceArg", b);
        public static StringGetter RemoveRecordsArg = (b) => StringResources.Get("RemoveRecordsArg", b);

        public static StringGetter AboutDec2Hex = (b) => StringResources.Get("AboutDec2Hex", b);
        public static StringGetter Dec2HexArg1 = (b) => StringResources.Get("Dec2HexArg1", b);
        public static StringGetter Dec2HexArg2 = (b) => StringResources.Get("Dec2HexArg2", b);

        public static StringGetter AboutDec2HexT = (b) => StringResources.Get("AboutDec2HexT", b);
        public static StringGetter Dec2HexTArg1 = (b) => StringResources.Get("Dec2HexTArg1", b);
        public static StringGetter Dec2HexTArg2 = (b) => StringResources.Get("Dec2HexTArg2", b);

        public static StringGetter AboutHex2Dec = (b) => StringResources.Get("AboutHex2Dec", b);
        public static StringGetter Hex2DecArg1 = (b) => StringResources.Get("Hex2DecArg1", b);

        public static StringGetter AboutHex2DecT = (b) => StringResources.Get("AboutHex2DecT", b);
        public static StringGetter Hex2DecTArg1 = (b) => StringResources.Get("Hex2DecTArg1", b);

        public static StringGetter AboutOptionSetInfo = (b) => StringResources.Get("AboutOptionSetInfo", b);
        public static StringGetter AboutOptionSetInfoArg1 = (b) => StringResources.Get("AboutOptionSetInfoArg1", b);

        public static StringGetter AboutLanguage = (b) => StringResources.Get("AboutLanguage", b);

        public static StringGetter AboutEncodeUrl = (b) => StringResources.Get("AboutEncodeUrl", b);
        public static StringGetter EncodeUrlArg1 = (b) => StringResources.Get("EncodeUrlArg1", b);

        public static StringGetter AboutIsMatch = (b) => StringResources.Get("AboutIsMatch", b);
        public static StringGetter AboutMatch = (b) => StringResources.Get("AboutMatch", b);
        public static StringGetter AboutMatchAll = (b) => StringResources.Get("AboutMatchAll", b);
        public static StringGetter IsMatchArg1 = (b) => StringResources.Get("IsMatchArg1", b);
        public static StringGetter IsMatchArg2 = (b) => StringResources.Get("IsMatchArg2", b);
        public static StringGetter IsMatchArg3 = (b) => StringResources.Get("IsMatchArg3", b);
        public static StringGetter MatchArg1 = (b) => StringResources.Get("MatchArg1", b);
        public static StringGetter MatchArg2 = (b) => StringResources.Get("MatchArg2", b);
        public static StringGetter MatchArg3 = (b) => StringResources.Get("MatchArg3", b);

        public static StringGetter AboutRefresh = (b) => StringResources.Get("AboutRefresh", b);
        public static StringGetter RefreshArg1 = (b) => StringResources.Get("RefreshArg1", b);

        // Previously, errors were listed here in the form of a StringGetter, which would be evaluated to fetch
        // an error message to pass to the BaseError class constructor. We are switching to passing the message key itself
        // to the BaseError class, and the BaseError itself is responsible for fetching the resource. (This allows the
        // BaseError class to contain logic to fetch auxillary resources, such as HowToFix and WhyToFix messages.)
        //
        // Any new additions here should be of type ErrorResourceKey and contain the value of the resource key.
        public static ErrorResourceKey ErrUnSupportedComponentBehaviorInvocation = new ErrorResourceKey("ErrUnSupportedComponentBehaviorInvocation");
        public static ErrorResourceKey ErrUnSupportedComponentDataPropertyAccess = new ErrorResourceKey("ErrUnSupportedComponentDataPropertyAccess");
        public static ErrorResourceKey ErrOperandExpected = new ErrorResourceKey("ErrOperandExpected");
        public static ErrorResourceKey ErrBadToken = new ErrorResourceKey("ErrBadToken");
        public static ErrorResourceKey UnexpectedCharacterToken = new ErrorResourceKey("UnexpectedCharacterToken");
        public static ErrorResourceKey ErrMissingEndOfBlockComment = new ErrorResourceKey("ErrMissingEndOfBlockComment");
        public static ErrorResourceKey ErrExpectedFound_Ex_Fnd = new ErrorResourceKey("ErrExpectedFound_Ex_Fnd");
        public static ErrorResourceKey ErrInvalidName = new ErrorResourceKey("ErrInvalidName");
        public static ErrorResourceKey ErrInvalidIdentifier = new ErrorResourceKey("ErrInvalidIdentifier");
        public static ErrorResourceKey ErrInvalidPropertyAccess = new ErrorResourceKey("ErrInvalidPropertyAccess");
        public static ErrorResourceKey ErrInvalidPropertyReference = new ErrorResourceKey("ErrInvalidPropertyReference");
        public static ErrorResourceKey ErrInvalidParentUse = new ErrorResourceKey("ErrInvalidParentUse");
        public static ErrorResourceKey ErrTooManyUps = new ErrorResourceKey("ErrTooManyUps");
        public static ErrorResourceKey ErrRuleNestedTooDeeply = new ErrorResourceKey("ErrRuleNestedTooDeeply");
        public static ErrorResourceKey ErrInvalidDot = new ErrorResourceKey("ErrInvalidDot");
        public static ErrorResourceKey ErrUnknownFunction = new ErrorResourceKey("ErrUnknownFunction");
        public static ErrorResourceKey ErrUnimplementedFunction = new ErrorResourceKey("ErrUnimplementedFunction");
        public static ErrorResourceKey ErrUnknownNamespaceFunction = new ErrorResourceKey("ErrUnknownNamespaceFunction");
        public static ErrorResourceKey ErrBadArity = new ErrorResourceKey("ErrBadArity");
        public static ErrorResourceKey ErrBadArityRange = new ErrorResourceKey("ErrBadArityRange");
        public static ErrorResourceKey ErrBadArityMinimum = new ErrorResourceKey("ErrBadArityMinimum");
        public static ErrorResourceKey ErrBadArityOdd = new ErrorResourceKey("ErrBadArityOdd");
        public static ErrorResourceKey ErrBadArityEven = new ErrorResourceKey("ErrBadArityEven");
        public static ErrorResourceKey ErrBadType = new ErrorResourceKey("ErrBadType");
        public static ErrorResourceKey ErrBadType_Type = new ErrorResourceKey("ErrBadType_Type");
        public static ErrorResourceKey ErrBadOperatorTypes = new ErrorResourceKey("ErrBadOperatorTypes");
        public static ErrorResourceKey ErrGuidStrictComparison = new ErrorResourceKey("ErrGuidStrictComparison");
        public static ErrorResourceKey ErrBadType_ExpectedType = new ErrorResourceKey("ErrBadType_ExpectedType");
        public static ErrorResourceKey ErrBadType_ExpectedTypesCSV = new ErrorResourceKey("ErrBadType_ExpectedTypesCSV");
        public static ErrorResourceKey ErrBadType_ExpectedType_ProvidedType = new ErrorResourceKey("ErrBadType_ExpectedType_ProvidedType");
        public static ErrorResourceKey ErrBadSchema_ExpectedType = new ErrorResourceKey("ErrBadSchema_ExpectedType");
        public static ErrorResourceKey ErrInvalidArgs_Func = new ErrorResourceKey("ErrInvalidArgs_Func");
        public static ErrorResourceKey ErrNeedTable_Func = new ErrorResourceKey("ErrNeedTable_Func");
        public static ErrorResourceKey ErrNeedTableCol_Func = new ErrorResourceKey("ErrNeedTableCol_Func");
        public static ErrorResourceKey ErrNotAccessibleInCurrentContext = new ErrorResourceKey("ErrNotAccessibleInCurrentContext");
        public static ErrorResourceKey ErrInternalControlInInputProperty = new ErrorResourceKey("ErrInternalControlInInputProperty");
        public static ErrorResourceKey ErrColumnNotAccessibleInCurrentContext = new ErrorResourceKey("ErrColumnNotAccessibleInCurrentContext");
        public static ErrorResourceKey WrnRowScopeOneToNExpandNumberOfCalls = new ErrorResourceKey("WrnRowScopeOneToNExpandNumberOfCalls");
        public static ErrorResourceKey ErrInvalidSchemaNeedTypeCol_Col = new ErrorResourceKey("ErrInvalidSchemaNeedTypeCol_Col");
        public static ErrorResourceKey ErrInvalidSchemaNeedCol = new ErrorResourceKey("ErrInvalidSchemaNeedCol");
        public static ErrorResourceKey ErrNeedRecord = new ErrorResourceKey("ErrNeedRecord");
        public static ErrorResourceKey ErrAutoRefreshNotAllowed = new ErrorResourceKey("ErrAutoRefreshNotAllowed");
        public static ErrorResourceKey ErrIncompatibleRecord = new ErrorResourceKey("ErrIncompatibleRecord");
        public static ErrorResourceKey ErrNeedRecord_Func = new ErrorResourceKey("ErrNeedRecord_Func");
        public static ErrorResourceKey ErrNeedEntity_EntityName = new ErrorResourceKey("ErrNeedEntity_EntityName");
        public static ErrorResourceKey ErrNeedValidVariableName_Arg = new ErrorResourceKey("ErrNeedValidVariableName_Arg");
        public static ErrorResourceKey ErrOperatorExpected = new ErrorResourceKey("ErrOperatorExpected");
        public static ErrorResourceKey ErrNumberExpected = new ErrorResourceKey("ErrNumberExpected");
        public static ErrorResourceKey ErrNumberTooLarge = new ErrorResourceKey("ErrNumberTooLarge");
        public static ErrorResourceKey ErrReservedKeyword = new ErrorResourceKey("ErrReservedKeyword");
        public static ErrorResourceKey ErrTextTooLarge = new ErrorResourceKey("ErrTextTooLarge");
        public static ErrorResourceKey ErrTextFormatTooLarge = new ErrorResourceKey("ErrTextFormatTooLarge");
        public static ErrorResourceKey ErrTextInvalidFormat = new ErrorResourceKey("ErrTextInvalidFormat");
        public static ErrorResourceKey ErrTextInvalidArgDateTime = new ErrorResourceKey("ErrTextInvalidArgDateTime");
        public static ErrorResourceKey ErrBooleanExpected = new ErrorResourceKey("ErrBooleanExpected");
        public static ErrorResourceKey ErrOnlyOneViewExpected = new ErrorResourceKey("ErrOnlyOneViewExpected");
        public static ErrorResourceKey ErrViewFromCurrentTableExpected = new ErrorResourceKey("ErrViewFromCurrentTableExpected");
        public static ErrorResourceKey ErrColonExpected = new ErrorResourceKey("ErrColonExpected");
        public static ErrorResourceKey ErrInvalidDataSource = new ErrorResourceKey("ErrInvalidDataSource");
        public static ErrorResourceKey ErrExpectedDataSourceRestriction = new ErrorResourceKey("ErrExpectedDataSourceRestriction");
        public static ErrorResourceKey ErrBehaviorPropertyExpected = new ErrorResourceKey("ErrBehaviorPropertyExpected");
        public static ErrorResourceKey ErrTestPropertyExpected = new ErrorResourceKey("ErrTestPropertyExpected");
        public static ErrorResourceKey ErrStringExpected = new ErrorResourceKey("ErrStringExpected");
        public static ErrorResourceKey ErrDateExpected = new ErrorResourceKey("ErrDateExpected");
        public static ErrorResourceKey ErrCannotCoerce_SourceType_TargetType = new ErrorResourceKey("ErrCannotCoerce_SourceType_TargetType");
        public static ErrorResourceKey ErrNumberOrStringExpected = new ErrorResourceKey("ErrNumberOrStringExpected");
        public static ErrorResourceKey ErrClosingBracketExpected = new ErrorResourceKey("ErrClosingBracketExpected");
        public static ErrorResourceKey ErrEmptyInvalidIdentifier = new ErrorResourceKey("ErrEmptyInvalidIdentifier");
        public static ErrorResourceKey ErrIncompatibleTypes = new ErrorResourceKey("ErrIncompatibleTypes");
        public static ErrorResourceKey ErrIncompatibleTypesForEquality_Left_Right = new ErrorResourceKey("ErrIncompatibleTypesForEquality_Left_Right");
        public static ErrorResourceKey ErrUnOrderedTypeForComparison_Type = new ErrorResourceKey("ErrUnOrderedTypeForComparison_Type");
        public static ErrorResourceKey ErrServiceFunctionUnknownOptionalParam_Name = new ErrorResourceKey("ErrServiceFunctionUnknownOptionalParam_Name");
        public static ErrorResourceKey ErrColumnTypeMismatch_ColName_ExpectedType_ActualType = new ErrorResourceKey("ErrColumnTypeMismatch_ColName_ExpectedType_ActualType");
        public static ErrorResourceKey ErrColumnMissing_ColName_ExpectedType = new ErrorResourceKey("ErrColumnMissing_ColName_ExpectedType");
        public static ErrorResourceKey ErrTableDoesNotAcceptThisType = new ErrorResourceKey("ErrTableDoesNotAcceptThisType");
        public static ErrorResourceKey ErrRecordDoesNotAcceptThisType = new ErrorResourceKey("ErrRecordDoesNotAcceptThisType");
        public static ErrorResourceKey ErrTypeError = new ErrorResourceKey("ErrTypeError");
        public static ErrorResourceKey ErrTypeError_Ex1_Ex2_Found = new ErrorResourceKey("ErrTypeError_Ex1_Ex2_Found");
        public static ErrorResourceKey ErrTypeError_Arg_Expected_Found = new ErrorResourceKey("ErrTypeError_Arg_Expected_Found");
        public static ErrorResourceKey ErrTypeError_WrongType = new ErrorResourceKey("ErrTypeError_WrongType");
        public static ErrorResourceKey ErrTypeErrorRecordIncompatibleWithSource = new ErrorResourceKey("ErrTypeErrorRecordIncompatibleWithSource");
        public static ErrorResourceKey ErrExpectedStringLiteralArg_Name = new ErrorResourceKey("ErrExpectedStringLiteralArg_Name");
        public static ErrorResourceKey ErrExpectedIdentifierArg_Name = new ErrorResourceKey("ErrExpectedIdentifierArg_Name");
        public static ErrorResourceKey ErrArgNotAValidIdentifier_Name = new ErrorResourceKey("ErrArgNotAValidIdentifier_Name");
        public static ErrorResourceKey ErrColExists_Name = new ErrorResourceKey("ErrColExists_Name");
        public static ErrorResourceKey ErrColConflict_Name = new ErrorResourceKey("ErrColConflict_Name");
        public static ErrorResourceKey ErrColDNE_Name = new ErrorResourceKey("ErrColDNE_Name");
        public static ErrorResourceKey ErrColumnDoesNotExist_Name_Similar = new ErrorResourceKey("ErrColumnDoesNotExist_Name_Similar");
        public static ErrorResourceKey ErrSortIncorrectOrder = new ErrorResourceKey("ErrSortIncorrectOrder");
        public static ErrorResourceKey ErrSortWrongType = new ErrorResourceKey("ErrSortWrongType");
        public static ErrorResourceKey ErrDistinctWrongType = new ErrorResourceKey("ErrDistinctWrongType");
        public static ErrorResourceKey ErrFunctionDoesNotAcceptThisType_Function_Expected = new ErrorResourceKey("ErrFunctionDoesNotAcceptThisType_Function_Expected");
        public static ErrorResourceKey ErrIncorrectFormat_Func = new ErrorResourceKey("ErrIncorrectFormat_Func");
        public static ErrorResourceKey ErrAsyncLambda = new ErrorResourceKey("ErrAsyncLambda");
        public static ErrorResourceKey ErrMultipleValuesForField_Name = new ErrorResourceKey("ErrMultipleValuesForField_Name");
        public static ErrorResourceKey ErrScopeModificationLambda = new ErrorResourceKey("ErrScopeModificationLambda");
        public static ErrorResourceKey ErrFunctionDisallowedWithinNondeterministicOperationOrder = new ErrorResourceKey("ErrFunctionDisallowedWithinNondeterministicOperationOrder");
        public static ErrorResourceKey ErrBadRecordFieldType_FieldName_ExpectedType = new ErrorResourceKey("ErrBadRecordFieldType_FieldName_ExpectedType");
        public static ErrorResourceKey ErrAsTypeAndIsTypeExpectConnectedDataSource = new ErrorResourceKey("ErrAsTypeAndIsTypeExpectConnectedDataSource");
        public static ErrorResourceKey ErrInvalidControlReference = new ErrorResourceKey("ErrInvalidControlReference");
        public static ErrorResourceKey ErrInvalidStringInterpolation = new ErrorResourceKey("ErrInvalidStringInterpolation");
        public static ErrorResourceKey ErrEmptyIsland = new ErrorResourceKey("ErrEmptyIsland");
        public static ErrorResourceKey ErrDeprecated = new ErrorResourceKey("ErrDeprecated");
        public static ErrorResourceKey ErrInvalidFunction = new ErrorResourceKey("ErrInvalidFunction");
        public static ErrorResourceKey ErrUntypedObjectScope = new ErrorResourceKey("ErrUntypedObjectScope");
        public static ErrorResourceKey ErrDataSourceCannotBeRefreshed = new ErrorResourceKey("ErrDataSourceCannotBeRefreshed");
        public static ErrorResourceKey ErrNeedAgg = new ErrorResourceKey("ErrNeedAgg");

        public static ErrorResourceKey ErrInvalidRegEx = new ErrorResourceKey("ErrInvalidRegEx");
        public static ErrorResourceKey ErrVariableRegEx = new ErrorResourceKey("ErrVariableRegEx");
        public static ErrorResourceKey InfoRegExCaptureNameHidesPredefinedFullMatchField = new ErrorResourceKey("InfoRegExCaptureNameHidesPredefinedFullMatchField");
        public static ErrorResourceKey InfoRegExCaptureNameHidesPredefinedSubMatchesField = new ErrorResourceKey("InfoRegExCaptureNameHidesPredefinedSubMatchesField");
=======
        public static StringGetter MathFuncArg2 = (b) => StringResources.Get("MathFuncArg2", b);
        public static StringGetter MathTFuncArg2 = (b) => StringResources.Get("MathTFuncArg2", b);

        public static StringGetter AboutInt = (b) => StringResources.Get("AboutInt", b);
        public static StringGetter AboutIntT = (b) => StringResources.Get("AboutIntT", b);

        public static StringGetter AboutTrunc = (b) => StringResources.Get("AboutTrunc", b);
        public static StringGetter TruncArg1 = (b) => StringResources.Get("TruncArg1", b);
        public static StringGetter TruncArg2 = (b) => StringResources.Get("TruncArg2", b);

        public static StringGetter AboutTruncT = (b) => StringResources.Get("AboutTruncT", b);
        public static StringGetter TruncTArg1 = (b) => StringResources.Get("TruncTArg1", b);
        public static StringGetter TruncTArg2 = (b) => StringResources.Get("TruncTArg2", b);

        public static StringGetter AboutLeft = (b) => StringResources.Get("AboutLeft", b);
        public static StringGetter AboutRight = (b) => StringResources.Get("AboutRight", b);
        public static StringGetter AboutLeftT = (b) => StringResources.Get("AboutLeftT", b);
        public static StringGetter AboutRightT = (b) => StringResources.Get("AboutRightT", b);
        public static StringGetter LeftRightArg1 = (b) => StringResources.Get("LeftRightArg1", b);
        public static StringGetter LeftRightTArg1 = (b) => StringResources.Get("LeftRightTArg1", b);
        public static StringGetter LeftRightArg2 = (b) => StringResources.Get("LeftRightArg2", b);

        public static StringGetter AboutIsBlank = (b) => StringResources.Get("AboutIsBlank", b);
        public static StringGetter IsBlankArg1 = (b) => StringResources.Get("IsBlankArg1", b);

        public static StringGetter AboutIsBlankOrError = (b) => StringResources.Get("AboutIsBlankOrError", b);
        public static StringGetter IsBlankOrErrorArg1 = (b) => StringResources.Get("IsBlankOrErrorArg1", b);

        public static StringGetter AboutIsEmpty = (b) => StringResources.Get("AboutIsEmpty", b);
        public static StringGetter IsEmptyArg1 = (b) => StringResources.Get("IsEmptyArg1", b);

        public static StringGetter AboutIsNumeric = (b) => StringResources.Get("AboutIsNumeric", b);
        public static StringGetter IsNumericArg1 = (b) => StringResources.Get("IsNumericArg1", b);

        public static StringGetter AboutShuffle = (b) => StringResources.Get("AboutShuffle", b);
        public static StringGetter ShuffleArg1 = (b) => StringResources.Get("ShuffleArg1", b);

        public static StringGetter AboutLookUp = (b) => StringResources.Get("AboutLookUp", b);
        public static StringGetter LookUpArg1 = (b) => StringResources.Get("LookUpArg1", b);
        public static StringGetter LookUpArg2 = (b) => StringResources.Get("LookUpArg2", b);
        public static StringGetter LookUpArg3 = (b) => StringResources.Get("LookUpArg3", b);

        public static StringGetter AboutStdevP = (b) => StringResources.Get("AboutStdevP", b);
        public static StringGetter AboutStdevPT = (b) => StringResources.Get("AboutStdevPT", b);

        public static StringGetter AboutVarP = (b) => StringResources.Get("AboutVarP", b);
        public static StringGetter AboutVarPT = (b) => StringResources.Get("AboutVarPT", b);

        public static StringGetter AboutSin = (b) => StringResources.Get("AboutSin", b);
        public static StringGetter AboutSinT = (b) => StringResources.Get("AboutSinT", b);
        public static StringGetter AboutAsin = (b) => StringResources.Get("AboutAsin", b);
        public static StringGetter AboutAsinT = (b) => StringResources.Get("AboutAsinT", b);
        public static StringGetter AboutCos = (b) => StringResources.Get("AboutCos", b);
        public static StringGetter AboutCosT = (b) => StringResources.Get("AboutCosT", b);
        public static StringGetter AboutAcos = (b) => StringResources.Get("AboutAcos", b);
        public static StringGetter AboutAcosT = (b) => StringResources.Get("AboutAcosT", b);

        public static StringGetter AboutTan = (b) => StringResources.Get("AboutTan", b);
        public static StringGetter AboutTanT = (b) => StringResources.Get("AboutTanT", b);
        public static StringGetter AboutAtan = (b) => StringResources.Get("AboutAtan", b);
        public static StringGetter AboutAtanT = (b) => StringResources.Get("AboutAtanT", b);
        public static StringGetter AboutCot = (b) => StringResources.Get("AboutCot", b);
        public static StringGetter AboutCotT = (b) => StringResources.Get("AboutCotT", b);
        public static StringGetter AboutAcot = (b) => StringResources.Get("AboutAcot", b);
        public static StringGetter AboutAcotT = (b) => StringResources.Get("AboutAcotT", b);

        public static StringGetter AboutLn = (b) => StringResources.Get("AboutLn", b);
        public static StringGetter AboutLnT = (b) => StringResources.Get("AboutLnT", b);

        public static StringGetter AboutLog = (b) => StringResources.Get("AboutLog", b);
        public static StringGetter AboutLogT = (b) => StringResources.Get("AboutLogT", b);
        public static StringGetter LogBase = (b) => StringResources.Get("LogBase", b);

        public static StringGetter AboutExp = (b) => StringResources.Get("AboutExp", b);
        public static StringGetter AboutExpT = (b) => StringResources.Get("AboutExpT", b);

        public static StringGetter AboutRadians = (b) => StringResources.Get("AboutRadians", b);
        public static StringGetter AboutRadiansT = (b) => StringResources.Get("AboutRadiansT", b);
        public static StringGetter AboutDegrees = (b) => StringResources.Get("AboutDegrees", b);
        public static StringGetter AboutDegreesT = (b) => StringResources.Get("AboutDegreesT", b);

        public static StringGetter AboutAtan2 = (b) => StringResources.Get("AboutAtan2", b);
        public static StringGetter AboutAtan2Arg1 = (b) => StringResources.Get("AboutAtan2Arg1", b);
        public static StringGetter AboutAtan2Arg2 = (b) => StringResources.Get("AboutAtan2Arg2", b);

        public static StringGetter AboutPi = (b) => StringResources.Get("AboutPi", b);

        public static StringGetter AboutDate = (b) => StringResources.Get("AboutDate", b);
        public static StringGetter DateArg1 = (b) => StringResources.Get("DateArg1", b);
        public static StringGetter DateArg2 = (b) => StringResources.Get("DateArg2", b);
        public static StringGetter DateArg3 = (b) => StringResources.Get("DateArg3", b);
        public static StringGetter AboutTime = (b) => StringResources.Get("AboutTime", b);
        public static StringGetter TimeArg1 = (b) => StringResources.Get("TimeArg1", b);
        public static StringGetter TimeArg2 = (b) => StringResources.Get("TimeArg2", b);
        public static StringGetter TimeArg3 = (b) => StringResources.Get("TimeArg3", b);
        public static StringGetter TimeArg4 = (b) => StringResources.Get("TimeArg4", b);
        public static StringGetter AboutYear = (b) => StringResources.Get("AboutYear", b);
        public static StringGetter YearArg1 = (b) => StringResources.Get("YearArg1", b);
        public static StringGetter AboutMonth = (b) => StringResources.Get("AboutMonth", b);
        public static StringGetter MonthArg1 = (b) => StringResources.Get("MonthArg1", b);
        public static StringGetter AboutDay = (b) => StringResources.Get("AboutDay", b);
        public static StringGetter DayArg1 = (b) => StringResources.Get("DayArg1", b);
        public static StringGetter AboutHour = (b) => StringResources.Get("AboutHour", b);
        public static StringGetter HourArg1 = (b) => StringResources.Get("HourArg1", b);
        public static StringGetter AboutMinute = (b) => StringResources.Get("AboutMinute", b);
        public static StringGetter MinuteArg1 = (b) => StringResources.Get("MinuteArg1", b);
        public static StringGetter AboutSecond = (b) => StringResources.Get("AboutSecond", b);
        public static StringGetter SecondArg1 = (b) => StringResources.Get("SecondArg1", b);
        public static StringGetter AboutWeekday = (b) => StringResources.Get("AboutWeekday", b);
        public static StringGetter WeekdayArg1 = (b) => StringResources.Get("WeekdayArg1", b);
        public static StringGetter WeekdayArg2 = (b) => StringResources.Get("WeekdayArg2", b);
        public static StringGetter AboutWeekNum = (b) => StringResources.Get("AboutWeekNum", b);
        public static StringGetter WeekNumArg1 = (b) => StringResources.Get("WeekNumArg1", b);
        public static StringGetter WeekNumArg2 = (b) => StringResources.Get("WeekNumArg2", b);
        public static StringGetter AboutISOWeekNum = (b) => StringResources.Get("AboutISOWeekNum", b);
        public static StringGetter ISOWeekNumArg1 = (b) => StringResources.Get("ISOWeekNumArg1", b);

        public static StringGetter AboutCalendar__MonthsLong = (b) => StringResources.Get("AboutCalendar__MonthsLong", b);
        public static StringGetter AboutCalendar__MonthsShort = (b) => StringResources.Get("AboutCalendar__MonthsShort", b);
        public static StringGetter AboutCalendar__WeekdaysLong = (b) => StringResources.Get("AboutCalendar__WeekdaysLong", b);
        public static StringGetter AboutCalendar__WeekdaysShort = (b) => StringResources.Get("AboutCalendar__WeekdaysShort", b);

        public static StringGetter AboutClock__AmPm = (b) => StringResources.Get("AboutClock__AmPm", b);
        public static StringGetter AboutClock__AmPmShort = (b) => StringResources.Get("AboutClock__AmPmShort", b);
        public static StringGetter AboutClock__IsClock24 = (b) => StringResources.Get("AboutClock__IsClock24", b);

        public static StringGetter AboutDateTime = (b) => StringResources.Get("AboutDateTime", b);
        public static StringGetter AboutDateValue = (b) => StringResources.Get("AboutDateValue", b);
        public static StringGetter DateValueArg1 = (b) => StringResources.Get("DateValueArg1", b);
        public static StringGetter DateValueArg2 = (b) => StringResources.Get("DateValueArg2", b);
        public static StringGetter AboutTimeValue = (b) => StringResources.Get("AboutTimeValue", b);
        public static StringGetter TimeValueArg1 = (b) => StringResources.Get("TimeValueArg1", b);
        public static StringGetter TimeValueArg2 = (b) => StringResources.Get("TimeValueArg2", b);
        public static StringGetter SupportedDateTimeLanguageCodes = (b) => StringResources.Get("SupportedDateTimeLanguageCodes", b);
        public static StringGetter AboutDateTimeValue = (b) => StringResources.Get("AboutDateTimeValue", b);
        public static StringGetter DateTimeValueArg1 = (b) => StringResources.Get("DateTimeValueArg1", b);
        public static StringGetter DateTimeValueArg2 = (b) => StringResources.Get("DateTimeValueArg2", b);

        public static StringGetter AboutDateAdd = (b) => StringResources.Get("AboutDateAdd", b);
        public static StringGetter DateAddArg1 = (b) => StringResources.Get("DateAddArg1", b);
        public static StringGetter DateAddArg2 = (b) => StringResources.Get("DateAddArg2", b);
        public static StringGetter DateAddArg3 = (b) => StringResources.Get("DateAddArg3", b);

        public static StringGetter AboutDateAddT = (b) => StringResources.Get("AboutDateAddT", b);
        public static StringGetter DateAddTArg1 = (b) => StringResources.Get("DateAddTArg1", b);
        public static StringGetter DateAddTArg2 = (b) => StringResources.Get("DateAddTArg2", b);
        public static StringGetter DateAddTArg3 = (b) => StringResources.Get("DateAddTArg3", b);

        public static StringGetter AboutDateDiff = (b) => StringResources.Get("AboutDateDiff", b);
        public static StringGetter DateDiffArg1 = (b) => StringResources.Get("DateDiffArg1", b);
        public static StringGetter DateDiffArg2 = (b) => StringResources.Get("DateDiffArg2", b);
        public static StringGetter DateDiffArg3 = (b) => StringResources.Get("DateDiffArg3", b);

        public static StringGetter AboutDateDiffT = (b) => StringResources.Get("AboutDateDiffT", b);
        public static StringGetter DateDiffTArg1 = (b) => StringResources.Get("DateDiffTArg1", b);
        public static StringGetter DateDiffTArg2 = (b) => StringResources.Get("DateDiffTArg2", b);
        public static StringGetter DateDiffTArg3 = (b) => StringResources.Get("DateDiffTArg3", b);

        public static StringGetter AboutFind = (b) => StringResources.Get("AboutFind", b);
        public static StringGetter FindArg1 = (b) => StringResources.Get("FindArg1", b);
        public static StringGetter FindArg2 = (b) => StringResources.Get("FindArg2", b);
        public static StringGetter FindArg3 = (b) => StringResources.Get("FindArg3", b);
        public static StringGetter AboutFindT = (b) => StringResources.Get("AboutFindT", b);
        public static StringGetter FindTArg1 = (b) => StringResources.Get("FindTArg1", b);
        public static StringGetter FindTArg2 = (b) => StringResources.Get("FindTArg2", b);
        public static StringGetter FindTArg3 = (b) => StringResources.Get("FindTArg3", b);

        public static StringGetter AboutColorValue = (b) => StringResources.Get("AboutColorValue", b);
        public static StringGetter ColorValueArg1 = (b) => StringResources.Get("ColorValueArg1", b);

        public static StringGetter AboutTable = (b) => StringResources.Get("AboutTable", b);
        public static StringGetter TableArg1 = (b) => StringResources.Get("TableArg1", b);

        public static StringGetter AboutMod = (b) => StringResources.Get("AboutMod", b);
        public static StringGetter ModFuncArg1 = (b) => StringResources.Get("ModFuncArg1", b);
        public static StringGetter ModFuncArg2 = (b) => StringResources.Get("ModFuncArg2", b);

        public static StringGetter AboutModT = (b) => StringResources.Get("AboutModT", b);
        public static StringGetter ModTFuncArg1 = (b) => StringResources.Get("ModTFuncArg1", b);
        public static StringGetter ModTFuncArg2 = (b) => StringResources.Get("ModTFuncArg2", b);

        public static StringGetter AboutForAll = (b) => StringResources.Get("AboutForAll", b);
        public static StringGetter ForAllArg1 = (b) => StringResources.Get("ForAllArg1", b);
        public static StringGetter ForAllArg2 = (b) => StringResources.Get("ForAllArg2", b);

        public static StringGetter AboutPower = (b) => StringResources.Get("AboutPower", b);
        public static StringGetter PowerFuncArg1 = (b) => StringResources.Get("PowerFuncArg1", b);
        public static StringGetter PowerFuncArg2 = (b) => StringResources.Get("PowerFuncArg2", b);
        public static StringGetter AboutPowerT = (b) => StringResources.Get("AboutPowerT", b);
        public static StringGetter PowerTFuncArg1 = (b) => StringResources.Get("PowerTFuncArg1", b);
        public static StringGetter PowerTFuncArg2 = (b) => StringResources.Get("PowerTFuncArg2", b);

        public static StringGetter AboutStartsWith = (b) => StringResources.Get("AboutStartsWith", b);
        public static StringGetter StartsWithArg1 = (b) => StringResources.Get("StartsWithArg1", b);
        public static StringGetter StartsWithArg2 = (b) => StringResources.Get("StartsWithArg2", b);

        public static StringGetter AboutEndsWith = (b) => StringResources.Get("AboutEndsWith", b);
        public static StringGetter EndsWithArg1 = (b) => StringResources.Get("EndsWithArg1", b);
        public static StringGetter EndsWithArg2 = (b) => StringResources.Get("EndsWithArg2", b);

        public static StringGetter AboutBlank = (b) => StringResources.Get("AboutBlank", b);

        public static StringGetter AboutSplit = (b) => StringResources.Get("AboutSplit", b);
        public static StringGetter SplitArg1 = (b) => StringResources.Get("SplitArg1", b);
        public static StringGetter SplitArg2 = (b) => StringResources.Get("SplitArg2", b);

        public static StringGetter AboutIsType = (b) => StringResources.Get("AboutIsType", b);
        public static StringGetter IsTypeArg1 = (b) => StringResources.Get("IsTypeArg1", b);
        public static StringGetter IsTypeArg2 = (b) => StringResources.Get("IsTypeArg2", b);

        public static StringGetter AboutAsType = (b) => StringResources.Get("AboutAsType", b);
        public static StringGetter AsTypeArg1 = (b) => StringResources.Get("AsTypeArg1", b);
        public static StringGetter AsTypeArg2 = (b) => StringResources.Get("AsTypeArg2", b);

        public static StringGetter AboutWith = (b) => StringResources.Get("AboutWith", b);
        public static StringGetter WithArg1 = (b) => StringResources.Get("WithArg1", b);
        public static StringGetter WithArg2 = (b) => StringResources.Get("WithArg2", b);

        public static StringGetter AboutSequence = (b) => StringResources.Get("AboutSequence", b);
        public static StringGetter SequenceArg1 = (b) => StringResources.Get("SequenceArg1", b);
        public static StringGetter SequenceArg2 = (b) => StringResources.Get("SequenceArg2", b);
        public static StringGetter SequenceArg3 = (b) => StringResources.Get("SequenceArg3", b);

        public static StringGetter AboutParseJSON = (b) => StringResources.Get("AboutParseJSON", b);
        public static StringGetter ParseJSONArg1 = (b) => StringResources.Get("ParseJSONArg1", b);

        public static StringGetter AboutIndex = (b) => StringResources.Get("AboutIndex", b);
        public static StringGetter IndexArg1 = (b) => StringResources.Get("IndexArg1", b);
        public static StringGetter IndexArg2 = (b) => StringResources.Get("IndexArg2", b);

        public static StringGetter AboutPatch = (b) => StringResources.Get("AboutPatch", b);
        public static StringGetter PatchDataSourceArg = (b) => StringResources.Get("PatchDataSourceArg", b);
        public static StringGetter PatchBaseRecordArg = (b) => StringResources.Get("PatchBaseRecordArg", b);
        public static StringGetter PatchChangeRecordsArg = (b) => StringResources.Get("PatchChangeRecordsArg", b);

        public static StringGetter AboutCollect = (b) => StringResources.Get("AboutCollect", b);
        public static StringGetter CollectDataSourceArg = (b) => StringResources.Get("CollectDataSourceArg", b);
        public static StringGetter CollectRecordArg = (b) => StringResources.Get("CollectRecordArg", b);

        public static StringGetter AboutClearCollect = (b) => StringResources.Get("AboutClearCollect", b);
        public static StringGetter ClearCollectDataSourceArg = (b) => StringResources.Get("ClearCollectDataSourceArg", b);
        public static StringGetter ClearCollectRecordArg = (b) => StringResources.Get("ClearCollectRecordArg", b);

        public static StringGetter AboutClear = (b) => StringResources.Get("AboutClear", b);
        public static StringGetter ClearCollectionArg = (b) => StringResources.Get("ClearCollectionArg", b);

        public static StringGetter AboutRemove = (b) => StringResources.Get("AboutRemove", b);
        public static StringGetter RemoveDataSourceArg = (b) => StringResources.Get("RemoveDataSourceArg", b);
        public static StringGetter RemoveRecordsArg = (b) => StringResources.Get("RemoveRecordsArg", b);

        public static StringGetter AboutDec2Hex = (b) => StringResources.Get("AboutDec2Hex", b);
        public static StringGetter Dec2HexArg1 = (b) => StringResources.Get("Dec2HexArg1", b);
        public static StringGetter Dec2HexArg2 = (b) => StringResources.Get("Dec2HexArg2", b);

        public static StringGetter AboutDec2HexT = (b) => StringResources.Get("AboutDec2HexT", b);
        public static StringGetter Dec2HexTArg1 = (b) => StringResources.Get("Dec2HexTArg1", b);
        public static StringGetter Dec2HexTArg2 = (b) => StringResources.Get("Dec2HexTArg2", b);

        public static StringGetter AboutHex2Dec = (b) => StringResources.Get("AboutHex2Dec", b);
        public static StringGetter Hex2DecArg1 = (b) => StringResources.Get("Hex2DecArg1", b);

        public static StringGetter AboutHex2DecT = (b) => StringResources.Get("AboutHex2DecT", b);
        public static StringGetter Hex2DecTArg1 = (b) => StringResources.Get("Hex2DecTArg1", b);

        public static StringGetter AboutOptionSetInfo = (b) => StringResources.Get("AboutOptionSetInfo", b);
        public static StringGetter AboutOptionSetInfoArg1 = (b) => StringResources.Get("AboutOptionSetInfoArg1", b);

        public static StringGetter AboutLanguage = (b) => StringResources.Get("AboutLanguage", b);

        public static StringGetter AboutEncodeUrl = (b) => StringResources.Get("AboutEncodeUrl", b);
        public static StringGetter EncodeUrlArg1 = (b) => StringResources.Get("EncodeUrlArg1", b);
        
        public static StringGetter AboutPlainText = (b) => StringResources.Get("AboutPlainText", b);
        public static StringGetter PlainTextArg1 = (b) => StringResources.Get("PlainTextArg1", b);

        public static StringGetter AboutIsMatch = (b) => StringResources.Get("AboutIsMatch", b);
        public static StringGetter AboutMatch = (b) => StringResources.Get("AboutMatch", b);
        public static StringGetter AboutMatchAll = (b) => StringResources.Get("AboutMatchAll", b);
        public static StringGetter IsMatchArg1 = (b) => StringResources.Get("IsMatchArg1", b);
        public static StringGetter IsMatchArg2 = (b) => StringResources.Get("IsMatchArg2", b);
        public static StringGetter IsMatchArg3 = (b) => StringResources.Get("IsMatchArg3", b);
        public static StringGetter MatchArg1 = (b) => StringResources.Get("MatchArg1", b);
        public static StringGetter MatchArg2 = (b) => StringResources.Get("MatchArg2", b);
        public static StringGetter MatchArg3 = (b) => StringResources.Get("MatchArg3", b);

        // Previously, errors were listed here in the form of a StringGetter, which would be evaluated to fetch
        // an error message to pass to the BaseError class constructor. We are switching to passing the message key itself
        // to the BaseError class, and the BaseError itself is responsible for fetching the resource. (This allows the
        // BaseError class to contain logic to fetch auxillary resources, such as HowToFix and WhyToFix messages.)
        //
        // Any new additions here should be of type ErrorResourceKey and contain the value of the resource key.
        public static ErrorResourceKey ErrUnSupportedComponentBehaviorInvocation = new ErrorResourceKey("ErrUnSupportedComponentBehaviorInvocation");
        public static ErrorResourceKey ErrUnSupportedComponentDataPropertyAccess = new ErrorResourceKey("ErrUnSupportedComponentDataPropertyAccess");
        public static ErrorResourceKey ErrOperandExpected = new ErrorResourceKey("ErrOperandExpected");
        public static ErrorResourceKey ErrBadToken = new ErrorResourceKey("ErrBadToken");
        public static ErrorResourceKey UnexpectedCharacterToken = new ErrorResourceKey("UnexpectedCharacterToken");
        public static ErrorResourceKey ErrMissingEndOfBlockComment = new ErrorResourceKey("ErrMissingEndOfBlockComment");
        public static ErrorResourceKey ErrExpectedFound_Ex_Fnd = new ErrorResourceKey("ErrExpectedFound_Ex_Fnd");
        public static ErrorResourceKey ErrInvalidName = new ErrorResourceKey("ErrInvalidName");
        public static ErrorResourceKey ErrInvalidIdentifier = new ErrorResourceKey("ErrInvalidIdentifier");
        public static ErrorResourceKey ErrInvalidPropertyAccess = new ErrorResourceKey("ErrInvalidPropertyAccess");
        public static ErrorResourceKey ErrInvalidPropertyReference = new ErrorResourceKey("ErrInvalidPropertyReference");
        public static ErrorResourceKey ErrInvalidParentUse = new ErrorResourceKey("ErrInvalidParentUse");
        public static ErrorResourceKey ErrTooManyUps = new ErrorResourceKey("ErrTooManyUps");
        public static ErrorResourceKey ErrRuleNestedTooDeeply = new ErrorResourceKey("ErrRuleNestedTooDeeply");
        public static ErrorResourceKey ErrInvalidDot = new ErrorResourceKey("ErrInvalidDot");
        public static ErrorResourceKey ErrUnknownFunction = new ErrorResourceKey("ErrUnknownFunction");
        public static ErrorResourceKey ErrUnimplementedFunction = new ErrorResourceKey("ErrUnimplementedFunction");
        public static ErrorResourceKey ErrUnknownNamespaceFunction = new ErrorResourceKey("ErrUnknownNamespaceFunction");
        public static ErrorResourceKey ErrBadArity = new ErrorResourceKey("ErrBadArity");
        public static ErrorResourceKey ErrBadArityRange = new ErrorResourceKey("ErrBadArityRange");
        public static ErrorResourceKey ErrBadArityMinimum = new ErrorResourceKey("ErrBadArityMinimum");
        public static ErrorResourceKey ErrBadArityOdd = new ErrorResourceKey("ErrBadArityOdd");
        public static ErrorResourceKey ErrBadArityEven = new ErrorResourceKey("ErrBadArityEven");
        public static ErrorResourceKey ErrBadType = new ErrorResourceKey("ErrBadType");
        public static ErrorResourceKey ErrBadType_Type = new ErrorResourceKey("ErrBadType_Type");
        public static ErrorResourceKey ErrBadOperatorTypes = new ErrorResourceKey("ErrBadOperatorTypes");
        public static ErrorResourceKey ErrGuidStrictComparison = new ErrorResourceKey("ErrGuidStrictComparison");
        public static ErrorResourceKey ErrBadType_ExpectedType = new ErrorResourceKey("ErrBadType_ExpectedType");
        public static ErrorResourceKey ErrBadType_ExpectedTypesCSV = new ErrorResourceKey("ErrBadType_ExpectedTypesCSV");
        public static ErrorResourceKey ErrBadType_ExpectedType_ProvidedType = new ErrorResourceKey("ErrBadType_ExpectedType_ProvidedType");
        public static ErrorResourceKey ErrBadSchema_ExpectedType = new ErrorResourceKey("ErrBadSchema_ExpectedType");
        public static ErrorResourceKey ErrInvalidArgs_Func = new ErrorResourceKey("ErrInvalidArgs_Func");
        public static ErrorResourceKey ErrNeedTable_Func = new ErrorResourceKey("ErrNeedTable_Func");
        public static ErrorResourceKey ErrNeedTableCol_Func = new ErrorResourceKey("ErrNeedTableCol_Func");
        public static ErrorResourceKey ErrNotAccessibleInCurrentContext = new ErrorResourceKey("ErrNotAccessibleInCurrentContext");
        public static ErrorResourceKey ErrInternalControlInInputProperty = new ErrorResourceKey("ErrInternalControlInInputProperty");
        public static ErrorResourceKey ErrColumnNotAccessibleInCurrentContext = new ErrorResourceKey("ErrColumnNotAccessibleInCurrentContext");
        public static ErrorResourceKey WrnRowScopeOneToNExpandNumberOfCalls = new ErrorResourceKey("WrnRowScopeOneToNExpandNumberOfCalls");
        public static ErrorResourceKey ErrInvalidSchemaNeedTypeCol_Col = new ErrorResourceKey("ErrInvalidSchemaNeedTypeCol_Col");
        public static ErrorResourceKey ErrInvalidSchemaNeedCol = new ErrorResourceKey("ErrInvalidSchemaNeedCol");
        public static ErrorResourceKey ErrNeedRecord = new ErrorResourceKey("ErrNeedRecord");
        public static ErrorResourceKey ErrAutoRefreshNotAllowed = new ErrorResourceKey("ErrAutoRefreshNotAllowed");
        public static ErrorResourceKey ErrIncompatibleRecord = new ErrorResourceKey("ErrIncompatibleRecord");
        public static ErrorResourceKey ErrNeedRecord_Func = new ErrorResourceKey("ErrNeedRecord_Func");
        public static ErrorResourceKey ErrNeedEntity_EntityName = new ErrorResourceKey("ErrNeedEntity_EntityName");
        public static ErrorResourceKey ErrNeedValidVariableName_Arg = new ErrorResourceKey("ErrNeedValidVariableName_Arg");
        public static ErrorResourceKey ErrOperatorExpected = new ErrorResourceKey("ErrOperatorExpected");
        public static ErrorResourceKey ErrNumberExpected = new ErrorResourceKey("ErrNumberExpected");
        public static ErrorResourceKey ErrNumberTooLarge = new ErrorResourceKey("ErrNumberTooLarge");
        public static ErrorResourceKey ErrReservedKeyword = new ErrorResourceKey("ErrReservedKeyword");
        public static ErrorResourceKey ErrTextTooLarge = new ErrorResourceKey("ErrTextTooLarge");
        public static ErrorResourceKey ErrTextFormatTooLarge = new ErrorResourceKey("ErrTextFormatTooLarge");
        public static ErrorResourceKey ErrTextInvalidFormat = new ErrorResourceKey("ErrTextInvalidFormat");
        public static ErrorResourceKey ErrTextInvalidArgDateTime = new ErrorResourceKey("ErrTextInvalidArgDateTime");
        public static ErrorResourceKey ErrBooleanExpected = new ErrorResourceKey("ErrBooleanExpected");
        public static ErrorResourceKey ErrOnlyOneViewExpected = new ErrorResourceKey("ErrOnlyOneViewExpected");
        public static ErrorResourceKey ErrViewFromCurrentTableExpected = new ErrorResourceKey("ErrViewFromCurrentTableExpected");
        public static ErrorResourceKey ErrColonExpected = new ErrorResourceKey("ErrColonExpected");
        public static ErrorResourceKey ErrInvalidDataSource = new ErrorResourceKey("ErrInvalidDataSource");
        public static ErrorResourceKey ErrExpectedDataSourceRestriction = new ErrorResourceKey("ErrExpectedDataSourceRestriction");
        public static ErrorResourceKey ErrBehaviorPropertyExpected = new ErrorResourceKey("ErrBehaviorPropertyExpected");
        public static ErrorResourceKey ErrTestPropertyExpected = new ErrorResourceKey("ErrTestPropertyExpected");
        public static ErrorResourceKey ErrStringExpected = new ErrorResourceKey("ErrStringExpected");
        public static ErrorResourceKey ErrDateExpected = new ErrorResourceKey("ErrDateExpected");
        public static ErrorResourceKey ErrCannotCoerce_SourceType_TargetType = new ErrorResourceKey("ErrCannotCoerce_SourceType_TargetType");
        public static ErrorResourceKey ErrNumberOrStringExpected = new ErrorResourceKey("ErrNumberOrStringExpected");
        public static ErrorResourceKey ErrClosingBracketExpected = new ErrorResourceKey("ErrClosingBracketExpected");
        public static ErrorResourceKey ErrEmptyInvalidIdentifier = new ErrorResourceKey("ErrEmptyInvalidIdentifier");
        public static ErrorResourceKey ErrIncompatibleTypes = new ErrorResourceKey("ErrIncompatibleTypes");
        public static ErrorResourceKey ErrIncompatibleTypesForEquality_Left_Right = new ErrorResourceKey("ErrIncompatibleTypesForEquality_Left_Right");
        public static ErrorResourceKey ErrUnOrderedTypeForComparison_Type = new ErrorResourceKey("ErrUnOrderedTypeForComparison_Type");
        public static ErrorResourceKey ErrServiceFunctionUnknownOptionalParam_Name = new ErrorResourceKey("ErrServiceFunctionUnknownOptionalParam_Name");
        public static ErrorResourceKey ErrColumnTypeMismatch_ColName_ExpectedType_ActualType = new ErrorResourceKey("ErrColumnTypeMismatch_ColName_ExpectedType_ActualType");
        public static ErrorResourceKey ErrColumnMissing_ColName_ExpectedType = new ErrorResourceKey("ErrColumnMissing_ColName_ExpectedType");
        public static ErrorResourceKey ErrTableDoesNotAcceptThisType = new ErrorResourceKey("ErrTableDoesNotAcceptThisType");
        public static ErrorResourceKey ErrRecordDoesNotAcceptThisType = new ErrorResourceKey("ErrRecordDoesNotAcceptThisType");
        public static ErrorResourceKey ErrTypeError = new ErrorResourceKey("ErrTypeError");
        public static ErrorResourceKey ErrTypeError_Ex1_Ex2_Found = new ErrorResourceKey("ErrTypeError_Ex1_Ex2_Found");
        public static ErrorResourceKey ErrTypeError_Arg_Expected_Found = new ErrorResourceKey("ErrTypeError_Arg_Expected_Found");
        public static ErrorResourceKey ErrTypeError_WrongType = new ErrorResourceKey("ErrTypeError_WrongType");
        public static ErrorResourceKey ErrTypeErrorRecordIncompatibleWithSource = new ErrorResourceKey("ErrTypeErrorRecordIncompatibleWithSource");
        public static ErrorResourceKey ErrExpectedStringLiteralArg_Name = new ErrorResourceKey("ErrExpectedStringLiteralArg_Name");
        public static ErrorResourceKey ErrExpectedIdentifierArg_Name = new ErrorResourceKey("ErrExpectedIdentifierArg_Name");
        public static ErrorResourceKey ErrArgNotAValidIdentifier_Name = new ErrorResourceKey("ErrArgNotAValidIdentifier_Name");
        public static ErrorResourceKey ErrColExists_Name = new ErrorResourceKey("ErrColExists_Name");
        public static ErrorResourceKey ErrColConflict_Name = new ErrorResourceKey("ErrColConflict_Name");
        public static ErrorResourceKey ErrColDNE_Name = new ErrorResourceKey("ErrColDNE_Name");
        public static ErrorResourceKey ErrColumnDoesNotExist_Name_Similar = new ErrorResourceKey("ErrColumnDoesNotExist_Name_Similar");
        public static ErrorResourceKey ErrSortIncorrectOrder = new ErrorResourceKey("ErrSortIncorrectOrder");
        public static ErrorResourceKey ErrSortWrongType = new ErrorResourceKey("ErrSortWrongType");
        public static ErrorResourceKey ErrDistinctWrongType = new ErrorResourceKey("ErrDistinctWrongType");
        public static ErrorResourceKey ErrFunctionDoesNotAcceptThisType_Function_Expected = new ErrorResourceKey("ErrFunctionDoesNotAcceptThisType_Function_Expected");
        public static ErrorResourceKey ErrIncorrectFormat_Func = new ErrorResourceKey("ErrIncorrectFormat_Func");
        public static ErrorResourceKey ErrAsyncLambda = new ErrorResourceKey("ErrAsyncLambda");
        public static ErrorResourceKey ErrMultipleValuesForField_Name = new ErrorResourceKey("ErrMultipleValuesForField_Name");
        public static ErrorResourceKey ErrScopeModificationLambda = new ErrorResourceKey("ErrScopeModificationLambda");
        public static ErrorResourceKey ErrFunctionDisallowedWithinNondeterministicOperationOrder = new ErrorResourceKey("ErrFunctionDisallowedWithinNondeterministicOperationOrder");
        public static ErrorResourceKey ErrBadRecordFieldType_FieldName_ExpectedType = new ErrorResourceKey("ErrBadRecordFieldType_FieldName_ExpectedType");
        public static ErrorResourceKey ErrAsTypeAndIsTypeExpectConnectedDataSource = new ErrorResourceKey("ErrAsTypeAndIsTypeExpectConnectedDataSource");
        public static ErrorResourceKey ErrInvalidControlReference = new ErrorResourceKey("ErrInvalidControlReference");
        public static ErrorResourceKey ErrInvalidStringInterpolation = new ErrorResourceKey("ErrInvalidStringInterpolation");
        public static ErrorResourceKey ErrEmptyIsland = new ErrorResourceKey("ErrEmptyIsland");
        public static ErrorResourceKey ErrDeprecated = new ErrorResourceKey("ErrDeprecated");
        public static ErrorResourceKey ErrInvalidFunction = new ErrorResourceKey("ErrInvalidFunction");
        public static ErrorResourceKey ErrUntypedObjectScope = new ErrorResourceKey("ErrUntypedObjectScope");

        public static ErrorResourceKey ErrInvalidRegEx = new ErrorResourceKey("ErrInvalidRegEx");
        public static ErrorResourceKey ErrVariableRegEx = new ErrorResourceKey("ErrVariableRegEx");
        public static ErrorResourceKey InfoRegExCaptureNameHidesPredefinedFullMatchField = new ErrorResourceKey("InfoRegExCaptureNameHidesPredefinedFullMatchField");
        public static ErrorResourceKey InfoRegExCaptureNameHidesPredefinedSubMatchesField = new ErrorResourceKey("InfoRegExCaptureNameHidesPredefinedSubMatchesField");
>>>>>>> 5c440e6f
        public static ErrorResourceKey InfoRegExCaptureNameHidesPredefinedStartMatchField = new ErrorResourceKey("InfoRegExCaptureNameHidesPredefinedStartMatchField");

        public static ErrorResourceKey ErrErrorIrrelevantField = new ErrorResourceKey("ErrErrorIrrelevantField");
        public static ErrorResourceKey ErrAsNotInContext = new ErrorResourceKey("ErrAsNotInContext");
        public static ErrorResourceKey ErrValueMustBeFullyQualified = new ErrorResourceKey("ErrValueMustBeFullyQualified");
        public static ErrorResourceKey WarnColumnNameSpecifiedMultipleTimes_Name = new ErrorResourceKey("WarnColumnNameSpecifiedMultipleTimes_Name");
        public static ErrorResourceKey WarnLiteralPredicate = new ErrorResourceKey("WarnLiteralPredicate");
        public static ErrorResourceKey WarnDynamicMetadata = new ErrorResourceKey("WarnDynamicMetadata");
        public static ErrorResourceKey WarnDeferredType = new ErrorResourceKey("WarnDeferredType");

        public static StringGetter InfoMessage = (b) => StringResources.Get("InfoMessage", b);
        public static StringGetter InfoNode_Node = (b) => StringResources.Get("InfoNode_Node", b);
        public static StringGetter InfoTok_Tok = (b) => StringResources.Get("InfoTok_Tok", b);
        public static StringGetter FormatSpan_Min_Lim = (b) => StringResources.Get("FormatSpan_Min_Lim", b);
        public static StringGetter FormatErrorSeparator = (b) => StringResources.Get("FormatErrorSeparator", b);

        public static ErrorResourceKey SuggestRemoteExecutionHint = new ErrorResourceKey("SuggestRemoteExecutionHint");
        public static ErrorResourceKey SuggestRemoteExecutionHint_InOpRhs = new ErrorResourceKey("SuggestRemoteExecutionHint_InOpRhs");
        public static ErrorResourceKey SuggestRemoteExecutionHint_StringMatchSecondParam = new ErrorResourceKey("SuggestRemoteExecutionHint_StringMatchSecondParam");
        public static ErrorResourceKey SuggestRemoteExecutionHint_InOpInvalidColumn = new ErrorResourceKey("SuggestRemoteExecutionHint_InOpInvalidColumn");
        public static ErrorResourceKey OpNotSupportedByColumnSuggestionMessage_OpNotSupportedByColumn = new ErrorResourceKey("SuggestRemoteExecutionHint_OpNotSupportedByColumn");
        public static ErrorResourceKey OpNotSupportedByServiceSuggestionMessage_OpNotSupportedByService = new ErrorResourceKey("SuggestRemoteExecutionHint_OpNotSupportedByService");
        public static ErrorResourceKey OpNotSupportedByClientSuggestionMessage_OpNotSupportedByClient = new ErrorResourceKey("SuggestRemoteExecutionHint_OpNotSupportedByClient");

        public static ErrorResourceKey ErrNamedFormula_MissingSemicolon = new ErrorResourceKey("ErrNamedFormula_MissingSemicolon");
        public static ErrorResourceKey ErrNamedFormula_MissingValue = new ErrorResourceKey("ErrNamedFormula_MissingValue");
        public static ErrorResourceKey ErrUDF_MissingFunctionBody = new ErrorResourceKey("ErrUDF_MissingFunctionBody");
        public static ErrorResourceKey ErrNamedFormula_AlreadyDefined = new ErrorResourceKey("ErrNamedFormula_AlreadyDefined");
        public static ErrorResourceKey ErrorResource_NameConflict = new ErrorResourceKey("ErrorResource_NameConflict");
        public static ErrorResourceKey ErrUDF_FunctionAlreadyDefined = new ErrorResourceKey("ErrUDF_FunctionAlreadyDefined");
        public static ErrorResourceKey ErrUDF_DuplicateParameter = new ErrorResourceKey("ErrUDF_DuplicateParameter");
        public static ErrorResourceKey ErrUDF_UnknownType = new ErrorResourceKey("ErrUDF_UnknownType");
        public static ErrorResourceKey ErrUDF_ReturnTypeDoesNotMatch = new ErrorResourceKey("ErrUDF_ReturnTypeDoesNotMatch");

        // ErrorResourceKey for creating an error from an arbitrary string message. The key resolves to "{0}", meaning
        // that a single string arg can be supplied representing the entire text of the error.
        public static ErrorResourceKey ErrGeneralError = new ErrorResourceKey("ErrGeneralError");
        public static ErrorResourceKey ErrRemoveAllArg = new ErrorResourceKey("ErrRemoveAllArg");

        public static ErrorResourceKey OptionSetOptionNotSupported = new ErrorResourceKey("OptionSetOptionNotSupported");

        public static ErrorResourceKey InvalidCast = new ErrorResourceKey("InvalidCast");

        public static ErrorResourceKey WrnDelagationTableNotSupported = new ErrorResourceKey("WrnDelagationTableNotSupported");
        public static ErrorResourceKey WrnDelagationPredicate = new ErrorResourceKey("WrnDelagationPredicate");
        public static ErrorResourceKey WrnDelagationOnlyPrimaryKeyField = new ErrorResourceKey("WrnDelagationOnlyPrimaryKeyField");
        public static ErrorResourceKey WrnDelagationRefersThisRecord = new ErrorResourceKey("WrnDelagationRefersThisRecord");
        public static ErrorResourceKey WrnDelagationBehaviorFunction = new ErrorResourceKey("WrnDelagationBehaviorFunction");
    }
}
<|MERGE_RESOLUTION|>--- conflicted
+++ resolved
@@ -85,11 +85,11 @@
         public static StringGetter TextArg2 = (b) => StringResources.Get("TextArg2", b);
         public static StringGetter TextArg3 = (b) => StringResources.Get("TextArg3", b);
 
-        public static StringGetter AboutValue = (b) => StringResources.Get("AboutValue", b);
+        public static StringGetter AboutValue = (b) => StringResources.Get("AboutValue", b);
         public static StringGetter AboutFloat = (b) => StringResources.Get("AboutFloat", b);
         public static StringGetter AboutDecimal = (b) => StringResources.Get("AboutDecimal", b);
         public static StringGetter ValueArg1 = (b) => StringResources.Get("ValueArg1", b);
-        public static StringGetter ValueArg2 = (b) => StringResources.Get("ValueArg2", b);
+        public static StringGetter ValueArg2 = (b) => StringResources.Get("ValueArg2", b);
 
         public static StringGetter AboutBoolean = (b) => StringResources.Get("AboutBoolean", b);
         public static StringGetter BooleanArg1 = (b) => StringResources.Get("BooleanArg1", b);
@@ -232,8 +232,7 @@
         public static StringGetter AboutSqrt = (b) => StringResources.Get("AboutSqrt", b);
         public static StringGetter AboutSqrtT = (b) => StringResources.Get("AboutSqrtT", b);
         public static StringGetter MathFuncArg1 = (b) => StringResources.Get("MathFuncArg1", b);
-        public static StringGetter MathTFuncArg1 = (b) => StringResources.Get("MathTFuncArg1", b);
-<<<<<<< HEAD
+        public static StringGetter MathTFuncArg1 = (b) => StringResources.Get("MathTFuncArg1", b);
         public static StringGetter MathFuncArg2 = (b) => StringResources.Get("MathFuncArg2", b);
         public static StringGetter MathTFuncArg2 = (b) => StringResources.Get("MathTFuncArg2", b);
 
@@ -504,8 +503,11 @@
         public static StringGetter AboutLanguage = (b) => StringResources.Get("AboutLanguage", b);
 
         public static StringGetter AboutEncodeUrl = (b) => StringResources.Get("AboutEncodeUrl", b);
-        public static StringGetter EncodeUrlArg1 = (b) => StringResources.Get("EncodeUrlArg1", b);
-
+        public static StringGetter EncodeUrlArg1 = (b) => StringResources.Get("EncodeUrlArg1", b);
+        
+        public static StringGetter AboutPlainText = (b) => StringResources.Get("AboutPlainText", b);
+        public static StringGetter PlainTextArg1 = (b) => StringResources.Get("PlainTextArg1", b);
+
         public static StringGetter AboutIsMatch = (b) => StringResources.Get("AboutIsMatch", b);
         public static StringGetter AboutMatch = (b) => StringResources.Get("AboutMatch", b);
         public static StringGetter AboutMatchAll = (b) => StringResources.Get("AboutMatchAll", b);
@@ -516,8 +518,8 @@
         public static StringGetter MatchArg2 = (b) => StringResources.Get("MatchArg2", b);
         public static StringGetter MatchArg3 = (b) => StringResources.Get("MatchArg3", b);
 
-        public static StringGetter AboutRefresh = (b) => StringResources.Get("AboutRefresh", b);
-        public static StringGetter RefreshArg1 = (b) => StringResources.Get("RefreshArg1", b);
+        public static StringGetter AboutRefresh = (b) => StringResources.Get("AboutRefresh", b);
+        public static StringGetter RefreshArg1 = (b) => StringResources.Get("RefreshArg1", b);
 
         // Previously, errors were listed here in the form of a StringGetter, which would be evaluated to fetch
         // an error message to pass to the BaseError class constructor. We are switching to passing the message key itself
@@ -573,7 +575,7 @@
         public static ErrorResourceKey ErrNeedValidVariableName_Arg = new ErrorResourceKey("ErrNeedValidVariableName_Arg");
         public static ErrorResourceKey ErrOperatorExpected = new ErrorResourceKey("ErrOperatorExpected");
         public static ErrorResourceKey ErrNumberExpected = new ErrorResourceKey("ErrNumberExpected");
-        public static ErrorResourceKey ErrNumberTooLarge = new ErrorResourceKey("ErrNumberTooLarge");
+        public static ErrorResourceKey ErrNumberTooLarge = new ErrorResourceKey("ErrNumberTooLarge");
         public static ErrorResourceKey ErrReservedKeyword = new ErrorResourceKey("ErrReservedKeyword");
         public static ErrorResourceKey ErrTextTooLarge = new ErrorResourceKey("ErrTextTooLarge");
         public static ErrorResourceKey ErrTextFormatTooLarge = new ErrorResourceKey("ErrTextFormatTooLarge");
@@ -629,419 +631,16 @@
         public static ErrorResourceKey ErrEmptyIsland = new ErrorResourceKey("ErrEmptyIsland");
         public static ErrorResourceKey ErrDeprecated = new ErrorResourceKey("ErrDeprecated");
         public static ErrorResourceKey ErrInvalidFunction = new ErrorResourceKey("ErrInvalidFunction");
-        public static ErrorResourceKey ErrUntypedObjectScope = new ErrorResourceKey("ErrUntypedObjectScope");
-        public static ErrorResourceKey ErrDataSourceCannotBeRefreshed = new ErrorResourceKey("ErrDataSourceCannotBeRefreshed");
-        public static ErrorResourceKey ErrNeedAgg = new ErrorResourceKey("ErrNeedAgg");
-
+        public static ErrorResourceKey ErrUntypedObjectScope = new ErrorResourceKey("ErrUntypedObjectScope");
+        public static ErrorResourceKey ErrDataSourceCannotBeRefreshed = new ErrorResourceKey("ErrDataSourceCannotBeRefreshed");
+        public static ErrorResourceKey ErrNeedAgg = new ErrorResourceKey("ErrNeedAgg");
+
         public static ErrorResourceKey ErrInvalidRegEx = new ErrorResourceKey("ErrInvalidRegEx");
         public static ErrorResourceKey ErrVariableRegEx = new ErrorResourceKey("ErrVariableRegEx");
         public static ErrorResourceKey InfoRegExCaptureNameHidesPredefinedFullMatchField = new ErrorResourceKey("InfoRegExCaptureNameHidesPredefinedFullMatchField");
         public static ErrorResourceKey InfoRegExCaptureNameHidesPredefinedSubMatchesField = new ErrorResourceKey("InfoRegExCaptureNameHidesPredefinedSubMatchesField");
-=======
-        public static StringGetter MathFuncArg2 = (b) => StringResources.Get("MathFuncArg2", b);
-        public static StringGetter MathTFuncArg2 = (b) => StringResources.Get("MathTFuncArg2", b);
-
-        public static StringGetter AboutInt = (b) => StringResources.Get("AboutInt", b);
-        public static StringGetter AboutIntT = (b) => StringResources.Get("AboutIntT", b);
-
-        public static StringGetter AboutTrunc = (b) => StringResources.Get("AboutTrunc", b);
-        public static StringGetter TruncArg1 = (b) => StringResources.Get("TruncArg1", b);
-        public static StringGetter TruncArg2 = (b) => StringResources.Get("TruncArg2", b);
-
-        public static StringGetter AboutTruncT = (b) => StringResources.Get("AboutTruncT", b);
-        public static StringGetter TruncTArg1 = (b) => StringResources.Get("TruncTArg1", b);
-        public static StringGetter TruncTArg2 = (b) => StringResources.Get("TruncTArg2", b);
-
-        public static StringGetter AboutLeft = (b) => StringResources.Get("AboutLeft", b);
-        public static StringGetter AboutRight = (b) => StringResources.Get("AboutRight", b);
-        public static StringGetter AboutLeftT = (b) => StringResources.Get("AboutLeftT", b);
-        public static StringGetter AboutRightT = (b) => StringResources.Get("AboutRightT", b);
-        public static StringGetter LeftRightArg1 = (b) => StringResources.Get("LeftRightArg1", b);
-        public static StringGetter LeftRightTArg1 = (b) => StringResources.Get("LeftRightTArg1", b);
-        public static StringGetter LeftRightArg2 = (b) => StringResources.Get("LeftRightArg2", b);
-
-        public static StringGetter AboutIsBlank = (b) => StringResources.Get("AboutIsBlank", b);
-        public static StringGetter IsBlankArg1 = (b) => StringResources.Get("IsBlankArg1", b);
-
-        public static StringGetter AboutIsBlankOrError = (b) => StringResources.Get("AboutIsBlankOrError", b);
-        public static StringGetter IsBlankOrErrorArg1 = (b) => StringResources.Get("IsBlankOrErrorArg1", b);
-
-        public static StringGetter AboutIsEmpty = (b) => StringResources.Get("AboutIsEmpty", b);
-        public static StringGetter IsEmptyArg1 = (b) => StringResources.Get("IsEmptyArg1", b);
-
-        public static StringGetter AboutIsNumeric = (b) => StringResources.Get("AboutIsNumeric", b);
-        public static StringGetter IsNumericArg1 = (b) => StringResources.Get("IsNumericArg1", b);
-
-        public static StringGetter AboutShuffle = (b) => StringResources.Get("AboutShuffle", b);
-        public static StringGetter ShuffleArg1 = (b) => StringResources.Get("ShuffleArg1", b);
-
-        public static StringGetter AboutLookUp = (b) => StringResources.Get("AboutLookUp", b);
-        public static StringGetter LookUpArg1 = (b) => StringResources.Get("LookUpArg1", b);
-        public static StringGetter LookUpArg2 = (b) => StringResources.Get("LookUpArg2", b);
-        public static StringGetter LookUpArg3 = (b) => StringResources.Get("LookUpArg3", b);
-
-        public static StringGetter AboutStdevP = (b) => StringResources.Get("AboutStdevP", b);
-        public static StringGetter AboutStdevPT = (b) => StringResources.Get("AboutStdevPT", b);
-
-        public static StringGetter AboutVarP = (b) => StringResources.Get("AboutVarP", b);
-        public static StringGetter AboutVarPT = (b) => StringResources.Get("AboutVarPT", b);
-
-        public static StringGetter AboutSin = (b) => StringResources.Get("AboutSin", b);
-        public static StringGetter AboutSinT = (b) => StringResources.Get("AboutSinT", b);
-        public static StringGetter AboutAsin = (b) => StringResources.Get("AboutAsin", b);
-        public static StringGetter AboutAsinT = (b) => StringResources.Get("AboutAsinT", b);
-        public static StringGetter AboutCos = (b) => StringResources.Get("AboutCos", b);
-        public static StringGetter AboutCosT = (b) => StringResources.Get("AboutCosT", b);
-        public static StringGetter AboutAcos = (b) => StringResources.Get("AboutAcos", b);
-        public static StringGetter AboutAcosT = (b) => StringResources.Get("AboutAcosT", b);
-
-        public static StringGetter AboutTan = (b) => StringResources.Get("AboutTan", b);
-        public static StringGetter AboutTanT = (b) => StringResources.Get("AboutTanT", b);
-        public static StringGetter AboutAtan = (b) => StringResources.Get("AboutAtan", b);
-        public static StringGetter AboutAtanT = (b) => StringResources.Get("AboutAtanT", b);
-        public static StringGetter AboutCot = (b) => StringResources.Get("AboutCot", b);
-        public static StringGetter AboutCotT = (b) => StringResources.Get("AboutCotT", b);
-        public static StringGetter AboutAcot = (b) => StringResources.Get("AboutAcot", b);
-        public static StringGetter AboutAcotT = (b) => StringResources.Get("AboutAcotT", b);
-
-        public static StringGetter AboutLn = (b) => StringResources.Get("AboutLn", b);
-        public static StringGetter AboutLnT = (b) => StringResources.Get("AboutLnT", b);
-
-        public static StringGetter AboutLog = (b) => StringResources.Get("AboutLog", b);
-        public static StringGetter AboutLogT = (b) => StringResources.Get("AboutLogT", b);
-        public static StringGetter LogBase = (b) => StringResources.Get("LogBase", b);
-
-        public static StringGetter AboutExp = (b) => StringResources.Get("AboutExp", b);
-        public static StringGetter AboutExpT = (b) => StringResources.Get("AboutExpT", b);
-
-        public static StringGetter AboutRadians = (b) => StringResources.Get("AboutRadians", b);
-        public static StringGetter AboutRadiansT = (b) => StringResources.Get("AboutRadiansT", b);
-        public static StringGetter AboutDegrees = (b) => StringResources.Get("AboutDegrees", b);
-        public static StringGetter AboutDegreesT = (b) => StringResources.Get("AboutDegreesT", b);
-
-        public static StringGetter AboutAtan2 = (b) => StringResources.Get("AboutAtan2", b);
-        public static StringGetter AboutAtan2Arg1 = (b) => StringResources.Get("AboutAtan2Arg1", b);
-        public static StringGetter AboutAtan2Arg2 = (b) => StringResources.Get("AboutAtan2Arg2", b);
-
-        public static StringGetter AboutPi = (b) => StringResources.Get("AboutPi", b);
-
-        public static StringGetter AboutDate = (b) => StringResources.Get("AboutDate", b);
-        public static StringGetter DateArg1 = (b) => StringResources.Get("DateArg1", b);
-        public static StringGetter DateArg2 = (b) => StringResources.Get("DateArg2", b);
-        public static StringGetter DateArg3 = (b) => StringResources.Get("DateArg3", b);
-        public static StringGetter AboutTime = (b) => StringResources.Get("AboutTime", b);
-        public static StringGetter TimeArg1 = (b) => StringResources.Get("TimeArg1", b);
-        public static StringGetter TimeArg2 = (b) => StringResources.Get("TimeArg2", b);
-        public static StringGetter TimeArg3 = (b) => StringResources.Get("TimeArg3", b);
-        public static StringGetter TimeArg4 = (b) => StringResources.Get("TimeArg4", b);
-        public static StringGetter AboutYear = (b) => StringResources.Get("AboutYear", b);
-        public static StringGetter YearArg1 = (b) => StringResources.Get("YearArg1", b);
-        public static StringGetter AboutMonth = (b) => StringResources.Get("AboutMonth", b);
-        public static StringGetter MonthArg1 = (b) => StringResources.Get("MonthArg1", b);
-        public static StringGetter AboutDay = (b) => StringResources.Get("AboutDay", b);
-        public static StringGetter DayArg1 = (b) => StringResources.Get("DayArg1", b);
-        public static StringGetter AboutHour = (b) => StringResources.Get("AboutHour", b);
-        public static StringGetter HourArg1 = (b) => StringResources.Get("HourArg1", b);
-        public static StringGetter AboutMinute = (b) => StringResources.Get("AboutMinute", b);
-        public static StringGetter MinuteArg1 = (b) => StringResources.Get("MinuteArg1", b);
-        public static StringGetter AboutSecond = (b) => StringResources.Get("AboutSecond", b);
-        public static StringGetter SecondArg1 = (b) => StringResources.Get("SecondArg1", b);
-        public static StringGetter AboutWeekday = (b) => StringResources.Get("AboutWeekday", b);
-        public static StringGetter WeekdayArg1 = (b) => StringResources.Get("WeekdayArg1", b);
-        public static StringGetter WeekdayArg2 = (b) => StringResources.Get("WeekdayArg2", b);
-        public static StringGetter AboutWeekNum = (b) => StringResources.Get("AboutWeekNum", b);
-        public static StringGetter WeekNumArg1 = (b) => StringResources.Get("WeekNumArg1", b);
-        public static StringGetter WeekNumArg2 = (b) => StringResources.Get("WeekNumArg2", b);
-        public static StringGetter AboutISOWeekNum = (b) => StringResources.Get("AboutISOWeekNum", b);
-        public static StringGetter ISOWeekNumArg1 = (b) => StringResources.Get("ISOWeekNumArg1", b);
-
-        public static StringGetter AboutCalendar__MonthsLong = (b) => StringResources.Get("AboutCalendar__MonthsLong", b);
-        public static StringGetter AboutCalendar__MonthsShort = (b) => StringResources.Get("AboutCalendar__MonthsShort", b);
-        public static StringGetter AboutCalendar__WeekdaysLong = (b) => StringResources.Get("AboutCalendar__WeekdaysLong", b);
-        public static StringGetter AboutCalendar__WeekdaysShort = (b) => StringResources.Get("AboutCalendar__WeekdaysShort", b);
-
-        public static StringGetter AboutClock__AmPm = (b) => StringResources.Get("AboutClock__AmPm", b);
-        public static StringGetter AboutClock__AmPmShort = (b) => StringResources.Get("AboutClock__AmPmShort", b);
-        public static StringGetter AboutClock__IsClock24 = (b) => StringResources.Get("AboutClock__IsClock24", b);
-
-        public static StringGetter AboutDateTime = (b) => StringResources.Get("AboutDateTime", b);
-        public static StringGetter AboutDateValue = (b) => StringResources.Get("AboutDateValue", b);
-        public static StringGetter DateValueArg1 = (b) => StringResources.Get("DateValueArg1", b);
-        public static StringGetter DateValueArg2 = (b) => StringResources.Get("DateValueArg2", b);
-        public static StringGetter AboutTimeValue = (b) => StringResources.Get("AboutTimeValue", b);
-        public static StringGetter TimeValueArg1 = (b) => StringResources.Get("TimeValueArg1", b);
-        public static StringGetter TimeValueArg2 = (b) => StringResources.Get("TimeValueArg2", b);
-        public static StringGetter SupportedDateTimeLanguageCodes = (b) => StringResources.Get("SupportedDateTimeLanguageCodes", b);
-        public static StringGetter AboutDateTimeValue = (b) => StringResources.Get("AboutDateTimeValue", b);
-        public static StringGetter DateTimeValueArg1 = (b) => StringResources.Get("DateTimeValueArg1", b);
-        public static StringGetter DateTimeValueArg2 = (b) => StringResources.Get("DateTimeValueArg2", b);
-
-        public static StringGetter AboutDateAdd = (b) => StringResources.Get("AboutDateAdd", b);
-        public static StringGetter DateAddArg1 = (b) => StringResources.Get("DateAddArg1", b);
-        public static StringGetter DateAddArg2 = (b) => StringResources.Get("DateAddArg2", b);
-        public static StringGetter DateAddArg3 = (b) => StringResources.Get("DateAddArg3", b);
-
-        public static StringGetter AboutDateAddT = (b) => StringResources.Get("AboutDateAddT", b);
-        public static StringGetter DateAddTArg1 = (b) => StringResources.Get("DateAddTArg1", b);
-        public static StringGetter DateAddTArg2 = (b) => StringResources.Get("DateAddTArg2", b);
-        public static StringGetter DateAddTArg3 = (b) => StringResources.Get("DateAddTArg3", b);
-
-        public static StringGetter AboutDateDiff = (b) => StringResources.Get("AboutDateDiff", b);
-        public static StringGetter DateDiffArg1 = (b) => StringResources.Get("DateDiffArg1", b);
-        public static StringGetter DateDiffArg2 = (b) => StringResources.Get("DateDiffArg2", b);
-        public static StringGetter DateDiffArg3 = (b) => StringResources.Get("DateDiffArg3", b);
-
-        public static StringGetter AboutDateDiffT = (b) => StringResources.Get("AboutDateDiffT", b);
-        public static StringGetter DateDiffTArg1 = (b) => StringResources.Get("DateDiffTArg1", b);
-        public static StringGetter DateDiffTArg2 = (b) => StringResources.Get("DateDiffTArg2", b);
-        public static StringGetter DateDiffTArg3 = (b) => StringResources.Get("DateDiffTArg3", b);
-
-        public static StringGetter AboutFind = (b) => StringResources.Get("AboutFind", b);
-        public static StringGetter FindArg1 = (b) => StringResources.Get("FindArg1", b);
-        public static StringGetter FindArg2 = (b) => StringResources.Get("FindArg2", b);
-        public static StringGetter FindArg3 = (b) => StringResources.Get("FindArg3", b);
-        public static StringGetter AboutFindT = (b) => StringResources.Get("AboutFindT", b);
-        public static StringGetter FindTArg1 = (b) => StringResources.Get("FindTArg1", b);
-        public static StringGetter FindTArg2 = (b) => StringResources.Get("FindTArg2", b);
-        public static StringGetter FindTArg3 = (b) => StringResources.Get("FindTArg3", b);
-
-        public static StringGetter AboutColorValue = (b) => StringResources.Get("AboutColorValue", b);
-        public static StringGetter ColorValueArg1 = (b) => StringResources.Get("ColorValueArg1", b);
-
-        public static StringGetter AboutTable = (b) => StringResources.Get("AboutTable", b);
-        public static StringGetter TableArg1 = (b) => StringResources.Get("TableArg1", b);
-
-        public static StringGetter AboutMod = (b) => StringResources.Get("AboutMod", b);
-        public static StringGetter ModFuncArg1 = (b) => StringResources.Get("ModFuncArg1", b);
-        public static StringGetter ModFuncArg2 = (b) => StringResources.Get("ModFuncArg2", b);
-
-        public static StringGetter AboutModT = (b) => StringResources.Get("AboutModT", b);
-        public static StringGetter ModTFuncArg1 = (b) => StringResources.Get("ModTFuncArg1", b);
-        public static StringGetter ModTFuncArg2 = (b) => StringResources.Get("ModTFuncArg2", b);
-
-        public static StringGetter AboutForAll = (b) => StringResources.Get("AboutForAll", b);
-        public static StringGetter ForAllArg1 = (b) => StringResources.Get("ForAllArg1", b);
-        public static StringGetter ForAllArg2 = (b) => StringResources.Get("ForAllArg2", b);
-
-        public static StringGetter AboutPower = (b) => StringResources.Get("AboutPower", b);
-        public static StringGetter PowerFuncArg1 = (b) => StringResources.Get("PowerFuncArg1", b);
-        public static StringGetter PowerFuncArg2 = (b) => StringResources.Get("PowerFuncArg2", b);
-        public static StringGetter AboutPowerT = (b) => StringResources.Get("AboutPowerT", b);
-        public static StringGetter PowerTFuncArg1 = (b) => StringResources.Get("PowerTFuncArg1", b);
-        public static StringGetter PowerTFuncArg2 = (b) => StringResources.Get("PowerTFuncArg2", b);
-
-        public static StringGetter AboutStartsWith = (b) => StringResources.Get("AboutStartsWith", b);
-        public static StringGetter StartsWithArg1 = (b) => StringResources.Get("StartsWithArg1", b);
-        public static StringGetter StartsWithArg2 = (b) => StringResources.Get("StartsWithArg2", b);
-
-        public static StringGetter AboutEndsWith = (b) => StringResources.Get("AboutEndsWith", b);
-        public static StringGetter EndsWithArg1 = (b) => StringResources.Get("EndsWithArg1", b);
-        public static StringGetter EndsWithArg2 = (b) => StringResources.Get("EndsWithArg2", b);
-
-        public static StringGetter AboutBlank = (b) => StringResources.Get("AboutBlank", b);
-
-        public static StringGetter AboutSplit = (b) => StringResources.Get("AboutSplit", b);
-        public static StringGetter SplitArg1 = (b) => StringResources.Get("SplitArg1", b);
-        public static StringGetter SplitArg2 = (b) => StringResources.Get("SplitArg2", b);
-
-        public static StringGetter AboutIsType = (b) => StringResources.Get("AboutIsType", b);
-        public static StringGetter IsTypeArg1 = (b) => StringResources.Get("IsTypeArg1", b);
-        public static StringGetter IsTypeArg2 = (b) => StringResources.Get("IsTypeArg2", b);
-
-        public static StringGetter AboutAsType = (b) => StringResources.Get("AboutAsType", b);
-        public static StringGetter AsTypeArg1 = (b) => StringResources.Get("AsTypeArg1", b);
-        public static StringGetter AsTypeArg2 = (b) => StringResources.Get("AsTypeArg2", b);
-
-        public static StringGetter AboutWith = (b) => StringResources.Get("AboutWith", b);
-        public static StringGetter WithArg1 = (b) => StringResources.Get("WithArg1", b);
-        public static StringGetter WithArg2 = (b) => StringResources.Get("WithArg2", b);
-
-        public static StringGetter AboutSequence = (b) => StringResources.Get("AboutSequence", b);
-        public static StringGetter SequenceArg1 = (b) => StringResources.Get("SequenceArg1", b);
-        public static StringGetter SequenceArg2 = (b) => StringResources.Get("SequenceArg2", b);
-        public static StringGetter SequenceArg3 = (b) => StringResources.Get("SequenceArg3", b);
-
-        public static StringGetter AboutParseJSON = (b) => StringResources.Get("AboutParseJSON", b);
-        public static StringGetter ParseJSONArg1 = (b) => StringResources.Get("ParseJSONArg1", b);
-
-        public static StringGetter AboutIndex = (b) => StringResources.Get("AboutIndex", b);
-        public static StringGetter IndexArg1 = (b) => StringResources.Get("IndexArg1", b);
-        public static StringGetter IndexArg2 = (b) => StringResources.Get("IndexArg2", b);
-
-        public static StringGetter AboutPatch = (b) => StringResources.Get("AboutPatch", b);
-        public static StringGetter PatchDataSourceArg = (b) => StringResources.Get("PatchDataSourceArg", b);
-        public static StringGetter PatchBaseRecordArg = (b) => StringResources.Get("PatchBaseRecordArg", b);
-        public static StringGetter PatchChangeRecordsArg = (b) => StringResources.Get("PatchChangeRecordsArg", b);
-
-        public static StringGetter AboutCollect = (b) => StringResources.Get("AboutCollect", b);
-        public static StringGetter CollectDataSourceArg = (b) => StringResources.Get("CollectDataSourceArg", b);
-        public static StringGetter CollectRecordArg = (b) => StringResources.Get("CollectRecordArg", b);
-
-        public static StringGetter AboutClearCollect = (b) => StringResources.Get("AboutClearCollect", b);
-        public static StringGetter ClearCollectDataSourceArg = (b) => StringResources.Get("ClearCollectDataSourceArg", b);
-        public static StringGetter ClearCollectRecordArg = (b) => StringResources.Get("ClearCollectRecordArg", b);
-
-        public static StringGetter AboutClear = (b) => StringResources.Get("AboutClear", b);
-        public static StringGetter ClearCollectionArg = (b) => StringResources.Get("ClearCollectionArg", b);
-
-        public static StringGetter AboutRemove = (b) => StringResources.Get("AboutRemove", b);
-        public static StringGetter RemoveDataSourceArg = (b) => StringResources.Get("RemoveDataSourceArg", b);
-        public static StringGetter RemoveRecordsArg = (b) => StringResources.Get("RemoveRecordsArg", b);
-
-        public static StringGetter AboutDec2Hex = (b) => StringResources.Get("AboutDec2Hex", b);
-        public static StringGetter Dec2HexArg1 = (b) => StringResources.Get("Dec2HexArg1", b);
-        public static StringGetter Dec2HexArg2 = (b) => StringResources.Get("Dec2HexArg2", b);
-
-        public static StringGetter AboutDec2HexT = (b) => StringResources.Get("AboutDec2HexT", b);
-        public static StringGetter Dec2HexTArg1 = (b) => StringResources.Get("Dec2HexTArg1", b);
-        public static StringGetter Dec2HexTArg2 = (b) => StringResources.Get("Dec2HexTArg2", b);
-
-        public static StringGetter AboutHex2Dec = (b) => StringResources.Get("AboutHex2Dec", b);
-        public static StringGetter Hex2DecArg1 = (b) => StringResources.Get("Hex2DecArg1", b);
-
-        public static StringGetter AboutHex2DecT = (b) => StringResources.Get("AboutHex2DecT", b);
-        public static StringGetter Hex2DecTArg1 = (b) => StringResources.Get("Hex2DecTArg1", b);
-
-        public static StringGetter AboutOptionSetInfo = (b) => StringResources.Get("AboutOptionSetInfo", b);
-        public static StringGetter AboutOptionSetInfoArg1 = (b) => StringResources.Get("AboutOptionSetInfoArg1", b);
-
-        public static StringGetter AboutLanguage = (b) => StringResources.Get("AboutLanguage", b);
-
-        public static StringGetter AboutEncodeUrl = (b) => StringResources.Get("AboutEncodeUrl", b);
-        public static StringGetter EncodeUrlArg1 = (b) => StringResources.Get("EncodeUrlArg1", b);
-        
-        public static StringGetter AboutPlainText = (b) => StringResources.Get("AboutPlainText", b);
-        public static StringGetter PlainTextArg1 = (b) => StringResources.Get("PlainTextArg1", b);
-
-        public static StringGetter AboutIsMatch = (b) => StringResources.Get("AboutIsMatch", b);
-        public static StringGetter AboutMatch = (b) => StringResources.Get("AboutMatch", b);
-        public static StringGetter AboutMatchAll = (b) => StringResources.Get("AboutMatchAll", b);
-        public static StringGetter IsMatchArg1 = (b) => StringResources.Get("IsMatchArg1", b);
-        public static StringGetter IsMatchArg2 = (b) => StringResources.Get("IsMatchArg2", b);
-        public static StringGetter IsMatchArg3 = (b) => StringResources.Get("IsMatchArg3", b);
-        public static StringGetter MatchArg1 = (b) => StringResources.Get("MatchArg1", b);
-        public static StringGetter MatchArg2 = (b) => StringResources.Get("MatchArg2", b);
-        public static StringGetter MatchArg3 = (b) => StringResources.Get("MatchArg3", b);
-
-        // Previously, errors were listed here in the form of a StringGetter, which would be evaluated to fetch
-        // an error message to pass to the BaseError class constructor. We are switching to passing the message key itself
-        // to the BaseError class, and the BaseError itself is responsible for fetching the resource. (This allows the
-        // BaseError class to contain logic to fetch auxillary resources, such as HowToFix and WhyToFix messages.)
-        //
-        // Any new additions here should be of type ErrorResourceKey and contain the value of the resource key.
-        public static ErrorResourceKey ErrUnSupportedComponentBehaviorInvocation = new ErrorResourceKey("ErrUnSupportedComponentBehaviorInvocation");
-        public static ErrorResourceKey ErrUnSupportedComponentDataPropertyAccess = new ErrorResourceKey("ErrUnSupportedComponentDataPropertyAccess");
-        public static ErrorResourceKey ErrOperandExpected = new ErrorResourceKey("ErrOperandExpected");
-        public static ErrorResourceKey ErrBadToken = new ErrorResourceKey("ErrBadToken");
-        public static ErrorResourceKey UnexpectedCharacterToken = new ErrorResourceKey("UnexpectedCharacterToken");
-        public static ErrorResourceKey ErrMissingEndOfBlockComment = new ErrorResourceKey("ErrMissingEndOfBlockComment");
-        public static ErrorResourceKey ErrExpectedFound_Ex_Fnd = new ErrorResourceKey("ErrExpectedFound_Ex_Fnd");
-        public static ErrorResourceKey ErrInvalidName = new ErrorResourceKey("ErrInvalidName");
-        public static ErrorResourceKey ErrInvalidIdentifier = new ErrorResourceKey("ErrInvalidIdentifier");
-        public static ErrorResourceKey ErrInvalidPropertyAccess = new ErrorResourceKey("ErrInvalidPropertyAccess");
-        public static ErrorResourceKey ErrInvalidPropertyReference = new ErrorResourceKey("ErrInvalidPropertyReference");
-        public static ErrorResourceKey ErrInvalidParentUse = new ErrorResourceKey("ErrInvalidParentUse");
-        public static ErrorResourceKey ErrTooManyUps = new ErrorResourceKey("ErrTooManyUps");
-        public static ErrorResourceKey ErrRuleNestedTooDeeply = new ErrorResourceKey("ErrRuleNestedTooDeeply");
-        public static ErrorResourceKey ErrInvalidDot = new ErrorResourceKey("ErrInvalidDot");
-        public static ErrorResourceKey ErrUnknownFunction = new ErrorResourceKey("ErrUnknownFunction");
-        public static ErrorResourceKey ErrUnimplementedFunction = new ErrorResourceKey("ErrUnimplementedFunction");
-        public static ErrorResourceKey ErrUnknownNamespaceFunction = new ErrorResourceKey("ErrUnknownNamespaceFunction");
-        public static ErrorResourceKey ErrBadArity = new ErrorResourceKey("ErrBadArity");
-        public static ErrorResourceKey ErrBadArityRange = new ErrorResourceKey("ErrBadArityRange");
-        public static ErrorResourceKey ErrBadArityMinimum = new ErrorResourceKey("ErrBadArityMinimum");
-        public static ErrorResourceKey ErrBadArityOdd = new ErrorResourceKey("ErrBadArityOdd");
-        public static ErrorResourceKey ErrBadArityEven = new ErrorResourceKey("ErrBadArityEven");
-        public static ErrorResourceKey ErrBadType = new ErrorResourceKey("ErrBadType");
-        public static ErrorResourceKey ErrBadType_Type = new ErrorResourceKey("ErrBadType_Type");
-        public static ErrorResourceKey ErrBadOperatorTypes = new ErrorResourceKey("ErrBadOperatorTypes");
-        public static ErrorResourceKey ErrGuidStrictComparison = new ErrorResourceKey("ErrGuidStrictComparison");
-        public static ErrorResourceKey ErrBadType_ExpectedType = new ErrorResourceKey("ErrBadType_ExpectedType");
-        public static ErrorResourceKey ErrBadType_ExpectedTypesCSV = new ErrorResourceKey("ErrBadType_ExpectedTypesCSV");
-        public static ErrorResourceKey ErrBadType_ExpectedType_ProvidedType = new ErrorResourceKey("ErrBadType_ExpectedType_ProvidedType");
-        public static ErrorResourceKey ErrBadSchema_ExpectedType = new ErrorResourceKey("ErrBadSchema_ExpectedType");
-        public static ErrorResourceKey ErrInvalidArgs_Func = new ErrorResourceKey("ErrInvalidArgs_Func");
-        public static ErrorResourceKey ErrNeedTable_Func = new ErrorResourceKey("ErrNeedTable_Func");
-        public static ErrorResourceKey ErrNeedTableCol_Func = new ErrorResourceKey("ErrNeedTableCol_Func");
-        public static ErrorResourceKey ErrNotAccessibleInCurrentContext = new ErrorResourceKey("ErrNotAccessibleInCurrentContext");
-        public static ErrorResourceKey ErrInternalControlInInputProperty = new ErrorResourceKey("ErrInternalControlInInputProperty");
-        public static ErrorResourceKey ErrColumnNotAccessibleInCurrentContext = new ErrorResourceKey("ErrColumnNotAccessibleInCurrentContext");
-        public static ErrorResourceKey WrnRowScopeOneToNExpandNumberOfCalls = new ErrorResourceKey("WrnRowScopeOneToNExpandNumberOfCalls");
-        public static ErrorResourceKey ErrInvalidSchemaNeedTypeCol_Col = new ErrorResourceKey("ErrInvalidSchemaNeedTypeCol_Col");
-        public static ErrorResourceKey ErrInvalidSchemaNeedCol = new ErrorResourceKey("ErrInvalidSchemaNeedCol");
-        public static ErrorResourceKey ErrNeedRecord = new ErrorResourceKey("ErrNeedRecord");
-        public static ErrorResourceKey ErrAutoRefreshNotAllowed = new ErrorResourceKey("ErrAutoRefreshNotAllowed");
-        public static ErrorResourceKey ErrIncompatibleRecord = new ErrorResourceKey("ErrIncompatibleRecord");
-        public static ErrorResourceKey ErrNeedRecord_Func = new ErrorResourceKey("ErrNeedRecord_Func");
-        public static ErrorResourceKey ErrNeedEntity_EntityName = new ErrorResourceKey("ErrNeedEntity_EntityName");
-        public static ErrorResourceKey ErrNeedValidVariableName_Arg = new ErrorResourceKey("ErrNeedValidVariableName_Arg");
-        public static ErrorResourceKey ErrOperatorExpected = new ErrorResourceKey("ErrOperatorExpected");
-        public static ErrorResourceKey ErrNumberExpected = new ErrorResourceKey("ErrNumberExpected");
-        public static ErrorResourceKey ErrNumberTooLarge = new ErrorResourceKey("ErrNumberTooLarge");
-        public static ErrorResourceKey ErrReservedKeyword = new ErrorResourceKey("ErrReservedKeyword");
-        public static ErrorResourceKey ErrTextTooLarge = new ErrorResourceKey("ErrTextTooLarge");
-        public static ErrorResourceKey ErrTextFormatTooLarge = new ErrorResourceKey("ErrTextFormatTooLarge");
-        public static ErrorResourceKey ErrTextInvalidFormat = new ErrorResourceKey("ErrTextInvalidFormat");
-        public static ErrorResourceKey ErrTextInvalidArgDateTime = new ErrorResourceKey("ErrTextInvalidArgDateTime");
-        public static ErrorResourceKey ErrBooleanExpected = new ErrorResourceKey("ErrBooleanExpected");
-        public static ErrorResourceKey ErrOnlyOneViewExpected = new ErrorResourceKey("ErrOnlyOneViewExpected");
-        public static ErrorResourceKey ErrViewFromCurrentTableExpected = new ErrorResourceKey("ErrViewFromCurrentTableExpected");
-        public static ErrorResourceKey ErrColonExpected = new ErrorResourceKey("ErrColonExpected");
-        public static ErrorResourceKey ErrInvalidDataSource = new ErrorResourceKey("ErrInvalidDataSource");
-        public static ErrorResourceKey ErrExpectedDataSourceRestriction = new ErrorResourceKey("ErrExpectedDataSourceRestriction");
-        public static ErrorResourceKey ErrBehaviorPropertyExpected = new ErrorResourceKey("ErrBehaviorPropertyExpected");
-        public static ErrorResourceKey ErrTestPropertyExpected = new ErrorResourceKey("ErrTestPropertyExpected");
-        public static ErrorResourceKey ErrStringExpected = new ErrorResourceKey("ErrStringExpected");
-        public static ErrorResourceKey ErrDateExpected = new ErrorResourceKey("ErrDateExpected");
-        public static ErrorResourceKey ErrCannotCoerce_SourceType_TargetType = new ErrorResourceKey("ErrCannotCoerce_SourceType_TargetType");
-        public static ErrorResourceKey ErrNumberOrStringExpected = new ErrorResourceKey("ErrNumberOrStringExpected");
-        public static ErrorResourceKey ErrClosingBracketExpected = new ErrorResourceKey("ErrClosingBracketExpected");
-        public static ErrorResourceKey ErrEmptyInvalidIdentifier = new ErrorResourceKey("ErrEmptyInvalidIdentifier");
-        public static ErrorResourceKey ErrIncompatibleTypes = new ErrorResourceKey("ErrIncompatibleTypes");
-        public static ErrorResourceKey ErrIncompatibleTypesForEquality_Left_Right = new ErrorResourceKey("ErrIncompatibleTypesForEquality_Left_Right");
-        public static ErrorResourceKey ErrUnOrderedTypeForComparison_Type = new ErrorResourceKey("ErrUnOrderedTypeForComparison_Type");
-        public static ErrorResourceKey ErrServiceFunctionUnknownOptionalParam_Name = new ErrorResourceKey("ErrServiceFunctionUnknownOptionalParam_Name");
-        public static ErrorResourceKey ErrColumnTypeMismatch_ColName_ExpectedType_ActualType = new ErrorResourceKey("ErrColumnTypeMismatch_ColName_ExpectedType_ActualType");
-        public static ErrorResourceKey ErrColumnMissing_ColName_ExpectedType = new ErrorResourceKey("ErrColumnMissing_ColName_ExpectedType");
-        public static ErrorResourceKey ErrTableDoesNotAcceptThisType = new ErrorResourceKey("ErrTableDoesNotAcceptThisType");
-        public static ErrorResourceKey ErrRecordDoesNotAcceptThisType = new ErrorResourceKey("ErrRecordDoesNotAcceptThisType");
-        public static ErrorResourceKey ErrTypeError = new ErrorResourceKey("ErrTypeError");
-        public static ErrorResourceKey ErrTypeError_Ex1_Ex2_Found = new ErrorResourceKey("ErrTypeError_Ex1_Ex2_Found");
-        public static ErrorResourceKey ErrTypeError_Arg_Expected_Found = new ErrorResourceKey("ErrTypeError_Arg_Expected_Found");
-        public static ErrorResourceKey ErrTypeError_WrongType = new ErrorResourceKey("ErrTypeError_WrongType");
-        public static ErrorResourceKey ErrTypeErrorRecordIncompatibleWithSource = new ErrorResourceKey("ErrTypeErrorRecordIncompatibleWithSource");
-        public static ErrorResourceKey ErrExpectedStringLiteralArg_Name = new ErrorResourceKey("ErrExpectedStringLiteralArg_Name");
-        public static ErrorResourceKey ErrExpectedIdentifierArg_Name = new ErrorResourceKey("ErrExpectedIdentifierArg_Name");
-        public static ErrorResourceKey ErrArgNotAValidIdentifier_Name = new ErrorResourceKey("ErrArgNotAValidIdentifier_Name");
-        public static ErrorResourceKey ErrColExists_Name = new ErrorResourceKey("ErrColExists_Name");
-        public static ErrorResourceKey ErrColConflict_Name = new ErrorResourceKey("ErrColConflict_Name");
-        public static ErrorResourceKey ErrColDNE_Name = new ErrorResourceKey("ErrColDNE_Name");
-        public static ErrorResourceKey ErrColumnDoesNotExist_Name_Similar = new ErrorResourceKey("ErrColumnDoesNotExist_Name_Similar");
-        public static ErrorResourceKey ErrSortIncorrectOrder = new ErrorResourceKey("ErrSortIncorrectOrder");
-        public static ErrorResourceKey ErrSortWrongType = new ErrorResourceKey("ErrSortWrongType");
-        public static ErrorResourceKey ErrDistinctWrongType = new ErrorResourceKey("ErrDistinctWrongType");
-        public static ErrorResourceKey ErrFunctionDoesNotAcceptThisType_Function_Expected = new ErrorResourceKey("ErrFunctionDoesNotAcceptThisType_Function_Expected");
-        public static ErrorResourceKey ErrIncorrectFormat_Func = new ErrorResourceKey("ErrIncorrectFormat_Func");
-        public static ErrorResourceKey ErrAsyncLambda = new ErrorResourceKey("ErrAsyncLambda");
-        public static ErrorResourceKey ErrMultipleValuesForField_Name = new ErrorResourceKey("ErrMultipleValuesForField_Name");
-        public static ErrorResourceKey ErrScopeModificationLambda = new ErrorResourceKey("ErrScopeModificationLambda");
-        public static ErrorResourceKey ErrFunctionDisallowedWithinNondeterministicOperationOrder = new ErrorResourceKey("ErrFunctionDisallowedWithinNondeterministicOperationOrder");
-        public static ErrorResourceKey ErrBadRecordFieldType_FieldName_ExpectedType = new ErrorResourceKey("ErrBadRecordFieldType_FieldName_ExpectedType");
-        public static ErrorResourceKey ErrAsTypeAndIsTypeExpectConnectedDataSource = new ErrorResourceKey("ErrAsTypeAndIsTypeExpectConnectedDataSource");
-        public static ErrorResourceKey ErrInvalidControlReference = new ErrorResourceKey("ErrInvalidControlReference");
-        public static ErrorResourceKey ErrInvalidStringInterpolation = new ErrorResourceKey("ErrInvalidStringInterpolation");
-        public static ErrorResourceKey ErrEmptyIsland = new ErrorResourceKey("ErrEmptyIsland");
-        public static ErrorResourceKey ErrDeprecated = new ErrorResourceKey("ErrDeprecated");
-        public static ErrorResourceKey ErrInvalidFunction = new ErrorResourceKey("ErrInvalidFunction");
-        public static ErrorResourceKey ErrUntypedObjectScope = new ErrorResourceKey("ErrUntypedObjectScope");
-
-        public static ErrorResourceKey ErrInvalidRegEx = new ErrorResourceKey("ErrInvalidRegEx");
-        public static ErrorResourceKey ErrVariableRegEx = new ErrorResourceKey("ErrVariableRegEx");
-        public static ErrorResourceKey InfoRegExCaptureNameHidesPredefinedFullMatchField = new ErrorResourceKey("InfoRegExCaptureNameHidesPredefinedFullMatchField");
-        public static ErrorResourceKey InfoRegExCaptureNameHidesPredefinedSubMatchesField = new ErrorResourceKey("InfoRegExCaptureNameHidesPredefinedSubMatchesField");
->>>>>>> 5c440e6f
-        public static ErrorResourceKey InfoRegExCaptureNameHidesPredefinedStartMatchField = new ErrorResourceKey("InfoRegExCaptureNameHidesPredefinedStartMatchField");
-
+        public static ErrorResourceKey InfoRegExCaptureNameHidesPredefinedStartMatchField = new ErrorResourceKey("InfoRegExCaptureNameHidesPredefinedStartMatchField");
+
         public static ErrorResourceKey ErrErrorIrrelevantField = new ErrorResourceKey("ErrErrorIrrelevantField");
         public static ErrorResourceKey ErrAsNotInContext = new ErrorResourceKey("ErrAsNotInContext");
         public static ErrorResourceKey ErrValueMustBeFullyQualified = new ErrorResourceKey("ErrValueMustBeFullyQualified");
@@ -1079,14 +678,14 @@
         public static ErrorResourceKey ErrGeneralError = new ErrorResourceKey("ErrGeneralError");
         public static ErrorResourceKey ErrRemoveAllArg = new ErrorResourceKey("ErrRemoveAllArg");
 
-        public static ErrorResourceKey OptionSetOptionNotSupported = new ErrorResourceKey("OptionSetOptionNotSupported");
-
-        public static ErrorResourceKey InvalidCast = new ErrorResourceKey("InvalidCast");
-
-        public static ErrorResourceKey WrnDelagationTableNotSupported = new ErrorResourceKey("WrnDelagationTableNotSupported");
-        public static ErrorResourceKey WrnDelagationPredicate = new ErrorResourceKey("WrnDelagationPredicate");
-        public static ErrorResourceKey WrnDelagationOnlyPrimaryKeyField = new ErrorResourceKey("WrnDelagationOnlyPrimaryKeyField");
-        public static ErrorResourceKey WrnDelagationRefersThisRecord = new ErrorResourceKey("WrnDelagationRefersThisRecord");
+        public static ErrorResourceKey OptionSetOptionNotSupported = new ErrorResourceKey("OptionSetOptionNotSupported");
+
+        public static ErrorResourceKey InvalidCast = new ErrorResourceKey("InvalidCast");
+
+        public static ErrorResourceKey WrnDelagationTableNotSupported = new ErrorResourceKey("WrnDelagationTableNotSupported");
+        public static ErrorResourceKey WrnDelagationPredicate = new ErrorResourceKey("WrnDelagationPredicate");
+        public static ErrorResourceKey WrnDelagationOnlyPrimaryKeyField = new ErrorResourceKey("WrnDelagationOnlyPrimaryKeyField");
+        public static ErrorResourceKey WrnDelagationRefersThisRecord = new ErrorResourceKey("WrnDelagationRefersThisRecord");
         public static ErrorResourceKey WrnDelagationBehaviorFunction = new ErrorResourceKey("WrnDelagationBehaviorFunction");
     }
-}
+}