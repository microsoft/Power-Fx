﻿// Copyright (c) Microsoft Corporation.
// Licensed under the MIT License.

using System;
using System.Collections.Generic;
using System.Diagnostics;
using System.Linq;
using System.Text.RegularExpressions;
using System.Xml.Linq;
using Microsoft.PowerFx.Core.Utils;

namespace Microsoft.PowerFx.Core.Localization
{
    internal static class StringResources
    {
        internal enum ResourceFormat
        {
            Resw,
            Pares
        }

        /// <summary>
        ///  This field is set once on startup by Canvas' Document Server, and allows access to Canvas-specific string keys
        ///  It is a legacy use, left over from when PowerFx was deeply embedded in Canvas, and ideally should be removed if possible.
        /// </summary>
        internal static IExternalStringResources ExternalStringResources { get; set; }

        // This is used to workaround a build-time issue when this class is loaded by reflection without all the resources initialized correctly. 
        // If the dependency on ExternalStringResources is removed, this can be as well
        public static bool ShouldThrowIfMissing { get; set; } = true;

        private const string FallbackLocale = "en-US";

        public static ErrorResource GetErrorResource(ErrorResourceKey resourceKey, string locale = null)
        {
            Contracts.CheckValue(resourceKey.Key, "action");
            Contracts.CheckValueOrNull(locale, "locale");

            // As foreign languages can lag behind en-US while being localized, if we can't find it then always look in the en-US locale
            if (!TryGetErrorResource(resourceKey, out var resourceValue, locale) && !TryGetErrorResource(resourceKey, out resourceValue, FallbackLocale))
            {
                Debug.WriteLine(string.Format("ERROR error resource {0} not found", resourceKey));
                if (ShouldThrowIfMissing)
                {
                    throw new System.IO.FileNotFoundException(resourceKey.Key);
                }
            }

            return resourceValue;
        }

        public static string Get(ErrorResourceKey resourceKey, string locale = null)
        {
            return Get(resourceKey.Key, locale);
        }

        public static string Get(string resourceKey, string locale = null)
        {
            Contracts.CheckValue(resourceKey, "action");
            Contracts.CheckValueOrNull(locale, "locale");

            // As foreign languages can lag behind en-US while being localized, if we can't find it then always look in the en-US locale
            if (!TryGet(resourceKey, out var resourceValue, locale) && !TryGet(resourceKey, out resourceValue, FallbackLocale))
            {
                // Prior to ErrorResources, error messages were fetched like other string resources.
                // The resource associated with the key corresponds to the ShortMessage of the new
                // ErrorResource objects. For backwards compatibility with tests/telemetry that fetched
                // the error message manually (as opposed to going through the DocError class), we check
                // if there is an error resource associated with this key if we did not find it normally.
                if (TryGetErrorResource(new ErrorResourceKey(resourceKey), out var potentialErrorResource, locale) || TryGetErrorResource(new ErrorResourceKey(resourceKey), out potentialErrorResource, FallbackLocale))
                {
                    return potentialErrorResource.GetSingleValue(ErrorResource.ShortMessageTag);
                }

                Debug.WriteLine(string.Format("ERROR resource string {0} not found", resourceKey));
                if (ShouldThrowIfMissing)
                {
                    throw new System.IO.FileNotFoundException(resourceKey);
                }
            }

            return resourceValue;
        }

        // One resource dictionary per locale
        private static readonly Dictionary<string, Dictionary<string, string>> Strings = new Dictionary<string, Dictionary<string, string>>();
        private static readonly Dictionary<string, Dictionary<string, ErrorResource>> ErrorResources = new Dictionary<string, Dictionary<string, ErrorResource>>();
        private static readonly object DictionaryLock = new object();

        private class TypeFromThisAssembly
        {
        }

        private static readonly string ResourceNamePrefix = "Microsoft.PowerFx.Core.Strings.";
        private static readonly string ResourceFileName = "PowerFxResources.resw";

        public static bool TryGetErrorResource(ErrorResourceKey resourceKey, out ErrorResource resourceValue, string locale = null)
        {
            Contracts.CheckValue(resourceKey.Key, "action");
            Contracts.CheckValueOrNull(locale, "locale");

            if (locale == null)
            {
                locale = CurrentLocaleInfo.CurrentUILanguageName;
                Contracts.CheckNonEmpty(locale, "currentLocale");
            }

            if (!ErrorResources.TryGetValue(locale, out var errorResources))
            {
                lock (DictionaryLock)
                {
                    LoadFromResource(locale, ResourceNamePrefix, typeof(TypeFromThisAssembly), ResourceFileName, ResourceFormat.Resw, out var strings, out errorResources);
                    Strings[locale] = strings;
                    ErrorResources[locale] = errorResources;
                }
            }

            return errorResources.TryGetValue(resourceKey.Key, out resourceValue) || (ExternalStringResources?.TryGetErrorResource(resourceKey, out resourceValue, locale) ?? false);
        }

        public static bool TryGet(string resourceKey, out string resourceValue, string locale = null)
        {
            Contracts.CheckValue(resourceKey, "action");
            Contracts.CheckValueOrNull(locale, "locale");

            if (locale == null)
            {
                locale = CurrentLocaleInfo.CurrentUILanguageName;
                Contracts.CheckNonEmpty(locale, "currentLocale");
            }

            if (!Strings.TryGetValue(locale, out var strings))
            {
<<<<<<< HEAD
                LoadFromResource(locale, ResourceNamePrefix, typeof(TypeFromThisAssembly), ResourceFileName, ResourceFormat.Resw, out strings, out var errorResources);
                Strings[locale] = strings;
                ErrorResources[locale] = errorResources;
=======
                lock (dictionaryLock)
                {
                    Dictionary<string, ErrorResource> errorResources;
                    LoadFromResource(locale, ResourceNamePrefix, typeof(TypeFromThisAssembly), ResourceFileName, ResourceFormat.Resw, out strings, out errorResources);
                    Strings[locale] = strings;
                    ErrorResources[locale] = errorResources;
                }
>>>>>>> 2c5df2a3
            }

            return strings.TryGetValue(resourceKey, out resourceValue) || (ExternalStringResources?.TryGet(resourceKey, out resourceValue, locale) ?? false);
        }

        internal static void LoadFromResource(string locale, string assemblyPrefix, Type typeFromAssembly, string resourceFileName, ResourceFormat resourceFormat, out Dictionary<string, string> strings, out Dictionary<string, ErrorResource> errorResources)
        {
            var assembly = typeFromAssembly.Assembly;

            // This is being done because the filename of the manifest is case sensitive e.g. given zh-CN it was returning English
            if (locale.Equals("zh-CN"))
            {
                locale = "zh-cn";
            }
            else if (locale.Equals("zh-TW"))
            {
                locale = "zh-tw";
            }
            else if (locale.Equals("ko-KR"))
            {
                locale = "ko-kr";
            }

            using (var res = assembly.GetManifestResourceStream(assemblyPrefix + locale.Replace("-", "_") + "." + resourceFileName))
            {
                if (res == null)
                {
                    if (locale == FallbackLocale)
                    {
                        throw new InvalidProgramException(string.Format("[StringResources] Resources not found for locale '{0}' and failed to find fallback", locale));
                    }

                    // Load the default ones (recursive, but not infinite due to check above)
                    LoadFromResource(FallbackLocale, assemblyPrefix, typeFromAssembly, resourceFileName, resourceFormat, out strings, out errorResources);
                }
                else
                {
                    var loadedStrings = XDocument.Load(res).Descendants(XName.Get("data"));
                    strings = new Dictionary<string, string>(StringComparer.OrdinalIgnoreCase);
                    errorResources = new Dictionary<string, ErrorResource>(StringComparer.OrdinalIgnoreCase);

                    if (resourceFormat == ResourceFormat.Pares)
                    {
                        foreach (var item in loadedStrings)
                        {
                            if (item.TryGetNonEmptyAttributeValue("type", out var type) && type == ErrorResource.XmlType)
                            {
                                errorResources[item.Attribute("name").Value] = ErrorResource.Parse(item);
                            }
                            else
                            {
                                strings[item.Attribute("name").Value] = item.Element("value").Value;
                            }
                        }
                    }
                    else if (resourceFormat == ResourceFormat.Resw)
                    {
                        var separatedResourceKeys = new Dictionary<string, string>(StringComparer.OrdinalIgnoreCase);
                        foreach (var item in loadedStrings)
                        {
                            var itemName = item.Attribute("name").Value;
                            if (itemName.StartsWith(ErrorResource.ReswErrorResourcePrefix, StringComparison.OrdinalIgnoreCase))
                            {
                                separatedResourceKeys[itemName] = item.Element("value").Value;
                            }
                            else
                            {
                                strings[itemName] = item.Element("value").Value;
                            }
                        }

                        errorResources = PostProcessErrorResources(separatedResourceKeys);
                    }
                    else
                    {
                        Contracts.Assert(false, "Unknown Resource Format");
                    }
                }
            }
        }

        private static bool TryGetMultiValueSuffix(string resourceKey, string baseSuffix, out string suffix, out int index)
        {
            var pattern = new Regex(baseSuffix + "_([0-9]*)", RegexOptions.IgnoreCase);
            var match = pattern.Match(resourceKey);
            if (match.Success)
            {
                suffix = match.Value;
                index = int.Parse(match.Groups[1].Value);
                return true;
            }

            suffix = null;
            index = 0;
            return false;
        }

        private static void UpdateErrorResource(string resourceName, string resourceValue, string tag, int index, Dictionary<string, Dictionary<string, Dictionary<int, string>>> errorResources)
        {
            Contracts.AssertValue(errorResources);
            Contracts.AssertNonEmpty(resourceName);
            Contracts.AssertNonEmpty(resourceValue);

            if (errorResources.TryGetValue(resourceName, out var tagToValuesDict))
            {
                if (tagToValuesDict.TryGetValue(tag, out var tagNumberToValuesDict))
                {
                    tagNumberToValuesDict.Add(index, resourceValue);
                }
                else
                {
                    tagNumberToValuesDict = new Dictionary<int, string>
                    {
                        { index, resourceValue }
                    };
                    tagToValuesDict.Add(tag, tagNumberToValuesDict);
                }
            }
            else
            {
                tagToValuesDict = new Dictionary<string, Dictionary<int, string>>(StringComparer.OrdinalIgnoreCase);
                var tagNumberToValuesDict = new Dictionary<int, string>
                {
                    { index, resourceValue }
                };
                tagToValuesDict.Add(tag, tagNumberToValuesDict);
                errorResources.Add(resourceName, tagToValuesDict);
            }
        }

        private static Dictionary<string, ErrorResource> PostProcessErrorResources(Dictionary<string, string> separateResourceKeys)
        {
            // ErrorResource name -> ErrorResourceTag -> tag number -> value
            var errorResources = new Dictionary<string, Dictionary<string, Dictionary<int, string>>>(StringComparer.OrdinalIgnoreCase);

            foreach (var resource in separateResourceKeys)
            {
                if (!resource.Key.StartsWith(ErrorResource.ReswErrorResourcePrefix, StringComparison.OrdinalIgnoreCase))
                {
                    continue;
                }

                // Skip URLs, we'll handle that paired with the link tag
                if (resource.Key.EndsWith(ErrorResource.LinkTagUrlTag, StringComparison.OrdinalIgnoreCase))
                {
                    continue;
                }

                foreach (var tag in ErrorResource.ErrorResourceTagToReswSuffix)
                {
                    if (!ErrorResource.IsTagMultivalue(tag.Key))
                    {
                        if (!resource.Key.EndsWith(tag.Value, StringComparison.OrdinalIgnoreCase))
                        {
                            continue;
                        }

                        // Single valued tag, we use index=0 here when inserting
                        var resourceName = resource.Key.Substring(ErrorResource.ReswErrorResourcePrefix.Length, resource.Key.Length - (ErrorResource.ReswErrorResourcePrefix.Length + tag.Value.Length));
                        UpdateErrorResource(resourceName, resource.Value, tag.Key, 0, errorResources);
                        break;
                    }
                    else
                    {
                        if (!TryGetMultiValueSuffix(resource.Key, tag.Value, out var suffix, out var index))
                        {
                            continue;
                        }

                        var resourceName = resource.Key.Substring(ErrorResource.ReswErrorResourcePrefix.Length, resource.Key.Length - (ErrorResource.ReswErrorResourcePrefix.Length + suffix.Length));
                        UpdateErrorResource(resourceName, resource.Value, tag.Key, index, errorResources);

                        // Also handle the URL for link resources
                        if (tag.Key == ErrorResource.LinkTag)
                        {
                            // This must exist, and the .verify call will fail CI builds if the resource is incorrectly defined. 
                            separateResourceKeys.TryGetValue(resource.Key + "_url", out var urlValue).Verify();
                            UpdateErrorResource(resourceName, urlValue, ErrorResource.LinkTagUrlTag, index, errorResources);
                        }

                        break;
                    }
                }
            }

            return errorResources.ToDictionary(kvp => kvp.Key, kvp => ErrorResource.Reassemble(kvp.Value));
        }
    }
}<|MERGE_RESOLUTION|>--- conflicted
+++ resolved
@@ -131,11 +131,6 @@
 
             if (!Strings.TryGetValue(locale, out var strings))
             {
-<<<<<<< HEAD
-                LoadFromResource(locale, ResourceNamePrefix, typeof(TypeFromThisAssembly), ResourceFileName, ResourceFormat.Resw, out strings, out var errorResources);
-                Strings[locale] = strings;
-                ErrorResources[locale] = errorResources;
-=======
                 lock (dictionaryLock)
                 {
                     Dictionary<string, ErrorResource> errorResources;
@@ -143,7 +138,6 @@
                     Strings[locale] = strings;
                     ErrorResources[locale] = errorResources;
                 }
->>>>>>> 2c5df2a3
             }
 
             return strings.TryGetValue(resourceKey, out resourceValue) || (ExternalStringResources?.TryGet(resourceKey, out resourceValue, locale) ?? false);
