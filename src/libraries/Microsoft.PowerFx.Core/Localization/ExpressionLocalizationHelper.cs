﻿// Copyright (c) Microsoft Corporation.
// Licensed under the MIT license.

using System;
using System.Collections.Generic;
using System.Globalization;
using System.Text;
using Microsoft.PowerFx.Core.Binding;
using Microsoft.PowerFx.Core.Glue;
using Microsoft.PowerFx.Core.Parser;
using Microsoft.PowerFx.Syntax;
using Microsoft.PowerFx.Types;

namespace Microsoft.PowerFx.Core
{
    internal class ExpressionLocalizationHelper
    {
        [Obsolete("Use ConvertExpression with PowerFxConfig parameter instead of CultureInfo", false)]
        internal static string ConvertExpression(string expressionText, RecordType parameters, BindingConfig bindingConfig, INameResolver resolver, IBinderGlue binderGlue, CultureInfo culture, bool toDisplay)
        {
            return ConvertExpression(expressionText, parameters, bindingConfig, resolver, binderGlue, new PowerFxConfig(culture), toDisplay);
        }

        internal static string ConvertExpression(string expressionText, RecordType parameters, BindingConfig bindingConfig, INameResolver resolver, IBinderGlue binderGlue, PowerFxConfig fxConfig, bool toDisplay)
        {
            var targetLexer = toDisplay ? TexlLexer.GetLocalizedInstance(fxConfig.CultureInfo) : TexlLexer.InvariantLexer;
            var sourceLexer = toDisplay ? TexlLexer.InvariantLexer : TexlLexer.GetLocalizedInstance(fxConfig.CultureInfo);

            var worklist = GetLocaleSpecificTokenConversions(expressionText, sourceLexer, targetLexer);

            var formula = new Formula(expressionText, toDisplay ? CultureInfo.InvariantCulture : fxConfig.CultureInfo);
            formula.EnsureParsed(TexlParser.Flags.None);

            var binding = TexlBinding.Run(
                binderGlue,
                null,
                new Core.Entities.QueryOptions.DataSourceToQueryOptionsMap(),
                formula.ParseTree,
                resolver,
<<<<<<< HEAD
                bindingConfig,
                ruleScope: parameters._type,
=======
                config,
                ruleScope: parameters?._type,
>>>>>>> 94525664
                updateDisplayNames: toDisplay,
                forceUpdateDisplayNames: toDisplay,
                features: fxConfig.Features);

            foreach (var token in binding.NodesToReplace)
            {
                worklist.Add(token.Key.Span, TexlLexer.EscapeName(token.Value));
            }

            return Span.ReplaceSpans(expressionText, worklist);
        }

        private static IDictionary<Span, string> GetLocaleSpecificTokenConversions(string script, TexlLexer sourceLexer, TexlLexer targetLexer)
        {
            var worklist = new Dictionary<Span, string>();

            if (sourceLexer.LocalizedPunctuatorDecimalSeparator == targetLexer.LocalizedPunctuatorDecimalSeparator)
            {
                // No token conversion required, locales use the same set of punctuators
                return worklist;
            }

            var sourceDecimalSeparator = sourceLexer.LocalizedPunctuatorDecimalSeparator;
            var tokens = sourceLexer.LexSource(script);

            foreach (var token in tokens)
            {
                var span = token.Span;
                string replacement;
                switch (token.Kind)
                {
                    case TokKind.Comma:
                        replacement = targetLexer.LocalizedPunctuatorListSeparator;
                        break;
                    case TokKind.Semicolon:
                        replacement = targetLexer.LocalizedPunctuatorChainingSeparator;
                        break;
                    case TokKind.NumLit:
                        var numLit = token.Span.GetFragment(script);
                        var decimalSeparatorIndex = numLit.IndexOf(sourceDecimalSeparator);
                        if (decimalSeparatorIndex >= 0)
                        {
                            var newMin = span.Min + decimalSeparatorIndex;
                            span = new Span(newMin, newMin + sourceDecimalSeparator.Length);
                            replacement = targetLexer.LocalizedPunctuatorDecimalSeparator;
                        }
                        else
                        {
                            replacement = null;
                        }

                        break;
                    default:
                        replacement = null;
                        break;
                }

                if (!string.IsNullOrEmpty(replacement))
                {
                    worklist.Add(span, replacement);
                }
            }

            return worklist;
        }
    }
}<|MERGE_RESOLUTION|>--- conflicted
+++ resolved
@@ -37,13 +37,8 @@
                 new Core.Entities.QueryOptions.DataSourceToQueryOptionsMap(),
                 formula.ParseTree,
                 resolver,
-<<<<<<< HEAD
-                bindingConfig,
-                ruleScope: parameters._type,
-=======
                 config,
                 ruleScope: parameters?._type,
->>>>>>> 94525664
                 updateDisplayNames: toDisplay,
                 forceUpdateDisplayNames: toDisplay,
                 features: fxConfig.Features);
