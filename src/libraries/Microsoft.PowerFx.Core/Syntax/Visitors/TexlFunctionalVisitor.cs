--- conflicted
+++ resolved
@@ -76,25 +76,12 @@
         /// <returns>The node visit result.</returns>
         public abstract TResult Visit(SelfNode node, TContext context);
 
-<<<<<<< HEAD
-        /// <summary>
-        /// Visit <see cref="ReplaceableNode" /> leaf node.
-        /// </summary>
-        /// <param name="node">The visited node.</param>
-        /// <param name="context">The context passed to the node.</param>
-        /// <returns>The node visit result.</returns>
-        public abstract TResult Visit(ReplaceableNode node, TContext context);
-
         /// <summary>
         /// Visit <see cref="StrInterpNode" /> non-leaf node.
         /// </summary>
         /// <param name="node">The visited node.</param>
         /// <param name="context">The context passed to the node.</param>
         /// <returns>The node visit result.</returns>
-=======
-        // Visit methods for non-leaf node types.
-        // If PreVisit returns true, the children are visited and PostVisit is called.
->>>>>>> d1268561
         public abstract TResult Visit(StrInterpNode node, TContext context);
 
         /// <summary>
