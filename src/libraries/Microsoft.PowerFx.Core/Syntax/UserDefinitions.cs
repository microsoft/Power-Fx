﻿// Copyright (c) Microsoft Corporation.
// Licensed under the MIT license.

using System;
using System.Collections.Generic;
using System.Linq;
using Microsoft.PowerFx.Core;
using Microsoft.PowerFx.Core.Binding;
using Microsoft.PowerFx.Core.Binding.BindInfo;
using Microsoft.PowerFx.Core.Errors;
using Microsoft.PowerFx.Core.Functions;
using Microsoft.PowerFx.Core.Glue;
using Microsoft.PowerFx.Core.Localization;
using Microsoft.PowerFx.Core.Parser;
using Microsoft.PowerFx.Core.Texl;
using Microsoft.PowerFx.Core.Types;
using Microsoft.PowerFx.Core.Utils;
<<<<<<< HEAD
using Microsoft.PowerFx.Types;
=======
using Microsoft.PowerFx.Syntax.SourceInformation;
>>>>>>> f9674a67

namespace Microsoft.PowerFx.Syntax
{
    /// <summary>
    /// This encapsulates a named formula and user defined functions: its original script, the parsed result, and any parse errors.
    /// </summary>
    internal sealed class UserDefinitions
    {
        /// <summary>
        /// A script containing one or more UDFs.
        /// </summary>
        private readonly string _script;
        private readonly ParserOptions _parserOptions;
        private readonly Features _features;
        private static readonly ISet<string> _restrictedUDFNames = new HashSet<string> { "Type", "IsType", "AsType" };

        // Exposing it so hosts can filter out the intellisense suggestions
        public static readonly ISet<DType> RestrictedTypes = new HashSet<DType> { DType.DateTimeNoTimeZone, DType.ObjNull,  DType.Decimal };

        private UserDefinitions(string script, ParserOptions parserOptions, Features features = null)
        {
            _features = features ?? Features.None;
            _script = script ?? throw new ArgumentNullException(nameof(script));
            _parserOptions = parserOptions;
        }

        /// <summary>
        /// Parses a script with both named formulas, user defined functions and user defined types.
        /// </summary>
        /// <param name="script">Script with named formulas, user defined functions and user defined types.</param>
        /// <param name="parserOptions">Options for parsing an expression.</param>
        /// <returns><see cref="ParseUserDefinitionResult"/>.</returns>
        public static ParseUserDefinitionResult Parse(string script, ParserOptions parserOptions)
        {
            return TexlParser.ParseUserDefinitionScript(script, parserOptions);
        }

        /// <summary>
        /// Parses and creates user definitions (named formulas, user defined functions).
        /// </summary>
        /// <param name="script">Script with named formulas, user defined functions and user defined types.</param>
        /// <param name="definedTypeSymbolTable">Script with named formulas, user defined functions and user defined types.</param>
        /// <param name="parserOptions">Options for parsing an expression.</param>
        /// <param name="userDefinitionResult"><see cref="UserDefinitionResult"/>.</param>
        /// <param name="features">PowerFx feature flags.</param>
        /// <returns>True if there are no parser errors.</returns>
        public static bool ProcessUserDefinitions(string script, ParserOptions parserOptions, out UserDefinitionResult userDefinitionResult, DefinedTypeSymbolTable definedTypeSymbolTable = null, Features features = null)
        {
            var userDefinitions = new UserDefinitions(script, parserOptions, features);

            return userDefinitions.ProcessUserDefinitions(definedTypeSymbolTable, out userDefinitionResult);
        }

        internal FormulaType GetFormulaTypeFromName(string name, DefinedTypeSymbolTable dt)
        {
            return FormulaType.Build(GetTypeFromName(name, dt));
        }

        internal DType GetTypeFromName(string name, DefinedTypeSymbolTable dt)
        {
            if (dt.TryLookup(new DName(name), out NameLookupInfo nameInfo))
            {
                return nameInfo.Type;
            }

            return FormulaType.GetFromStringOrNull(name)._type;
        }

        private bool ProcessUserDefinitions(DefinedTypeSymbolTable definedTypeSymbolTable, out UserDefinitionResult userDefinitionResult)
        {
<<<<<<< HEAD
            var parseResult = TexlParser.ParseUserDefinitionScript(_script, _parserOptions);

            //var d = definedTypeSymbolTable;
            //var parseResultT = parseResult.UDFs.Where(udf => udf.IsParseValid).Select(udf => udf.Args.Select(a => GetFormulaTypeFromName(a.TypeIdent._value, definedTypeSymbolTable)._type));

=======
            var parseResult = Parse(_script, _parserOptions);

            if (_parserOptions.AllowAttributes)
            {
                parseResult = ProcessPartialAttributes(parseResult);
            }
            
>>>>>>> f9674a67
            // Parser returns both complete & incomplete UDFs, and we are only interested in creating TexlFunctions for valid UDFs. 
            var functions = CreateUserDefinedFunctions(parseResult.UDFs.Where(udf => udf.IsParseValid), definedTypeSymbolTable, out var errors);

            errors.AddRange(parseResult.Errors ?? Enumerable.Empty<TexlError>());
            userDefinitionResult = new UserDefinitionResult(
                functions,
                parseResult.Errors != null ? errors.Union(parseResult.Errors) : errors,
                parseResult.NamedFormulas);

            return true;
        }

        private IEnumerable<UserDefinedFunction> CreateUserDefinedFunctions(IEnumerable<UDF> uDFs, DefinedTypeSymbolTable definedTypeSymbolTable, out List<TexlError> errors)
        {
            Contracts.AssertValue(uDFs);

            var userDefinedFunctions = new List<UserDefinedFunction>();
            var texlFunctionSet = new TexlFunctionSet();
            errors = new List<TexlError>();

            foreach (var udf in uDFs)
            {
                var udfName = udf.Ident.Name;
                if (_restrictedUDFNames.Contains(udfName) || texlFunctionSet.AnyWithName(udfName) || BuiltinFunctionsCore._library.AnyWithName(udfName) || BuiltinFunctionsCore.OtherKnownFunctions.Contains(udfName))
                {
                    errors.Add(new TexlError(udf.Ident, DocumentErrorSeverity.Severe, TexlStrings.ErrUDF_FunctionAlreadyDefined, udfName));
                    continue;
                }

                var parametersOk = CheckParameters(udf.Args, errors);
                var returnTypeOk = CheckReturnType(udf.ReturnType, errors);
                if (!parametersOk || !returnTypeOk)
                {
                    continue;
                }

                var argTypes = udf.Args.ToDictionary(arg => arg.NameIdent.Name.Value, arg => GetFormulaTypeFromName(arg.TypeIdent._value, definedTypeSymbolTable)._type);

                var func = new UserDefinedFunction(udfName.Value, udf.ReturnType.GetFormulaType()._type, udf.Body, udf.IsImperative, udf.Args, argTypes);

                texlFunctionSet.Add(func);
                userDefinedFunctions.Add(func);
            }

            return userDefinedFunctions;
        }

        private bool CheckParameters(ISet<UDFArg> args, List<TexlError> errors)
        {
            var isParamCheckSuccessful = true;
            var argsAlreadySeen = new HashSet<string>();

            foreach (var arg in args)
            {
                if (argsAlreadySeen.Contains(arg.NameIdent.Name))
                {
                    errors.Add(new TexlError(arg.NameIdent, DocumentErrorSeverity.Severe, TexlStrings.ErrUDF_DuplicateParameter, arg.NameIdent.Name));
                    isParamCheckSuccessful = false;
                }
                else
                {
                    argsAlreadySeen.Add(arg.NameIdent.Name);

                    var parameterType = arg.TypeIdent.GetFormulaType()._type;
                    if (parameterType.Kind.Equals(DType.Unknown.Kind) || RestrictedTypes.Contains(parameterType))
                    {
                        //errors.Add(new TexlError(arg.TypeIdent, DocumentErrorSeverity.Severe, TexlStrings.ErrUDF_UnknownType, arg.TypeIdent.Name));
                        isParamCheckSuccessful = true;
                    }
                }
            }

            return isParamCheckSuccessful;
        }

        private bool CheckReturnType(IdentToken returnType, List<TexlError> errors)
        {
            var returnTypeFormulaType = returnType.GetFormulaType()._type;
            var isReturnTypeCheckSuccessful = true;

            if (returnTypeFormulaType.Kind.Equals(DType.Unknown.Kind) || RestrictedTypes.Contains(returnTypeFormulaType))
            {
                errors.Add(new TexlError(returnType, DocumentErrorSeverity.Severe, TexlStrings.ErrUDF_UnknownType, returnType.Name));
                isReturnTypeCheckSuccessful = false;
            }

            return isReturnTypeCheckSuccessful;
        }

// This code is intended as a prototype of the Partial attribute system, for use in solution layering cases
// Provides order-independent ways of merging named formulas
        #region Partial Attributes

        private static readonly string _renamedFormulaGuid = Guid.NewGuid().ToString("N");

        /// <summary>
        /// For NamedFormulas with partial attributes,
        /// validates that the same attribute is applied to all matching names,
        /// then applies name mangling to all, and constructs a separate
        /// formula with the operation applied and the original name.
        /// </summary>
        private ParseUserDefinitionResult ProcessPartialAttributes(ParseUserDefinitionResult parsed)
        {
            var groupedFormulas = parsed.NamedFormulas.GroupBy(nf => nf.Ident.Name.Value);
            var errors = parsed.Errors?.ToList() ?? new List<TexlError>();
            var newFormulas = new List<NamedFormula>();

            foreach (var nameGroup in groupedFormulas)
            {
                var name = nameGroup.Key;
                var firstAttribute = nameGroup.Select(nf => nf.Attribute).FirstOrDefault(att => att != null);

                if (firstAttribute == null || nameGroup.Count() == 1)
                {
                    newFormulas.AddRange(nameGroup);
                    continue;
                }

                var updatedGroupFormulas = new List<NamedFormula>();
                var id = 0;
                foreach (var formula in nameGroup)
                {
                    // This is just for the prototype, since we only have the one kind.
                    if (formula.Attribute.AttributeName.Name != "Partial")
                    {
                        errors.Add(new TexlError(formula.Attribute.AttributeOperationToken, DocumentErrorSeverity.Severe, TexlStrings.ErrOnlyPartialAttribute));
                        continue;
                    }

                    if (!firstAttribute.SameAttribute(formula.Attribute))
                    {
                        errors.Add(new TexlError(formula.Attribute.AttributeOperationToken, DocumentErrorSeverity.Severe, TexlStrings.ErrOperationDoesntMatch));
                        continue;
                    }

                    var newName = new IdentToken(name + _renamedFormulaGuid + id, formula.Ident.Span, isNonSourceIdentToken: true);
                    id++;
                    updatedGroupFormulas.Add(new NamedFormula(newName, formula.Formula, formula.StartingIndex, formula.Attribute));
                }

                if (firstAttribute.AttributeOperation == PartialAttribute.AttributeOperationKind.Error)
                {
                    errors.Add(new TexlError(firstAttribute.AttributeOperationToken, DocumentErrorSeverity.Severe, TexlStrings.ErrUnknownPartialOp));

                    // None of the "namemangled" formulas are valid at this point, even if they all matched, as we're not using a valid partial operation.
                    updatedGroupFormulas.Clear();
                }

                if (updatedGroupFormulas.Count != nameGroup.Count())
                {
                    // Not all matched, don't use renamed formulas
                    newFormulas.AddRange(nameGroup);
                    continue;
                }

                newFormulas.AddRange(updatedGroupFormulas);
                newFormulas.Add(
                    new NamedFormula(
                        new IdentToken(name, firstAttribute.AttributeName.Span, isNonSourceIdentToken: true),
                        GetPartialCombinedFormula(name, firstAttribute.AttributeOperation, updatedGroupFormulas),
                        0,
                        firstAttribute));
            }

            return new ParseUserDefinitionResult(newFormulas, parsed.UDFs, parsed.DefinedTypes, errors, parsed.Comments);
        }

        private Formula GetPartialCombinedFormula(string name, PartialAttribute.AttributeOperationKind operationKind, IList<NamedFormula> formulas)
        {
            return operationKind switch
            {
                PartialAttribute.AttributeOperationKind.PartialAnd => GeneratePartialFunction("And", name, formulas),
                PartialAttribute.AttributeOperationKind.PartialOr => GeneratePartialFunction("Or", name, formulas),
                PartialAttribute.AttributeOperationKind.PartialTable => GeneratePartialFunction("TableConcatenate", name, formulas),
                PartialAttribute.AttributeOperationKind.PartialRecord => GeneratePartialFunction("MergeRecords", name, formulas),
                _ => throw new InvalidOperationException("Unknown partial op while generating merged NF")
            };
        }

        private Formula GeneratePartialFunction(string functionName, string name, IList<NamedFormula> formulas)
        {
            var listSeparator = TexlLexer.GetLocalizedInstance(_parserOptions.Culture).LocalizedPunctuatorListSeparator;

            // We're going to construct these texlnodes by hand so the spans match up with real code locations
            var script = $"{functionName}({string.Join($"{listSeparator} ", Enumerable.Range(0, formulas.Count).Select(i => name + _renamedFormulaGuid + i))})";

            var arguments = new List<TexlNode>();
            var id = 0;
            foreach (var nf in formulas)
            {
                arguments.Add(new FirstNameNode(ref id, nf.Ident, new Identifier(nf.Ident)));
            }

            var firstAttributeOpToken = formulas.First().Attribute.AttributeOperationToken;

            var functionCall = new CallNode(
                ref id,
                firstAttributeOpToken,
                new SourceList(firstAttributeOpToken),
                new Identifier(new IdentToken(functionName, firstAttributeOpToken.Span, true)),
                headNode: null,
                args: new ListNode(ref id, tok: firstAttributeOpToken, args: arguments.ToArray(), delimiters: null, sourceList: new SourceList(firstAttributeOpToken)),
                tokParenClose: firstAttributeOpToken);

            return new Formula(script, functionCall);
        }
        #endregion
    }
}<|MERGE_RESOLUTION|>--- conflicted
+++ resolved
@@ -15,11 +15,8 @@
 using Microsoft.PowerFx.Core.Texl;
 using Microsoft.PowerFx.Core.Types;
 using Microsoft.PowerFx.Core.Utils;
-<<<<<<< HEAD
+using Microsoft.PowerFx.Syntax.SourceInformation;
 using Microsoft.PowerFx.Types;
-=======
-using Microsoft.PowerFx.Syntax.SourceInformation;
->>>>>>> f9674a67
 
 namespace Microsoft.PowerFx.Syntax
 {
@@ -90,21 +87,16 @@
 
         private bool ProcessUserDefinitions(DefinedTypeSymbolTable definedTypeSymbolTable, out UserDefinitionResult userDefinitionResult)
         {
-<<<<<<< HEAD
-            var parseResult = TexlParser.ParseUserDefinitionScript(_script, _parserOptions);
+            var parseResult = Parse(_script, _parserOptions);
+
+            if (_parserOptions.AllowAttributes)
+            {
+                parseResult = ProcessPartialAttributes(parseResult);
+            }
 
             //var d = definedTypeSymbolTable;
             //var parseResultT = parseResult.UDFs.Where(udf => udf.IsParseValid).Select(udf => udf.Args.Select(a => GetFormulaTypeFromName(a.TypeIdent._value, definedTypeSymbolTable)._type));
 
-=======
-            var parseResult = Parse(_script, _parserOptions);
-
-            if (_parserOptions.AllowAttributes)
-            {
-                parseResult = ProcessPartialAttributes(parseResult);
-            }
-            
->>>>>>> f9674a67
             // Parser returns both complete & incomplete UDFs, and we are only interested in creating TexlFunctions for valid UDFs. 
             var functions = CreateUserDefinedFunctions(parseResult.UDFs.Where(udf => udf.IsParseValid), definedTypeSymbolTable, out var errors);
 
