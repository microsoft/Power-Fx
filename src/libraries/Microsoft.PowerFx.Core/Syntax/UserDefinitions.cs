--- conflicted
+++ resolved
@@ -34,20 +34,7 @@
         private readonly Features _features;
         private static readonly ISet<string> _restrictedUDFNames = new HashSet<string> { "Type", "IsType", "AsType" };
 
-<<<<<<< HEAD
-        /// <summary>
-        /// The language settings used for parsing this script.
-        /// May be null if the script is to be parsed in the current locale.
-        /// </summary>
-        private readonly CultureInfo _loc;
-        private readonly bool _numberAsFloat;
-        private readonly IUserDefinitionSemanticsHandler _userDefinitionSemanticsHandler;
-        private readonly Features _features;
-
-        private UserDefinitions(string script, INameResolver globalNameResolver, IBinderGlue documentBinderGlue, BindingConfig bindingConfig, CultureInfo loc = null, bool numberAsFloat = false, IUserDefinitionSemanticsHandler userDefinitionSemanticsHandler = null, Features features = null)
-=======
         private UserDefinitions(string script, INameResolver globalNameResolver, IBinderGlue documentBinderGlue, BindingConfig bindingConfig, ParserOptions parserOptions, UserDefinedFunctionLibrary library, Features features = null)
->>>>>>> d7858293
         {
             _features = features ?? Features.None;
             _globalNameResolver = globalNameResolver;
@@ -63,15 +50,9 @@
             return TexlParser.ParseUserDefinitionScript(script, parserOptions);
         }
 
-<<<<<<< HEAD
-        public static bool ProcessUserDefnitions(string script, INameResolver globalNameResolver, IBinderGlue documentBinderGlue, BindingConfig bindingConfig, out UserDefinitionResult userDefinitionResult, IUserDefinitionSemanticsHandler userDefinitionSemanticsHandler = null, CultureInfo loc = null, bool numberAsFloat = false, Features features = null)
-        {
-            var userDefinitions = new UserDefinitions(script, globalNameResolver, documentBinderGlue, bindingConfig, loc, numberAsFloat, userDefinitionSemanticsHandler, features);
-=======
         public static bool ProcessUserDefinitions(string script, INameResolver globalNameResolver, IBinderGlue documentBinderGlue, BindingConfig bindingConfig, UserDefinedFunctionLibrary library, ParserOptions parserOptions, out UserDefinitionResult userDefinitionResult, Features features = null)
         {
             var userDefinitions = new UserDefinitions(script, globalNameResolver, documentBinderGlue, bindingConfig, parserOptions, library, features);
->>>>>>> d7858293
 
             return userDefinitions.ProcessUserDefnitions(out userDefinitionResult);
         }
@@ -133,11 +114,7 @@
         {
             foreach (var udf in userDefinedFunctions)
             {
-<<<<<<< HEAD
-                var binding = udf.BindBody(_globalNameResolver, _documentBinderGlue, _bindingConfig, _userDefinitionSemanticsHandler, _features, functionNameResolver);
-=======
                 var binding = udf.BindBody(_globalNameResolver, _documentBinderGlue, _bindingConfig, _features, functionNameResolver);
->>>>>>> d7858293
                 udf.CheckTypesOnDeclaration(binding.CheckTypesContext, actualBodyReturnType: binding.ResultType, binding.ErrorContainer);
                 errors.AddRange(binding.ErrorContainer.GetErrors());
             }
