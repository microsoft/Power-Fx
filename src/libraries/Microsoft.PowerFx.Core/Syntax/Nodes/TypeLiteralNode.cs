﻿// Copyright (c) Microsoft Corporation.
// Licensed under the MIT license.

using System.Collections.Generic;
using System.Linq;
using Microsoft.PowerFx.Core.Errors;
using Microsoft.PowerFx.Core.Localization;
using Microsoft.PowerFx.Core.Parser;
using Microsoft.PowerFx.Core.Types;
using Microsoft.PowerFx.Core.Utils;
using Microsoft.PowerFx.Syntax;
using Microsoft.PowerFx.Syntax.SourceInformation;

namespace Microsoft.PowerFx.Syntax
{
    // CallNode :: Type ( TypeLiteralNode )
    // CallNode :: IsType ( Expr, TypeLiteralNode )
    // CallNode :: AsType ( Expr, TypeLiteralNode )
    // TypeLiteralNode will allow us to store information about a new kind of syntax, that being the Type Literal syntax, and manipulate it.
    // TypeLiteral syntax needs to *only* work for these partial-compile time functions that evaluate the Type Literal syntax into some sort of 
    // Representation so we can evaluate and compare it. We want to make sure that this Type Literal information isn't able to be
    // Passed around in undesirable ways be users of PowerFx. A TypeLiteralNode allows us to strictly enforce requirements.

    public sealed class TypeLiteralNode : TexlNode
    {
        private IEnumerable<TexlError> _errors;

        internal TexlNode TypeRoot { get; }

        internal TypeLiteralNode(ref int idNext, Token firstToken, TexlNode type, SourceList sources)
            : base(ref idNext, firstToken, sources)
        {
            TypeRoot = type;
            TypeRoot.Parent = this;
        }

        internal override TexlNode Clone(ref int idNext, Span ts)
        {
            var typeRoot = TypeRoot.Clone(ref idNext, ts);
            var newNodes = new Dictionary<TexlNode, TexlNode>
            {
                { TypeRoot, typeRoot }
            };

            return new TypeLiteralNode(ref idNext, Token.Clone(ts).As<Token>(), typeRoot, this.SourceList.Clone(ts, newNodes));
        }

        /// <inheritdoc />
        public override void Accept(TexlVisitor visitor)
        {
            Contracts.AssertValue(visitor);
            visitor.Visit(this);
        }

        /// <inheritdoc />
        public override TResult Accept<TResult, TContext>(TexlFunctionalVisitor<TResult, TContext> visitor, TContext context)
        {
            return visitor.Visit(this, context);
        }

        /// <inheritdoc />
        public override NodeKind Kind => NodeKind.TypeLiteral;

        internal bool IsValid(out IEnumerable<TexlError> errors)
        {
            if (_errors == null)
            {
                var validator = new Validator();
                this.TypeRoot.Accept(validator);
                this._errors = validator.Errors;
            }

            errors = _errors;
            return !_errors.Any();
        }

        private class Validator : TexlVisitor
        {
            private readonly List<TexlError> _errors;

            internal IEnumerable<TexlError> Errors => _errors;

            public Validator()
            {
                _errors = new List<TexlError>();
            }

            // Valid Nodes
            public override void Visit(FirstNameNode node)
            {
            }

            public override bool PreVisit(RecordNode node)
            {
                return true;
            }

            public override void PostVisit(RecordNode node)
            {
            }

            public override bool PreVisit(TableNode node)
            {
                if (node.ChildNodes.Count > 1)
                {
                    _errors.Add(new TexlError(node, DocumentErrorSeverity.Severe, TexlStrings.ErrTypeLiteral_InvalidTypeDefinition, node.ToString()));
                    return false;
                }

                return true;
            }

            public override void PostVisit(TableNode node)
            {
            }

            public override bool PreVisit(CallNode node)
            {
                if (ValidRecordOfNode(node))
                {
                    return true;
                }

                _errors.Add(new TexlError(node, DocumentErrorSeverity.Severe, TexlStrings.ErrTypeLiteral_InvalidTypeDefinition, node.ToString()));
                return false;
            }

            public override bool PreVisit(ListNode node)
            {
<<<<<<< HEAD
                if (node.Parent != null && node.Parent is CallNode cn && ValidRecordOfNode(cn))
=======
                if (node.Parent is CallNode cn && ValidRecordOfNode(cn))
>>>>>>> 6c0131b1
                {
                    return true;
                }

                _errors.Add(new TexlError(node, DocumentErrorSeverity.Severe, TexlStrings.ErrTypeLiteral_InvalidTypeDefinition, node.ToString()));
                return false;
            }

            // Invalid nodes
            public override void Visit(ErrorNode node)
            {
                _errors.Add(new TexlError(node, DocumentErrorSeverity.Severe, TexlStrings.ErrTypeLiteral_InvalidTypeDefinition, node.ToString()));
            }

            public override void Visit(BlankNode node)
            {
                _errors.Add(new TexlError(node, DocumentErrorSeverity.Severe, TexlStrings.ErrTypeLiteral_InvalidTypeDefinition, node.ToString()));
            }

            public override void Visit(BoolLitNode node)
            {
                _errors.Add(new TexlError(node, DocumentErrorSeverity.Severe, TexlStrings.ErrTypeLiteral_InvalidTypeDefinition, node.ToString()));
            }

            public override void Visit(StrLitNode node)
            {
                _errors.Add(new TexlError(node, DocumentErrorSeverity.Severe, TexlStrings.ErrTypeLiteral_InvalidTypeDefinition, node.ToString()));
            }

            public override void Visit(NumLitNode node)
            {
                _errors.Add(new TexlError(node, DocumentErrorSeverity.Severe, TexlStrings.ErrTypeLiteral_InvalidTypeDefinition, node.ToString()));
            }

            public override void Visit(DecLitNode node)
            {
                _errors.Add(new TexlError(node, DocumentErrorSeverity.Severe, TexlStrings.ErrTypeLiteral_InvalidTypeDefinition, node.ToString()));
            }

            public override void Visit(ParentNode node)
            {
                _errors.Add(new TexlError(node, DocumentErrorSeverity.Severe, TexlStrings.ErrTypeLiteral_InvalidTypeDefinition, node.ToString()));
            }

            public override void Visit(SelfNode node)
            {
                _errors.Add(new TexlError(node, DocumentErrorSeverity.Severe, TexlStrings.ErrTypeLiteral_InvalidTypeDefinition, node.ToString()));
            }

            public override void Visit(TypeLiteralNode node)
            {
                _errors.Add(new TexlError(node, DocumentErrorSeverity.Severe, TexlStrings.ErrTypeLiteral_InvalidTypeDefinition, node.ToString()));
            }

            public override bool PreVisit(StrInterpNode node)
            {
                _errors.Add(new TexlError(node, DocumentErrorSeverity.Severe, TexlStrings.ErrTypeLiteral_InvalidTypeDefinition, node.ToString()));
                return false;
            }

            public override bool PreVisit(DottedNameNode node)
            {
                _errors.Add(new TexlError(node, DocumentErrorSeverity.Severe, TexlStrings.ErrTypeLiteral_InvalidTypeDefinition, node.ToString()));
                return false;
            }

            public override bool PreVisit(UnaryOpNode node)
            {
                _errors.Add(new TexlError(node, DocumentErrorSeverity.Severe, TexlStrings.ErrTypeLiteral_InvalidTypeDefinition, node.ToString()));
                return false;
            }

            public override bool PreVisit(BinaryOpNode node)
            {
                _errors.Add(new TexlError(node, DocumentErrorSeverity.Severe, TexlStrings.ErrTypeLiteral_InvalidTypeDefinition, node.ToString()));
                return false;
            }

            public override bool PreVisit(VariadicOpNode node)
            {
                _errors.Add(new TexlError(node, DocumentErrorSeverity.Severe, TexlStrings.ErrTypeLiteral_InvalidTypeDefinition, node.ToString()));
                return false;
            }

            public override bool PreVisit(AsNode node)
            {
                _errors.Add(new TexlError(node, DocumentErrorSeverity.Severe, TexlStrings.ErrTypeLiteral_InvalidTypeDefinition, node.ToString()));
                return false;
            }

            // Do nothing in PostVisit for these nodes as we fail and add errors in PreVisit for these nodes
            public override void PostVisit(StrInterpNode node)
            {
            }

            public override void PostVisit(DottedNameNode node)
            {
            }

            public override void PostVisit(UnaryOpNode node)
            {
            }

            public override void PostVisit(BinaryOpNode node)
            {
            }

            public override void PostVisit(VariadicOpNode node)
            {
            }

            public override void PostVisit(CallNode node)
            {
            }

            public override void PostVisit(ListNode node)
            {
            }

            public override void PostVisit(AsNode node)
            {
            }
        }

        internal static bool ValidRecordOfNode(CallNode node)
        {
            Contracts.AssertValue(node);
            Contracts.AssertValue(node.Args);
            Contracts.AssertAllValues(node.Args.ChildNodes);

            return node.Head.Token.Name == LanguageConstants.RecordOfInvariantName &&
                   node.Args.Count == 1 &&
                   node.Args.ChildNodes.Single().AsFirstName() != null;
        }
    }
}<|MERGE_RESOLUTION|>--- conflicted
+++ resolved
@@ -127,11 +127,7 @@
 
             public override bool PreVisit(ListNode node)
             {
-<<<<<<< HEAD
-                if (node.Parent != null && node.Parent is CallNode cn && ValidRecordOfNode(cn))
-=======
                 if (node.Parent is CallNode cn && ValidRecordOfNode(cn))
->>>>>>> 6c0131b1
                 {
                     return true;
                 }
