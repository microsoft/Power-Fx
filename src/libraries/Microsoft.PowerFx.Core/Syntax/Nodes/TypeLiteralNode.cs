--- conflicted
+++ resolved
@@ -121,7 +121,7 @@
                     return true;
                 }
 
-                _errors.Add(new TexlError(node, DocumentErrorSeverity.Severe, TexlStrings.ErrTypeLiteral_InvalidTypeDefinition, node.ToString()));
+                _errors.Add(new TexlError(node, DocumentErrorSeverity.Severe, TexlStrings.ErrTypeFunction_InvalidTypeExpression, node.ToString()));
                 return false;
             }
 
@@ -132,7 +132,7 @@
                     return true;
                 }
 
-                _errors.Add(new TexlError(node, DocumentErrorSeverity.Severe, TexlStrings.ErrTypeLiteral_InvalidTypeDefinition, node.ToString()));
+                _errors.Add(new TexlError(node, DocumentErrorSeverity.Severe, TexlStrings.ErrTypeFunction_InvalidTypeExpression, node.ToString()));
                 return false;
             }
 
@@ -212,21 +212,6 @@
                 return false;
             }
 
-<<<<<<< HEAD
-            public override bool PreVisit(CallNode node)
-            {
-                _errors.Add(new TexlError(node, DocumentErrorSeverity.Severe, TexlStrings.ErrTypeFunction_InvalidTypeExpression, node.ToString()));
-                return false;
-            }
-
-            public override bool PreVisit(ListNode node)
-            {
-                _errors.Add(new TexlError(node, DocumentErrorSeverity.Severe, TexlStrings.ErrTypeFunction_InvalidTypeExpression, node.ToString()));
-                return false;
-            }
-
-=======
->>>>>>> 6c0131b1
             public override bool PreVisit(AsNode node)
             {
                 _errors.Add(new TexlError(node, DocumentErrorSeverity.Severe, TexlStrings.ErrTypeFunction_InvalidTypeExpression, node.ToString()));
