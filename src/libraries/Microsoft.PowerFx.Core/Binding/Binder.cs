﻿// Copyright (c) Microsoft Corporation.
// Licensed under the MIT license.

using System;
using System.Collections;
using System.Collections.Generic;
using System.Collections.Immutable;
using System.Linq;
using Microsoft.PowerFx.Core.App;
using Microsoft.PowerFx.Core.App.Components;
using Microsoft.PowerFx.Core.App.Controls;
using Microsoft.PowerFx.Core.App.ErrorContainers;
using Microsoft.PowerFx.Core.Binding.BindInfo;
using Microsoft.PowerFx.Core.Entities;
using Microsoft.PowerFx.Core.Entities.QueryOptions;
using Microsoft.PowerFx.Core.Errors;
using Microsoft.PowerFx.Core.Functions;
using Microsoft.PowerFx.Core.Functions.Delegation;
using Microsoft.PowerFx.Core.Functions.Delegation.DelegationStrategies;
using Microsoft.PowerFx.Core.Glue;
using Microsoft.PowerFx.Core.Localization;
using Microsoft.PowerFx.Core.Syntax.Visitors;
using Microsoft.PowerFx.Core.Texl;
using Microsoft.PowerFx.Core.Texl.Builtins;
using Microsoft.PowerFx.Core.Types;
using Microsoft.PowerFx.Core.Types.Enums;
using Microsoft.PowerFx.Core.Utils;
using Microsoft.PowerFx.Syntax;
using Microsoft.PowerFx.Types;
using static Microsoft.PowerFx.Core.Binding.BinderUtils;
using Conditional = System.Diagnostics.ConditionalAttribute;

namespace Microsoft.PowerFx.Core.Binding
{
    internal sealed partial class TexlBinding
    {
        private readonly IBinderGlue _glue;

        // The parse tree for this binding.
        public readonly TexlNode Top;

        // Path of entity where this formula was bound.
        public readonly DPath EntityPath;

        // Name of entity where this formula was bound.
        public readonly DName EntityName;

        // The name resolver associated with this binding.
        public readonly INameResolver NameResolver;

        // The local scope resolver associated with this binding.
        public readonly IExternalRuleScopeResolver LocalRuleScopeResolver;

        // Maps IDs to nodes
        private readonly TexlNode[] _nodeMap;

        // Maps Ids to Types, where the Id is an index in the array.
        private readonly DType[] _typeMap;
        private readonly DType[] _coerceMap;

        // Maps Ids to whether the node/subtree is async or not. A subtree
        // that has async components is itself async, so the async aspect of an expression
        // propagates up the parse tree all the way to the root.
        private readonly bool[] _asyncMap;

        // Used to mark nodes as delegatable or not.
        private readonly BitArray _isDelegatable;

        // Used to mark node as pageable or not.
        private readonly BitArray _isPageable;

        // Extra information. We have a slot for each node.
        // Maps Ids to Info, where the Id is an index in the array.
        private readonly object[] _infoMap;

        // Call nodes which do not appear in the source code
        // For example, $"" (interpolated string) maps to a call to Concatenate
        private readonly CallNode[] _compilerGeneratedCallNodes;

        private readonly IDictionary<int, IList<FirstNameInfo>> _lambdaParams;

        // Whether a node is stateful or has side effects or is contextual or is constant.
        private readonly BitArray _isStateful;
        private readonly BitArray _hasSideEffects;
        private readonly BitArray _isContextual;
        private readonly BitArray _isConstant;
        private readonly BitArray _isSelfContainedConstant;
        private readonly BitArray _isMutable;
        private readonly BitArray _isSetMutable;

        // Whether a node supports its rowscoped param exempted from delegation check. e.g. The 3rd argument in AddColumns function
        private readonly BitArray _supportsRowScopedParamDelegationExempted;

        // Whether a node is an ECS excempt lambda. e.g. filter lambdas
        private readonly BitArray _isEcsExcemptLambda;

        // Whether a node is inside delegable function but its value only depends on the outer scope(higher than current scope)
        private readonly BitArray _isBlockScopedConstant;

        // Property to which current rule is being bound to. It could be null in the absence of NameResolver.
        private readonly IExternalControlProperty _property;
        private readonly IExternalControl _control;

        // Whether a node is scoped to app or not. Used by translator for component scoped variable references.
        private readonly BitArray _isAppScopedVariable;

        // The scope use sets associated with all the nodes.
        private readonly ScopeUseSet[] _lambdaScopingMap;

        private List<DType> _typesNeedingMetadata;
        private bool _hasThisItemReference;
        private readonly bool _forceUpdateDisplayNames;

        // If As is used at the toplevel, contains the rhs value of the As operand;
        private DName _renamedOutputAccessor;

        // A mapping of node ids to lists of variable identifiers that are to have been altered in runtime prior
        // to the node of the id, e.g. Set(x, 1); Set(y, x + 1);
        // All child nodes of the chaining operator that come after Set(x, 1); will have a variable weight that
        // contains x
        private readonly ImmutableHashSet<string>[] _volatileVariables;

        // This is set when a First Name node or child First Name node contains itself in its variable weight
        // and can be read by the back end to determine whether it may generate code that lifts or caches an
        // expression
        private readonly BitArray _isUnliftable;

        public bool HasLocalScopeReferences { get; private set; }

        public ErrorContainer ErrorContainer { get; private set; } = new ErrorContainer();

        /// <summary>
        /// The maximum number of selects in a table that will be included in data call.
        /// </summary>
        public const int MaxSelectsToInclude = 100;

        /// <summary>
        /// Default name used to access a Lambda scope.
        /// </summary>
        internal static DName ThisRecordDefaultName => new DName("ThisRecord");

        public Features Features { get; }

        // Property Name or NamedFormula Name to which current rule is being bound to. It could be null in the absence of NameResolver.
        internal DName SinkName { get; }

        // Property to which current rule is being bound to. It could be null in the absence of NameResolver, or if the current rule is a named formula.
        [System.Diagnostics.CodeAnalysis.SuppressMessage("Style", "IDE0025:Use expression body for properties", Justification = "n/a")]
        public IExternalControlProperty Property
        {
            get
            {
#if DEBUG
                if (NameResolver != null && NameResolver.CurrentEntity is IExternalControl && NameResolver.CurrentProperty.IsValid && NameResolver.TryGetCurrentControlProperty(out var currentProperty))
                {
                    Contracts.Assert(_property == currentProperty);
                }
#endif
                return _property;
            }
        }

        // Control to which current rule is being bound to. It could be null in the absence of NameResolver.
        [System.Diagnostics.CodeAnalysis.SuppressMessage("Style", "IDE0025:Use expression body for properties", Justification = "n/a")]
        public IExternalControl Control
        {
            get
            {
#if DEBUG
                if (NameResolver != null && NameResolver.CurrentEntity != null && NameResolver.CurrentEntity is IExternalControl)
                {
                    Contracts.Assert(NameResolver.CurrentEntity == _control);
                }
#endif
                return _control;
            }
        }

        // We store this information here instead of on TabularDataSourceInfo is that this information should change as the rules gets edited
        // and we shouldn't store information about the fields user tried but didn't end up in final rule.
        public DataSourceToQueryOptionsMap QueryOptions { get; }

        public bool UsesGlobals { get; private set; }

        public bool UsesAliases { get; private set; }

        public bool UsesScopeVariables { get; private set; }

        public bool UsesScopeCollections { get; private set; }

        public bool UsesThisItem { get; private set; }

        public bool UsesResources { get; private set; }

        public bool UsesOptionSets { get; private set; }

        public bool UsesViews { get; private set; }

        public bool TransitionsFromAsyncToSync { get; private set; }

        public int IdLim => _infoMap == null ? 0 : _infoMap.Length;

        public DType ResultType => GetType(Top);

        // The coerced type of the rule after name-mapping.
        public DType CoercedToplevelType { get; internal set; }

        public bool HasThisItemReference => _hasThisItemReference || UsesThisItem;

        public bool HasParentItemReference { get; private set; }

        public bool HasSelfReference { get; private set; }

        public BindingConfig BindingConfig { get; }

        public CheckTypesContext CheckTypesContext { get; }

        public IExternalDocument Document => NameResolver?.Document;

        public bool AffectsAliases { get; private set; }

        public bool AffectsScopeVariable { get; private set; }

        public bool AffectsScopeVariableName { get; private set; }

        public bool AffectsTabularDataSources { get; private set; } = false;

        public bool HasControlReferences { get; private set; }

        /// <summary>
        /// UsedControlProperties  is for processing edges required for indirect control property references.
        /// </summary>
        public HashSet<DName> UsedControlProperties { get; } = new HashSet<DName>();

        public bool HasSelectFunc { get; private set; }

        public bool HasReferenceToAttachment { get; private set; }

        public bool IsGloballyPure => !(UsesGlobals || UsesThisItem || UsesAliases || UsesScopeVariables || UsesResources || UsesScopeCollections) && IsPure(Top);

        public bool IsCurrentPropertyPageable => Property != null && Property.SupportsPaging;

        public bool CurrentPropertyRequiresDefaultableReferences => Property != null && Property.RequiresDefaultablePropertyReferences;

        public bool ContainsAnyPageableNode => _isPageable.Cast<bool>().Any(isPageable => isPageable);

        public IExternalEntityScope EntityScope => NameResolver?.EntityScope;

        public string TopParentUniqueId => EntityPath.IsRoot ? string.Empty : EntityPath[0].Value;

        // Stores tokens that need replacement (Display Name -> Logical Name) for serialization
        // Replace Nodes (Display Name -> Logical Name) for serialization
        public IList<KeyValuePair<Token, string>> NodesToReplace { get; }

        public bool UpdateDisplayNames { get; }

        /// <summary>
        /// The fields of this type are defined as valid keywords for this binding.
        /// </summary>
        public DType ContextScope { get; }

        private TexlBinding(
            IBinderGlue glue,
            IExternalRuleScopeResolver scopeResolver,
            DataSourceToQueryOptionsMap queryOptions,
            TexlNode node,
            INameResolver resolver,
            BindingConfig bindingConfig,
            DType ruleScope,
            bool updateDisplayNames = false,
            bool forceUpdateDisplayNames = false,
            IExternalRule rule = null,
            Features features = null,
            DelegationHintProvider delegationHintProvider = null)
        {
            Contracts.AssertValue(node);
            Contracts.AssertValue(bindingConfig);
            Contracts.AssertValueOrNull(resolver);
            Contracts.AssertValueOrNull(scopeResolver);

            BindingConfig = bindingConfig;
            QueryOptions = queryOptions;
            Features = features ?? Features.None;
            _glue = glue;
            Top = node;
            NameResolver = resolver;
            LocalRuleScopeResolver = scopeResolver;

            var idLim = node.Id + 1;

            _typeMap = new DType[idLim];
            _coerceMap = new DType[idLim];
            for (var i = 0; i < idLim; ++i)
            {
                _typeMap[i] = DType.Invalid;
                _coerceMap[i] = DType.Invalid;
            }

            CoercedToplevelType = DType.Invalid;
            _nodeMap = new TexlNode[idLim];
            _infoMap = new object[idLim];
            _compilerGeneratedCallNodes = new CallNode[idLim];
            _asyncMap = new bool[idLim];
            _lambdaParams = new Dictionary<int, IList<FirstNameInfo>>(idLim);
            _isStateful = new BitArray(idLim);
            _hasSideEffects = new BitArray(idLim);
            _isAppScopedVariable = new BitArray(idLim);
            _isContextual = new BitArray(idLim);
            _isConstant = new BitArray(idLim);
            _isMutable = new BitArray(idLim);
            _isSetMutable = new BitArray(idLim);
            _isSelfContainedConstant = new BitArray(idLim);
            _lambdaScopingMap = new ScopeUseSet[idLim];
            _isDelegatable = new BitArray(idLim);
            _isPageable = new BitArray(idLim);
            _isEcsExcemptLambda = new BitArray(idLim);
            _supportsRowScopedParamDelegationExempted = new BitArray(idLim);
            _isBlockScopedConstant = new BitArray(idLim);
            _hasThisItemReference = false;
            _renamedOutputAccessor = default;

            _volatileVariables = new ImmutableHashSet<string>[idLim];
            _isUnliftable = new BitArray(idLim);

            HasParentItemReference = false;

            ContextScope = ruleScope;
            BinderNodeMetadataArgTypeVisitor = new BinderNodesMetadataArgTypeVisitor(this, resolver, ruleScope, BindingConfig.UseThisRecordForRuleScope, features);
            HasReferenceToAttachment = false;
            NodesToReplace = new List<KeyValuePair<Token, string>>();
            UpdateDisplayNames = updateDisplayNames;
            _forceUpdateDisplayNames = forceUpdateDisplayNames;
            HasLocalScopeReferences = false;
            TransitionsFromAsyncToSync = false;
            Rule = rule;
            DelegationHintProvider = delegationHintProvider;
            if (resolver != null)
            {
                EntityPath = resolver.CurrentEntityPath;
                EntityName = resolver.CurrentEntity == null ? default : resolver.CurrentEntity.EntityName;
                SinkName = resolver.CurrentProperty;
            }

            resolver?.TryGetCurrentControlProperty(out _property);
            _control = resolver?.CurrentEntity as IExternalControl;

            CheckTypesContext = new CheckTypesContext(
                features,
                resolver,
                entityName: EntityName,
                propertyName: Property?.InvariantName ?? string.Empty,
                allowsSideEffects: bindingConfig.AllowsSideEffects,
                numberIsFloat: bindingConfig.NumberIsFloat,
                analysisMode: bindingConfig.AnalysisMode);
        }

        /// <summary>
        /// May be invoked during delegation visitation to provide a way to report warnings.
        /// </summary>
        internal readonly DelegationHintProvider DelegationHintProvider;

        // Binds a Texl parse tree.
        // * resolver provides the name context used to bind names to globals, resources, etc. This may be null.

        /// <summary>
        /// Binds a Power Fx parse true.
        /// </summary>
        /// <param name="glue">
        /// Encapsulated dependencies from Power Apps Client project code.  This may be null.
        /// </param>
        /// <param name="scopeResolver">
        /// A special name resolver that provides scoped names to the binder.
        /// <see cref="ScopedNameLookupInfo"/> for more information.  This may be null.
        /// </param>
        /// <param name="queryOptionsMap">
        /// A means of collecting usage data from the binder.  This may be null.
        /// </param>
        /// <param name="node">
        /// Node representing the root of the parse tree to be bound. This may not be null.
        /// </param>
        /// <param name="resolver">
        /// Name resolver used to bind names to globals, resources, etc. This may be null.
        /// </param>
        /// <param name="bindingConfig">
        /// Augments behavior in a similar way to the features argument, but for features
        /// particular to Power Apps Client.  When possible, use Features instead.
        /// </param>
        /// <param name="updateDisplayNames">
        /// If true, the binder will update the display names of the nodes in the parse tree.
        /// </param>
        /// <param name="ruleScope">
        /// The type defining a list of valid names for the rule.  This may be null.
        /// </param>
        /// <param name="forceUpdateDisplayNames">
        /// If true, the binder will update the display names of the nodes in the parse tree
        /// even if the display names are already set.
        /// </param>
        /// <param name="rule">
        /// The rule that is being bound.  This may be null.  As long as a parse tree is provided,
        /// it will be bound.
        /// </param>
        /// <param name="features">
        /// A set of features that augment the behavior of the binder.
        /// </param>
        /// <param name="delegationHintProvider">
        /// A pseudo visitor that will be called when delegation warning visitation occurs.
        /// Provides a way to annotate nodes with additional errors and warnings.
        /// See <see cref="DelegationValidationStrategy"/> for more information.
        /// </param>
        /// <returns>
        /// A means of reading the data that was bound to the provided parse tree for the run.
        /// </returns>
        public static TexlBinding Run(
            IBinderGlue glue,
            IExternalRuleScopeResolver scopeResolver,
            DataSourceToQueryOptionsMap queryOptionsMap,
            TexlNode node,
            INameResolver resolver,
            BindingConfig bindingConfig,
            bool updateDisplayNames = false,
            DType ruleScope = null,
            bool forceUpdateDisplayNames = false,
            IExternalRule rule = null,
            Features features = null,
            DelegationHintProvider delegationHintProvider = null)
        {
            Contracts.AssertValue(node);
            Contracts.AssertValueOrNull(resolver);

            features ??= Features.None;

            var txb = new TexlBinding(glue, scopeResolver, queryOptionsMap, node, resolver, bindingConfig, ruleScope, updateDisplayNames, forceUpdateDisplayNames, rule: rule, features: features, delegationHintProvider: delegationHintProvider);
            var vis = new Visitor(txb, resolver, ruleScope, bindingConfig.UseThisRecordForRuleScope, features);
            vis.Run();

            // Determine if a rename has occured at the top level
            if (txb.Top is AsNode asNode)
            {
                txb._renamedOutputAccessor = txb.GetInfo(asNode).AsIdentifier;
            }

            return txb;
        }

        public static TexlBinding Run(
            IBinderGlue glue,
            TexlNode node,
            INameResolver resolver,
            BindingConfig bindingConfig,
            bool updateDisplayNames = false,
            DType ruleScope = null,
            bool forceUpdateDisplayNames = false,
            IExternalRule rule = null,
            Features features = null)
        {
            features ??= Features.None;
            return Run(glue, null, new DataSourceToQueryOptionsMap(), node, resolver, bindingConfig, updateDisplayNames, ruleScope, forceUpdateDisplayNames, rule, features);
        }

        public static TexlBinding Run(
            IBinderGlue glue,
            TexlNode node,
            INameResolver resolver,
            BindingConfig bindingConfig,
            DType ruleScope,
            Features features = null)
        {
            features ??= Features.None;
            return Run(glue, null, new DataSourceToQueryOptionsMap(), node, resolver, bindingConfig, false, ruleScope, false, null, features);
        }

        public void WidenResultType()
        {
            SetType(Top, DType.Error);
            ErrorContainer.EnsureError(DocumentErrorSeverity.Severe, Top, TexlStrings.ErrTypeError);
        }

        public DType GetType(TexlNode node)
        {
            Contracts.AssertValue(node);
            Contracts.AssertIndex(node.Id, _typeMap.Length);
            Contracts.Assert(_typeMap[node.Id].IsValid);

            return GetTypeAllowInvalid(node);
        }

        public DType GetTypeAllowInvalid(TexlNode node)
        {
            return _typeMap[node.Id];
        }

        /// <summary>
        /// Checks if node is a valid delegable boolean or boolean option set node.
        /// </summary>
        public bool IsValidBooleanDelegableNode(TexlNode node)
        {
            Contracts.AssertValue(node);

            var nodeDType = GetType(node);
            return (nodeDType.IsOptionSet && nodeDType.OptionSetInfo != null && nodeDType.OptionSetInfo.IsBooleanValued()) ||
                (nodeDType == DType.Boolean && node.Kind != NodeKind.BoolLit);
        }

        /// <summary>
        /// Checks that the node is associated with this binding. This is critical so that node IDs are valid.
        /// </summary>
        /// <param name="node"></param>
        /// <returns></returns>
        public bool IsNodeValid(TexlNode node)
        {
            Contracts.AssertValue(node);

            if (node.Id >= _nodeMap.Length)
            {
                return false;
            }

            var nodeById = _nodeMap[node.Id];
            return ReferenceEquals(node, nodeById);
        }

        private void SetType(TexlNode node, DType type)
        {
            Contracts.AssertValue(node);
            Contracts.Assert(type.IsValid);
            Contracts.AssertIndex(node.Id, _typeMap.Length);
            Contracts.Assert(_typeMap[node.Id] == null || !_typeMap[node.Id].IsValid || type.IsError);

            _nodeMap[node.Id] = node;
            _typeMap[node.Id] = type;
        }

        private void SetContextual(TexlNode node, bool isContextual)
        {
            Contracts.AssertValue(node);
            Contracts.AssertIndex(node.Id, _typeMap.Length);
            Contracts.Assert(isContextual || !_isContextual.Get(node.Id));

            _isContextual.Set(node.Id, isContextual);
        }

        private void SetConstant(TexlNode node, bool isConstant)
        {
            Contracts.AssertValue(node);
            Contracts.AssertIndex(node.Id, _typeMap.Length);
            Contracts.Assert(isConstant || !_isConstant.Get(node.Id));

            _isConstant.Set(node.Id, isConstant);
        }

        private void SetMutable(TexlNode node, bool isMutable)
        {
            Contracts.AssertValue(node);
            Contracts.AssertIndex(node.Id, _typeMap.Length);
            Contracts.Assert(isMutable || !_isMutable.Get(node.Id));

            _isMutable.Set(node.Id, isMutable);
        }

        private void SetSetMutable(TexlNode node, bool isSetMutable)
        {
            Contracts.AssertValue(node);
            Contracts.AssertIndex(node.Id, _typeMap.Length);
            Contracts.Assert(isSetMutable || !_isSetMutable.Get(node.Id));

            _isSetMutable.Set(node.Id, isSetMutable);
        }

        private void SetSelfContainedConstant(TexlNode node, bool isConstant)
        {
            Contracts.AssertValue(node);
            Contracts.AssertIndex(node.Id, _typeMap.Length);
            Contracts.Assert(isConstant || !_isSelfContainedConstant.Get(node.Id));

            _isSelfContainedConstant.Set(node.Id, isConstant);
        }

        private void SetSideEffects(TexlNode node, bool hasSideEffects)
        {
            Contracts.AssertValue(node);
            Contracts.AssertIndex(node.Id, _typeMap.Length);
            Contracts.Assert(hasSideEffects || !_hasSideEffects.Get(node.Id));

            _hasSideEffects.Set(node.Id, hasSideEffects);
        }

        private void SetStateful(TexlNode node, bool isStateful)
        {
            Contracts.AssertValue(node);
            Contracts.AssertIndex(node.Id, _typeMap.Length);
            Contracts.Assert(isStateful || !_isStateful.Get(node.Id));

            _isStateful.Set(node.Id, isStateful);
        }

        private void SetAppScopedVariable(FirstNameNode node, bool isAppScopedVariable)
        {
            Contracts.AssertValue(node);
            Contracts.AssertIndex(node.Id, _typeMap.Length);
            Contracts.Assert(isAppScopedVariable || !_isAppScopedVariable.Get(node.Id));

            _isAppScopedVariable.Set(node.Id, isAppScopedVariable);
        }

        public bool IsAppScopedVariable(FirstNameNode node)
        {
            Contracts.AssertValue(node);
            Contracts.AssertIndex(node.Id, _typeMap.Length);

            return _isAppScopedVariable.Get(node.Id);
        }

        /// <summary>
        /// See documentation for <see cref="GetVolatileVariables"/> for more information.
        /// </summary>
        /// <param name="node">
        /// Node to which volatile variables are being added.
        /// </param>
        /// <param name="variables">
        /// The variables that are to be added to the list associated with <paramref name="node"/>.
        /// </param>
        private void AddVolatileVariables(TexlNode node, ImmutableHashSet<string> variables)
        {
            Contracts.AssertValue(node);
            Contracts.AssertIndex(node.Id, _volatileVariables.Length);

            var volatileVariables = _volatileVariables[node.Id] ?? ImmutableHashSet<string>.Empty;
            _volatileVariables[node.Id] = volatileVariables.Union(variables);
        }

        /// <summary>
        /// See documentation for <see cref="GetVolatileVariables"/> for more information.
        /// </summary>
        /// <param name="node">
        /// Node whose liftability will be altered by this invocation.
        /// </param>
        /// <param name="value">
        /// The value that the node's liftability should assume by the invocation of this method.
        /// </param>
        private void SetIsUnliftable(TexlNode node, bool value)
        {
            Contracts.AssertValue(node);
            Contracts.AssertIndex(node.Id, _isUnliftable.Length);

            _isUnliftable[node.Id] = value;
        }

        private bool SupportsServerDelegation(CallNode node)
        {
            Contracts.AssertValue(node);

            var info = GetInfo(node).VerifyValue();
            var function = info.Function;
            if (function == null)
            {
                return false;
            }

            var isServerDelegatable = (function is not UserDefinedFunction udf || udf.Binding != null) && function.IsServerDelegatable(node, this);
            LogTelemetryForFunction(function, node, this, isServerDelegatable);
            return isServerDelegatable;
        }

        private bool SupportsPaging(FirstNameNode node)
        {
            Contracts.AssertValue(node);

            var info = GetInfo(node).VerifyValue();
            if (info.Data is IExternalPageableSymbol pageableSymbol && pageableSymbol.IsPageable)
            {
                return true;
            }

            // One To N Relationships are pagable using nextlinks
            if (info.Kind == BindKind.DeprecatedImplicitThisItem && (GetType(node).ExpandInfo?.IsTable ?? false))
            {
                return true;
            }

            return false;
        }

        private bool SupportsDelegation(FirstNameNode node)
        {
            Contracts.AssertValue(node);

            var info = GetInfo(node).VerifyValue();
            return info.Data is IExternalDelegatableSymbol delegableSymbol && delegableSymbol.IsDelegatable;
        }

        private bool SupportsPaging(TexlNode node)
        {
            Contracts.AssertValue(node);

            switch (node.Kind)
            {
                case NodeKind.FirstName:
                    return SupportsPaging(node.AsFirstName());

                case NodeKind.DottedName:
                    return SupportsPaging(node.AsDottedName());

                case NodeKind.Call:
                    return SupportsPaging(node.AsCall());

                default:
                    Contracts.Assert(false, "This should only be called for FirstNameNode, DottedNameNode and CallNode.");
                    return false;
            }
        }

        private bool SupportsPaging(CallNode node)
        {
            Contracts.AssertValue(node);

            var info = GetInfo(node);
            return info?.Function?.SupportsPaging(node, this) ?? false;
        }

        private bool TryGetEntityInfo(DottedNameNode node, out IExpandInfo info)
        {
            Contracts.AssertValue(node);

            info = null;
            var dottedNameNode = node.AsDottedName();
            if (dottedNameNode == null)
            {
                return false;
            }

            info = GetInfo(dottedNameNode)?.Data as IExpandInfo;
            return info != null;
        }

        private bool TryGetEntityInfo(FirstNameNode node, out IExpandInfo info)
        {
            Contracts.AssertValue(node);

            info = null;
            var firstNameNode = node.AsFirstName();
            if (firstNameNode == null)
            {
                return false;
            }

            info = GetInfo(firstNameNode)?.Data as IExpandInfo;
            return info != null;
        }

        private bool TryGetEntityInfo(CallNode node, out IExpandInfo info)
        {
            Contracts.AssertValue(node);

            info = null;
            var callNode = node.AsCall();
            if (callNode == null)
            {
                return false;
            }

            // It is possible for function to be null here if it referred to
            // a service function from a service we are in the process of
            // deregistering.
            // GetInfo on a callNode may return null hence need null conditional operator and it short circuits if null.
            return GetInfo(callNode)?.VerifyValue().Function?.TryGetEntityInfo(node, this, out info) ?? false;
        }

        internal IExternalRule Rule { get; }

        // When getting projections from a chain rule, ensure that the projection belongs to the same DS as the one we're operating on (using match param)
        internal bool TryGetDataQueryOptions(TexlNode node, bool forCodegen, out DataSourceToQueryOptionsMap tabularDataQueryOptionsMap)
        {
            Contracts.AssertValue(node);

            if (node.Kind == NodeKind.As)
            {
                node = node.AsAsNode().Left;
            }

            if (node.Kind == NodeKind.Call)
            {
                if (node.AsCall().Args.Children.Count == 0)
                {
                    tabularDataQueryOptionsMap = null;
                    return false;
                }

                node = node.AsCall().Args.Children[0];

                // Call nodes may have As nodes as the lhs, make sure query options are pulled from the lhs of the as node
                if (node.Kind == NodeKind.As)
                {
                    node = node.AsAsNode().Left;
                }
            }

            if (!Rule.TexlNodeQueryOptions.ContainsKey(node.Id))
            {
                tabularDataQueryOptionsMap = null;
                return false;
            }

            TexlNode topNode = null;
            foreach (var top in TopChain)
            {
                if (!node.InTree(top))
                {
                    continue;
                }

                topNode = top;
                break;
            }

            Contracts.AssertValue(topNode);

            if (node.Kind == NodeKind.FirstName
                && Rule.TexlNodeQueryOptions.Count > 1)
            {
                if (!(Rule.Document.GlobalScope.GetTabularDataSource(node.AsFirstName().Ident.Name) is IExternalTabularDataSource tabularDs))
                {
                    tabularDataQueryOptionsMap = Rule.TexlNodeQueryOptions[node.Id];
                    return true;
                }

                tabularDataQueryOptionsMap = new DataSourceToQueryOptionsMap();
                tabularDataQueryOptionsMap.AddDataSource(tabularDs);

                foreach (var x in Rule.TexlNodeQueryOptions)
                {
                    if (topNode.MinChildID > x.Key || x.Key > topNode.Id)
                    {
                        continue;
                    }

                    var qo = x.Value.GetQueryOptions(tabularDs);

                    if (qo == null)
                    {
                        continue;
                    }

                    tabularDataQueryOptionsMap.GetQueryOptions(tabularDs).Merge(qo);
                }

                return true;
            }
            else
            {
                tabularDataQueryOptionsMap = Rule.TexlNodeQueryOptions[node.Id];
                return true;
            }
        }

        private static IExternalControl GetParentControl(ParentNode parent, INameResolver nameResolver)
        {
            Contracts.AssertValue(parent);
            Contracts.AssertValueOrNull(nameResolver);

            if (nameResolver == null || nameResolver.CurrentEntity == null)
            {
                return null;
            }

            if (!(nameResolver.CurrentEntity is IExternalControl) || !nameResolver.LookupParent(out var lookupInfo))
            {
                return null;
            }

            return lookupInfo.Data as IExternalControl;
        }

        private static IExternalControl GetSelfControl(SelfNode self, INameResolver nameResolver)
        {
            Contracts.AssertValue(self);
            Contracts.AssertValueOrNull(nameResolver);

            if (nameResolver == null || nameResolver.CurrentEntity == null)
            {
                return null;
            }

            if (!nameResolver.LookupSelf(out var lookupInfo))
            {
                return null;
            }

            return lookupInfo.Data as IExternalControl;
        }

        private static bool OverloadsWithAndWithoutSideEffects(IEnumerable<TexlFunction> overloads)
        {
            return overloads.Any(overload => overload.IsSelfContained) && overloads.Any(overload => !overload.IsSelfContained);
        }

        private DPath GetFunctionNamespace(CallNode node, TexlVisitor visitor)
        {
            Contracts.AssertValue(node);
            Contracts.AssertValue(visitor);

            var leftNode = (node.HeadNode as DottedNameNode)?.Left;
            var ctrlInfo = leftNode switch
            {
                ParentNode parentNode => GetParentControl(parentNode, NameResolver),
                SelfNode selfNode => GetSelfControl(selfNode, NameResolver),
                _ => null,
            };

            return ctrlInfo != null
                ? DPath.Root.Append(new DName(ctrlInfo.DisplayName))
                : node.Head.Namespace;
        }

        internal bool TryGetDataQueryOptions(out DataSourceToQueryOptionsMap tabularDataQueryOptionsMap)
        {
            return TryGetDataQueryOptions(Top, false, out tabularDataQueryOptionsMap);
        }

        internal IEnumerable<string> GetDataQuerySelects(TexlNode node)
        {
            if (!Document.Properties.EnabledFeatures.IsProjectionMappingEnabled)
            {
                return Enumerable.Empty<string>();
            }

            if (!TryGetDataQueryOptions(node, true, out var tabularDataQueryOptionsMap))
            {
                return Enumerable.Empty<string>();
            }

            var currNodeQueryOptions = tabularDataQueryOptionsMap.GetQueryOptions();

            if (currNodeQueryOptions.Count() == 0)
            {
                return Enumerable.Empty<string>();
            }

            if (currNodeQueryOptions.Count() == 1)
            {
                var ds = currNodeQueryOptions.First().TabularDataSourceInfo;

                if (!ds.IsSelectable)
                {
                    return Enumerable.Empty<string>();
                }

                var ruleQueryOptions = Rule.HasValidBinding ? Rule.Binding.QueryOptions.GetQueryOptions(ds) : null;
                if (ruleQueryOptions != null)
                {
                    foreach (var nodeQO in Rule.TexlNodeQueryOptions)
                    {
                        var nodeQOSelects = nodeQO.Value.GetQueryOptions(ds)?.Selects;
                        ruleQueryOptions.AddSelectMultiple(nodeQOSelects);
                    }

                    ruleQueryOptions.AddRelatedColumns();

                    if (ruleQueryOptions.HasNonKeySelects(Document?.Properties?.UserFlags?.EnforceSelectPropagationLimit ?? false))
                    {
                        return ruleQueryOptions.Selects;
                    }
                }
                else
                {
                    if (ds.QueryOptions.HasNonKeySelects(Document?.Properties?.UserFlags?.EnforceSelectPropagationLimit ?? false))
                    {
                        ds.QueryOptions.AddRelatedColumns();
                        return ds.QueryOptions.Selects;
                    }
                }
            }

            return Enumerable.Empty<string>();
        }

        public bool TryGetEntityInfo(TexlNode node, out IExpandInfo info)
        {
            Contracts.AssertValue(node);

            switch (node.Kind)
            {
                case NodeKind.DottedName:
                    return TryGetEntityInfo(node.AsDottedName(), out info);

                case NodeKind.FirstName:
                    return TryGetEntityInfo(node.AsFirstName(), out info);

                case NodeKind.Call:
                    return TryGetEntityInfo(node.AsCall(), out info);

                default:
                    info = null;
                    return false;
            }
        }

        public bool HasExpandInfo(TexlNode node)
        {
            Contracts.AssertValue(node);

            object data;
            switch (node.Kind)
            {
                case NodeKind.DottedName:
                    data = GetInfo(node.AsDottedName())?.Data;
                    break;

                case NodeKind.FirstName:
                    data = GetInfo(node.AsFirstName())?.Data;
                    break;

                default:
                    data = null;
                    break;
            }

            return (data != null) && (data is IExpandInfo);
        }

        internal bool TryGetDataSourceInfo(TexlNode node, out IExternalDataSource dataSourceInfo)
        {
            Contracts.AssertValue(node);

            var kind = node.Kind;

            switch (kind)
            {
                case NodeKind.Call:
                    var callNode = node.AsCall().VerifyValue();
                    var callFunction = GetInfo(callNode)?.Function;
                    if (callFunction != null)
                    {
                        return callFunction.TryGetDataSource(callNode, this, out dataSourceInfo);
                    }

                    break;

                case NodeKind.FirstName:
                    var firstNameNode = node.AsFirstName().VerifyValue();
                    dataSourceInfo = GetInfo(firstNameNode)?.Data as IExternalDataSource;
                    return dataSourceInfo != null;

                case NodeKind.DottedName:
                    IExpandInfo info;
                    if (TryGetEntityInfo(node.AsDottedName(), out info))
                    {
                        dataSourceInfo = info.ParentDataSource;
                        return dataSourceInfo != null;
                    }

                    break;

                case NodeKind.As:
                    return TryGetDataSourceInfo(node.AsAsNode().Left, out dataSourceInfo);

                default:
                    break;
            }

            dataSourceInfo = null;
            return false;
        }

        private bool SupportsPaging(DottedNameNode node)
        {
            Contracts.AssertValue(node);

            if (HasExpandInfo(node) && SupportsPaging(node.Left))
            {
                return true;
            }

            return TryGetEntityInfo(node, out var entityInfo) && entityInfo.IsTable;
        }

        public void CheckAndMarkAsDelegatable(CallNode node)
        {
            Contracts.AssertValue(node);
            Contracts.AssertIndex(node.Id, _typeMap.Length);

            if (SupportsServerDelegation(node))
            {
                _isDelegatable.Set(node.Id, true);

                // Delegatable calls are async as well.
                FlagPathAsAsync(node);
            }
        }

        public void CheckAndMarkAsDelegatable(AsNode node)
        {
            Contracts.AssertValue(node);
            Contracts.AssertIndex(node.Id, _typeMap.Length);

            if (_isDelegatable[node.Left.Id])
            {
                _isDelegatable.Set(node.Id, true);

                // Mark this as async, as this may result in async invocation.
                FlagPathAsAsync(node);
            }
        }

        public void CheckAndMarkAsPageable(CallNode node, TexlFunction func)
        {
            Contracts.AssertValue(node);
            Contracts.AssertIndex(node.Id, _typeMap.Length);
            Contracts.AssertValue(func);

            // Server delegatable call always returns a pageable object.
            if ((func is not UserDefinedFunction udf || udf.Binding != null) && func.SupportsPaging(node, this))
            {
                _isPageable.Set(node.Id, true);
            }
            else
            {
                // If we are transitioning from pageable call node to non-pageable node then it results in an
                // async call. So mark the path as async if current node is non-pageable with pageable child.
                // This also means that we will need an error context
                var args = node.Args.Children;
                if (args.Any(cnode => IsPageable(cnode)))
                {
                    FlagPathAsAsync(node);
                    TransitionsFromAsyncToSync = true;
                }
            }
        }

        public void CheckAndMarkAsPageable(FirstNameNode node)
        {
            Contracts.AssertValue(node);
            Contracts.AssertIndex(node.Id, _typeMap.Length);

            if (SupportsPaging(node))
            {
                _isPageable.Set(node.Id, true);

                // Mark this as async, as this may result in async invocation.
                FlagPathAsAsync(node);

                // Pageable nodes are also stateful as data is always pulled from outside.
                SetStateful(node, isStateful: true);
            }
        }

        public void CheckAndMarkAsPageable(AsNode node)
        {
            Contracts.AssertValue(node);
            Contracts.AssertIndex(node.Id, _typeMap.Length);

            if (_isPageable[node.Left.Id])
            {
                _isPageable.Set(node.Id, true);

                // Mark this as async, as this may result in async invocation.
                FlagPathAsAsync(node);

                // Pageable nodes are also stateful as data is always pulled from outside.
                SetStateful(node, isStateful: true);
            }
        }

        public void CheckAndMarkAsPageable(DottedNameNode node)
        {
            Contracts.AssertValue(node);
            Contracts.AssertIndex(node.Id, _typeMap.Length);

            if (SupportsPaging(node))
            {
                _isPageable.Set(node.Id, true);

                // Mark this as async, as this may result in async invocation.
                FlagPathAsAsync(node);

                // Pageable nodes are also stateful as data is always pulled from outside.
                SetStateful(node, isStateful: true);
            }
        }

        public void CheckAndMarkAsDelegatable(FirstNameNode node)
        {
            Contracts.AssertValue(node);
            Contracts.AssertIndex(node.Id, _typeMap.Length);

            if (SupportsDelegation(node))
            {
                _isDelegatable.Set(node.Id, true);

                // Mark this as async, as this may result in async invocation.
                FlagPathAsAsync(node);

                // Pageable nodes are also stateful as data is always pulled from outside.
                SetStateful(node, isStateful: true);
            }
        }

        public void CheckAndMarkAsDelegatable(DottedNameNode node)
        {
            Contracts.AssertValue(node);
            Contracts.AssertIndex(node.Id, _typeMap.Length);

            if (SupportsPaging(node))
            {
                _isDelegatable.Set(node.Id, true);

                // Mark this as async, as this may result in async invocation.
                FlagPathAsAsync(node);

                // Pageable nodes are also stateful as data is always pulled from outside.
                SetStateful(node, isStateful: true);
            }
        }

        public bool IsDelegatable(TexlNode node)
        {
            Contracts.AssertValue(node);
            Contracts.AssertIndex(node.Id, _isDelegatable.Length);

            return _isDelegatable.Get(node.Id);
        }

        public bool IsPageable(TexlNode node)
        {
            Contracts.AssertValue(node);
            Contracts.AssertIndex(node.Id, _isPageable.Length);

            return _isPageable.Get(node.Id);
        }

        public bool HasSideEffects(TexlNode node)
        {
            Contracts.AssertValue(node);
            Contracts.AssertIndex(node.Id, _hasSideEffects.Length);

            return _hasSideEffects.Get(node.Id);
        }

        public bool IsContextual(TexlNode node)
        {
            Contracts.AssertValue(node);
            Contracts.AssertIndex(node.Id, _isContextual.Length);

            return _isContextual.Get(node.Id);
        }

        public bool IsConstant(TexlNode node)
        {
            Contracts.AssertValue(node);
            Contracts.AssertIndex(node.Id, _isConstant.Length);

            return _isConstant.Get(node.Id);
        }

        public bool IsMutable(TexlNode node)
        {
            Contracts.AssertValue(node);
            Contracts.AssertIndex(node.Id, _isMutable.Length);

            return _isMutable.Get(node.Id);
        }

        public bool IsSetMutable(TexlNode node)
        {
            Contracts.AssertValue(node);
            Contracts.AssertIndex(node.Id, _isSetMutable.Length);

            return _isSetMutable.Get(node.Id);
        }

        public bool IsSelfContainedConstant(TexlNode node)
        {
            Contracts.AssertValue(node);
            Contracts.AssertIndex(node.Id, _isSelfContainedConstant.Length);

            return _isSelfContainedConstant.Get(node.Id);
        }

        /// <summary>
        /// A node's "volatile variables" are the names whose values may at runtime have be modified at some
        /// point before the node to which these variables pertain is executed.
        ///
        /// e.g. <code>Set(w, 1); Set(x, w); Set(y, x); Set(z, y);</code>
        /// The call node Set(x, w); will have an entry in volatile variables containing just "w", Set(y, x); will
        /// have [w, x], and Set(z, y); will have [w, x, y].
        ///
        /// <see cref="TexlFunction.GetIdentifierOfModifiedValue"/> reports which variables may be
        /// changed by a call node, and they are recorded when the call node is analyzed and a reference to
        /// its TexlFunction is acquired. They are propagated to subsequent nodes in the variadic operator as
        /// the children of the variadic node are being accepted by the visitor.
        ///
        /// When the children of the variadic expression are visited, the volatile variables are transferred to the
        /// children's children, and so on and so forth, in a manner obeying that which is being commented.
        /// As the tree is descended, the visitor may encounter a first name node that will receive itself among
        /// the volatile variables of its parent. In such a case, neither this node nor any of its ancestors up to
        /// the root of the chained node may be lifted during code generation.
        ///
        /// The unliftability propagates back to the ancestors during the post visit traversal of the tree, and is
        /// ultimately read by the code generator when it visits these nodes and may attempt to lift their
        /// expressions.
        /// </summary>
        /// <param name="node">
        /// The node of which volatile variables are being requested.
        /// </param>
        /// <returns>
        /// A list containing the volatile variables of <paramref name="node"/>.
        /// </returns>
        private ImmutableHashSet<string> GetVolatileVariables(TexlNode node)
        {
            Contracts.AssertValue(node);

            return _volatileVariables[node.Id] ?? ImmutableHashSet<string>.Empty;
        }

        public bool IsFullRecordRowScopeAccess(TexlNode node)
        {
            return TryGetFullRecordRowScopeAccessInfo(node, out _);
        }

        public bool TryGetFullRecordRowScopeAccessInfo(TexlNode node, out FirstNameInfo firstNameInfo)
        {
            Contracts.CheckValue(node, nameof(node));
            firstNameInfo = null;

            if (!(node is DottedNameNode dottedNameNode))
            {
                return false;
            }

            if (!(dottedNameNode.Left is FirstNameNode fullRecordAccess))
            {
                return false;
            }

            var info = GetInfo(fullRecordAccess);
            if (info?.Kind != BindKind.LambdaFullRecord)
            {
                return false;
            }

            firstNameInfo = info;
            return true;
        }

        /// <summary>
        /// Gets the renamed ident and returns true if the node is an AsNode
        /// Otherwise returns false and sets scopeIdent to the default.
        /// </summary>
        /// <returns></returns>
        private bool GetScopeIdent(TexlNode node, DType rowType, out DName scopeIdent)
        {
            scopeIdent = ThisRecordDefaultName;
            if (node is AsNode asNode)
            {
                scopeIdent = GetInfo(asNode).AsIdentifier;
                return true;
            }

            return false;
        }

        public bool IsRowScope(TexlNode node)
        {
            Contracts.AssertValue(node);

            return GetScopeUseSet(node).IsLambdaScope;
        }

        private void SetEcsExcemptLambdaNode(TexlNode node)
        {
            Contracts.AssertValue(node);
            Contracts.AssertIndex(node.Id, _isEcsExcemptLambda.Length);

            _isEcsExcemptLambda.Set(node.Id, true);
        }

        // Some lambdas don't need to be propagated to ECS (for example when used as filter predicates within Filter or LookUp)
        public bool IsInECSExcemptLambda(TexlNode node)
        {
            Contracts.AssertValue(node);

            if (node == null)
            {
                return false;
            }

            // No need to go further if node is outside row scope.
            if (!IsRowScope(node))
            {
                return false;
            }

            var parentNode = node;
            while ((parentNode = parentNode.Parent) != null)
            {
                if (_isEcsExcemptLambda.Get(parentNode.Id))
                {
                    return true;
                }
            }

            return false;
        }

        public bool IsStateful(TexlNode node)
        {
            Contracts.AssertValue(node);
            Contracts.AssertIndex(node.Id, _isStateful.Length);

            return _isStateful.Get(node.Id);
        }

        public bool IsPure(TexlNode node)
        {
            Contracts.AssertValue(node);
            Contracts.AssertIndex(node.Id, _isStateful.Length);
            Contracts.AssertIndex(node.Id, _hasSideEffects.Length);

            return !_isStateful.Get(node.Id) && !_hasSideEffects.Get(node.Id);
        }

        public bool IsGlobal(TexlNode node)
        {
            Contracts.AssertValue(node);
            Contracts.AssertIndex(node.Id, _lambdaScopingMap.Length);

            return _lambdaScopingMap[node.Id].IsGlobalOnlyScope;
        }

        public bool IsLambdaScoped(TexlNode node)
        {
            Contracts.AssertValue(node);
            Contracts.AssertIndex(node.Id, _lambdaScopingMap.Length);

            return _lambdaScopingMap[node.Id].IsLambdaScope;
        }

        public int GetInnermostLambdaScopeLevel(TexlNode node)
        {
            Contracts.AssertValue(node);
            Contracts.AssertIndex(node.Id, _lambdaScopingMap.Length);

            return _lambdaScopingMap[node.Id].GetInnermost();
        }

        private void SetLambdaScopeLevel(TexlNode node, int upCount)
        {
            Contracts.AssertValue(node);
            Contracts.AssertIndex(node.Id, IdLim);
            Contracts.Assert(IsGlobal(node) || upCount >= 0);

            // Ensure we don't exceed the supported up-count limit.
            if (upCount > ScopeUseSet.MaxUpCount)
            {
                ErrorContainer.Error(node, TexlStrings.ErrTooManyUps);
            }

            SetScopeUseSet(node, new ScopeUseSet(upCount));
        }

        private ScopeUseSet GetScopeUseSet(TexlNode node)
        {
            Contracts.AssertValue(node);
            Contracts.AssertIndex(node.Id, IdLim);

            return _lambdaScopingMap[node.Id];
        }

        private void SetScopeUseSet(TexlNode node, ScopeUseSet set)
        {
            Contracts.AssertValue(node);
            Contracts.AssertIndex(node.Id, IdLim);
            Contracts.Assert(IsGlobal(node) || set.IsLambdaScope);

            _lambdaScopingMap[node.Id] = set;
        }

        private void SetSupportingRowScopedDelegationExemptionNode(TexlNode node)
        {
            Contracts.AssertValue(node);
            Contracts.AssertIndex(node.Id, _supportsRowScopedParamDelegationExempted.Length);

            _supportsRowScopedParamDelegationExempted.Set(node.Id, true);
        }

        internal bool IsDelegationExempted(FirstNameNode node)
        {
            Contracts.AssertValue(node);
            Contracts.AssertIndex(node.Id, _lambdaScopingMap.Length);

            if (node == null)
            {
                return false;
            }

            // No need to go further if the lambda scope is global.
            if (!IsLambdaScoped(node))
            {
                return false;
            }

            TryGetFirstNameInfo(node.Id, out var info);
            var upCount = info.UpCount;
            TexlNode parentNode = node;
            while ((parentNode = parentNode.Parent) != null)
            {
                if (TryGetCall(parentNode.Id, out var callInfo) && callInfo.Function != null && callInfo.Function.HasLambdas)
                {
                    upCount--;
                }

                if (upCount < 0)
                {
                    return false;
                }

                if (_supportsRowScopedParamDelegationExempted.Get(parentNode.Id) && upCount == 0)
                {
                    return true;
                }
            }

            return false;
        }

        internal void SetBlockScopedConstantNode(TexlNode node)
        {
            Contracts.AssertValue(node);
            Contracts.AssertIndex(node.Id, IdLim);

            _isBlockScopedConstant.Set(node.Id, true);
        }

        public bool IsBlockScopedConstant(TexlNode node)
        {
            Contracts.AssertValue(node);
            Contracts.AssertIndex(node.Id, _isBlockScopedConstant.Length);

            return _isBlockScopedConstant.Get(node.Id);
        }

        public bool CanCoerce(TexlNode node)
        {
            Contracts.AssertValue(node);

            if (!TryGetCoercedType(node, out var toType))
            {
                return false;
            }

            var fromType = GetType(node);
            Contracts.Assert(fromType.IsValid);
            Contracts.Assert(!toType.IsError);

            if (fromType.IsUniversal)
            {
                return false;
            }

            return true;
        }

        public bool TryGetCoercedType(TexlNode node, out DType coercedType)
        {
            Contracts.AssertValue(node);
            Contracts.AssertIndex(node.Id, _coerceMap.Length);

            coercedType = _coerceMap[node.Id];
            return coercedType.IsValid;
        }

        public void SetCoercedType(TexlNode node, DType type)
        {
            Contracts.AssertValue(node);
            Contracts.Assert(type.IsValid);
            Contracts.AssertIndex(node.Id, _coerceMap.Length);
            Contracts.Assert(!_coerceMap[node.Id].IsValid);

            _coerceMap[node.Id] = type;
        }

        public void SetCoercedToplevelType(DType type)
        {
            Contracts.Assert(type.IsValid);
            Contracts.Assert(!CoercedToplevelType.IsValid);

            CoercedToplevelType = type;
        }

        public FirstNameInfo GetInfo(FirstNameNode node)
        {
            Contracts.AssertValue(node);
            Contracts.AssertIndex(node.Id, _infoMap.Length);
            Contracts.Assert(_infoMap[node.Id] == null || _infoMap[node.Id] is FirstNameInfo);

            return _infoMap[node.Id] as FirstNameInfo;
        }

        private BinderNodesVisitor _lazyInitializedBinderNodesVisitor = null;

        private BinderNodesVisitor BinderNodesVisitor
        {
            get
            {
                if (_lazyInitializedBinderNodesVisitor == null)
                {
                    _lazyInitializedBinderNodesVisitor = BinderNodesVisitor.Run(Top);
                }

                return _lazyInitializedBinderNodesVisitor;
            }
        }

        private BinderNodesMetadataArgTypeVisitor BinderNodeMetadataArgTypeVisitor { get; }

        public IEnumerable<BinaryOpNode> GetBinaryOperators()
        {
            return BinderNodesVisitor.BinaryOperators;
        }

        public IEnumerable<VariadicOpNode> GetVariadicOperators()
        {
            return BinderNodesVisitor.VariadicOperators;
        }

        public IEnumerable<NodeKind> GetKeywords()
        {
            return BinderNodesVisitor.Keywords;
        }

        public IEnumerable<BoolLitNode> GetBooleanLiterals()
        {
            return BinderNodesVisitor.BooleanLiterals;
        }

        public IEnumerable<NumLitNode> GetNumericLiterals()
        {
            return BinderNodesVisitor.NumericLiterals;
        }

        public IEnumerable<DecLitNode> GetDecimalLiterals()
        {
            return BinderNodesVisitor.DecimalLiterals;
        }

        public IEnumerable<StrLitNode> GetStringLiterals()
        {
            return BinderNodesVisitor.StringLiterals;
        }

        public IEnumerable<StrInterpNode> GetStringInterpolations()
        {
            return BinderNodesVisitor.StringInterpolations;
        }

        public IEnumerable<UnaryOpNode> GetUnaryOperators()
        {
            return BinderNodesVisitor.UnaryOperators;
        }

        public bool IsEmpty => !_infoMap.Any(info => info != null);

        public IEnumerable<TexlNode> TopChain
        {
            get
            {
                if (IsEmpty)
                {
                    return Enumerable.Empty<TexlNode>();
                }

                if (Top is VariadicBase)
                {
                    return (Top as VariadicBase).Children;
                }

                return new TexlNode[] { Top as TexlNode };
            }
        }

        public IEnumerable<FirstNameInfo> GetFirstNamesInTree(TexlNode node)
        {
            for (var id = 0; id < IdLim; id++)
            {
                if (_infoMap[id] is FirstNameInfo info
                     && info.Node.InTree(node))
                {
                    yield return info;
                }
            }
        }

        public IEnumerable<FirstNameInfo> GetFirstNames()
        {
            return _infoMap.OfType<FirstNameInfo>();
        }

        public IEnumerable<FirstNameInfo> GetGlobalNames()
        {
            if (!UsesGlobals && !UsesResources)
            {
                return Enumerable.Empty<FirstNameInfo>();
            }

            return _infoMap
                .OfType<FirstNameInfo>()
                .Where(
                    info => info.Kind == BindKind.Control ||
                    info.Kind == BindKind.Data ||
                    info.Kind == BindKind.Resource ||
                    info.Kind == BindKind.NamedValue ||
                    info.Kind == BindKind.ComponentNameSpace ||
                    info.Kind == BindKind.WebResource ||
                    info.Kind == BindKind.QualifiedValue);
        }

        public IEnumerable<FirstNameInfo> GetGlobalControlNames()
        {
            if (!UsesGlobals)
            {
                return Enumerable.Empty<FirstNameInfo>();
            }

            return _infoMap
                .OfType<FirstNameInfo>()
                .Where(info => info.Kind == BindKind.Control);
        }

        public IEnumerable<ControlKeywordInfo> GetControlKeywordInfos()
        {
            if (!UsesGlobals)
            {
                return Enumerable.Empty<ControlKeywordInfo>();
            }

            return _infoMap.OfType<ControlKeywordInfo>();
        }

        public bool TryGetGlobalNameNode(string globalName, out TexlNode firstName)
        {
            Contracts.AssertNonEmpty(globalName);

            firstName = null;
            if (!UsesGlobals && !UsesResources)
            {
                return false;
            }

            foreach (var info in _infoMap.OfType<FirstNameInfo>())
            {
                var kind = info.Kind;
                if (info.Name.Value.Equals(globalName, StringComparison.Ordinal) &&
                    (kind == BindKind.Control || kind == BindKind.Data || kind == BindKind.Resource || kind == BindKind.QualifiedValue || kind == BindKind.WebResource))
                {
                    firstName = info.Node;
                    return true;
                }
            }

            return false;
        }

        public IEnumerable<FirstNameInfo> GetAliasNames()
        {
            if (!UsesAliases)
            {
                return Enumerable.Empty<FirstNameInfo>();
            }

            return _infoMap
                .OfType<FirstNameInfo>()
                .Where(info => info.Kind == BindKind.Alias);
        }

        public IEnumerable<FirstNameInfo> GetScopeVariableNames()
        {
            if (!UsesScopeVariables)
            {
                return Enumerable.Empty<FirstNameInfo>();
            }

            return _infoMap
                .OfType<FirstNameInfo>()
                .Where(info => info.Kind == BindKind.ScopeVariable);
        }

        public IEnumerable<FirstNameInfo> GetScopeCollectionNames()
        {
            if (!UsesScopeCollections)
            {
                return Enumerable.Empty<FirstNameInfo>();
            }

            return _infoMap
                .OfType<FirstNameInfo>()
                .Where(info => info.Kind == BindKind.ScopeCollection);
        }

        public IEnumerable<FirstNameInfo> GetThisItemFirstNames()
        {
            if (!HasThisItemReference)
            {
                return Enumerable.Empty<FirstNameInfo>();
            }

            return _infoMap.OfType<FirstNameInfo>().Where(info => info.Kind == BindKind.ThisItem);
        }

        public IEnumerable<FirstNameInfo> GetImplicitThisItemFirstNames()
        {
            if (!HasThisItemReference)
            {
                return Enumerable.Empty<FirstNameInfo>();
            }

            return _infoMap.OfType<FirstNameInfo>().Where(info => info.Kind == BindKind.DeprecatedImplicitThisItem);
        }

        public IEnumerable<FirstNameInfo> GetLambdaParamNames(int nest)
        {
            Contracts.Assert(nest >= 0);
            if (_lambdaParams.TryGetValue(nest, out var infos))
            {
                return infos;
            }

            return Enumerable.Empty<FirstNameInfo>();
        }

        internal IEnumerable<DottedNameInfo> GetDottedNamesInTree(TexlNode node)
        {
            for (var id = 0; id < IdLim; id++)
            {
                if (_infoMap[id] is DottedNameInfo info
                    && info.Node.InTree(node))
                {
                    yield return info;
                }
            }
        }

        public IEnumerable<DottedNameInfo> GetDottedNames()
        {
            for (var id = 0; id < IdLim; id++)
            {
                if (_infoMap[id] is DottedNameInfo info)
                {
                    yield return info;
                }
            }
        }

        internal IEnumerable<CallInfo> GetCallsInTree(TexlNode node)
        {
            for (var id = 0; id < IdLim; id++)
            {
                if (_infoMap[id] is CallInfo info
                    && info.Node.InTree(node))
                {
                    yield return info;
                }
            }
        }

        public IEnumerable<CallInfo> GetCalls()
        {
            for (var id = 0; id < IdLim; id++)
            {
                if (_infoMap[id] is CallInfo info)
                {
                    yield return info;
                }
            }
        }

        public IEnumerable<CallInfo> GetCalls(TexlFunction function)
        {
            Contracts.AssertValue(function);

            for (var id = 0; id < IdLim; id++)
            {
                if (_infoMap[id] is CallInfo info && info.Function == function)
                {
                    yield return info;
                }
            }
        }

        public IEnumerable<TableNode> GetTableNodes()
        {
            for (var id = 0; id < IdLim; id++)
            {
                if (_nodeMap[id] is TableNode tableNode)
                {
                    yield return tableNode;
                }
            }
        }

        public bool TryGetCall(int nodeId, out CallInfo callInfo)
        {
            Contracts.AssertIndex(nodeId, IdLim);

            callInfo = _infoMap[nodeId] as CallInfo;
            return callInfo != null;
        }

        // Try to get the text span from a give nodeId
        // The node could be CallInfo, FirstNameInfo or DottedNameInfo
        public bool TryGetTextSpan(int nodeId, out Span span)
        {
            Contracts.AssertIndex(nodeId, IdLim);

            var node = _infoMap[nodeId];
            if (node is CallInfo callInfo)
            {
                span = callInfo.Node.GetTextSpan();
                return true;
            }

            if (node is FirstNameInfo firstNameInfo)
            {
                span = firstNameInfo.Node.GetTextSpan();
                return true;
            }

            if (node is DottedNameInfo dottedNameInfo)
            {
                span = dottedNameInfo.Node.GetTextSpan();
                return true;
            }

            span = null;
            return false;
        }

        public bool TryGetFirstNameInfo(int nodeId, out FirstNameInfo info)
        {
            if (nodeId < 0)
            {
                info = null;
                return false;
            }

            Contracts.AssertIndex(nodeId, IdLim);

            info = _infoMap[nodeId] as FirstNameInfo;
            return info != null;
        }

        public bool TryGetInfo<T>(int nodeId, out T info)
            where T : class
        {
            if (nodeId < 0 || nodeId > IdLim)
            {
                info = null;
                return false;
            }

            info = _infoMap[nodeId] as T;
            return info != null;
        }

        // Returns all scope fields consumed by this rule that match the given scope type.
        // This is always a subset of the scope type.
        // Returns DType.EmptyRecord if no scope fields are consumed by the rule.
        public DType GetTopUsedScopeFields(DName sourceControlName, DName outputTablePropertyName)
        {
            Contracts.AssertValid(sourceControlName);
            Contracts.AssertValid(outputTablePropertyName);

            // Begin with an empty record until we find an access to the specified output table.
            var accumulatedType = DType.EmptyRecord;

            // Identify all accesses to the specified output table in this rule.
            var sourceTableAccesses = GetDottedNames().Where(d => d.Node.Matches(sourceControlName, outputTablePropertyName));

            foreach (var sourceTableAccess in sourceTableAccesses)
            {
                // Start with the type of the table access.
                var currentRecordType = GetType(sourceTableAccess.Node).ToRecord();

                TexlNode node = sourceTableAccess.Node;

                // Reduce the type if the table is being sliced.
                if (node.Parent != null && node.Parent.Kind == NodeKind.DottedName)
                {
                    currentRecordType = GetType(node.Parent).ToRecord();
                }

                // Walk up the parse tree to find the first CallNode, then determine if the
                // required type can be reduced to scope fields.
                for (; node.Parent != null && node.Parent.Parent != null; node = node.Parent)
                {
                    if (node.Parent.Parent.Kind == NodeKind.Call)
                    {
                        var callInfo = GetInfo(node.Parent.Parent as CallNode);

                        if (callInfo.Function.ScopeInfo != null)
                        {
                            var scopeFunction = callInfo.Function;

                            Contracts.Assert(callInfo.Node.Args.Children.Count > 0);
                            var firstArg = callInfo.Node.Args.Children[0];

                            // Determine if we arrived as the first (scope) argument of the function call
                            // and whether we can reduce the type to contain only the used scope fields
                            // for the call.
                            if (firstArg == node && !scopeFunction.ScopeInfo.UsesAllFieldsInScope)
                            {
                                // The cursor type must be the same as the current type.
                                Contracts.Assert(currentRecordType.Accepts(callInfo.CursorType, exact: true, useLegacyDateTimeAccepts: false, usePowerFxV1CompatibilityRules: Features.PowerFxV1CompatibilityRules));
                                currentRecordType = GetUsedScopeFields(callInfo);
                            }
                        }

                        // Always break if we have reached a CallNode.
                        break;
                    }
                }

                // Accumulate the current type.
                accumulatedType = DType.Union(
                    accumulatedType,
                    currentRecordType,
                    useLegacyDateTimeAccepts: false,
                    features: Features);
            }

            return accumulatedType;
        }

        // Returns the scope fields used by the lambda parameters in the given invocation.
        // This is always a subset of the scope type (call.CursorType).
        // Returns DType.Error for anything other than invocations of functions with scope.
        public DType GetUsedScopeFields(CallInfo call)
        {
            Contracts.AssertValue(call);

            if (ErrorContainer.HasErrors() ||
                call.Function == null ||
                call.Function.ScopeInfo == null ||
                !call.CursorType.IsAggregate ||
                call.Node.Args.Count < 1)
            {
                return DType.Error;
            }

            var fields = DType.EmptyRecord;
            var arg0 = call.Node.Args.Children[0].VerifyValue();

            foreach (var name in GetLambdaParamNames(call.ScopeNest + 1))
            {
                var fError = false;
                if (!name.Node.InTree(arg0) &&
                    name.Node.InTree(call.Node) &&
                    call.CursorType.TryGetType(name.Name, out var lambdaParamType))
                {
                    if (name.Node.Parent is DottedNameNode dotted)
                    {
                        // Get the param type accumulated so far
                        if (!fields.TryGetType(name.Name, out var accParamType))
                        {
                            accParamType = DType.EmptyRecord;
                        }

                        // Get the RHS property type reported by the scope
                        var tempRhsType = lambdaParamType.IsControl ? lambdaParamType.ToRecord() : lambdaParamType;
                        if (!tempRhsType.TryGetType(dotted.Right.Name, out var propertyType))
                        {
                            propertyType = DType.Unknown;
                        }

                        // Accumulate into the param type
                        accParamType = accParamType.Add(ref fError, DPath.Root, dotted.Right.Name, propertyType);
                        lambdaParamType = accParamType;
                    }

                    fields = DType.Union(
                        fields,
                        DType.EmptyRecord.Add(ref fError, DPath.Root, name.Name, lambdaParamType),
                        useLegacyDateTimeAccepts: false,
                        features: Features);
                }
            }

            Contracts.Assert(fields.IsRecord);
            return fields;
        }

        private void SetInfo(FirstNameNode node, FirstNameInfo info)
        {
            Contracts.AssertValue(node);
            Contracts.AssertValue(info);
            Contracts.AssertIndex(node.Id, _infoMap.Length);
            Contracts.Assert(_infoMap[node.Id] == null);

            if (info.Kind == BindKind.LambdaField || info.Kind == BindKind.LambdaFullRecord)
            {
                if (!_lambdaParams.ContainsKey(info.NestDst))
                {
                    _lambdaParams[info.NestDst] = new List<FirstNameInfo>();
                }

                _lambdaParams[info.NestDst].Add(info);
            }

            _infoMap[node.Id] = info;
        }

        public DottedNameInfo GetInfo(DottedNameNode node)
        {
            Contracts.AssertValue(node);
            Contracts.AssertIndex(node.Id, _infoMap.Length);
            Contracts.Assert(_infoMap[node.Id] == null || _infoMap[node.Id] is DottedNameInfo);

            return _infoMap[node.Id] as DottedNameInfo;
        }

        private void SetInfo(DottedNameNode node, DottedNameInfo info)
        {
            Contracts.AssertValue(node);
            Contracts.AssertValue(info);
            Contracts.AssertIndex(node.Id, _infoMap.Length);
            Contracts.Assert(_infoMap[node.Id] == null);

            _infoMap[node.Id] = info;
        }

        public AsInfo GetInfo(AsNode node)
        {
            Contracts.AssertValue(node);
            Contracts.AssertIndex(node.Id, _infoMap.Length);
            Contracts.Assert(_infoMap[node.Id] == null || _infoMap[node.Id] is AsInfo);

            return _infoMap[node.Id] as AsInfo;
        }

        private void SetInfo(AsNode node, AsInfo info)
        {
            Contracts.AssertValue(node);
            Contracts.AssertValue(info);
            Contracts.AssertIndex(node.Id, _infoMap.Length);
            Contracts.Assert(_infoMap[node.Id] == null);

            _infoMap[node.Id] = info;
        }

        public CallInfo GetInfo(CallNode node)
        {
            Contracts.AssertValue(node);
            Contracts.AssertIndex(node.Id, _infoMap.Length);
            Contracts.Assert(_infoMap[node.Id] == null || _infoMap[node.Id] is CallInfo);

            return _infoMap[node.Id] as CallInfo;
        }

        public CallNode GetCompilerGeneratedCallNode(TexlNode node)
        {
            Contracts.AssertValue(node);
            Contracts.AssertIndex(node.Id, _compilerGeneratedCallNodes.Length);

            return _compilerGeneratedCallNodes[node.Id];
        }

        private void SetInfo(CallNode node, CallInfo info, bool markIfAsync = true)
        {
            Contracts.AssertValue(node);
            Contracts.AssertValue(info);
            Contracts.AssertIndex(node.Id, _infoMap.Length);
            Contracts.Assert(_infoMap[node.Id] == null);

            _infoMap[node.Id] = info;

            var function = info.Function;
            if (function != null)
            {
                // If the invocation is async then the whole call path is async.
                if (markIfAsync && (function is not UserDefinedFunction udf || udf.Binding != null) && function.IsAsyncInvocation(node, this))
                {
                    FlagPathAsAsync(node);
                }

                // If the invocation affects aliases, cache that info.
                if (function.AffectsAliases)
                {
                    AffectsAliases = true;
                }

                // If the invocation affects scope varialbe, cache that info.
                if (function.AffectsScopeVariable)
                {
                    AffectsScopeVariable = true;
                }

                if (function.AffectsDataSourceQueryOptions)
                {
                    AffectsTabularDataSources = true;
                }
            }
        }

        private CallNode GenerateCallNode(StrInterpNode node)
        {
            // We generate a transient CallNode (with no arguments) to the Concatenate function
            var func = BuiltinFunctionsCore.Concatenate;
            var ident = new IdentToken(func.Name, node.Token.Span, isNonSourceIdentToken: true);
            var id = node.Id;
            var listNodeId = 0;
            var minChildId = node.MinChildID;
            var callNode = new CallNode(
                ref id,
                primaryToken: ident,
                sourceList: node.SourceList,
                head: new Identifier(ident),
                headNode: null,
                new ListNode(ref listNodeId, tok: node.Token, args: new TexlNode[0], delimiters: null, sourceList: node.SourceList),
                node.StrInterpEnd);
            _compilerGeneratedCallNodes[node.Id] = callNode;
            SetInfo(callNode, new CallInfo(func, callNode));
            return callNode;
        }

        internal bool AddFieldToQuerySelects(DType type, string fieldName)
        {
            Contracts.AssertValid(type);
            Contracts.AssertNonEmpty(fieldName);
            Contracts.AssertValue(QueryOptions);

            var retVal = false;

            if (type.AssociatedDataSources == null)
            {
                return retVal;
            }

            foreach (var associatedDataSource in type.AssociatedDataSources)
            {
                if (!associatedDataSource.IsSelectable)
                {
                    continue;
                }

                // If this is accessing datasource itself then we don't need to capture this.
                if (associatedDataSource.Name == fieldName)
                {
                    continue;
                }

                retVal |= QueryOptions.AddSelect(associatedDataSource, new DName(fieldName));

                AffectsTabularDataSources = true;
            }

            return retVal;
        }

        internal DName GetFieldLogicalName(Identifier ident)
        {
            var rhsName = ident.Name;
            if (!UpdateDisplayNames && TryGetReplacedIdentName(ident, out var rhsLogicalName))
            {
                rhsName = new DName(rhsLogicalName);
            }

            return rhsName;
        }

        internal bool TryGetReplacedIdentName(Identifier ident, out string replacedIdent)
        {
            replacedIdent = string.Empty;

            // Check if the access was renamed:
            if (NodesToReplace != null)
            {
                // Token equality doesn't work here, compare the spans to be certain
                var newName = NodesToReplace.Where(kvp => kvp.Key.Span.Min == ident.Token.Span.Min && kvp.Key.Span.Lim == ident.Token.Span.Lim).FirstOrDefault();
                if (newName.Value != null && newName.Key != null)
                {
                    replacedIdent = newName.Value;
                    return true;
                }
            }

            return false;
        }

        public ParentInfo GetInfo(ParentNode node)
        {
            Contracts.AssertValue(node);
            Contracts.AssertIndex(node.Id, _infoMap.Length);
            Contracts.Assert(_infoMap[node.Id] == null || _infoMap[node.Id] is ParentInfo);

            return _infoMap[node.Id] as ParentInfo;
        }

        public SelfInfo GetInfo(SelfNode node)
        {
            Contracts.AssertValue(node);
            Contracts.AssertIndex(node.Id, _infoMap.Length);
            Contracts.Assert(_infoMap[node.Id] == null || _infoMap[node.Id] is SelfInfo);

            return _infoMap[node.Id] as SelfInfo;
        }

        private void SetInfo(ParentNode node, ParentInfo info)
        {
            Contracts.AssertValue(node);
            Contracts.AssertValue(info);
            Contracts.AssertIndex(node.Id, _infoMap.Length);
            Contracts.Assert(_infoMap[node.Id] == null);

            _infoMap[node.Id] = info;
        }

        private void SetInfo(SelfNode node, SelfInfo info)
        {
            Contracts.AssertValue(node);
            Contracts.AssertValue(info);
            Contracts.AssertIndex(node.Id, _infoMap.Length);
            Contracts.Assert(_infoMap[node.Id] == null);

            _infoMap[node.Id] = info;
        }

        private void FlagPathAsAsync(TexlNode node)
        {
            Contracts.AssertValue(node);
            Contracts.AssertIndex(node.Id, _asyncMap.Length);

            while (node != null && !_asyncMap[node.Id])
            {
                _asyncMap[node.Id] = true;
                node = node.Parent;
            }
        }

        public bool IsAsync(TexlNode node)
        {
            Contracts.AssertValue(node);
            Contracts.AssertIndex(node.Id, _asyncMap.Length);

            return _asyncMap[node.Id];
        }

        /// <summary>
        /// See documentation for <see cref="GetVolatileVariables"/> for more information.
        /// </summary>
        /// <param name="node">
        /// Node whose liftability is questioned.
        /// </param>
        /// <returns>
        /// Whether the current node is liftable.
        /// </returns>
        public bool IsUnliftable(TexlNode node)
        {
            Contracts.AssertValue(node);
            Contracts.AssertIndex(node.Id, _isUnliftable.Length);

            return _isUnliftable[node.Id];
        }

        public bool IsInfoKindDataSource(NameInfo info)
        {
            return info.Kind == BindKind.Data || info.Kind == BindKind.ScopeCollection;
        }

        public bool TryCastToFirstName(TexlNode node, out FirstNameInfo firstNameInfo)
        {
            Contracts.AssertValue(node);

            firstNameInfo = null;

            FirstNameNode firstNameNode;
            return (firstNameNode = node.AsFirstName()) != null &&
                (firstNameInfo = GetInfo(firstNameNode)) != null;
        }

        internal void DeclareMetadataNeeded(DType type)
        {
            Contracts.AssertValid(type);

            if (_typesNeedingMetadata == null)
            {
                _typesNeedingMetadata = new List<DType>();
            }

            if (!_typesNeedingMetadata.Contains(type))
            {
                _typesNeedingMetadata.Add(type);
            }
        }

        internal List<DType> GetExpandEntitiesMissingMetadata()
        {
            return _typesNeedingMetadata;
        }

        internal bool TryGetRenamedOutput(out DName outputName)
        {
            outputName = _renamedOutputAccessor;
            return outputName != default;
        }

        public bool IsAsyncWithNoSideEffects(TexlNode node)
        {
            return IsAsync(node) && !HasSideEffects(node);
        }

        /// <summary>
        /// Override the error container.  Should only be used for scenarios where the current error container needs to be updated, for example,
        /// to run validation logic that should not produce visible errors for the consumer.
        /// </summary>
        /// <param name="container">The new error container.</param>
        internal void OverrideErrorContainer(ErrorContainer container)
        {
            ErrorContainer = container;
        }

        private class Visitor : TexlVisitor
        {
            private sealed class Scope
            {
                public readonly CallNode Call;
                public readonly int Nest;
                public readonly Scope Parent;
                public readonly DType Type;
                public readonly bool CreatesRowScope;
                public readonly bool SkipForInlineRecords;
                public readonly DName[] ScopeIdentifiers;
                public readonly bool RequireScopeIdentifier;

                // Optional data associated with scope. May be null.
                public readonly object Data;

                public Scope(DType type)
                {
                    Contracts.Assert(type.IsValid);
                    Type = type;
                }

                public Scope(CallNode call, Scope parent, DType type, DName[] scopeIdentifiers = default, bool requireScopeIdentifier = false, object data = null, bool createsRowScope = true, bool skipForInlineRecords = false)
                {
                    Contracts.Assert(type.IsValid);
                    Contracts.AssertValueOrNull(data);

                    Call = call;
                    Parent = parent;
                    Type = type;
                    Data = data;
                    CreatesRowScope = createsRowScope;
                    SkipForInlineRecords = skipForInlineRecords;
                    ScopeIdentifiers = scopeIdentifiers;
                    RequireScopeIdentifier = requireScopeIdentifier;

                    Nest = parent?.Nest ?? 0;

                    // Scopes created for record scope only do not increase lambda param nesting
                    if (createsRowScope)
                    {
                        Nest += 1;
                    }
                }

                public Scope Up(int upCount)
                {
                    Contracts.AssertIndex(upCount, Nest);

                    var scope = this;
                    while (upCount-- > 0)
                    {
                        scope = scope.Parent;
                        Contracts.AssertValue(scope);
                    }

                    return scope;
                }
            }

            private readonly INameResolver _nameResolver;
            private readonly Scope _topScope;
            private readonly TexlBinding _txb;
            private Scope _currentScope;
            private int _currentScopeDsNodeId;
            private readonly Features _features;

            public Visitor(TexlBinding txb, INameResolver resolver, DType topScope, bool useThisRecordForRuleScope, Features features)
            {
                Contracts.AssertValue(txb);
                Contracts.AssertValueOrNull(resolver);

                _txb = txb;
                _nameResolver = resolver;
                _features = features;

                _topScope = new Scope(null, null, topScope ?? DType.Error, useThisRecordForRuleScope ? new[] { ThisRecordDefaultName } : default);
                _currentScope = _topScope;
                _currentScopeDsNodeId = -1;
            }

            [Conditional("DEBUG")]
            private void AssertValid()
            {
#if DEBUG
                Contracts.AssertValueOrNull(_nameResolver);
                Contracts.AssertValue(_topScope);
                Contracts.AssertValue(_currentScope);

                var scope = _currentScope;
                while (scope != null && scope != _topScope)
                {
                    scope = scope.Parent;
                }

                Contracts.Assert(scope == _topScope, "_topScope should be in the parent chain of _currentScope.");
#endif
            }

            public void Run()
            {
                _txb.Top.Accept(this);
                Contracts.Assert(_currentScope == _topScope);
            }

            private ScopeUseSet JoinScopeUseSets(params TexlNode[] nodes)
            {
                Contracts.AssertValue(nodes);
                Contracts.AssertAllValues(nodes);

                var set = ScopeUseSet.GlobalsOnly;
                foreach (var node in nodes)
                {
                    set = set.Union(_txb.GetScopeUseSet(node));
                }

                return set;
            }

            public override void Visit(ErrorNode node)
            {
                AssertValid();
                Contracts.AssertValue(node);

                _txb.SetType(node, DType.Error);

                // Note that there is no need to log a binding error for this node. The fact that
                // an ErrorNode exists in the parse tree ensures that a parse/syntax error was
                // logged for it, and there is no need to duplicate it.
            }

            public override void Visit(BlankNode node)
            {
                AssertValid();
                Contracts.AssertValue(node);

                _txb.SetConstant(node, true);
                _txb.SetSelfContainedConstant(node, true);
                _txb.SetType(node, DType.ObjNull);
            }

            // Binding TypeLiteralNode from anywhere other than valid type context should be an error.
            // This ensures that binding of unintended use of TypeLiteralNode eg: "If(Type(Boolean), 1, 2)" will result in an error.
            // VisitType method is used to resolve the type of TypeLiteralNode from valid context. 
            public override void Visit(TypeLiteralNode node)
            {
                AssertValid();
                Contracts.AssertValue(node);
                
                _txb.SetType(node, DType.Error);
                _txb.ErrorContainer.Error(node, TexlStrings.ErrTypeLiteral_UnsupportedUsage);
            }

            // Method to bind TypeLiteralNode from valid context where a type is expected.
            // Binding TypeLiteralNode in an expression where a type is not expected invokes the Visit method
            // from normal visitor pattern and results in error.
            private void VisitType(TypeLiteralNode node)
            {
                AssertValid();
                Contracts.AssertValue(node);

                if (_nameResolver == null)
                {
                    _txb.SetType(node, DType.Unknown);
                    return;
                }

                var type = DTypeVisitor.Run(node.TypeRoot, _nameResolver);

                if (type.IsValid)
                {
                    _txb.SetType(node, type);
                }
                else
                {
                    _txb.SetType(node, DType.Error);
                    _txb.ErrorContainer.Error(node, TexlStrings.ErrTypeLiteral_InvalidTypeDefinition, node.ToString());
                }
            }

            public override void Visit(BoolLitNode node)
            {
                AssertValid();
                Contracts.AssertValue(node);

                _txb.SetConstant(node, true);
                _txb.SetSelfContainedConstant(node, true);
                _txb.SetType(node, DType.Boolean);
            }

            public override void Visit(StrLitNode node)
            {
                AssertValid();
                Contracts.AssertValue(node);

                _txb.SetConstant(node, true);
                _txb.SetSelfContainedConstant(node, true);
                _txb.SetType(node, DType.String);

                // For Data Table Scenario Only
                if (_txb.Property != null && _txb.Property.UseForDataQuerySelects)
                {
                    // Lookup ThisItem info
                    if (_nameResolver == null || !_nameResolver.TryGetInnermostThisItemScope(out var lookupInfo))
                    {
                        return;
                    }

                    _txb.AddFieldToQuerySelects(lookupInfo.Type, node.Value);
                }
            }

            public override void Visit(NumLitNode node)
            {
                AssertValid();
                Contracts.AssertValue(node);

                _txb.SetConstant(node, true);
                _txb.SetSelfContainedConstant(node, true);
                _txb.SetType(node, DType.Number);
            }

            public override void Visit(DecLitNode node)
            {
                AssertValid();
                Contracts.AssertValue(node);

                _txb.SetConstant(node, true);
                _txb.SetSelfContainedConstant(node, true);
                _txb.SetType(node, DType.Decimal);
            }

            public DName GetLogicalNodeNameAndUpdateDisplayNames(DType type, Identifier ident, bool isThisItem = false)
            {
                return GetLogicalNodeNameAndUpdateDisplayNames(type, ident, out var unused, isThisItem);
            }

            public DName GetLogicalNodeNameAndUpdateDisplayNames(DType type, Identifier ident, out string newDisplayName, bool isThisItem = false)
            {
                Contracts.AssertValid(type);
                Contracts.AssertValue(ident);

                var logicalNodeName = ident.Name;
                newDisplayName = logicalNodeName.Value;

                if (type == DType.Invalid || (!type.IsOptionSet && !type.IsView && type.AssociatedDataSources == default))
                {
                    return logicalNodeName;
                }

                // Skip trying to match display names if the type isn't associated with a data source, an option set or view, or other display name source
                if (!type.AssociatedDataSources.Any() && !type.IsOptionSet && !type.IsView && !type.HasExpandInfo && type.DisplayNameProvider == null)
                {
                    return logicalNodeName;
                }

                var useUpdatedDisplayNames = (type.AssociatedDataSources.FirstOrDefault()?.IsConvertingDisplayNameMapping ?? false) || (type.OptionSetInfo?.IsConvertingDisplayNameMapping ?? false) || (type.ViewInfo?.IsConvertingDisplayNameMapping ?? false) || _txb._forceUpdateDisplayNames;
                var updatedDisplayNamesType = type;

                if (!useUpdatedDisplayNames && type.HasExpandInfo && type.ExpandInfo.ParentDataSource.Kind == DataSourceKind.CdsNative)
                {
                    if (_txb.Document != null && _txb.Document.GlobalScope.TryGetCdsDataSourceWithLogicalName(((IExternalCdsDataSource)type.ExpandInfo.ParentDataSource).DatasetName, type.ExpandInfo.Identity, out var relatedDataSource) &&
                        relatedDataSource.IsConvertingDisplayNameMapping)
                    {
                        useUpdatedDisplayNames = true;
                        updatedDisplayNamesType = relatedDataSource.Type;
                    }
                }

                if (_txb.UpdateDisplayNames && useUpdatedDisplayNames)
                {
                    // Either we need to go Display Name -> Display Name here
                    // Or we need to go Logical Name -> Display Name
                    if (DType.TryGetConvertedDisplayNameAndLogicalNameForColumn(updatedDisplayNamesType, ident.Name.Value, out var maybeLogicalName, out var maybeDisplayName))
                    {
                        logicalNodeName = new DName(maybeLogicalName);
                        _txb.NodesToReplace.Add(new KeyValuePair<Token, string>(ident.Token, maybeDisplayName));
                    }
                    else if (DType.TryGetDisplayNameForColumn(updatedDisplayNamesType, ident.Name.Value, out maybeDisplayName))
                    {
                        _txb.NodesToReplace.Add(new KeyValuePair<Token, string>(ident.Token, maybeDisplayName));
                    }

                    if (maybeDisplayName != null)
                    {
                        newDisplayName = new DName(maybeDisplayName);
                    }
                }
                else
                {
                    if (DType.TryGetLogicalNameForColumn(updatedDisplayNamesType, ident.Name.Value, out var maybeLogicalName, isThisItem))
                    {
                        logicalNodeName = new DName(maybeLogicalName);

                        // If we're updating display names, we don't want to accidentally rewrite something that hasn't changed to it's logical name.
                        if (!_txb.UpdateDisplayNames)
                        {
                            _txb.NodesToReplace.Add(new KeyValuePair<Token, string>(ident.Token, maybeLogicalName));
                        }
                    }
                }

                return logicalNodeName;
            }

            public override void Visit(FirstNameNode node)
            {
                AssertValid();
                Contracts.AssertValue(node);

                FirstNameInfo info;
                var haveNameResolver = _nameResolver != null;

                // Reset name lookup preferences.
                var lookupPrefs = NameLookupPreferences.None;
                var nodeName = node.Ident.Name;
                var fError = false;

                // If node is a global variable but it appears in its own weight table, we know its state has changed
                // in a "younger" sibling or cousin node, vis. some predecessor statement in a chained operation
                // changed the value of this variable, and we must ensure that it is not lifted by the back end.
                // e.g. With({}, Set(x, 1); Set(y, x + 1)) -- we need to indicate that "x + 1" cannot be cached and
                // expect to retain the same value throughout the chained operator's scope.
                if (_txb.GetVolatileVariables(node).Contains(node.Ident.Name))
                {
                    _txb.SetIsUnliftable(node, true);
                }

                // Look up a global variable with this name.
                NameLookupInfo lookupInfo = default;
                if (_txb.AffectsScopeVariableName)
                {
                    if (haveNameResolver && _nameResolver.CurrentEntity != null)
                    {
                        var scopedControl = _txb._glue.GetVariableScopedControlFromTexlBinding(_txb);

                        // App variable name cannot conflict with any existing global entity name, eg. control/data/table/enum.
                        if (scopedControl.IsAppInfoControl && _nameResolver.LookupGlobalEntity(node.Ident.Name, out lookupInfo))
                        {
                            _txb.ErrorContainer.Error(node, TexlStrings.ErrExpectedFound_Ex_Fnd, lookupInfo.Kind, TokKind.Ident);
                        }

                        _txb.SetAppScopedVariable(node, scopedControl.IsAppInfoControl);
                    }

                    // Set the variable name node as DType.String.
                    _txb.SetType(node, DType.String);
                    _txb.SetInfo(node, FirstNameInfo.Create(node, default(NameLookupInfo)));
                    return;
                }

                // [@name]
                if (node.Ident.AtToken != null)
                {
                    if (haveNameResolver)
                    {
                        lookupPrefs |= NameLookupPreferences.GlobalsOnly;
                    }
                }

                // name[@field]
                else if (IsRowScopeAlias(node, out var scope))
                {
                    Contracts.Assert(scope.Type.IsRecord);

                    info = FirstNameInfo.Create(BindKind.LambdaFullRecord, node, scope.Nest, _currentScope.Nest, scope.Data);
                    Contracts.Assert(info.Kind == BindKind.LambdaFullRecord);

                    nodeName = GetLogicalNodeNameAndUpdateDisplayNames(scope.Type, node.Ident);

                    if (scope.Nest < _currentScope.Nest)
                    {
                        _txb.SetBlockScopedConstantNode(node);
                    }

                    _txb.SetType(node, scope.Type);
                    _txb.SetInfo(node, info);
                    _txb.SetLambdaScopeLevel(node, info.UpCount);
                    _txb.AddFieldToQuerySelects(scope.Type, nodeName);
                    return;
                }

                // fieldName (unqualified)
                else if (IsRowScopeField(node, out scope, out fError, out var isWholeScope))
                {
                    Contracts.Assert(scope.Type.IsRecord || scope.Type.IsUntypedObject);

                    // Detected access to a pageable dataEntity in row scope, error was set
                    if (fError)
                    {
                        return;
                    }

                    DType nodeType = null;

                    if (scope.ScopeIdentifiers == null || scope.ScopeIdentifiers.Length == 1)
                    {
                        nodeType = scope.Type;
                    }
                    else
                    {
                        // If scope.ScopeIdentifier.Length > 1, it meant the function creates more than 1 scope and the scope types are contained within a record.
                        // Example: Join(t1, t2, LeftRecord.a = RightRecord.a, ...)
                        //      The expression above will create LeftRecord and RightRecord scopes. The scope type will be ![LeftRecord:![...],RightRecord:![...]]
                        // Example: Join(t1 As X1, t2 As X2, X1.a = X2.a, ...)
                        //      The expression above will create LeftRecord and RightRecord scopes. The scope type will be ![X1:![...],X2:![...]]
                        nodeType = scope.Type.GetType(nodeName);
                    }

                    if (!isWholeScope)
                    {
                        info = FirstNameInfo.Create(BindKind.LambdaField, node, scope.Nest, _currentScope.Nest, scope.Data);
                        nodeName = GetLogicalNodeNameAndUpdateDisplayNames(scope.Type, node.Ident);
                        nodeType = scope.Type.GetType(nodeName);
                    }
                    else
                    {
                        info = FirstNameInfo.Create(BindKind.LambdaFullRecord, node, scope.Nest, _currentScope.Nest, scope.Data);
                        if (scope.Nest < _currentScope.Nest)
                        {
                            _txb.SetBlockScopedConstantNode(node);
                        }
                    }

                    Contracts.Assert(info.UpCount >= 0);

                    _txb.SetType(node, nodeType);
                    _txb.SetInfo(node, info);
                    _txb.SetLambdaScopeLevel(node, info.UpCount);
                    _txb.AddFieldToQuerySelects(nodeType, nodeName);
                    return;
                }

                if (node.Parent is DottedNameNode)
                {
                    lookupPrefs |= NameLookupPreferences.HasDottedNameParent;
                }

                // Check if this control property has local scope name resolver.
                var localScopeNameResolver = _txb.LocalRuleScopeResolver;
                if (localScopeNameResolver != null && localScopeNameResolver.Lookup(node.Ident.Name, out var scopedInfo))
                {
                    _txb.SetType(node, scopedInfo.Type);
                    _txb.SetInfo(node, FirstNameInfo.Create(node, scopedInfo));
                    _txb.SetStateful(node, scopedInfo.IsStateful);
                    _txb.HasLocalScopeReferences = true;
                    return;
                }

                if (!haveNameResolver || !_nameResolver.Lookup(node.Ident.Name, out lookupInfo, preferences: lookupPrefs))
                {
                    _txb.ErrorContainer.Error(node, TexlStrings.ErrInvalidName, node.Ident.Name.Value);
                    _txb.SetType(node, DType.Error);
                    _txb.SetInfo(node, FirstNameInfo.Create(node, default(NameLookupInfo)));
                    return;
                }

                var isConstantNamedFormula = false;
                if (lookupInfo.Kind == BindKind.PowerFxResolvedObject)
                {
                    var nameSymbol = lookupInfo.Data as NameSymbol;
                    _txb.SetMutable(node, nameSymbol?.Props.CanMutate ?? false);
                    _txb.SetSetMutable(node, nameSymbol?.Props.CanSetMutate ?? false);
                    if (lookupInfo.Data is IExternalNamedFormula formula)
                    {
                        isConstantNamedFormula = formula.IsConstant;

                        // If the definition of the named formula has a delegation warning, every use should also inherit this warning
                        if (formula.HasDelegationWarning)
                        {
                            _txb.ErrorContainer.EnsureError(DocumentErrorSeverity.Warning, node, TexlStrings.SuggestRemoteExecutionHint_NF, node.Ident.Name);
                        }
                    }
                }
                else if (lookupInfo.Kind == BindKind.Data)
                {
                    if (lookupInfo.Data is IExternalCdsDataSource or IExternalTabularDataSource)
                    {
                        _txb.SetMutable(node, true);
                    }
                    else if (lookupInfo.Data is IExternalDataSource ds)
                    {
                        _txb.SetMutable(node, ds.IsWritable);
                    }
                }
                else if (lookupInfo.Kind == BindKind.ScopeCollection)
                {
                    _txb.SetMutable(node, true);
                }
                else if (lookupInfo.Kind == BindKind.ScopeCollection)
                {
                    _txb.SetMutable(node, true);
                }

                Contracts.Assert(lookupInfo.Kind != BindKind.LambdaField);
                Contracts.Assert(lookupInfo.Kind != BindKind.LambdaFullRecord);
                Contracts.Assert(lookupInfo.Kind != BindKind.Unknown);

                var fnInfo = FirstNameInfo.Create(node, lookupInfo);
                var lookupType = lookupInfo.Type;

                if (lookupInfo.DisplayName != default)
                {
                    if (_txb.UpdateDisplayNames)
                    {
                        _txb.NodesToReplace.Add(new KeyValuePair<Token, string>(node.Token, lookupInfo.DisplayName));
                    }
                    else if (lookupInfo.Data is IExternalEntity entity)
                    {
                        _txb.NodesToReplace.Add(new KeyValuePair<Token, string>(node.Token, entity.EntityName));
                    }
                    else if (lookupInfo.Data is NameSymbol nameSymbol)
                    {
                        _txb.NodesToReplace.Add(new KeyValuePair<Token, string>(node.Token, nameSymbol.Name));
                    }
                }

                // Internal control references are not allowed in component input properties.
                if (CheckComponentProperty(lookupInfo.Data as IExternalControl))
                {
                    _txb.ErrorContainer.Error(node, TexlStrings.ErrInternalControlInInputProperty);
                    _txb.SetType(node, DType.Error);
                    _txb.SetInfo(node, fnInfo ?? FirstNameInfo.Create(node, default(NameLookupInfo)));
                    return;
                }

                if (lookupInfo.Kind == BindKind.ThisItem)
                {
                    _txb._hasThisItemReference = true;
                    if (!TryProcessFirstNameNodeForThisItemAccess(node, lookupInfo, out lookupType, out fnInfo) || lookupType.IsError)
                    {
                        // Property should not include ThisItem, return an error
                        _txb.ErrorContainer.Error(node, TexlStrings.ErrInvalidName, node.Ident.Name.Value);
                        _txb.SetType(node, DType.Error);
                        _txb.SetInfo(node, fnInfo ?? FirstNameInfo.Create(node, default(NameLookupInfo)));
                        return;
                    }

                    _txb.SetContextual(node, true);
                }
                else if (lookupInfo.Kind == BindKind.DeprecatedImplicitThisItem)
                {
                    _txb._hasThisItemReference = true;

                    // Even though lookupInfo.Type isn't the full data source type, it still is tagged with the full datasource info if this is a thisitem node
                    nodeName = GetLogicalNodeNameAndUpdateDisplayNames(lookupType, node.Ident, /* isThisItem */ true);

                    // If the ThisItem reference is an entity, the type should be expanded.
                    if (lookupType.IsExpandEntity)
                    {
                        var parentEntityPath = string.Empty;

                        var thisItemType = default(DType);
                        if (lookupInfo.Data is IExternalControl outerControl)
                        {
                            thisItemType = outerControl.ThisItemType;
                        }

                        if (thisItemType != default && thisItemType.HasExpandInfo)
                        {
                            parentEntityPath = thisItemType.ExpandInfo.ExpandPath.ToString();
                        }

                        lookupType = GetExpandedEntityType(lookupType, parentEntityPath);
                        fnInfo = FirstNameInfo.Create(node, lookupInfo, lookupInfo.Type.ExpandInfo);
                    }
                }

                if (lookupType.IsDeferred)
                {
                    _txb.ErrorContainer.EnsureError(DocumentErrorSeverity.Warning, node, TexlStrings.WarnDeferredType);
                }

                // If we retrieved a builtin enum, use the option set type instead of the weaker enum type
                if (_features.StronglyTypedBuiltinEnums &&
                    lookupInfo.Kind == BindKind.Enum &&
                    lookupInfo.Data is EnumSymbol enumSymbol)
                {
                    lookupType = enumSymbol.OptionSetType;
                }

                // Make a note of this global's type, as identifier by the resolver.
                _txb.SetType(node, lookupType);

                // If this is a reference to an Enum, it is constant.
                _txb.SetConstant(node, lookupInfo.Kind == BindKind.Enum || isConstantNamedFormula);
                _txb.SetSelfContainedConstant(node, lookupInfo.Kind == BindKind.Enum);

                // Create a name info with an appropriate binding, defaulting to global binding in error cases.
                _txb.SetInfo(node, fnInfo);

                // If the firstName is a standalone global control reference (i.e. not a LHS for a property access)
                // make sure to record this, as it's something that is needed later during codegen.
                if (lookupType.IsControl && (node.Parent == null || node.Parent.AsDottedName() == null))
                {
                    _txb.HasControlReferences = true;

                    // If the current property doesn't support global control references, set an error
                    if (_txb.CurrentPropertyRequiresDefaultableReferences)
                    {
                        _txb.ErrorContainer.EnsureError(node, TexlStrings.ErrInvalidControlReference);
                    }
                }

                if (_txb.BindingConfig.MarkAsAsyncOnLazilyLoadedControlRef && 
                    lookupType.IsControl && 
                    lookupInfo.Data is IExternalControl control &&
                    !control.IsAppGlobalControl)
                {
                    _txb.FlagPathAsAsync(_txb.Top);
                }

                // Update _usesGlobals, _usesResources, etc.
                UpdateBindKindUseFlags(lookupInfo.Kind);

                // Update statefulness of global datasources excluding dynamic datasources.
                if (_txb.IsInfoKindDataSource(fnInfo) && !_txb._glue.IsDynamicDataSourceInfo(lookupInfo.Data))
                {
                    _txb.SetStateful(node, true);
                }

                if (lookupInfo.Kind == BindKind.WebResource || (lookupInfo.Kind == BindKind.QualifiedValue && ((lookupInfo.Data as IQualifiedValuesInfo)?.IsAsyncAccess ?? false)))
                {
                    _txb.FlagPathAsAsync(node);
                    _txb.SetStateful(node, true);
                }

                _txb.CheckAndMarkAsPageable(node);
                _txb.CheckAndMarkAsDelegatable(node);

                if ((lookupInfo.Kind == BindKind.WebResource || lookupInfo.Kind == BindKind.QualifiedValue) && !(node.Parent is DottedNameNode))
                {
                    _txb.ErrorContainer.EnsureError(node, TexlStrings.ErrValueMustBeFullyQualified);
                }

                if (lookupInfo.IsAsync)
                {
                    _txb.FlagPathAsAsync(node);
                }
            }

            private bool TryProcessFirstNameNodeForThisItemAccess(FirstNameNode node, NameLookupInfo lookupInfo, out DType nodeType, out FirstNameInfo info)
            {
                if (_nameResolver.CurrentEntity is IExternalControl)
                {
                    // Check to see if we only want to include ThisItem in specific
                    // properties of this Control
                    if (_nameResolver.EntityScope.TryGetEntity(_nameResolver.CurrentEntity.EntityName, out IExternalControl nodeAssociatedControl) &&
                        nodeAssociatedControl.Template.IncludesThisItemInSpecificProperty)
                    {
                        if (nodeAssociatedControl.Template.TryGetProperty(_nameResolver.CurrentProperty, out var nodeAssociatedProperty) && !nodeAssociatedProperty.ShouldIncludeThisItemInFormula)
                        {
                            nodeType = null;
                            info = null;
                            return false;
                        }
                    }
                }

                // Check to see if ThisItem is used in a DottedNameNode and if there is a data control
                // accessible from this rule.
                DName dataControlName = default;
                if (node.Parent is DottedNameNode node1 && _nameResolver.LookupDataControl(node.Ident.Name, out var dataControlLookupInfo, out dataControlName))
                {
                    // Get the property name being accessed by the parent dotted name.
                    var rightName = node1.Right.Name;

                    Contracts.AssertValid(rightName);
                    Contracts.Assert(dataControlLookupInfo.Type.IsControl);

                    // Check to see if the dotted name is accessing a property of the data control.
                    if (((IExternalControlType)dataControlLookupInfo.Type).ControlTemplate.HasOutput(rightName))
                    {
                        // Set the result type to the data control type.
                        nodeType = dataControlLookupInfo.Type;
                        info = FirstNameInfo.Create(node, lookupInfo, dataControlName, true);
                        return true;
                    }
                }

                nodeType = lookupInfo.Type;
                info = FirstNameInfo.Create(node, lookupInfo, dataControlName, false);
                return true;
            }

            private bool IsRowScopeField(FirstNameNode node, out Scope scope, out bool fError, out bool isWholeScope)
            {
                Contracts.AssertValue(node);

                fError = false;
                isWholeScope = false;

                // [@foo] cannot be a scope field.
                if (node.Ident.AtToken != null)
                {
                    scope = default;
                    return false;
                }

                var nodeName = node.Ident.Name;

                // Look up the name in the current scopes, innermost to outermost.
                // The logic here is as follows:
                // We need to find the innermost row scope where the FirstName we're searching for is present in the scope
                // Either as a field in the type, or as the scope identifier itself
                // We check the non-reqired identifier case first to preserve existing behavior when the field name is 'ThisRecord'
                for (scope = _currentScope; scope != null; scope = scope.Parent)
                {
                    Contracts.AssertValue(scope);

                    if (!scope.CreatesRowScope)
                    {
                        continue;
                    }

                    // If the scope identifier isn't required, look up implicit accesses
                    if (!scope.RequireScopeIdentifier)
                    {
                        // If scope type is a data source, the node may be a display name instead of logical.
                        // Attempt to get the logical name to use for type checking.
                        // If this is executed amidst a metadata refresh then the reference may refer to an old
                        // display name, so we need to check the old mapping as well as the current mapping.
                        var usesDisplayName =
                            DType.TryGetConvertedDisplayNameAndLogicalNameForColumn(scope.Type, nodeName.Value, out var maybeLogicalName, out _) ||
                            DType.TryGetLogicalNameForColumn(scope.Type, nodeName.Value, out maybeLogicalName);
                        if (usesDisplayName)
                        {
                            nodeName = new DName(maybeLogicalName);
                        }

                        if (scope.Type.TryGetType(nodeName, out var typeTmp))
                        {
                            // Expand the entity type here.
                            if (typeTmp.IsExpandEntity)
                            {
                                var parentEntityPath = string.Empty;
                                if (scope.Type.HasExpandInfo)
                                {
                                    parentEntityPath = scope.Type.ExpandInfo.ExpandPath.ToString();
                                }

                                // We cannot access pageable entities in row-scope, as it will generate too many calls to the connector
                                // Set an error and skip it.
                                if (typeTmp.ExpandInfo.IsTable)
                                {
                                    if (_txb.Document != null && _txb.Document.Properties.EnabledFeatures.IsEnableRowScopeOneToNExpandEnabled)
                                    {
                                        _txb.ErrorContainer.EnsureError(DocumentErrorSeverity.Warning, node, TexlStrings.WrnRowScopeOneToNExpandNumberOfCalls);
                                    }
                                    else
                                    {
                                        _txb.ErrorContainer.Error(node, TexlStrings.ErrColumnNotAccessibleInCurrentContext);
                                        _txb.SetType(node, DType.Error);
                                        fError = true;
                                        return true;
                                    }
                                }

                                var expandedEntityType = GetExpandedEntityType(typeTmp, parentEntityPath);
                                var type = scope.Type.SetType(ref fError, DPath.Root.Append(nodeName), expandedEntityType);
                                scope = new Scope(scope.Call, scope.Parent, type, scope.ScopeIdentifiers, scope.RequireScopeIdentifier, expandedEntityType.ExpandInfo);
                            }

                            return true;
                        }
                    }

                    if (scope.ScopeIdentifiers?.Any(dname => dname.Value == nodeName) ?? false)
                    {
                        isWholeScope = true;
                        return true;
                    }
                }

                scope = default;
                return false;
            }

            private bool IsRowScopeAlias(FirstNameNode node, out Scope scope)
            {
                Contracts.AssertValue(node);

                scope = default;

                if (!node.IsLhs)
                {
                    return false;
                }

                var dotted = node.Parent.AsDottedName().VerifyValue();
                if (!dotted.UsesBracket)
                {
                    return false;
                }

                // Look up the name as a scope alias.
                for (scope = _currentScope; scope != null; scope = scope.Parent)
                {
                    Contracts.AssertValue(scope);

                    if (!scope.CreatesRowScope || scope.Call == null)
                    {
                        continue;
                    }

                    // There is no row scope alias, so we have to rely on a heuristic here.
                    // Look for the first scope whose parent call specifies a matching FirstName arg0.
                    FirstNameNode arg0;
                    if (scope.Call.Args.Count > 0 &&
                        (arg0 = scope.Call.Args.Children[0].AsFirstName()) != null &&
                        arg0.Ident.Name == node.Ident.Name &&
                        arg0.Ident.Namespace == node.Ident.Namespace)
                    {
                        return true;
                    }
                }

                scope = default;
                return false;
            }

            public override void Visit(ParentNode node)
            {
                AssertValid();
                Contracts.AssertValue(node);

                if (_nameResolver == null || _nameResolver.CurrentEntity == null)
                {
                    _txb.ErrorContainer.Error(node, TexlStrings.ErrInvalidIdentifier);
                    _txb.SetType(node, DType.Error);
                    return;
                }

                if (!(_nameResolver.CurrentEntity is IExternalControl) || !_nameResolver.LookupParent(out var lookupInfo))
                {
                    _txb.ErrorContainer.Error(node, TexlStrings.ErrArgNotAValidIdentifier_Name, node.Kind);
                    _txb.SetType(node, DType.Error);
                    return;
                }

                // Treat this as a standard access to the parent control ("v" type).
                _txb.SetType(node, lookupInfo.Type);
                _txb.SetInfo(node, new ParentInfo(node, lookupInfo.Path, lookupInfo.Data as IExternalControl));
                _txb.HasParentItemReference = true;

                UpdateBindKindUseFlags(lookupInfo.Kind);
            }

            public override void Visit(SelfNode node)
            {
                AssertValid();
                Contracts.AssertValue(node);

                if (_nameResolver == null || _nameResolver.CurrentEntity == null)
                {
                    _txb.ErrorContainer.Error(node, TexlStrings.ErrInvalidIdentifier);
                    _txb.SetType(node, DType.Error);
                    return;
                }

                if (!_nameResolver.LookupSelf(out var lookupInfo))
                {
                    _txb.ErrorContainer.Error(node, TexlStrings.ErrArgNotAValidIdentifier_Name, node.Kind);
                    _txb.SetType(node, DType.Error);
                    return;
                }

                // Treat this as a standard access to the current control ("v" type).
                _txb.SetType(node, lookupInfo.Type);
                _txb.SetInfo(node, new SelfInfo(node, lookupInfo.Path, lookupInfo.Data as IExternalControl));
                _txb.HasSelfReference = true;

                UpdateBindKindUseFlags(lookupInfo.Kind);
            }

            private void UpdateBindKindUseFlags(BindKind bindKind)
            {
                Contracts.Assert(bindKind >= BindKind.Min && bindKind < BindKind.Lim);

                switch (bindKind)
                {
                    case BindKind.Condition:
                    case BindKind.Control:
                    case BindKind.Data:
                    case BindKind.PowerFxResolvedObject:
                    case BindKind.NamedValue:
                    case BindKind.QualifiedValue:
                    case BindKind.WebResource:
                        _txb.UsesGlobals = true;
                        break;

                    case BindKind.Alias:
                        _txb.UsesAliases = true;
                        break;

                    case BindKind.ScopeCollection:
                        _txb.UsesScopeCollections = true;
                        break;

                    case BindKind.ScopeVariable:
                        _txb.UsesScopeVariables = true;
                        break;

                    case BindKind.DeprecatedImplicitThisItem:
                    case BindKind.ThisItem:
                        _txb.UsesThisItem = true;
                        break;

                    case BindKind.Resource:
                        _txb.UsesResources = true;
                        _txb.UsesGlobals = true;
                        break;

                    case BindKind.OptionSet:
                        _txb.UsesGlobals = true;
                        _txb.UsesOptionSets = true;
                        break;

                    case BindKind.View:
                        _txb.UsesGlobals = true;
                        _txb.UsesViews = true;
                        break;

                    default:
                        Contracts.Assert(bindKind == BindKind.LambdaField || bindKind == BindKind.LambdaFullRecord || bindKind == BindKind.Enum || bindKind == BindKind.Unknown);
                        break;
                }
            }

            public override bool PreVisit(RecordNode node) => PreVisitVariadicBase(node);

            public override bool PreVisit(TableNode node) => PreVisitVariadicBase(node);

            private bool PreVisitVariadicBase(VariadicBase node)
            {
                Contracts.AssertValue(node);

                var volatileVariables = _txb.GetVolatileVariables(node);
                foreach (var child in node.Children)
                {
                    _txb.AddVolatileVariables(child, volatileVariables);
                }

                return true;
            }

            public override bool PreVisit(DottedNameNode node)
            {
                Contracts.AssertValue(node);

                _txb.AddVolatileVariables(node.Left, _txb.GetVolatileVariables(node));
                return true;
            }

            public override void PostVisit(DottedNameNode node)
            {
                AssertValid();
                Contracts.AssertValue(node);

                var leftType = _txb.GetType(node.Left);

                if (!leftType.IsControl && !leftType.IsAggregate && !leftType.IsEnum && !leftType.IsOptionSet && !leftType.IsView && !leftType.IsUntypedObject && !leftType.IsDeferred)
                {
                    SetDottedNameError(node, TexlStrings.ErrInvalidDot, leftType.GetKindString());
                    return;
                }

                // Disable SingleColumnsAccess syntax. I.e. [{a:1,b:2},{a:3,b:4]].a
                // As an alternative use ShowColumns(). e.g. ShowColumns([{a:1,b:2},{a:3,b:4]], a).
                if (leftType.IsTable && _features.PowerFxV1CompatibilityRules)
                {
                    SetDottedNameError(node, TexlStrings.ErrDeprecatedDotUseShowColumns);
                    return;
                }

                object value = null;
                var typeRhs = DType.Invalid;
                var nameRhs = node.Right.Name;

                nameRhs = GetLogicalNodeNameAndUpdateDisplayNames(leftType, node.Right);

                // In order for the node to be constant, it must be a member of an enum,
                // a member of a constant aggregate,
                // or a reference to a constant rule (checked later).
                var isConstant = leftType.IsEnum || (leftType.IsAggregate && _txb.IsConstant(node.Left)) || leftType.IsOptionSet;

                // Some nodes are never pageable, use this to
                // skip the check for pageability and default to non-pageable;
                var canBePageable = true;

                if (leftType.IsEnum)
                {
                    if (_nameResolver == null)
                    {
                        SetDottedNameError(node, TexlStrings.ErrInvalidIdentifier);
                        return;
                    }

                    // Validate that the name exists in the enum type
                    if (leftType.TryGetEnumValue(nameRhs, out value))
                    {
                        typeRhs = leftType.GetEnumSupertype();
                    }
                    else
                    {
                        SetDottedNameError(node, TexlStrings.ErrInvalidName, node.Right.Name.Value);
                        return;
                    }
                }
                else if (leftType.IsOptionSet || leftType.IsView)
                {
                    if (!leftType.TryGetType(nameRhs, out typeRhs))
                    {
                        SetDottedNameError(node, TexlStrings.ErrInvalidName, node.Right.Name.Value);
                        return;
                    }
                }
                else if (leftType.IsAttachment)
                {
                    // Error: Attachment Type should never be the left hand side of dotted name node
                    SetDottedNameError(node, TexlStrings.ErrInvalidIdentifier);
                    return;
                }
                else if (leftType is IExternalControlType leftControl)
                {
                    var (controlInfo, isIndirectPropertyUsage) = GetLHSControlInfo(node);

                    if (isIndirectPropertyUsage)
                    {
                        _txb.UsedControlProperties.Add(nameRhs);
                    }

                    // Explicitly block accesses to the parent's nested-aware property.
                    if (controlInfo != null && UsesParentsNestedAwareProperty(controlInfo, nameRhs))
                    {
                        SetDottedNameError(node, TexlStrings.ErrNotAccessibleInCurrentContext);
                        return;
                    }

                    // The RHS is a control property name (locale-specific).
                    var template = leftControl.ControlTemplate.VerifyValue();
                    if (!template.TryGetOutputProperty(nameRhs, out var property))
                    {
                        SetDottedNameError(node, TexlStrings.ErrInvalidName, node.Right.Name.Value);
                        return;
                    }

                    // We block the property access usage for behavior component properties.
                    if (template.IsComponent && property.PropertyCategory.IsBehavioral())
                    {
                        SetDottedNameError(node, TexlStrings.ErrInvalidPropertyReference);
                        return;
                    }

                    // We block the property access usage for scoped component properties or functional properties
                    // TODO remove feature gate when ECS flag is completely rolled out
                    if (template.IsComponent &&
                        (property.IsScopeVariable ||
                        ((_txb.Document?.Properties?.EnabledFeatures?.IsEnhancedComponentFunctionPropertyEnabled ?? false) && property.IsScopedProperty)))
                    {
                        SetDottedNameError(node, TexlStrings.ErrInvalidPropertyReference);
                        return;
                    }

                    // Binding function property and its parameters should not allow DottedNameNode
                    bool isBindingPropertyFunctionPropertyOrParameter = template.IsComponent &&
                        (_txb.Document?.Properties?.EnabledFeatures?.IsEnhancedComponentFunctionPropertyEnabled ?? false) &&
                        !(_txb.Document?.Properties?.EnabledFeatures?.IsComponentFunctionPropertyDataflowEnabled ?? false) &&
                        _txb.Property?.PropertyCategory == PropertyRuleCategory.Data &&
                        ((_txb.Property?.IsScopeVariable ?? false) || (_txb.Property?.IsScopedProperty ?? false));
                    if (isBindingPropertyFunctionPropertyOrParameter)
                    {
                        SetDottedNameError(node, TexlStrings.ErrUnSupportedComponentFunctionPropertyReferenceNonFunctionPropertyAccess);
                        return;
                    }

                    // We block the property access usage for datasource of the command component.
                    if (template.IsCommandComponent &&
                        _txb._glue.IsPrimaryCommandComponentProperty(property))
                    {
                        SetDottedNameError(node, TexlStrings.ErrInvalidPropertyReference);
                        return;
                    }

                    var lhsControlInfo = controlInfo;
                    var currentControl = _txb.Control;

                    // We block the property access usage for context property of the command component instance unless it's the same command control.
                    if (lhsControlInfo != null &&
                        lhsControlInfo.IsCommandComponentInstance &&
                        _txb._glue.IsContextProperty(property) &&
                        currentControl != null && currentControl != lhsControlInfo)
                    {
                        SetDottedNameError(node, TexlStrings.ErrInvalidPropertyReference);
                        return;
                    }

                    // For properties requiring default references, block non-defaultable properties
                    if (_txb.CurrentPropertyRequiresDefaultableReferences && property.UnloadedDefault == null)
                    {
                        SetDottedNameError(node, TexlStrings.ErrInvalidControlReference);
                        return;
                    }

                    // If the property has pass-through input (e.g. AllItems, Selected, etc), the correct RHS (property)
                    // expando type is not available in the "v" type. We try delay calculating this until we need it as this is
                    // an expensive operation especially for form control which generally has tons of nested controls. So we calculate the type here.
                    // There might be cases where we are getting the schema from imported data that once belonged to a control and now,
                    // we don't have a pass-through input associated with it. Therefore, we need to get the opaqueType to avoid localizing the schema.
                    // We apply the same logic for output properties that infer their type from primary input properties.
                    if (property.PassThroughInput == null && !property.IsTypeInferredFromPrimaryInput)
                    {
                        typeRhs = property.GetOpaqueType();
                    }
                    else
                    {
                        var firstNodeLhs = node.Left.AsFirstName();

                        if (((template.HasPropsInferringTypeFromPrimaryInProperty &&
                            template.PropsInferringTypeFromPrimaryInProperty.Any(p => p.InvariantName == property.InvariantName)) ||
                            (template.HasExpandoProperties && template.ExpandoProperties.Any(p => p.InvariantName == property.InvariantName))) &&
                            controlInfo != null && (firstNodeLhs == null || _txb.GetInfo(firstNodeLhs).Kind != BindKind.ScopeVariable))
                        {
                            // If visiting an expando type property of control type variable, we cannot calculate the type here because
                            // The LHS associated ControlInfo is App/Component.
                            // e.g. Set(controlVariable1, DropDown1), Label1.Text = controlVariable1.Selected.Value.
                            if (!_nameResolver.LookupExpandedControlType(controlInfo, out leftType))
                            {
                                SetDottedNameError(node, TexlStrings.ErrInvalidName, property.InvariantName);
                                return;
                            }
                        }

                        if (!leftType.ToRecord().TryGetType(property.InvariantName, out typeRhs))
                        {
                            SetDottedNameError(node, TexlStrings.ErrInvalidName, property.InvariantName);
                            return;
                        }
                    }

                    // If the reference is to Control.Property and the rule for that Property is a constant,
                    // we need to mark the node as constant, and save the control info so we may look up the
                    // rule later.
                    if (controlInfo?.GetRule(property.InvariantName) is IExternalRule rule &&
                        rule.IsInvariantExpression)
                    {
                        value = controlInfo;
                        isConstant = true;
                    }

                    // Check access to custom scoped input properties. Such properties can only be accessed from within a component or output property of a component.
                    if (property.IsScopedProperty &&
                        _txb.Control != null && _txb.Property != null &&
                        controlInfo != null &&
                        !IsValidAccessToScopedProperty(controlInfo, property, _txb.Control, _txb.Property))
                    {
                        SetDottedNameError(node, TexlStrings.ErrUnSupportedComponentDataPropertyAccess);
                        return;
                    }

                    // Check for scoped property access with required scoped variable.
                    if (property.IsScopedProperty && property.ScopeFunctionPrototype.MinArity > 0)
                    {
                        SetDottedNameError(node, TexlStrings.ErrInvalidPropertyAccess);
                        return;
                    }

                    if (property.IsScopedProperty && property.ScopeFunctionPrototype.IsAsync)
                    {
                        _txb.FlagPathAsAsync(node);
                    }
                }
                else if (!leftType.TryGetType(nameRhs, out typeRhs) && !leftType.IsUntypedObject && !leftType.IsDeferred)
                {
                    // We may be in the case of dropDown!Selected!RHS
                    // In this case, Selected embeds a meta field whose v-type encapsulates localization info
                    // for the sub-properties of "Selected". The localized sub-properties are NOT present in
                    // the Selected DType directly.
                    Contracts.Assert(leftType.IsAggregate);
                    if (leftType.TryGetMetaField(out var vType))
                    {
                        if (!vType.ControlTemplate.TryGetOutputProperty(nameRhs, out var property))
                        {
                            SetDottedNameError(node, TexlStrings.ErrInvalidName, node.Right.Name.Value);
                            return;
                        }

                        typeRhs = property.Type;
                    }
                    else
                    {
                        SetDottedNameError(node, TexlStrings.ErrInvalidName, node.Right.Name.Value);
                        return;
                    }
                }
                else if (typeRhs is IExternalControlType controlType && controlType.IsMetaField)
                {
                    // Meta fields are not directly accessible. E.g. dropdown!Selected!meta is an invalid access.
                    SetDottedNameError(node, TexlStrings.ErrInvalidName, node.Right.Name.Value);
                    return;
                }
                else if (typeRhs.IsExpandEntity)
                {
                    typeRhs = GetEntitySchema(typeRhs, node);
                    value = typeRhs.ExpandInfo;
                    Contracts.Assert(typeRhs == DType.Error || typeRhs.ExpandInfo != null);

                    if (_txb.IsRowScope(node.Left) && (typeRhs.ExpandInfo != null && typeRhs.ExpandInfo.IsTable))
                    {
                        if (_txb.Document != null && _txb.Document.Properties.EnabledFeatures.IsEnableRowScopeOneToNExpandEnabled)
                        {
                            _txb.ErrorContainer.EnsureError(DocumentErrorSeverity.Warning, node, TexlStrings.WrnRowScopeOneToNExpandNumberOfCalls);
                        }
                        else
                        {
                            SetDottedNameError(node, TexlStrings.ErrColumnNotAccessibleInCurrentContext);
                            return;
                        }
                    }
                }

                // Consider the attachmentType as the type of the node for binding purposes
                // if it is being accessed from a record
                if (typeRhs.IsAttachment)
                {
                    // Disable accessing the attachment in RowScope or single column table
                    // to prevent a large number of calls to the service
                    if (_txb.IsRowScope(node.Left) || leftType.IsTable)
                    {
                        SetDottedNameError(node, TexlStrings.ErrColumnNotAccessibleInCurrentContext);
                        return;
                    }

                    var attachmentType = typeRhs.AttachmentType;
                    Contracts.AssertValid(attachmentType);
                    Contracts.Assert(leftType.IsRecord);

                    typeRhs = attachmentType;
                    _txb.HasReferenceToAttachment = true;
                    _txb.FlagPathAsAsync(node);
                }

                if (typeRhs.IsDeferred)
                {
                    _txb.ErrorContainer.EnsureError(DocumentErrorSeverity.Warning, node, TexlStrings.WarnDeferredType);
                }

                // Set the type for the dotted node itself.
                if (leftType.IsEnum)
                {
                    // #T[id:val, ...] . id --> T
                    Contracts.Assert(typeRhs == leftType.GetEnumSupertype());
                    _txb.SetType(node, typeRhs);
                }
                else if (leftType.IsOptionSet || leftType.IsView)
                {
                    _txb.SetType(node, typeRhs);
                }
                else if (leftType.IsRecord)
                {
                    // ![id:type, ...] . id --> type
                    _txb.SetType(node, typeRhs);
                }
                else if (leftType.IsUntypedObject)
                {
                    _txb.SetType(node, DType.UntypedObject);
                }
                else if (leftType.IsDeferred)
                {
                    _txb.SetType(node, DType.Deferred);
                }
                else if (leftType.IsTable)
                {
                    // *[id:type, ...] . id  --> *[id:type]
                    // We don't support scenario when lhs is table and rhs is entity of table type (1-n)
                    if (value is IExpandInfo && typeRhs.IsTable)
                    {
                        SetDottedNameError(node, TexlStrings.ErrColumnNotAccessibleInCurrentContext);
                        return;
                    }
                    else if (value is IExpandInfo)
                    {
                        var resultType = DType.CreateTable(new TypedName(typeRhs, nameRhs));
                        foreach (var cds in leftType.AssociatedDataSources)
                        {
                            resultType = DType.AttachDataSourceInfo(resultType, cds, attachToNestedType: false);
                        }

                        _txb.SetType(node, resultType);
                        canBePageable = false;
                    }
                    else
                    {
                        _txb.SetType(node, DType.CreateDTypeWithConnectedDataSourceInfoMetadata(DType.CreateTable(new TypedName(typeRhs, nameRhs)), leftType.AssociatedDataSources, leftType.DisplayNameProvider));
                    }
                }
                else
                {
                    // v[prop:type, ...] . prop --> type
                    Contracts.Assert(leftType.IsControl || leftType.IsExpandEntity || leftType.IsAttachment);
                    _txb.SetType(node, typeRhs);
                }

                // Set the remaining bits -- name info, side effect info, etc.
                _txb.SetInfo(node, new DottedNameInfo(node, value));
                _txb.SetSideEffects(node, _txb.HasSideEffects(node.Left));
                _txb.SetStateful(node, _txb.IsStateful(node.Left));
                _txb.SetContextual(node, _txb.IsContextual(node.Left));

                // An `a.b` expression will be mutable if `a` is mutable
                _txb.SetMutable(node, _txb.IsMutable(node.Left));
                _txb.SetSetMutable(node, _txb.IsSetMutable(node.Left));

                _txb.SetConstant(node, isConstant);
                _txb.SetSelfContainedConstant(node, leftType.IsEnum || (leftType.IsAggregate && _txb.IsSelfContainedConstant(node.Left)));
                if (_txb.IsBlockScopedConstant(node.Left))
                {
                    _txb.SetBlockScopedConstantNode(node);
                }

                _txb.SetScopeUseSet(node, JoinScopeUseSets(node.Left));

                if (canBePageable)
                {
                    _txb.CheckAndMarkAsDelegatable(node);
                    _txb.CheckAndMarkAsPageable(node);
                }

                _txb.AddVolatileVariables(node, _txb.GetVolatileVariables(node.Left));
                _txb.SetIsUnliftable(node, _txb.IsUnliftable(node.Left));
            }

            private (IExternalControl controlInfo, bool isIndirectPropertyUsage) GetLHSControlInfo(DottedNameNode node)
            {
                var isIndirectPropertyUsage = false;
                if (!TryGetControlInfoLHS(node.Left, out var info))
                {
                    // App Global references need not be tracked for control references
                    // here as Global control edges are is already handled in analysis.
                    // Doing this here for global control reference can cause more than required aggressive edges
                    // and creating cross screen dependencies that are not required.
                    isIndirectPropertyUsage = !(node.Left.Kind == NodeKind.DottedName
                        && TryGetControlInfoLHS(node.Left.AsDottedName().Left, out var outerInfo)
                        && outerInfo.IsAppGlobalControl);
                }

                return (info, isIndirectPropertyUsage);
            }

            // Check if the control can be used in current component property
            private bool CheckComponentProperty(IExternalControl control)
            {
                return control != null && !_txb._glue.CanControlBeUsedInComponentProperty(_txb, control);
            }

            private DType GetEntitySchema(DType entityType, DottedNameNode node)
            {
                Contracts.AssertValid(entityType);
                Contracts.AssertValue(node);

                var entityPath = string.Empty;
                var lhsType = _txb.GetType(node.Left);

                if (lhsType.HasExpandInfo)
                {
                    entityPath = lhsType.ExpandInfo.ExpandPath.ToString();
                }

                return GetExpandedEntityType(entityType, entityPath);
            }

            protected DType GetExpandedEntityType(DType expandEntityType, string relatedEntityPath)
            {
                Contracts.AssertValid(expandEntityType);
                Contracts.Assert(expandEntityType.HasExpandInfo);
                Contracts.AssertValue(relatedEntityPath);

                var expandEntityInfo = expandEntityType.ExpandInfo;

                if (expandEntityInfo.ParentDataSource is not IExternalTabularDataSource dsInfo)
                {
                    return expandEntityType;
                }

                // This will cache expandend types of entities in QueryOptions
                var entityTypes = _txb.QueryOptions.GetExpandDTypes(dsInfo);

                if (!entityTypes.TryGetValue(expandEntityInfo.ExpandPath, out var type))
                {
                    if (!expandEntityType.TryGetEntityDelegationMetadata(out var metadata))
                    {
                        // We need more metadata to bind this fully
                        _txb.DeclareMetadataNeeded(expandEntityType);
                        return DType.Error;
                    }

                    type = expandEntityType.ExpandEntityType(metadata.Schema, metadata.Schema.AssociatedDataSources);
                    Contracts.Assert(type.HasExpandInfo);

                    // Update the datasource and relatedEntity path.
                    type.ExpandInfo.UpdateEntityInfo(expandEntityInfo.ParentDataSource, relatedEntityPath);
                    entityTypes.Add(expandEntityInfo.ExpandPath, type);
                }
                else if (!type.ExpandInfo.ExpandPath.IsReachedFromPath(relatedEntityPath))
                {
                    // Expands reached via a different path should have a different relatedentitypath.
                    // If we found an expand in the cache but it's not accessed via the same relationship
                    // we need to create a different expand info but with the same type. 
                    // DType.Clone doesn't clone expand info, so we force that with CopyExpandInfo,
                    // because that sadly mutates expand info on what should otherwise be an immutable dtype. 
                    type = DType.CopyExpandInfo(type.Clone(), type);
                    type.ExpandInfo.UpdateEntityInfo(expandEntityInfo.ParentDataSource, relatedEntityPath);
                }

                return type;
            }

            private bool TryGetControlInfoLHS(TexlNode node, out IExternalControl info)
            {
                Contracts.AssertValue(node);

                info = node switch
                {
                    ParentNode parentNode => _txb.GetInfo(parentNode)?.Data as IExternalControl,
                    SelfNode selfNode => _txb.GetInfo(selfNode)?.Data as IExternalControl,
                    FirstNameNode firstNameNode => _txb.GetInfo(firstNameNode)?.Data as IExternalControl,
                    _ => null,
                };

                return info != null;
            }

            protected void SetDottedNameError(DottedNameNode node, ErrorResourceKey errKey, params object[] args)
            {
                Contracts.AssertValue(node);
                Contracts.AssertValue(errKey.Key);
                Contracts.AssertValue(args);

                _txb.SetInfo(node, new DottedNameInfo(node));
                _txb.ErrorContainer.Error(node, errKey, args);
                _txb.SetType(node, DType.Error);
            }

            // Returns true if the currentControl is a replicating child of the controlName being passed and the propertyName passed is
            // a nestedAware out property of the parent and currentProperty is not a behaviour property.
            private bool UsesParentsNestedAwareProperty(IExternalControl controlInfo, DName propertyName)
            {
                Contracts.AssertValue(controlInfo);
                Contracts.Assert(propertyName.IsValid);

                if (_nameResolver == null || _nameResolver.CurrentEntity is not IExternalControl currentControlInfo)
                {
                    return false;
                }

                return currentControlInfo.IsReplicable &&
                        !currentControlInfo.Template.HasProperty(_nameResolver.CurrentProperty.Value, PropertyRuleCategory.Behavior) &&
                        controlInfo.Template.ReplicatesNestedControls &&
                        currentControlInfo.IsDescendentOf(controlInfo) &&
                        controlInfo.Template.NestedAwareTableOutputs.Contains(propertyName);
            }

            public override void PostVisit(UnaryOpNode node)
            {
                AssertValid();

                var childType = _txb.GetType(node.Child);

                var res = CheckUnaryOpCore(_txb.ErrorContainer, node, _features, childType, _txb.BindingConfig.NumberIsFloat);

                foreach (var coercion in res.Coercions)
                {
                    _txb.SetCoercedType(coercion.Node, coercion.CoercedType);
                }

                _txb.SetType(res.Node, res.NodeType);

                _txb.SetSideEffects(node, _txb.HasSideEffects(node.Child));
                _txb.SetStateful(node, _txb.IsStateful(node.Child));
                _txb.SetContextual(node, _txb.IsContextual(node.Child));
                _txb.SetConstant(node, _txb.IsConstant(node.Child));
                _txb.SetSelfContainedConstant(node, _txb.IsSelfContainedConstant(node.Child));
                _txb.SetScopeUseSet(node, JoinScopeUseSets(node.Child));
                _txb.AddVolatileVariables(node, _txb.GetVolatileVariables(node.Child));
                _txb.SetIsUnliftable(node, _txb.IsUnliftable(node.Child));
            }

            public override void PostVisit(BinaryOpNode node)
            {
                AssertValid();

                var leftType = _txb.GetType(node.Left);
                var rightType = _txb.GetType(node.Right);

                var res = CheckBinaryOpCore(_txb.ErrorContainer, node, _txb.Features, leftType, rightType, _txb.BindingConfig.NumberIsFloat);

                foreach (var coercion in res.Coercions)
                {
                    _txb.SetCoercedType(coercion.Node, coercion.CoercedType);
                }

                _txb.SetType(res.Node, res.NodeType);

                _txb.SetSideEffects(node, _txb.HasSideEffects(node.Left) || _txb.HasSideEffects(node.Right));
                _txb.SetStateful(node, _txb.IsStateful(node.Left) || _txb.IsStateful(node.Right));
                _txb.SetContextual(node, _txb.IsContextual(node.Left) || _txb.IsContextual(node.Right));
                _txb.SetConstant(node, _txb.IsConstant(node.Left) && _txb.IsConstant(node.Right));
                _txb.SetSelfContainedConstant(node, _txb.IsSelfContainedConstant(node.Left) && _txb.IsSelfContainedConstant(node.Right));
                _txb.SetScopeUseSet(node, JoinScopeUseSets(node.Left, node.Right));
                _txb.AddVolatileVariables(node, _txb.GetVolatileVariables(node.Left));
                _txb.AddVolatileVariables(node, _txb.GetVolatileVariables(node.Right));
                _txb.SetIsUnliftable(node, _txb.IsUnliftable(node.Left) || _txb.IsUnliftable(node.Right));
            }

            public override void PostVisit(AsNode node)
            {
                Contracts.AssertValue(node);

                // As must be either the top node, or an immediate child of a call node
                if (node.Id != _txb.Top.Id &&
                    (node.Parent?.Kind != NodeKind.List || node.Parent?.Parent?.Kind != NodeKind.Call))
                {
                    _txb.ErrorContainer.EnsureError(DocumentErrorSeverity.Severe, node, TexlStrings.ErrAsNotInContext);
                }
                else if (node.Id == _txb.Top.Id &&
                    (_nameResolver == null || !(_nameResolver.CurrentEntity is IExternalControl currentControl) ||
                    !currentControl.Template.ReplicatesNestedControls ||
                    !(currentControl.Template.ThisItemInputInvariantName == _nameResolver.CurrentProperty)))
                {
                    _txb.ErrorContainer.EnsureError(DocumentErrorSeverity.Severe, node, TexlStrings.ErrAsNotInContext);
                }

                _txb.SetInfo(node, new AsInfo(node, node.Right.Name));

                var left = node.Left;
                _txb.CheckAndMarkAsPageable(node);
                _txb.CheckAndMarkAsDelegatable(node);
                _txb.SetType(node, _txb.GetType(left));
                _txb.SetSideEffects(node, _txb.HasSideEffects(left));
                _txb.SetStateful(node, _txb.IsStateful(left));
                _txb.SetContextual(node, _txb.IsContextual(left));
                _txb.SetConstant(node, _txb.IsConstant(left));
                _txb.SetSelfContainedConstant(node, _txb.IsSelfContainedConstant(left));
                _txb.SetScopeUseSet(node, _txb.GetScopeUseSet(left));
                _txb.AddVolatileVariables(node, _txb.GetVolatileVariables(left));
                _txb.SetIsUnliftable(node, _txb.IsUnliftable(node.Left));
            }

            private void SetVariadicNodePurity(VariadicBase node)
            {
                Contracts.AssertValue(node);
                Contracts.AssertIndex(node.Id, _txb.IdLim);
                Contracts.AssertValue(node.Children);

                // Check for side-effects and statefulness of operation
                var hasSideEffects = false;
                var isStateful = false;
                var isContextual = false;
                var isConstant = true;
                var isSelfContainedConstant = true;
                var isBlockScopedConstant = true;
                var isUnliftable = false;

                foreach (var child in node.Children)
                {
                    hasSideEffects |= _txb.HasSideEffects(child);
                    isStateful |= _txb.IsStateful(child);
                    isContextual |= _txb.IsContextual(child);
                    isConstant &= _txb.IsConstant(child);
                    isSelfContainedConstant &= _txb.IsSelfContainedConstant(child);
                    isBlockScopedConstant &= _txb.IsBlockScopedConstant(child) || _txb.IsPure(child);
                    isUnliftable |= _txb.IsUnliftable(child);
                }

                // If any child is unliftable then the full expression is unliftable
                _txb.SetIsUnliftable(node, isUnliftable);

                _txb.SetSideEffects(node, hasSideEffects);
                _txb.SetStateful(node, isStateful);
                _txb.SetContextual(node, isContextual);
                _txb.SetConstant(node, isConstant);
                _txb.SetSelfContainedConstant(node, isSelfContainedConstant);

                if (isBlockScopedConstant)
                {
                    _txb.SetBlockScopedConstantNode(node);
                }
            }

            public override void PostVisit(VariadicOpNode node)
            {
                AssertValid();
                Contracts.AssertValue(node);

                switch (node.Op)
                {
                    case VariadicOp.Chain:
                        _txb.SetType(node, _txb.GetType(node.Children.Last()));
                        break;

                    default:
                        Contracts.Assert(false);
                        _txb.SetType(node, DType.Error);
                        break;
                }

                // Determine constancy.
                var isConstant = true;
                var isSelfContainedConstant = true;

                foreach (var child in node.Children)
                {
                    isConstant &= _txb.IsConstant(child);
                    isSelfContainedConstant &= _txb.IsSelfContainedConstant(child);
                    if (!isConstant && !isSelfContainedConstant)
                    {
                        break;
                    }
                }

                _txb.SetConstant(node, isConstant);
                _txb.SetSelfContainedConstant(node, isSelfContainedConstant);

                SetVariadicNodePurity(node);
                _txb.SetScopeUseSet(node, JoinScopeUseSets(node.Children.ToArray()));
            }

            private static bool IsValidAccessToScopedProperty(IExternalControl lhsControl, IExternalControlProperty rhsProperty, IExternalControl currentControl, IExternalControlProperty currentProperty)
            {
                Contracts.AssertValue(lhsControl);
                Contracts.AssertValue(rhsProperty);
                Contracts.AssertValue(currentControl);
                Contracts.AssertValue(currentProperty);

                if (lhsControl.IsComponentControl &&
                   lhsControl.Template.ComponentType == ComponentType.CanvasComponent &&
                   (currentControl.IsComponentControl ||
                   (currentControl.TopParentOrSelf is IExternalControl { IsComponentControl: false })))
                {
                    // If current property is output property of the component then access is allowed.
                    // Or if the rhs property is out put property then it's allowed which could only be possible if the current control is component definition.
                    return currentProperty.IsImmutableOnInstance || rhsProperty.IsImmutableOnInstance;
                }

                return true;
            }

            private bool IsValidScopedPropertyFunction(CallNode node, CallInfo info)
            {
                Contracts.AssertValue(node);
                Contracts.AssertIndex(node.Id, _txb.IdLim);
                Contracts.AssertValue(info);
                Contracts.AssertValue(_txb.Control);

                var currentControl = _txb.Control;
                var currentProperty = _txb.Property;
                if (currentControl.IsComponentControl && currentControl.Template.ComponentType != ComponentType.CanvasComponent)
                {
                    return true;
                }

                var infoTexlFunction = info.Function;
                if (_txb._glue.IsComponentScopedPropertyFunction(infoTexlFunction))
                {
                    // Component custom behavior properties can only be accessed by controls within a component.
                    if (_txb.Document != null && _txb.Document.TryGetControlByUniqueId(infoTexlFunction.Namespace.Name.Value, out var lhsControl) &&
                        lhsControl.Template.TryGetProperty(infoTexlFunction.Name, out var rhsProperty))
                    {
                        return IsValidAccessToScopedProperty(lhsControl, rhsProperty, currentControl, currentProperty);
                    }
                }

                return true;
            }

            private void SetCallNodePurity(CallNode node, CallInfo info)
            {
                Contracts.AssertValue(node);
                Contracts.AssertIndex(node.Id, _txb.IdLim);
                Contracts.AssertValue(node.Args);

                var hasSideEffects = _txb.HasSideEffects(node.Args);
                var isStateFul = _txb.IsStateful(node.Args);

                if (info?.Function != null)
                {
                    var infoTexlFunction = info.Function;

                    if (_txb._glue.IsComponentScopedPropertyFunction(infoTexlFunction))
                    {
                        // Behavior only component properties should be treated as stateful.
                        hasSideEffects |= infoTexlFunction.IsBehaviorOnly;

                        // At the moment, we're going to treat all invocations of component scoped property functions as stateful. 
                        // This ensures that we don't lift these function invocations in loops, and that they are re-evaluated every time they are called,
                        // which is always correct, although less efficient in some cases. 
                        isStateFul |= true;
                    }
                    else
                    {
                        hasSideEffects |= !infoTexlFunction.IsSelfContained;
                        isStateFul |= !infoTexlFunction.IsStateless;
                    }
                }

                _txb.SetSideEffects(node, hasSideEffects);
                _txb.SetStateful(node, isStateFul);
                _txb.SetContextual(node, _txb.IsContextual(node.Args)); // The head of a function cannot be contextual at the moment

                // Nonempty variable weight containing variable "x" implies this node or a node that is to be
                // evaluated before this node is non pure and modifies "x"
                _txb.AddVolatileVariables(node, _txb.GetVolatileVariables(node.Args));

                // True if this node or one of its children contains any element of this node's variable weight
                _txb.SetIsUnliftable(node, _txb.IsUnliftable(node.Args));
            }

            private ScopeUseSet GetCallNodeScopeUseSet(CallNode node, CallInfo info)
            {
                Contracts.AssertValue(node);

                // If there are lambda params, find their scopes
                if (info?.Function == null)
                {
                    return ScopeUseSet.GlobalsOnly;
                }
                else if (!info.Function.HasLambdas)
                {
                    return JoinScopeUseSets(node.Args);
                }
                else
                {
                    var args = node.Args.Children;
                    var set = ScopeUseSet.GlobalsOnly;

                    for (var i = 0; i < args.Count; i++)
                    {
                        var argScopeUseSet = _txb.GetScopeUseSet(args[i]);

                        // Translate the set to the parent (invocation) scope, to indicate that we are moving outside the lambda.
                        if (i <= info.Function.MaxArity && info.Function.IsLambdaParam(args[i], i))
                        {
                            argScopeUseSet = argScopeUseSet.TranslateToParentScope();
                        }

                        set = set.Union(argScopeUseSet);
                    }

                    return set;
                }
            }

            private bool TryGetFunctionNameLookupInfo(CallNode node, DPath functionNamespace, out NameLookupInfo lookupInfo)
            {
                Contracts.AssertValue(node);
                Contracts.AssertValid(functionNamespace);

                lookupInfo = default;
                if (!(node.HeadNode is DottedNameNode dottedNameNode))
                {
                    return false;
                }

                if (!(dottedNameNode.Left is FirstNameNode) &&
                    !(dottedNameNode.Left is ParentNode) &&
                    !(dottedNameNode.Left is SelfNode))
                {
                    return false;
                }

                if (!_nameResolver.LookupGlobalEntity(functionNamespace.Name, out lookupInfo) ||
                    lookupInfo.Data == null ||
                    !(lookupInfo.Data is IExternalControl))
                {
                    return false;
                }

                return true;
            }

            public override bool PreVisit(BinaryOpNode node)
            {
                Contracts.AssertValue(node);

                var volatileVariables = _txb.GetVolatileVariables(node);
                _txb.AddVolatileVariables(node.Left, volatileVariables);
                _txb.AddVolatileVariables(node.Right, volatileVariables);

                return true;
            }

            public override bool PreVisit(UnaryOpNode node)
            {
                Contracts.AssertValue(node);

                var volatileVariables = _txb.GetVolatileVariables(node);
                _txb.AddVolatileVariables(node.Child, volatileVariables);

                return true;
            }

            /// <summary>
            /// Accepts each child, records which identifiers are affected by each child and sets the binding
            /// appropriately.
            /// </summary>
            /// <param name="node"></param>
            /// <returns></returns>
            public override bool PreVisit(VariadicOpNode node)
            {
                var runningWeight = _txb.GetVolatileVariables(node);
                var isUnliftable = false;

                foreach (var child in node.Children)
                {
                    _txb.AddVolatileVariables(child, runningWeight);
                    child.Accept(this);
                    runningWeight = runningWeight.Union(_txb.GetVolatileVariables(child));
                    isUnliftable |= _txb.IsUnliftable(child);
                }

                _txb.AddVolatileVariables(node, runningWeight);
                _txb.SetIsUnliftable(node, isUnliftable);

                PostVisit(node);
                return false;
            }

            private void PreVisitHeadNode(CallNode node)
            {
                Contracts.AssertValue(node);

                // We want to set the correct error type. This is important for component instance rule replacement logic.
                if (_nameResolver == null && (node.HeadNode is DottedNameNode))
                {
                    node.HeadNode.Accept(this);
                }
            }

            private static void ArityError(int minArity, int maxArity, TexlNode node, int actual, IErrorContainer errors)
            {
                if (maxArity == int.MaxValue)
                {
                    errors.Error(node, TexlStrings.ErrBadArityMinimum, actual, minArity);
                }
                else if (minArity != maxArity)
                {
                    errors.Error(node, TexlStrings.ErrBadArityRange, actual, minArity, maxArity);
                }
                else
                {
                    errors.Error(node, TexlStrings.ErrBadArity, actual, minArity);
                }
            }

            private void UntypedObjectScopeError(CallNode node, TexlFunction maybeFunc, TexlNode firstArg)
            {
                _txb.ErrorContainer.EnsureError(DocumentErrorSeverity.Severe, firstArg, TexlStrings.ErrUntypedObjectScope);
                _txb.ErrorContainer.Error(node.Head.Token, TexlStrings.ErrInvalidArgs_Func, maybeFunc.Name);

                _txb.SetInfo(node, new CallInfo(maybeFunc, node, null, default, false, _currentScope.Nest));
                _txb.SetType(node, maybeFunc.ReturnType);
            }

            // checks if the call node best matches function overloads with UntypedObject/JSON
            private bool MatchOverloadWithUntypedOrJSONConversionFunctions(CallNode node, TexlFunction maybeFunc)
            {
                Contracts.AssertValue(node);
                Contracts.AssertValue(maybeFunc);
                Contracts.Assert(maybeFunc.HasTypeArgs);

                if (maybeFunc.Name == AsTypeFunction.AsTypeInvariantFunctionName &&
                    _txb.GetType(node.Args.Children[0]) == DType.UntypedObject)
                {
                    return true;
                }

                if (maybeFunc.Name == IsTypeFunction_UO.IsTypeInvariantFunctionName &&
                    _txb.GetType(node.Args.Children[0]) == DType.UntypedObject)
                {
                    return true;
                }

                if (maybeFunc.Name == ParseJSONFunction.ParseJSONInvariantFunctionName &&
                    node.Args.Count > 1)
                {
                    return true;
                }

                return false;
            }

            public override bool PreVisit(CallNode node)
            {
                AssertValid();
                Contracts.AssertValue(node);

                var funcNamespace = _txb.GetFunctionNamespace(node, this);
                var overloads = LookupFunctions(funcNamespace, node.Head.Name.Value);
                if (!overloads.Any())
                {
                    if (funcNamespace.ToString() != string.Empty)
                    {
                        _txb.ErrorContainer.Error(node, TexlStrings.ErrUnknownNamespaceFunction, node.Head.Name.Value, funcNamespace.ToString());
                    }
                    else
                    {
                        if (BuiltinFunctionsCore.OtherKnownFunctions.Contains(node.Head.Name.Value, StringComparer.OrdinalIgnoreCase))
                        {
                            _txb.ErrorContainer.Error(node, TexlStrings.ErrUnimplementedFunction, node.Head.Name.Value);
                        }
                        else if (BuiltinFunctionsCore.TypeHelperFunctions.Contains(node.Head.Name.Value, StringComparer.OrdinalIgnoreCase))
                        {
<<<<<<< HEAD
                            _txb.ErrorContainer.Error(node, TexlStrings.ErrknownTypeHelperFunction, node.Head.Name.Value);
=======
                            _txb.ErrorContainer.Error(node, TexlStrings.ErrKnownTypeHelperFunction, node.Head.Name.Value);
>>>>>>> 6c0131b1
                        }
                        else
                        {
                            _txb.ErrorContainer.Error(node, TexlStrings.ErrUnknownFunction, node.Head.Name.Value);
                        }
                    }

                    _txb.SetInfo(node, new CallInfo(node));
                    _txb.SetType(node, DType.Error);

                    PreVisitHeadNode(node);
                    PreVisitBottomUp(node, 0);
                    FinalizeCall(node);

                    return false;
                }

                var overloadsWithMetadataTypeSupportedArgs = overloads.Where(func => func.SupportsMetadataTypeArg && !func.HasLambdas);
                if (overloadsWithMetadataTypeSupportedArgs.Any())
                {
                    // Overloads are not supported for such functions yet.
                    Contracts.Assert(overloadsWithMetadataTypeSupportedArgs.Count() == 1);

                    PreVisitMetadataArg(node, overloadsWithMetadataTypeSupportedArgs.FirstOrDefault());
                    FinalizeCall(node);
                    return false;
                }

                // If there are no overloads with lambdas or identifiers, we can continue the visitation and
                // yield to the normal overload resolution.
                var overloadsWithLambdasOrIdentifiers = overloads.Where(func => func.HasLambdas || func.HasColumnIdentifiers);

                var overloadsWithTypeArgs = overloads.Where(func => func.HasTypeArgs);

                if (!overloadsWithLambdasOrIdentifiers.Any())
                {
                    // We may still need a scope to determine inline-record types
                    Scope maybeScope = null;
                    var startArg = 0;

                    // Construct a scope if display names are enabled and this function requires a data source scope for inline records
                    if ((_txb.Document?.Properties?.EnabledFeatures?.IsUseDisplayNameMetadataEnabled ?? true) &&
                        overloads.Where(func => func.RequiresDataSourceScope).Any() && node.Args.Count > 0)
                    {
                        // Visit the first arg if it exists. This will give us the scope type for any subsequent lambda/predicate args.
                        var nodeInp = node.Args.Children[0];
                        nodeInp.Accept(this);

                        if (nodeInp.Kind == NodeKind.As)
                        {
                            _txb.ErrorContainer.EnsureError(DocumentErrorSeverity.Severe, node, TexlStrings.ErrAsNotInContext);
                        }

                        // Only if there is a projection map associated with this will we need to set a scope
                        var typescope = _txb.GetType(nodeInp);

                        if ((typescope.AssociatedDataSources.Any() || typescope.DisplayNameProvider != null) && typescope.IsTable)
                        {
                            maybeScope = new Scope(node, _currentScope, typescope.ToRecord(), createsRowScope: false);
                        }

                        startArg++;
                    }

                    if (overloadsWithTypeArgs.Any() && node.Args.Count > 1)
                    {
                        var nodeInp = node.Args.Children[0];
                        nodeInp.Accept(this);

                        Contracts.Assert(overloadsWithTypeArgs.Count() == 1);

                        var functionWithTypeArg = overloadsWithTypeArgs.First();

                        if (MatchOverloadWithUntypedOrJSONConversionFunctions(node, functionWithTypeArg))
                        {
                            PreVisitTypeArgAndProccesCallNode(node, functionWithTypeArg);
                            FinalizeCall(node);
                            return false;
                        }

                        startArg++;
                    }

                    PreVisitHeadNode(node);
                    PreVisitBottomUp(node, startArg, maybeScope);
                    FinalizeCall(node);
                    return false;
                }

                var numOverloads = overloads.Count();

                var overloadsWithUntypedObjectLambdas = overloadsWithLambdasOrIdentifiers.Where(func => func.ParamTypes.Any() && func.ParamTypes[0] == DType.UntypedObject);
                TexlFunction overloadWithUntypedObjectLambda = null;
                if (overloadsWithUntypedObjectLambdas.Any())
                {
                    Contracts.Assert(overloadsWithUntypedObjectLambdas.Count() == 1, "Incorrect multiple overloads with both UntypedObject and lambdas.");
                    overloadWithUntypedObjectLambda = overloadsWithUntypedObjectLambdas.Single();

                    // As an extraordinarily special case, we ignore untype object lambdas for now, and type check as normal
                    // using the function without untyped object params. This only works if both functions have exactly
                    // the same arity (this is enforced below). We can't simply check the type of the first argument
                    // because the argument list might be empty. Arity checks below require that we already picked an override.
                    overloadsWithLambdasOrIdentifiers = overloadsWithLambdasOrIdentifiers.Where(func => func.ParamTypes.Any() && func.ParamTypes[0] != DType.UntypedObject);
                    numOverloads -= 1;
                }

                // We support a single overload with lambdas. Otherwise we have a conceptual chicken-and-egg
                // problem, whereby in order to bind the lambda args we need the precise overload (for
                // its lambda mask), which in turn requires binding the args (for their types).
                Contracts.Assert(overloadsWithLambdasOrIdentifiers.Count() == 1, "Incorrect multiple overloads with lambdas.");
                var maybeFunc = overloadsWithLambdasOrIdentifiers.Single();

                if (overloadWithUntypedObjectLambda != null)
                {
                    // Both overrides must have exactly the same arity.
                    Contracts.Assert(maybeFunc.MaxArity == overloadWithUntypedObjectLambda.MaxArity);
                    Contracts.Assert(maybeFunc.MinArity == overloadWithUntypedObjectLambda.MinArity);

                    // There also cannot be optional parameters
                    Contracts.Assert(maybeFunc.MinArity == maybeFunc.MaxArity);
                }

                var scopeInfo = maybeFunc.ScopeInfo;
                IDelegationMetadata metadata = null;

                Scope scopeNew = null;
                IExpandInfo expandInfo;

                // Check for matching arities.
                var carg = node.Args.Count;
                if (carg < maybeFunc.MinArity || carg > maybeFunc.MaxArity)
                {
                    var argCountVisited = 0;
                    if (numOverloads == 1)
                    {
                        var scope = DType.Invalid;
                        var required = false;
                        DName[] scopeIdentifiers = default;
                        if (scopeInfo.ScopeType != null)
                        {
                            scopeNew = new Scope(node, _currentScope, scopeInfo.ScopeType, skipForInlineRecords: maybeFunc.SkipScopeForInlineRecords);
                        }
                        else if (carg > 0)
                        {
                            // Gets the lesser number between the CallNode chidl args and func.ScopeArgs.
                            // There reason why is that the intellisense can visit this code and provide a number of args less than the func.ScopeArgs.
                            // Example: Join(|
                            var argsCount = Math.Min(node.Args.Children.Count, maybeFunc.ScopeArgs);
                            var types = new DType[argsCount];

                            for (int i = 0; i < argsCount; i++)
                            {
                                node.Args.Children[i].Accept(this);
                            }

                            // At this point we know the type of the first argument, so we can check for untyped objects
                            if (overloadWithUntypedObjectLambda != null && _txb.GetType(node.Args.Children[0]) == DType.UntypedObject)
                            {
                                maybeFunc = overloadWithUntypedObjectLambda;
                                scopeInfo = maybeFunc.ScopeInfo;
                            }

                            // Determine the Scope Identifier using the func.ScopeArgs arg
                            required = scopeInfo.GetScopeIdent(node.Args.Children.ToArray(), out scopeIdentifiers);

                            if (scopeInfo.CheckInput(_txb.Features, node, node.Args.Children.ToArray(), out scope, GetScopeArgsTypes(node.Args.Children, argsCount)))
                            {
                                if (_txb.TryGetEntityInfo(node.Args.Children[0], out expandInfo))
                                {
                                    scopeNew = new Scope(node, _currentScope, scope, scopeIdentifiers, required, expandInfo, skipForInlineRecords: maybeFunc.SkipScopeForInlineRecords);
                                }
                                else
                                {
                                    maybeFunc.TryGetDelegationMetadata(node, _txb, out metadata);
                                    scopeNew = new Scope(node, _currentScope, scope, scopeIdentifiers, required, metadata, skipForInlineRecords: maybeFunc.SkipScopeForInlineRecords);
                                }
                            }

                            argCountVisited = argsCount;
                        }

                        // If there is only one function with this name and its arity doesn't match,
                        // that means the invocation is erroneous.
                        ArityError(maybeFunc.MinArity, maybeFunc.MaxArity, node, carg, _txb.ErrorContainer);
                        _txb.SetInfo(node, new CallInfo(maybeFunc, node, scope, scopeIdentifiers, required, _currentScope.Nest));
                        _txb.SetType(node, maybeFunc.ReturnType);
                    }

                    // Either way continue the visitation. If we do have overloads,
                    // a different overload with no lambdas may match (including the arity).
                    PreVisitBottomUp(node, argCountVisited, scopeNew);
                    FinalizeCall(node);

                    return false;
                }

                // All functions with lambdas have at least one arg.
                Contracts.Assert(carg > 0);

                // The zeroth arg should not be a lambda. Instead it defines the context type for the lambdas.
                Contracts.Assert(!maybeFunc.IsLambdaParam(node.Args.Children[0], 0));

                var args = node.Args.Children.ToArray();
                var argTypes = new DType[args.Length];

                // We need to know which variables are volatile in case the first argument is or contains a
                // reference to a volatile variable and we need to control its liftability
                var volatileVariables = _txb.GetVolatileVariables(node);

                // Visit the first arg. This will give us the scope type for the subsequent lambda args.
                var nodeInput = args[0];
                _txb.AddVolatileVariables(nodeInput, volatileVariables);
                nodeInput.Accept(this);

                // At this point we know the type of the first argument, so we can check for untyped objects
                if (_txb.GetType(nodeInput) == DType.UntypedObject)
                {
                    if (overloadWithUntypedObjectLambda != null)
                    {
                        maybeFunc = overloadWithUntypedObjectLambda;
                        scopeInfo = maybeFunc.ScopeInfo;
                    }
                    else if (numOverloads != 1)
                    {
                        // We have multiple overloads, therefore we cannot pick one because it's impossible
                        // to determine if the first argument is an untyped array or a scalar
                        UntypedObjectScopeError(node, maybeFunc, nodeInput);

                        PreVisitBottomUp(node, 1);
                        FinalizeCall(node);

                        return false;
                    }
                }

                FirstNameNode dsNode;
                if (maybeFunc.TryGetDataSourceNodes(node, _txb, out var dsNodes) && ((dsNode = dsNodes.FirstOrDefault()) != default(FirstNameNode)))
                {
                    _currentScopeDsNodeId = dsNode.Id;
                }

                argTypes[0] = _txb.GetType(nodeInput);

                // Get the cursor type for this arg. Note we're not adding document errors at this point.
                DType typeScope;
                DName[] scopeIdent = default;
                var identRequired = false;
                var fArgsValid = true;

                if (scopeInfo.ScopeType != null)
                {
                    typeScope = scopeInfo.ScopeType;

                    // For functions with a Scope Type, there is no ScopeIdent needed
                }
                else
                {
                    // Starting from 1 since 0 was visited above.
                    for (int i = 1; i < maybeFunc.ScopeArgs; i++)
                    {
                        _txb.AddVolatileVariables(node, _txb.GetVolatileVariables(args[i]));
                        args[i].Accept(this);
                    }

                    fArgsValid = scopeInfo.CheckInput(_txb.Features, node, args, out typeScope, GetScopeArgsTypes(node.Args.Children, maybeFunc.ScopeArgs));

                    // Determine the scope identifier using the first node for lambda params
                    identRequired = scopeInfo.GetScopeIdent(args, out scopeIdent);
                }

                if (!fArgsValid)
                {
                    if (numOverloads == 1)
                    {
                        // If there is a single function with this name, and the first arg is not
                        // a good match, then we have an erroneous invocation.
                        _txb.ErrorContainer.EnsureError(DocumentErrorSeverity.Severe, nodeInput, TexlStrings.ErrBadType);
                        _txb.ErrorContainer.Error(node.Head.Token, TexlStrings.ErrInvalidArgs_Func, maybeFunc.Name);
                        _txb.SetInfo(node, new CallInfo(maybeFunc, node, typeScope, scopeIdent, identRequired, _currentScope.Nest));
                        _txb.SetType(node, maybeFunc.ReturnType);
                    }

                    // Yield to the normal overload resolution either way. We already visited and
                    // bound the first argument, hence the 1'.
                    PreVisitBottomUp(node, 1);
                    FinalizeCall(node);

                    return false;
                }

                // At this point we know we have an invocation of our function with lambdas (as opposed
                // to an invocation of a different overload). Pin that, and make a best effort to match
                // the rest of the args. Binding failures along the way become proper document errors.

                // We don't want to check and mark this function as async for now as IsAsyncInvocation function calls into IsServerDelegatable which
                // requires more contexts about the args which is only available after we visit all the children. So delay this after visiting
                // children.
                _txb.SetInfo(node, new CallInfo(maybeFunc, node, typeScope, scopeIdent, identRequired, _currentScope.Nest), markIfAsync: false);

                if (_txb.TryGetEntityInfo(nodeInput, out expandInfo))
                {
                    scopeNew = new Scope(node, _currentScope, typeScope, scopeIdent, identRequired, expandInfo, skipForInlineRecords: maybeFunc.SkipScopeForInlineRecords);
                }
                else
                {
                    maybeFunc.TryGetDelegationMetadata(node, _txb, out metadata);
                    scopeNew = new Scope(node, _currentScope, typeScope, scopeIdent, identRequired, metadata, skipForInlineRecords: maybeFunc.SkipScopeForInlineRecords);
                }

                // Process the rest of the args.
                for (var i = 1; i < carg; i++)
                {
                    Contracts.Assert(_currentScope == scopeNew || _currentScope == scopeNew.Parent);

                    if (maybeFunc.AllowsRowScopedParamDelegationExempted(i))
                    {
                        _txb.SetSupportingRowScopedDelegationExemptionNode(args[i]);
                    }

                    if (maybeFunc.IsEcsExcemptedLambda(i))
                    {
                        _txb.SetEcsExcemptLambdaNode(args[i]);
                    }

                    if (volatileVariables != null)
                    {
                        _txb.AddVolatileVariables(args[i], volatileVariables);
                    }

                    var isIdentifier = args[i] is FirstNameNode &&
                        _features.SupportColumnNamesAsIdentifiers &&
                        maybeFunc.ParameterCanBeIdentifier(args[i], i, _features);

                    var isLambdaArg = maybeFunc.IsLambdaParam(args[i], i) && scopeInfo.AppliesToArgument(i);

                    // Use the new scope only for lambda or identifier args.
                    _currentScope = (isIdentifier || isLambdaArg) ? scopeNew : scopeNew.Parent;

                    if (!isIdentifier || maybeFunc.GetIdentifierParamStatus(args[i], _features, i) == TexlFunction.ParamIdentifierStatus.PossiblyIdentifier)
                    {
                        if (_txb.GetTypeAllowInvalid(args[i]) != null && !_txb.GetTypeAllowInvalid(args[i]).IsValid)
                        {
                            args[i].Accept(this);
                            _txb.AddVolatileVariables(node, _txb.GetVolatileVariables(args[i]));
                        }

                        argTypes[i] = _txb.GetType(args[i]);

                        Contracts.Assert(argTypes[i].IsValid);
                    }
                    else
                    {
                        if (args[i] is FirstNameNode firstNameNode)
                        {
                            GetLogicalNodeNameAndUpdateDisplayNames(argTypes[0], firstNameNode.Ident, out _);
                        }

                        // This is an identifier, no associated type, let's make it invalid
                        argTypes[i] = DType.Invalid;
                    }

                    // Async lambdas are not (yet) supported for this function. Flag these with errors.
                    if (_txb.IsAsync(args[i]) && !scopeInfo.SupportsAsyncLambdas)
                    {
                        fArgsValid = false;
                        _txb.ErrorContainer.Error(DocumentErrorSeverity.Severe, node, TexlStrings.ErrAsyncLambda);
                    }

                    // Accept should leave the scope as it found it.
                    Contracts.Assert(_currentScope == ((isLambdaArg || isIdentifier) ? scopeNew : scopeNew.Parent));
                }

                // Now check and mark the path as async.
                if (maybeFunc.IsAsyncInvocation(node, _txb))
                {
                    _txb.FlagPathAsAsync(node);
                }

                _currentScope = scopeNew.Parent;
                PostVisit(node.Args);

                // Temporary error container which can be discarded if deferred type arg is present.
                var checkErrorContainer = new ErrorContainer();

                // Typecheck the invocation and infer the return type.
                fArgsValid &= maybeFunc.HandleCheckInvocation(_txb, args, argTypes, checkErrorContainer, out var returnType, out var nodeToCoercedTypeMap);

                // If type check failed and errors were due to Unknown type arg we would like to consider the typeChecking passed and discard all the errors.
                (fArgsValid, returnType) = CheckDeferredType(argTypes, returnType, fArgsValid, checkErrorContainer, _txb.ErrorContainer);

                // This is done because later on, if a CallNode has a return type of Error, you can assert HasErrors on it.
                // This was not done for UnaryOpNodes, BinaryOpNodes, CompareNodes.
                // This doesn't need to be done on the other nodes (but can) because their return type doesn't depend
                // on their argument types.
                if (!fArgsValid)
                {
                    _txb.ErrorContainer.Error(DocumentErrorSeverity.Severe, node.Head.Token, TexlStrings.ErrInvalidArgs_Func, maybeFunc.Name);
                }

                // Set the inferred return type for the node.
                _txb.SetType(node, returnType);

                if (fArgsValid && nodeToCoercedTypeMap != null)
                {
                    foreach (var nodeToCoercedTypeKvp in nodeToCoercedTypeMap)
                    {
                        _txb.SetCoercedType(nodeToCoercedTypeKvp.Key, nodeToCoercedTypeKvp.Value);
                    }
                }

                FinalizeCall(node);

                // We fully processed the call, so don't visit children or call PostVisit.
                return false;
            }

            /// <summary>
            /// Get all DType used to compose the scope of the function (func.ScopeArgs).
            /// </summary>
            /// <param name="args">Call child nodes.</param>
            /// <param name="scopeArgs">TexlFunction ScopeArgs property.</param>
            /// <returns>DType array.</returns>
            private DType[] GetScopeArgsTypes(IReadOnlyList<TexlNode> args, int scopeArgs)
            {
                return args.Take(scopeArgs).Select(node => _txb.GetType(node)).ToArray();
            }

            private void FinalizeCall(CallNode node)
            {
                Contracts.AssertValue(node);

                var callInfo = _txb.GetInfo(node);

                // Set the node purity and context
                SetCallNodePurity(node, callInfo);
                _txb.SetScopeUseSet(node, GetCallNodeScopeUseSet(node, callInfo));

                var func = callInfo?.Function;
                if (func == null)
                {
                    return;
                }

                // Propagate mutability if supported by the function
                if (func.PropagatesMutability && node.Args.Count > 0 && _txb.IsMutable(node.Args.ChildNodes[0]))
                {
                    var firstChildNode = node.Args.ChildNodes[0];

                    // Propagate mutability if it is *not* a connected data source
                    var mutable = true;
                    if (firstChildNode is FirstNameNode first &&
                        _nameResolver?.Lookup(first.Ident.Name, out var lookupInfo) == true &&
                        lookupInfo.Kind == BindKind.Data)
                    {
                        mutable = false;
                    }

                    _txb.SetMutable(node, mutable);
                }

                // Propagate mutability if supported by the function
                if (func.PropagatesMutability && node.Args.Count > 0 && _txb.IsSetMutable(node.Args.ChildNodes[0]))
                {
                    var firstChildNode = node.Args.ChildNodes[0];

                    // Propagate mutability if it is *not* a connected data source
                    var mutable = true;
                    if (firstChildNode is FirstNameNode first &&
                        _nameResolver?.Lookup(first.Ident.Name, out var lookupInfo) == true &&
                        lookupInfo.Kind == BindKind.Data)
                    {
                        mutable = false;
                    }

                    _txb.SetSetMutable(node, mutable);
                }

                // Invalid datasources always result in error
                if (func.IsBehaviorOnly && !_txb.BindingConfig.AllowsSideEffects)
                {
                    if (_txb.BindingConfig.UserDefinitionsMode)
                    {
                        _txb.ErrorContainer.EnsureError(node, TexlStrings.ErrBehaviorFunctionInDataUDF);
                    }
                    else
                    {
                        _txb.ErrorContainer.EnsureError(node, TexlStrings.ErrBehaviorPropertyExpected);
                    }
                }

                // Test-only functions can only be used within test cases.
                else if (func.IsTestOnly && _txb.Property != null && !_txb.Property.IsTestCaseProperty)
                {
                    _txb.ErrorContainer.EnsureError(node, TexlStrings.ErrTestPropertyExpected);
                }

                // Auto-refreshable functions cannot be used in behavior rules.
                else if (func.IsAutoRefreshable && _txb.BindingConfig.AllowsSideEffects)
                {
                    _txb.ErrorContainer.EnsureError(node, TexlStrings.ErrAutoRefreshNotAllowed);
                }

                // Give warning if returning dynamic metadata without a known dynamic type
                else if (func.IsDynamic && _nameResolver.Document.Properties.EnabledFeatures.IsDynamicSchemaEnabled)
                {
                    if (!func.CheckForDynamicReturnType(_txb, node.Args.Children.ToArray()))
                    {
                        _txb.ErrorContainer.EnsureError(DocumentErrorSeverity.Warning, node, TexlStrings.WarnDynamicMetadata);
                    }
                }
                else if (_txb.Control != null && _txb.Property != null && !IsValidScopedPropertyFunction(node, callInfo))
                {
                    var errorMessage = callInfo.Function.IsBehaviorOnly ? TexlStrings.ErrUnSupportedComponentBehaviorInvocation : TexlStrings.ErrUnSupportedComponentDataPropertyAccess;
                    _txb.ErrorContainer.EnsureError(DocumentErrorSeverity.Critical, node, errorMessage);
                }

                // Apply custom function validation last
                else if (!func.PostVisitValidation(_txb, node))
                {
                    // Check to see if we are a side-effectful function operating on on invalid datasource.
                    if (IsIncorrectlySideEffectful(node, out var errorKey, out var badAncestor))
                    {
                        _txb.ErrorContainer.EnsureError(node, errorKey, badAncestor.Head.Name);
                    }
                }

                // If the definition of the user-defined function has a delegation warning, every usage should also inherit this warning
                if (func is UserDefinedFunction udf && udf.HasDelegationWarning)
                {
                    _txb.ErrorContainer.EnsureError(DocumentErrorSeverity.Warning, node, TexlStrings.SuggestRemoteExecutionHint_UDF, udf.Name);
                }

                _txb.CheckAndMarkAsDelegatable(node);
                _txb.CheckAndMarkAsPageable(node, func);

                // A function will produce a constant output (and have no side-effects, which is important for
                // caching/precomputing the result) iff the function is pure and its arguments are constant.
                _txb.SetConstant(node, func.IsPure && _txb.IsConstant(node.Args));
                _txb.SetSelfContainedConstant(node, func.IsPure && _txb.IsSelfContainedConstant(node.Args));

                // Mark node as blockscoped constant if the function's return value only depends on the global variable
                // This node will skip delegation check, be codegened as constant and be simply passed into the delegation query.
                // e.g. Today() in formula Filter(CDS, CreatedDate < Today())
                if (func.IsGlobalReliant || (func.IsPure && _txb.IsBlockScopedConstant(node.Args)))
                {
                    _txb.SetBlockScopedConstantNode(node);
                }

                // Update field projection info
                if (_txb.QueryOptions != null)
                {
                    func.UpdateDataQuerySelects(node, _txb, _txb.QueryOptions);
                }
            }

            private bool IsIncorrectlySideEffectful(CallNode node, out ErrorResourceKey errorKey, out CallNode badAncestor)
            {
                Contracts.AssertValue(node);

                badAncestor = null;
                errorKey = new ErrorResourceKey();

                var call = _txb.GetInfo(node).VerifyValue();
                var func = call.Function;
                if (func == null || func.IsSelfContained || (func is UserDefinedFunction udf && udf.Binding == null))
                {
                    return false;
                }

                if (!func.TryGetDataSource(node, _txb, out var ds))
                {
                    ds = null;
                }

                var ancestorScope = _currentScope;
                while (ancestorScope != null)
                {
                    if (ancestorScope.Call != null)
                    {
                        var ancestorCall = _txb.GetInfo(ancestorScope.Call);

                        // For record-scoped rules, if we are processing a nested call node, it's possible the node info may not be set yet
                        // In that case, verify that the node has overloads that support record scoping.
                        if (ancestorCall == null && LookupFunctions(ancestorScope.Call.Head.Namespace, ancestorScope.Call.Head.Name.Value).Any(overload => overload.RequiresDataSourceScope))
                        {
                            ancestorScope = ancestorScope.Parent;
                            continue;
                        }

                        var ancestorFunc = ancestorCall.Function;
                        var ancestorScopeInfo = ancestorCall.Function?.ScopeInfo;

                        // Check for bad scope modification
                        if (ancestorFunc != null && ancestorScopeInfo != null && ds != null && ancestorScopeInfo.IteratesOverScope)
                        {
                            if (ancestorFunc.TryGetDataSource(ancestorScope.Call, _txb, out var ancestorDs) && ancestorDs == ds)
                            {
                                errorKey = TexlStrings.ErrScopeModificationLambda;
                                badAncestor = ancestorScope.Call;
                                return true;
                            }
                        }

                        // Check for completely blocked functions.
                        if (ancestorFunc != null &&
                            ancestorScopeInfo != null &&
                            ancestorScopeInfo.HasNondeterministicOperationOrder &&
                            !func.AllowedWithinNondeterministicOperationOrder)
                        {
                            errorKey = TexlStrings.ErrFunctionDisallowedWithinNondeterministicOperationOrder;
                            badAncestor = ancestorScope.Call;
                            return true;
                        }
                    }

                    // Pop up to the next scope.
                    ancestorScope = ancestorScope.Parent;
                }

                return false;
            }

            public override void PostVisit(CallNode node)
            {
                Contracts.Assert(false, "Should never get here");
            }

            public override bool PreVisit(StrInterpNode node)
            {
                var runningWeight = _txb.GetVolatileVariables(node);
                var isUnliftable = false;

                // Make a binder-aware call to Concatenate
                _txb.GenerateCallNode(node);

                var args = node.Children.ToArray();
                var argTypes = new DType[args.Length];

                // Process arguments
                for (var i = 0; i < args.Length; i++)
                {
                    var child = args[i];
                    _txb.AddVolatileVariables(child, runningWeight);
                    child.Accept(this);
                    argTypes[i] = _txb.GetType(args[i]);
                    runningWeight = runningWeight.Union(_txb.GetVolatileVariables(child));
                    isUnliftable |= _txb.IsUnliftable(child);
                }

                // Typecheck the node's children against the built-in Concatenate function
                var fArgsValid = BuiltinFunctionsCore.Concatenate.HandleCheckInvocation(_txb, args, argTypes, _txb.ErrorContainer, out var returnType, out var nodeToCoercedTypeMap);

                if (!fArgsValid)
                {
                    _txb.ErrorContainer.Error(DocumentErrorSeverity.Severe, node, TexlStrings.ErrInvalidStringInterpolation);
                }

                if (fArgsValid && nodeToCoercedTypeMap != null)
                {
                    foreach (var nodeToCoercedTypeKvp in nodeToCoercedTypeMap)
                    {
                        _txb.SetCoercedType(nodeToCoercedTypeKvp.Key, nodeToCoercedTypeKvp.Value);
                    }
                }

                _txb.SetType(node, returnType);

                _txb.AddVolatileVariables(node, runningWeight);
                _txb.SetIsUnliftable(node, isUnliftable);

                PostVisit(node);
                return false;
            }

            public override void PostVisit(StrInterpNode node)
            {
                AssertValid();
                Contracts.AssertValue(node);

                // Determine constancy.
                var isConstant = true;
                var isSelfContainedConstant = true;

                foreach (var child in node.Children)
                {
                    isConstant &= _txb.IsConstant(child);
                    isSelfContainedConstant &= _txb.IsSelfContainedConstant(child);
                    if (!isConstant && !isSelfContainedConstant)
                    {
                        break;
                    }
                }

                _txb.SetConstant(node, isConstant);
                _txb.SetSelfContainedConstant(node, isSelfContainedConstant);

                SetVariadicNodePurity(node);
                _txb.SetScopeUseSet(node, JoinScopeUseSets(node.Children.ToArray()));
            }

            private bool TryGetAffectScopeVariableFunc(CallNode node, out TexlFunction func)
            {
                Contracts.AssertValue(node);

                var funcNamespace = _txb.GetFunctionNamespace(node, this);
                var overloads = LookupFunctions(funcNamespace, node.Head.Name.Value).Where(fnc => fnc.AffectsScopeVariable).ToArray();

                Contracts.Assert(overloads.Length == 1 || overloads.Length == 0, "Lookup Affect scopeVariable Function by CallNode should be 0 or 1");

                func = overloads.Length == 1 ? overloads[0].VerifyValue() : null;
                return func != null;
            }

            private void PreVisitMetadataArg(CallNode node, TexlFunction func)
            {
                AssertValid();
                Contracts.AssertValue(node);
                Contracts.AssertValue(func);
                Contracts.Assert(func.SupportsMetadataTypeArg);
                Contracts.Assert(!func.HasLambdas);

                var args = node.Args.Children.ToArray();
                var argCount = args.Length;

                var returnType = func.ReturnType;
                for (var i = 0; i < argCount; i++)
                {
                    if (func.IsMetadataTypeArg(i))
                    {
                        args[i].Accept(_txb.BinderNodeMetadataArgTypeVisitor);
                    }
                    else
                    {
                        if (_txb.GetTypeAllowInvalid(args[i]) != null && !_txb.GetTypeAllowInvalid(args[i]).IsValid)
                        {
                            args[i].Accept(this);
                        }
                    }

                    if (args[i].Kind == NodeKind.As)
                    {
                        _txb.ErrorContainer.EnsureError(DocumentErrorSeverity.Severe, node, TexlStrings.ErrAsNotInContext);
                    }
                }

                PostVisit(node.Args);

                var info = _txb.GetInfo(node);

                // If PreVisit resulted in errors for the node (and a non-null CallInfo),
                // we're done -- we have a match and appropriate errors logged already.
                if (_txb.ErrorContainer.HasErrors(node) || _txb.ErrorContainer.HasErrors(node.Head.Token))
                {
                    Contracts.Assert(info != null);

                    return;
                }

                Contracts.AssertNull(info);

                _txb.SetInfo(node, new CallInfo(func, node));
                if (argCount < func.MinArity || argCount > func.MaxArity)
                {
                    ArityError(func.MinArity, func.MaxArity, node, argCount, _txb.ErrorContainer);
                    _txb.SetType(node, returnType);
                    return;
                }

                var argTypes = args.Select(_txb.GetType).ToArray();
                bool fArgsValid;

                // Temporary error container which can be discarded if deferred type arg is present.
                var checkErrorContainer = new ErrorContainer();

                // Typecheck the invocation and infer the return type.
                fArgsValid = func.HandleCheckInvocation(_txb, args, argTypes, checkErrorContainer, out returnType, out _);

                // If type check failed and errors were due to Unknown type arg we would like to consider the typeChecking passed and discard all the errors.
                (fArgsValid, returnType) = CheckDeferredType(argTypes, returnType, fArgsValid, checkErrorContainer, _txb.ErrorContainer);

                if (!fArgsValid)
                {
                    _txb.ErrorContainer.Error(DocumentErrorSeverity.Severe, node.Head.Token, TexlStrings.ErrInvalidArgs_Func, func.Name);
                }

                _txb.SetType(node, returnType);
            }

            // Method to previsit type arg of callnode if it is determined as untyped/json conversion function
            private void PreVisitTypeArgAndProccesCallNode(CallNode node, TexlFunction func)
            {
                AssertValid();
                Contracts.AssertValue(node);
                Contracts.AssertValue(func);
                Contracts.Assert(func.HasTypeArgs);

                var args = node.Args.Children.ToArray();
                var argCount = args.Count();

                Contracts.AssertValue(_txb.GetType(args[0]));

                if (argCount < func.MinArity || argCount > func.MaxArity)
                {
                    ArityError(func.MinArity, func.MaxArity, node, argCount, _txb.ErrorContainer);
                    _txb.SetInfo(node, new CallInfo(func, node));
                    _txb.SetType(node, DType.Error);
                    return;
                }

                if (!_features.IsUserDefinedTypesEnabled)
                {
                    _txb.ErrorContainer.Error(node, TexlStrings.ErrUserDefinedTypesDisabled);
                    _txb.SetInfo(node, new CallInfo(func, node));
                    _txb.SetType(node, DType.Error);
                    return;
                }

                Contracts.Assert(argCount > 1);
                Contracts.AssertValue(args[1]);

                if (args[1] is FirstNameNode typeName)
                {
                    if (_nameResolver.LookupType(typeName.Ident.Name, out var typeArgType))
                    {
                        _txb.SetType(typeName, typeArgType._type);
                        _txb.SetInfo(typeName, FirstNameInfo.Create(typeName, new NameLookupInfo(BindKind.NamedType, typeArgType._type, DPath.Root, 0)));
                    }
                    else
                    {
                        _txb.ErrorContainer.Error(args[1], TexlStrings.ErrInvalidName, typeName.Ident.Name.Value);
                        _txb.SetType(args[1], DType.Error);
                        _txb.SetInfo(typeName, FirstNameInfo.Create(typeName, new NameLookupInfo(BindKind.NamedType, DType.Error, DPath.Root, 0)));

                        _txb.ErrorContainer.Error(node, TexlStrings.ErrInvalidArgumentExpectedType, typeName.Ident.Name.Value);
                        _txb.SetInfo(node, new CallInfo(func, node));
                        _txb.SetType(node, DType.Error);
                    }
                }
                else if (args[1] is TypeLiteralNode typeLiteral)
                {
                    VisitType(typeLiteral);
                }
                else
                {
                    _txb.ErrorContainer.Error(args[1], TexlStrings.ErrInvalidArgumentExpectedType, args[1]);
                    _txb.SetType(args[1], DType.Error);
                }

                PostVisit(node.Args);

                var info = _txb.GetInfo(node);

                // If PreVisit resulted in errors for the node (and a non-null CallInfo),
                // we're done -- we have a match and appropriate errors logged already.
                if (_txb.ErrorContainer.HasErrors(node) || _txb.ErrorContainer.HasErrors(node.Head.Token))
                {
                    Contracts.Assert(info != null);

                    return;
                }

                Contracts.AssertNull(info);

                _txb.SetInfo(node, new CallInfo(func, node));

                var returnType = func.ReturnType;
                var argTypes = args.Select(_txb.GetType).ToArray();
                bool fArgsValid;
                var checkErrorContainer = new ErrorContainer();

                // Typecheck the invocation and infer the return type.
                fArgsValid = func.HandleCheckInvocation(_txb, args, argTypes, checkErrorContainer, out returnType, out var _);

                if (checkErrorContainer?.HasErrors() == true)
                {
                    _txb.ErrorContainer.MergeErrors(checkErrorContainer.GetErrors());
                }

                if (!fArgsValid)
                {
                    _txb.ErrorContainer.Error(DocumentErrorSeverity.Severe, node.Head.Token, TexlStrings.ErrInvalidArgs_Func, func.Name);
                }

                _txb.SetType(node, returnType);
            }

            private void PreVisitBottomUp(CallNode node, int argCountVisited, Scope scopeNew = null)
            {
                AssertValid();
                Contracts.AssertValue(node);
                Contracts.AssertIndexInclusive(argCountVisited, node.Args.Count);
                Contracts.AssertValueOrNull(scopeNew);

                var args = node.Args.Children.ToArray();
                var argCount = args.Length;

                var info = _txb.GetInfo(node);
                Contracts.AssertValueOrNull(info);
                Contracts.Assert(info == null || _txb.ErrorContainer.HasErrors(node) || _txb.ErrorContainer.HasErrors(node.Head.Token));

                // Attempt to get the overloads, so we can determine the scope to use for datasource name matching
                // We're only interested in the overloads without lambdas, since those were
                // already processed in PreVisit.
                var funcNamespace = _txb.GetFunctionNamespace(node, this);
                var overloads = LookupFunctions(funcNamespace, node.Head.Name.Value)
                    .Where(fnc => !fnc.HasLambdas && !fnc.HasColumnIdentifiers)
                    .ToArray();

                TexlFunction funcWithScope = null;
                if (info != null && info.Function != null && scopeNew != null)
                {
                    funcWithScope = info.Function;
                }

                Contracts.Assert(scopeNew == null || funcWithScope != null || overloads.Any(fnc => fnc.RequiresDataSourceScope));

                var affectScopeVariable = TryGetAffectScopeVariableFunc(node, out var affectScopeVariablefunc);

                Contracts.Assert(affectScopeVariable ^ affectScopeVariablefunc == null);

                var volatileVariables = _txb.GetVolatileVariables(node);
                for (var i = argCountVisited; i < argCount; i++)
                {
                    Contracts.AssertValue(args[i]);

                    if (affectScopeVariable)
                    {
                        // If the function affects app/component variable, update the cache info if it is the arg affects scopeVariableName.
                        _txb.AffectsScopeVariableName = affectScopeVariablefunc.ScopeVariableNameAffectingArg() == i;
                    }

                    // Use the new scope only for lambda args and args with datasource scope for display name matching.
                    if (scopeNew != null)
                    {
                        if (overloads.Any(fnc => fnc.ArgMatchesDatasourceType(i)) || (i <= funcWithScope.MaxArity && funcWithScope.IsLambdaParam(args[i], i)))
                        {
                            _currentScope = scopeNew;
                        }
                        else
                        {
                            _currentScope = scopeNew.Parent;
                        }
                    }

                    if (volatileVariables != null)
                    {
                        _txb.AddVolatileVariables(args[i], volatileVariables);
                    }

                    if (_txb.GetTypeAllowInvalid(args[i]) != null && !_txb.GetTypeAllowInvalid(args[i]).IsValid)
                    {
                        args[i].Accept(this);
                    }

                    // In case weight was added during visitation
                    _txb.AddVolatileVariables(node, _txb.GetVolatileVariables(args[i]));

                    if (args[i].Kind == NodeKind.As)
                    {
                        _txb.ErrorContainer.EnsureError(DocumentErrorSeverity.Severe, args[i], TexlStrings.ErrAsNotInContext);
                    }
                }

                if (argCount > 0 && _txb.GetType(args[0]).Kind == DKind.UntypedObject)
                {
                    var functionsWithLambdas = LookupFunctions(funcNamespace, node.Head.Name.Value).Where(fnc => fnc.HasLambdas);

                    if (functionsWithLambdas.Any() && !_txb.ErrorContainer.HasErrors(node) && !_txb.ErrorContainer.HasErrors(node.Head.Token))
                    {
                        // PreVisitBottomUp is called along the arity error code path. For functions such as Sum,
                        // there is an overload with a lambda as well as an overload with scalars. Using untyped
                        // object as a single parameter for such functions should be an error. If there is not
                        // already an error for this node, add the ErrUntypedObjectScope
                        var functionWithLambdas = functionsWithLambdas.Single();

                        UntypedObjectScopeError(node, functionWithLambdas, args[0]);
                        return;
                    }
                }

                if (scopeNew != null)
                {
                    _currentScope = scopeNew.Parent;
                }

                // Since variable weight may have changed as we accepted the children, we need to propagate
                // this value to the args
                var adjustedVolatileVariables = _txb.GetVolatileVariables(node);
                if (adjustedVolatileVariables != null)
                {
                    _txb.AddVolatileVariables(node.Args, adjustedVolatileVariables);
                }

                PostVisit(node.Args);

                // If PreVisit resulted in errors for the node (and a non-null CallInfo),
                // we're done -- we have a match and appropriate errors logged already.
                if (_txb.ErrorContainer.HasErrors(node) || _txb.ErrorContainer.HasErrors(node.Head.Token))
                {
                    Contracts.Assert(info != null);

                    return;
                }

                Contracts.AssertNull(info);

                // There should be at least one possible match at this point.
                Contracts.Assert(overloads.Length > 0);

                if (overloads.Length > 1)
                {
                    PreVisitWithOverloadResolution(node, overloads);
                    return;
                }

                // We have a single possible match. Bind as usual, which will generate appropriate
                // document errors for incorrect arguments, etc.
                var func = overloads[0].VerifyValue();

                ValidateSupportedFunction(node, func);

                if (_txb._glue.IsComponentScopedPropertyFunction(func))
                {
                    if (TryGetFunctionNameLookupInfo(node, funcNamespace, out var lookupInfo))
                    {
                        var headNode = node.HeadNode as DottedNameNode;
                        Contracts.AssertValue(headNode);

                        UpdateBindKindUseFlags(BindKind.Control);
                        _txb.SetInfo(node, new CallInfo(func, node, lookupInfo.Data));
                    }
                    else
                    {
                        _txb.ErrorContainer.Error(node, TexlStrings.ErrInvalidName, node.Head.Name.Value);
                        _txb.SetInfo(node, new CallInfo(node));
                        _txb.SetType(node, DType.Error);
                        return;
                    }
                }
                else
                {
                    _txb.SetInfo(node, new CallInfo(func, node));
                }

                Contracts.Assert(!func.HasLambdas);

                var returnType = func.ReturnType;
                if (argCount < func.MinArity || argCount > func.MaxArity)
                {
                    ArityError(func.MinArity, func.MaxArity, node, argCount, _txb.ErrorContainer);
                    _txb.SetType(node, returnType);
                    return;
                }

                var modifiedIdentifiers = func.GetIdentifierOfModifiedValue(args, out _);
                if (modifiedIdentifiers != null)
                {
                    _txb.AddVolatileVariables(node, modifiedIdentifiers.Select(identifier => identifier.Name.ToString()).ToImmutableHashSet());
                }

                // Typecheck the invocation and infer the return type.
                var argTypes = args.Select(_txb.GetType).ToArray();
                bool fArgsValid;

                // This error container is used as temporary container so we can trap type mismatch kind of error for
                // deferred (unknown) type args and validate all the errors were caused due to deferred(unknown) type.
                var checkErrorContainer = new ErrorContainer();

                // Typecheck the invocation and infer the return type.
                fArgsValid = func.HandleCheckInvocation(_txb, args, argTypes, checkErrorContainer, out returnType, out var nodeToCoercedTypeMap);

                // If type check failed and errors were due to Unknown type arg we would like to consider the typeChecking passed and discard all the errors.
                (fArgsValid, returnType) = CheckDeferredType(argTypes, returnType, fArgsValid, checkErrorContainer, _txb.ErrorContainer);

                if (!fArgsValid && !func.HasPreciseErrors)
                {
                    _txb.ErrorContainer.Error(DocumentErrorSeverity.Severe, node.Head.Token, TexlStrings.ErrInvalidArgs_Func, func.Name);
                }

                _txb.SetType(node, returnType);

                if (fArgsValid && nodeToCoercedTypeMap != null)
                {
                    foreach (var nodeToCoercedTypeKvp in nodeToCoercedTypeMap)
                    {
                        _txb.SetCoercedType(nodeToCoercedTypeKvp.Key, nodeToCoercedTypeKvp.Value);
                    }
                }
            }

            private void ValidateSupportedFunction(CallNode node, TexlFunction func)
            {
                if (func is IHasUnsupportedFunctions sdf)
                {
                    if (sdf.IsNotSupported)
                    {
                        _txb.ErrorContainer.EnsureError(DocumentErrorSeverity.Critical, node, TexlStrings.ErrUnsupportedFunction, func.Name, func.Namespace);
                    }

                    if (sdf.Warnings != null)
                    {
                        foreach (ErrorResourceKey erk in sdf.Warnings)
                        {
                            _txb.ErrorContainer.EnsureError(DocumentErrorSeverity.Warning, node, erk, func.Name, func.Namespace);
                        }
                    }
                }
            }

            private IEnumerable<TexlFunction> LookupFunctions(DPath theNamespace, string name)
            {
                Contracts.Assert(theNamespace.IsValid);
                Contracts.AssertNonEmpty(name);

                if (_nameResolver != null)
                {
                    return _nameResolver.LookupFunctions(theNamespace, name);
                }
                else
                {
                    return Enumerable.Empty<TexlFunction>();
                }
            }

            private void PreVisitWithOverloadResolution(CallNode node, TexlFunction[] overloads)
            {
                Contracts.AssertValue(node);
                Contracts.AssertNull(_txb.GetInfo(node));
                Contracts.AssertValue(overloads);
                Contracts.Assert(overloads.Length > 1);
                Contracts.AssertAllValues(overloads);

                var args = node.Args.Children.ToArray();
                var carg = args.Length;
                var argTypes = args.Select(_txb.GetType).ToArray();

                if (TryGetBestOverload(_txb.CheckTypesContext, _txb.ErrorContainer, node, args, argTypes, overloads, out var function, out var nodeToCoercedTypeMap, out var returnType))
                {
                    function.CheckSemantics(_txb, args, argTypes, _txb.ErrorContainer);

                    ValidateSupportedFunction(node, function);

                    _txb.SetInfo(node, new CallInfo(function, node));
                    _txb.SetType(node, returnType);

                    // If we found an overload and this value is set then we require parameter conversion
                    if (nodeToCoercedTypeMap != null)
                    {
                        foreach (var nodeToCoercedTypeKvp in nodeToCoercedTypeMap)
                        {
                            _txb.SetCoercedType(nodeToCoercedTypeKvp.Key, nodeToCoercedTypeKvp.Value);
                        }
                    }

                    return;
                }

                var someFunc = FindBestErrorOverload(overloads, argTypes, carg, _txb.Features.PowerFxV1CompatibilityRules);

                // If nothing matches even the arity, we're done.
                if (someFunc == null)
                {
                    var minArity = overloads.Min(func => func.MinArity);
                    var maxArity = overloads.Max(func => func.MaxArity);
                    ArityError(minArity, maxArity, node, carg, _txb.ErrorContainer);

                    TexlFunction overload;

                    if (OverloadsWithAndWithoutSideEffects(overloads))
                    {
                        // In case an functions has both self-container and non-self-contained overloads, get the first overload based on the context.
                        overload = overloads.FirstOrDefault(f => f.IsSelfContained != _txb.CheckTypesContext.AllowsSideEffects);
                    }
                    else
                    {
                        overload = overloads.First();
                    }

                    _txb.SetInfo(node, new CallInfo(overload, node));
                    _txb.SetType(node, DType.Error);
                    return;
                }

                // We exhausted the overloads without finding an exact match, so post a document error.
                if (!someFunc.HasPreciseErrors)
                {
                    _txb.ErrorContainer.Error(node.Head.Token, TexlStrings.ErrInvalidArgs_Func, someFunc.Name);
                }

                // The final CheckInvocation call will post all the necessary document errors.
                someFunc.HandleCheckInvocation(_txb, args, argTypes, _txb.ErrorContainer, out returnType, out _);

                _txb.SetInfo(node, new CallInfo(someFunc, node));
                _txb.SetType(node, returnType);
            }

            public override void PostVisit(ListNode node)
            {
                AssertValid();
                Contracts.AssertValue(node);
                SetVariadicNodePurity(node);
                _txb.SetScopeUseSet(node, JoinScopeUseSets(node.Children.ToArray()));
            }

            private bool IsRecordScopeFieldName(DName name, out Scope scope)
            {
                Contracts.AssertValid(name);

                if (!(_txb.Document?.Properties?.EnabledFeatures?.IsUseDisplayNameMetadataEnabled ?? true))
                {
                    scope = default;
                    return false;
                }

                // Look up the name in the current scopes, innermost to outermost.
                for (scope = _currentScope; scope != null; scope = scope.Parent)
                {
                    Contracts.AssertValue(scope);
                    if (scope.SkipForInlineRecords)
                    {
                        continue;
                    }

                    // If scope type is a data source, the node may be a display name instead of logical.
                    // Attempt to get the logical name to use for type checking
                    if (DType.TryGetConvertedDisplayNameAndLogicalNameForColumn(scope.Type, name.Value, out var maybeLogicalName, out var tmp) ||
                        DType.TryGetLogicalNameForColumn(scope.Type, name.Value, out maybeLogicalName))
                    {
                        name = new DName(maybeLogicalName);
                    }

                    if (scope.Type.TryGetType(name, out var tmpType))
                    {
                        return true;
                    }
                }

                return false;
            }

            public override void PostVisit(RecordNode node)
            {
                AssertValid();
                Contracts.AssertValue(node);

                var nodeType = DType.EmptyRecord;

                var dataSourceBoundType = DType.Invalid;
                if (node.SourceRestriction != null && node.SourceRestriction.Kind == NodeKind.FirstName)
                {
                    var sourceRestrictionNode = node.SourceRestriction.AsFirstName().VerifyValue();

                    var info = _txb.GetInfo(sourceRestrictionNode);
                    if (info?.Data is not IExternalDataSource dataSourceInfo)
                    {
                        _txb.ErrorContainer.EnsureError(DocumentErrorSeverity.Severe, sourceRestrictionNode, TexlStrings.ErrExpectedDataSourceRestriction);
                        nodeType = DType.Error;
                    }
                    else
                    {
                        dataSourceBoundType = dataSourceInfo.Type;
                        nodeType = DType.CreateDTypeWithConnectedDataSourceInfoMetadata(nodeType, dataSourceBoundType.AssociatedDataSources, dataSourceBoundType.DisplayNameProvider);
                    }
                }

                var isSelfContainedConstant = true;
                for (var i = 0; i < node.Count; i++)
                {
                    var displayName = node.Ids[i].Name.Value;
                    var fieldName = node.Ids[i].Name;
                    DType fieldType;

                    isSelfContainedConstant &= _txb.IsSelfContainedConstant(node.Children[i]);

                    if (dataSourceBoundType != DType.Invalid)
                    {
                        fieldName = GetLogicalNodeNameAndUpdateDisplayNames(dataSourceBoundType, node.Ids[i], out displayName);

                        if (!dataSourceBoundType.TryGetType(fieldName, out fieldType))
                        {
                            dataSourceBoundType.ReportNonExistingName(FieldNameKind.Display, _txb.ErrorContainer, fieldName, node.Children[i]);
                            nodeType = DType.Error;
                        }
                        else if (!fieldType.Accepts(_txb.GetType(node.Children[i]), exact: true, useLegacyDateTimeAccepts: false, usePowerFxV1CompatibilityRules: _txb.Features.PowerFxV1CompatibilityRules))
                        {
                            _txb.ErrorContainer.EnsureError(
                                DocumentErrorSeverity.Severe,
                                node.Children[i],
                                TexlStrings.ErrColumnTypeMismatch_ColName_ExpectedType_ActualType,
                                displayName,
                                fieldType.GetKindString(),
                                _txb.GetType(node.Children[i]).GetKindString());
                            nodeType = DType.Error;
                        }
                    }
                    else
                    {
                        // For local records, check name/type match with scope
                        if (IsRecordScopeFieldName(fieldName, out var maybeScope))
                        {
                            fieldName = GetLogicalNodeNameAndUpdateDisplayNames(maybeScope.Type, node.Ids[i], out displayName);
                        }
                    }

                    if (nodeType != DType.Error)
                    {
                        if (nodeType.TryGetType(fieldName, out fieldType))
                        {
                            _txb.ErrorContainer.EnsureError(DocumentErrorSeverity.Severe, node.Children[i], TexlStrings.ErrMultipleValuesForField_Name, displayName);
                        }
                        else if (_txb.GetType(node.Children[i]).IsDeferred || _txb.GetType(node.Children[i]).IsVoid)
                        {
                            _txb.ErrorContainer.EnsureError(DocumentErrorSeverity.Severe, node.Children[i], TexlStrings.ErrRecordDoesNotAcceptThisType);
                        }
                        else
                        {
                            nodeType = nodeType.Add(fieldName, _txb.GetType(node.Children[i]));
                        }
                    }
                }

                _txb.SetType(node, nodeType);
                SetVariadicNodePurity(node);
                _txb.SetScopeUseSet(node, JoinScopeUseSets(node.Children.ToArray()));
                _txb.SetSelfContainedConstant(node, isSelfContainedConstant);
            }

            public override void PostVisit(TableNode node)
            {
                AssertValid();
                Contracts.AssertValue(node);
                var exprType = DType.Invalid;
                var isSelfContainedConstant = true;

                foreach (var child in node.Children)
                {
                    var childType = _txb.GetType(child);
                    isSelfContainedConstant &= _txb.IsSelfContainedConstant(child);

                    var usePFxV1CompatRules = _features.PowerFxV1CompatibilityRules;

                    // Deferred and void types are not allowed in tables.
                    var isChildTypeAllowedInTable = !childType.IsDeferred && !childType.IsVoid;
                    if (!isChildTypeAllowedInTable)
                    {
                        _txb.ErrorContainer.EnsureError(DocumentErrorSeverity.Severe, child, TexlStrings.ErrTableDoesNotAcceptThisType);
                        continue;
                    }

                    if (usePFxV1CompatRules)
                    {
                        if (DType.TryUnionWithCoerce(
                            exprType,
                            childType,
                            _features,
                            coerceToLeftTypeOnly: true,
                            out var returnType,
                            out var needCoercion))
                        {
                            exprType = returnType;
                            if (needCoercion)
                            {
                                _txb.SetCoercedType(child, exprType);
                            }
                        }
                        else
                        {
                            _txb.ErrorContainer.EnsureError(DocumentErrorSeverity.Severe, child, TexlStrings.ErrTableDoesNotAcceptThisType);
                        }
                    }
                    else
                    {
                        // legacy logic, not using PFx V1 compat rules
                        if (!exprType.IsValid)
                        {
                            exprType = childType;
                        }
                        else if (exprType.CanUnionWith(childType, useLegacyDateTimeAccepts: false, _features))
                        {
                            exprType = DType.Union(exprType, childType, useLegacyDateTimeAccepts: false, _features);
                        }
                        else if (childType.CoercesTo(exprType, aggregateCoercion: true, isTopLevelCoercion: false, _features))
                        {
                            _txb.SetCoercedType(child, exprType);
                        }
                        else
                        {
                            _txb.ErrorContainer.EnsureError(DocumentErrorSeverity.Severe, child, TexlStrings.ErrTableDoesNotAcceptThisType);
                        }
                    }
                }

                DType tableType = exprType.IsValid
                    ? (_features.TableSyntaxDoesntWrapRecords && exprType.IsRecord
                        ? DType.CreateTable(exprType.GetNames(DPath.Root))
                        : DType.CreateTable(new TypedName(exprType, TableValue.ValueDName)))
                    : DType.EmptyTable;

                _txb.SetType(node, tableType);
                SetVariadicNodePurity(node);
                _txb.SetScopeUseSet(node, JoinScopeUseSets(node.Children.ToArray()));
                _txb.SetSelfContainedConstant(node, isSelfContainedConstant);
            }
        }
    }
}<|MERGE_RESOLUTION|>--- conflicted
+++ resolved
@@ -4328,11 +4328,7 @@
                         }
                         else if (BuiltinFunctionsCore.TypeHelperFunctions.Contains(node.Head.Name.Value, StringComparer.OrdinalIgnoreCase))
                         {
-<<<<<<< HEAD
-                            _txb.ErrorContainer.Error(node, TexlStrings.ErrknownTypeHelperFunction, node.Head.Name.Value);
-=======
                             _txb.ErrorContainer.Error(node, TexlStrings.ErrKnownTypeHelperFunction, node.Head.Name.Value);
->>>>>>> 6c0131b1
                         }
                         else
                         {
