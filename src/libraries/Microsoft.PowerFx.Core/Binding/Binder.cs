﻿// Copyright (c) Microsoft Corporation.
// Licensed under the MIT license.

using System;
using System.Collections;
using System.Collections.Generic;
using System.Collections.Immutable;
using System.Linq;
using Microsoft.PowerFx.Core.App;
using Microsoft.PowerFx.Core.App.Components;
using Microsoft.PowerFx.Core.App.Controls;
using Microsoft.PowerFx.Core.App.ErrorContainers;
using Microsoft.PowerFx.Core.Binding.BindInfo;
using Microsoft.PowerFx.Core.Entities;
using Microsoft.PowerFx.Core.Entities.QueryOptions;
using Microsoft.PowerFx.Core.Errors;
using Microsoft.PowerFx.Core.Functions;
using Microsoft.PowerFx.Core.Functions.Delegation;
using Microsoft.PowerFx.Core.Functions.Delegation.DelegationStrategies;
using Microsoft.PowerFx.Core.Glue;
using Microsoft.PowerFx.Core.Localization;
using Microsoft.PowerFx.Core.Syntax.Visitors;
using Microsoft.PowerFx.Core.Texl;
using Microsoft.PowerFx.Core.Texl.Builtins;
using Microsoft.PowerFx.Core.Types;
using Microsoft.PowerFx.Core.Types.Enums;
using Microsoft.PowerFx.Core.Utils;
using Microsoft.PowerFx.Syntax;
using Microsoft.PowerFx.Types;
using static Microsoft.PowerFx.Core.Binding.BinderUtils;
using Conditional = System.Diagnostics.ConditionalAttribute;

namespace Microsoft.PowerFx.Core.Binding
{
    internal sealed partial class TexlBinding
    {
        private readonly IBinderGlue _glue;

        // The parse tree for this binding.
        public readonly TexlNode Top;

        // Path of entity where this formula was bound.
        public readonly DPath EntityPath;

        // Name of entity where this formula was bound.
        public readonly DName EntityName;

        // The name resolver associated with this binding.
        public readonly INameResolver NameResolver;

        // The local scope resolver associated with this binding.
        public readonly IExternalRuleScopeResolver LocalRuleScopeResolver;

        // Maps IDs to nodes
        private readonly TexlNode[] _nodeMap;

        // Maps Ids to Types, where the Id is an index in the array.
        private readonly DType[] _typeMap;
        private readonly DType[] _coerceMap;

        // Maps Ids to whether the node/subtree is async or not. A subtree
        // that has async components is itself async, so the async aspect of an expression
        // propagates up the parse tree all the way to the root.
        private readonly bool[] _asyncMap;

        // Used to mark nodes as delegatable or not.
        private readonly BitArray _isDelegatable;

        // Used to mark node as pageable or not.
        private readonly BitArray _isPageable;

        // Extra information. We have a slot for each node.
        // Maps Ids to Info, where the Id is an index in the array.
        private readonly object[] _infoMap;

        // Call nodes which do not appear in the source code
        // For example, $"" (interpolated string) maps to a call to Concatenate
        private readonly CallNode[] _compilerGeneratedCallNodes;

        private readonly IDictionary<int, IList<FirstNameInfo>> _lambdaParams;

        // Whether a node is stateful or has side effects or is contextual or is constant.
        private readonly BitArray _isStateful;
        private readonly BitArray _hasSideEffects;
        private readonly BitArray _isContextual;
        private readonly BitArray _isConstant;
        private readonly BitArray _isSelfContainedConstant;
        private readonly BitArray _isMutable;
        private readonly BitArray _isSetMutable;

        // Whether a node supports its rowscoped param exempted from delegation check. e.g. The 3rd argument in AddColumns function
        private readonly BitArray _supportsRowScopedParamDelegationExempted;

        // Whether a node is an ECS excempt lambda. e.g. filter lambdas
        private readonly BitArray _isEcsExcemptLambda;

        // Whether a node is inside delegable function but its value only depends on the outer scope(higher than current scope)
        private readonly BitArray _isBlockScopedConstant;

        // Property to which current rule is being bound to. It could be null in the absence of NameResolver.
        private readonly IExternalControlProperty _property;
        private readonly IExternalControl _control;

        // Whether a node is scoped to app or not. Used by translator for component scoped variable references.
        private readonly BitArray _isAppScopedVariable;

        // The scope use sets associated with all the nodes.
        private readonly ScopeUseSet[] _lambdaScopingMap;

        private List<DType> _typesNeedingMetadata;
        private bool _hasThisItemReference;
        private readonly bool _forceUpdateDisplayNames;

        // If As is used at the toplevel, contains the rhs value of the As operand;
        private DName _renamedOutputAccessor;

        // A mapping of node ids to lists of variable identifiers that are to have been altered in runtime prior
        // to the node of the id, e.g. Set(x, 1); Set(y, x + 1);
        // All child nodes of the chaining operator that come after Set(x, 1); will have a variable weight that
        // contains x
        private readonly ImmutableHashSet<string>[] _volatileVariables;

        // This is set when a First Name node or child First Name node contains itself in its variable weight
        // and can be read by the back end to determine whether it may generate code that lifts or caches an
        // expression
        private readonly BitArray _isUnliftable;

        public bool HasLocalScopeReferences { get; private set; }

        public ErrorContainer ErrorContainer { get; private set; } = new ErrorContainer();

        /// <summary>
        /// The maximum number of selects in a table that will be included in data call.
        /// </summary>
        public const int MaxSelectsToInclude = 100;

        /// <summary>
        /// Default name used to access a Lambda scope.
        /// </summary>
        internal static DName ThisRecordDefaultName => new DName("ThisRecord");

        public Features Features { get; }

        // Property Name or NamedFormula Name to which current rule is being bound to. It could be null in the absence of NameResolver.
        internal DName SinkName { get; }

        // Property to which current rule is being bound to. It could be null in the absence of NameResolver, or if the current rule is a named formula.
        [System.Diagnostics.CodeAnalysis.SuppressMessage("Style", "IDE0025:Use expression body for properties", Justification = "n/a")]
        public IExternalControlProperty Property
        {
            get
            {
#if DEBUG
                if (NameResolver != null && NameResolver.CurrentEntity is IExternalControl && NameResolver.CurrentProperty.IsValid && NameResolver.TryGetCurrentControlProperty(out var currentProperty))
                {
                    Contracts.Assert(_property == currentProperty);
                }
#endif
                return _property;
            }
        }

        // Control to which current rule is being bound to. It could be null in the absence of NameResolver.
        [System.Diagnostics.CodeAnalysis.SuppressMessage("Style", "IDE0025:Use expression body for properties", Justification = "n/a")]
        public IExternalControl Control
        {
            get
            {
#if DEBUG
                if (NameResolver != null && NameResolver.CurrentEntity != null && NameResolver.CurrentEntity is IExternalControl)
                {
                    Contracts.Assert(NameResolver.CurrentEntity == _control);
                }
#endif
                return _control;
            }
        }

        // We store this information here instead of on TabularDataSourceInfo is that this information should change as the rules gets edited
        // and we shouldn't store information about the fields user tried but didn't end up in final rule.
        public DataSourceToQueryOptionsMap QueryOptions { get; }

        public bool UsesGlobals { get; private set; }

        public bool UsesAliases { get; private set; }

        public bool UsesScopeVariables { get; private set; }

        public bool UsesScopeCollections { get; private set; }

        public bool UsesThisItem { get; private set; }

        public bool UsesResources { get; private set; }

        public bool UsesOptionSets { get; private set; }

        public bool UsesViews { get; private set; }

        public bool TransitionsFromAsyncToSync { get; private set; }

        public int IdLim => _infoMap == null ? 0 : _infoMap.Length;

        public DType ResultType => GetType(Top);

        // The coerced type of the rule after name-mapping.
        public DType CoercedToplevelType { get; internal set; }

        public bool HasThisItemReference => _hasThisItemReference || UsesThisItem;

        public bool HasParentItemReference { get; private set; }

        public bool HasSelfReference { get; private set; }

        public BindingConfig BindingConfig { get; }

        public CheckTypesContext CheckTypesContext { get; }

        public IExternalDocument Document => NameResolver?.Document;

        public bool AffectsAliases { get; private set; }

        public bool AffectsScopeVariable { get; private set; }

        public bool AffectsScopeVariableName { get; private set; }

        public bool AffectsTabularDataSources { get; private set; } = false;

        public bool HasControlReferences { get; private set; }

        /// <summary>
        /// UsedControlProperties  is for processing edges required for indirect control property references.
        /// </summary>
        public HashSet<DName> UsedControlProperties { get; } = new HashSet<DName>();

        public bool HasSelectFunc { get; private set; }

        public bool HasReferenceToAttachment { get; private set; }

        public bool IsGloballyPure => !(UsesGlobals || UsesThisItem || UsesAliases || UsesScopeVariables || UsesResources || UsesScopeCollections) && IsPure(Top);

        public bool IsCurrentPropertyPageable => Property != null && Property.SupportsPaging;

        public bool CurrentPropertyRequiresDefaultableReferences => Property != null && Property.RequiresDefaultablePropertyReferences;

        public bool ContainsAnyPageableNode => _isPageable.Cast<bool>().Any(isPageable => isPageable);

        public IExternalEntityScope EntityScope => NameResolver?.EntityScope;

        public string TopParentUniqueId => EntityPath.IsRoot ? string.Empty : EntityPath[0].Value;

        // Stores tokens that need replacement (Display Name -> Logical Name) for serialization
        // Replace Nodes (Display Name -> Logical Name) for serialization
        public IList<KeyValuePair<Token, string>> NodesToReplace { get; }

        public bool UpdateDisplayNames { get; }

        /// <summary>
        /// The fields of this type are defined as valid keywords for this binding.
        /// </summary>
        public DType ContextScope { get; }

        private TexlBinding(
            IBinderGlue glue,
            IExternalRuleScopeResolver scopeResolver,
            DataSourceToQueryOptionsMap queryOptions,
            TexlNode node,
            INameResolver resolver,
            BindingConfig bindingConfig,
            DType ruleScope,
            bool updateDisplayNames = false,
            bool forceUpdateDisplayNames = false,
            IExternalRule rule = null,
            Features features = null,
            DelegationHintProvider delegationHintProvider = null)
        {
            Contracts.AssertValue(node);
            Contracts.AssertValue(bindingConfig);
            Contracts.AssertValueOrNull(resolver);
            Contracts.AssertValueOrNull(scopeResolver);

            BindingConfig = bindingConfig;
            QueryOptions = queryOptions;
            Features = features ?? Features.None;
            _glue = glue;
            Top = node;
            NameResolver = resolver;
            LocalRuleScopeResolver = scopeResolver;

            var idLim = node.Id + 1;

            _typeMap = new DType[idLim];
            _coerceMap = new DType[idLim];
            for (var i = 0; i < idLim; ++i)
            {
                _typeMap[i] = DType.Invalid;
                _coerceMap[i] = DType.Invalid;
            }

            CoercedToplevelType = DType.Invalid;
            _nodeMap = new TexlNode[idLim];
            _infoMap = new object[idLim];
            _compilerGeneratedCallNodes = new CallNode[idLim];
            _asyncMap = new bool[idLim];
            _lambdaParams = new Dictionary<int, IList<FirstNameInfo>>(idLim);
            _isStateful = new BitArray(idLim);
            _hasSideEffects = new BitArray(idLim);
            _isAppScopedVariable = new BitArray(idLim);
            _isContextual = new BitArray(idLim);
            _isConstant = new BitArray(idLim);
            _isMutable = new BitArray(idLim);
            _isSetMutable = new BitArray(idLim);
            _isSelfContainedConstant = new BitArray(idLim);
            _lambdaScopingMap = new ScopeUseSet[idLim];
            _isDelegatable = new BitArray(idLim);
            _isPageable = new BitArray(idLim);
            _isEcsExcemptLambda = new BitArray(idLim);
            _supportsRowScopedParamDelegationExempted = new BitArray(idLim);
            _isBlockScopedConstant = new BitArray(idLim);
            _hasThisItemReference = false;
            _renamedOutputAccessor = default;

            _volatileVariables = new ImmutableHashSet<string>[idLim];
            _isUnliftable = new BitArray(idLim);

            HasParentItemReference = false;

            ContextScope = ruleScope;
            BinderNodeMetadataArgTypeVisitor = new BinderNodesMetadataArgTypeVisitor(this, resolver, ruleScope, BindingConfig.UseThisRecordForRuleScope, features);
            HasReferenceToAttachment = false;
            NodesToReplace = new List<KeyValuePair<Token, string>>();
            UpdateDisplayNames = updateDisplayNames;
            _forceUpdateDisplayNames = forceUpdateDisplayNames;
            HasLocalScopeReferences = false;
            TransitionsFromAsyncToSync = false;
            Rule = rule;
            DelegationHintProvider = delegationHintProvider;
            if (resolver != null)
            {
                EntityPath = resolver.CurrentEntityPath;
                EntityName = resolver.CurrentEntity == null ? default : resolver.CurrentEntity.EntityName;
                SinkName = resolver.CurrentProperty;
            }

            resolver?.TryGetCurrentControlProperty(out _property);
            _control = resolver?.CurrentEntity as IExternalControl;

            CheckTypesContext = new CheckTypesContext(
                features,
                resolver,
                entityName: EntityName,
                propertyName: Property?.InvariantName ?? string.Empty,
                allowsSideEffects: bindingConfig.AllowsSideEffects,
                numberIsFloat: bindingConfig.NumberIsFloat,
                analysisMode: bindingConfig.AnalysisMode);
        }

        /// <summary>
        /// May be invoked during delegation visitation to provide a way to report warnings.
        /// </summary>
        internal readonly DelegationHintProvider DelegationHintProvider;

        // Binds a Texl parse tree.
        // * resolver provides the name context used to bind names to globals, resources, etc. This may be null.

        /// <summary>
        /// Binds a Power Fx parse true.
        /// </summary>
        /// <param name="glue">
        /// Encapsulated dependencies from Power Apps Client project code.  This may be null.
        /// </param>
        /// <param name="scopeResolver">
        /// A special name resolver that provides scoped names to the binder.
        /// <see cref="ScopedNameLookupInfo"/> for more information.  This may be null.
        /// </param>
        /// <param name="queryOptionsMap">
        /// A means of collecting usage data from the binder.  This may be null.
        /// </param>
        /// <param name="node">
        /// Node representing the root of the parse tree to be bound. This may not be null.
        /// </param>
        /// <param name="resolver">
        /// Name resolver used to bind names to globals, resources, etc. This may be null.
        /// </param>
        /// <param name="bindingConfig">
        /// Augments behavior in a similar way to the features argument, but for features
        /// particular to Power Apps Client.  When possible, use Features instead.
        /// </param>
        /// <param name="updateDisplayNames">
        /// If true, the binder will update the display names of the nodes in the parse tree.
        /// </param>
        /// <param name="ruleScope">
        /// The type defining a list of valid names for the rule.  This may be null.
        /// </param>
        /// <param name="forceUpdateDisplayNames">
        /// If true, the binder will update the display names of the nodes in the parse tree
        /// even if the display names are already set.
        /// </param>
        /// <param name="rule">
        /// The rule that is being bound.  This may be null.  As long as a parse tree is provided,
        /// it will be bound.
        /// </param>
        /// <param name="features">
        /// A set of features that augment the behavior of the binder.
        /// </param>
        /// <param name="delegationHintProvider">
        /// A pseudo visitor that will be called when delegation warning visitation occurs.
        /// Provides a way to annotate nodes with additional errors and warnings.
        /// See <see cref="DelegationValidationStrategy"/> for more information.
        /// </param>
        /// <returns>
        /// A means of reading the data that was bound to the provided parse tree for the run.
        /// </returns>
        public static TexlBinding Run(
            IBinderGlue glue,
            IExternalRuleScopeResolver scopeResolver,
            DataSourceToQueryOptionsMap queryOptionsMap,
            TexlNode node,
            INameResolver resolver,
            BindingConfig bindingConfig,
            bool updateDisplayNames = false,
            DType ruleScope = null,
            bool forceUpdateDisplayNames = false,
            IExternalRule rule = null,
            Features features = null,
            DelegationHintProvider delegationHintProvider = null)
        {
            Contracts.AssertValue(node);
            Contracts.AssertValueOrNull(resolver);

            features ??= Features.None;

            var txb = new TexlBinding(glue, scopeResolver, queryOptionsMap, node, resolver, bindingConfig, ruleScope, updateDisplayNames, forceUpdateDisplayNames, rule: rule, features: features, delegationHintProvider: delegationHintProvider);
            var vis = new Visitor(txb, resolver, ruleScope, bindingConfig.UseThisRecordForRuleScope, features);
            vis.Run();

            // Determine if a rename has occured at the top level
            if (txb.Top is AsNode asNode)
            {
                txb._renamedOutputAccessor = txb.GetInfo(asNode).AsIdentifier;
            }

            return txb;
        }

        public static TexlBinding Run(
            IBinderGlue glue,
            TexlNode node,
            INameResolver resolver,
            BindingConfig bindingConfig,
            bool updateDisplayNames = false,
            DType ruleScope = null,
            bool forceUpdateDisplayNames = false,
            IExternalRule rule = null,
            Features features = null)
        {
            features ??= Features.None;
            return Run(glue, null, new DataSourceToQueryOptionsMap(), node, resolver, bindingConfig, updateDisplayNames, ruleScope, forceUpdateDisplayNames, rule, features);
        }

        public static TexlBinding Run(
            IBinderGlue glue,
            TexlNode node,
            INameResolver resolver,
            BindingConfig bindingConfig,
            DType ruleScope,
            Features features = null)
        {
            features ??= Features.None;
            return Run(glue, null, new DataSourceToQueryOptionsMap(), node, resolver, bindingConfig, false, ruleScope, false, null, features);
        }

        public void WidenResultType()
        {
            SetType(Top, DType.Error);
            ErrorContainer.EnsureError(DocumentErrorSeverity.Severe, Top, TexlStrings.ErrTypeError);
        }

        public DType GetType(TexlNode node)
        {
            Contracts.AssertValue(node);
            Contracts.AssertIndex(node.Id, _typeMap.Length);
            Contracts.Assert(_typeMap[node.Id].IsValid);

            return GetTypeAllowInvalid(node);
        }

        public DType GetTypeAllowInvalid(TexlNode node)
        {
            return _typeMap[node.Id];
        }

        /// <summary>
        /// Checks if node is a valid delegable boolean or boolean option set node.
        /// </summary>
        public bool IsValidBooleanDelegableNode(TexlNode node)
        {
            Contracts.AssertValue(node);

            var nodeDType = GetType(node);
            return (nodeDType.IsOptionSet && nodeDType.OptionSetInfo != null && nodeDType.OptionSetInfo.IsBooleanValued()) ||
                (nodeDType == DType.Boolean && node.Kind != NodeKind.BoolLit);
        }

        /// <summary>
        /// Checks that the node is associated with this binding. This is critical so that node IDs are valid.
        /// </summary>
        /// <param name="node"></param>
        /// <returns></returns>
        public bool IsNodeValid(TexlNode node)
        {
            Contracts.AssertValue(node);

            if (node.Id >= _nodeMap.Length)
            {
                return false;
            }

            var nodeById = _nodeMap[node.Id];
            return ReferenceEquals(node, nodeById);
        }

        private void SetType(TexlNode node, DType type)
        {
            Contracts.AssertValue(node);
            Contracts.Assert(type.IsValid);
            Contracts.AssertIndex(node.Id, _typeMap.Length);
            Contracts.Assert(_typeMap[node.Id] == null || !_typeMap[node.Id].IsValid || type.IsError);

            _nodeMap[node.Id] = node;
            _typeMap[node.Id] = type;
        }

        private void SetContextual(TexlNode node, bool isContextual)
        {
            Contracts.AssertValue(node);
            Contracts.AssertIndex(node.Id, _typeMap.Length);
            Contracts.Assert(isContextual || !_isContextual.Get(node.Id));

            _isContextual.Set(node.Id, isContextual);
        }

        private void SetConstant(TexlNode node, bool isConstant)
        {
            Contracts.AssertValue(node);
            Contracts.AssertIndex(node.Id, _typeMap.Length);
            Contracts.Assert(isConstant || !_isConstant.Get(node.Id));

            _isConstant.Set(node.Id, isConstant);
        }

        private void SetMutable(TexlNode node, bool isMutable)
        {
            Contracts.AssertValue(node);
            Contracts.AssertIndex(node.Id, _typeMap.Length);
            Contracts.Assert(isMutable || !_isMutable.Get(node.Id));

            _isMutable.Set(node.Id, isMutable);
        }

        private void SetSetMutable(TexlNode node, bool isSetMutable)
        {
            Contracts.AssertValue(node);
            Contracts.AssertIndex(node.Id, _typeMap.Length);
            Contracts.Assert(isSetMutable || !_isSetMutable.Get(node.Id));

            _isSetMutable.Set(node.Id, isSetMutable);
        }

        private void SetSelfContainedConstant(TexlNode node, bool isConstant)
        {
            Contracts.AssertValue(node);
            Contracts.AssertIndex(node.Id, _typeMap.Length);
            Contracts.Assert(isConstant || !_isSelfContainedConstant.Get(node.Id));

            _isSelfContainedConstant.Set(node.Id, isConstant);
        }

        private void SetSideEffects(TexlNode node, bool hasSideEffects)
        {
            Contracts.AssertValue(node);
            Contracts.AssertIndex(node.Id, _typeMap.Length);
            Contracts.Assert(hasSideEffects || !_hasSideEffects.Get(node.Id));

            _hasSideEffects.Set(node.Id, hasSideEffects);
        }

        private void SetStateful(TexlNode node, bool isStateful)
        {
            Contracts.AssertValue(node);
            Contracts.AssertIndex(node.Id, _typeMap.Length);
            Contracts.Assert(isStateful || !_isStateful.Get(node.Id));

            _isStateful.Set(node.Id, isStateful);
        }

        private void SetAppScopedVariable(FirstNameNode node, bool isAppScopedVariable)
        {
            Contracts.AssertValue(node);
            Contracts.AssertIndex(node.Id, _typeMap.Length);
            Contracts.Assert(isAppScopedVariable || !_isAppScopedVariable.Get(node.Id));

            _isAppScopedVariable.Set(node.Id, isAppScopedVariable);
        }

        public bool IsAppScopedVariable(FirstNameNode node)
        {
            Contracts.AssertValue(node);
            Contracts.AssertIndex(node.Id, _typeMap.Length);

            return _isAppScopedVariable.Get(node.Id);
        }

        /// <summary>
        /// See documentation for <see cref="GetVolatileVariables"/> for more information.
        /// </summary>
        /// <param name="node">
        /// Node to which volatile variables are being added.
        /// </param>
        /// <param name="variables">
        /// The variables that are to be added to the list associated with <paramref name="node"/>.
        /// </param>
        private void AddVolatileVariables(TexlNode node, ImmutableHashSet<string> variables)
        {
            Contracts.AssertValue(node);
            Contracts.AssertIndex(node.Id, _volatileVariables.Length);

            var volatileVariables = _volatileVariables[node.Id] ?? ImmutableHashSet<string>.Empty;
            _volatileVariables[node.Id] = volatileVariables.Union(variables);
        }

        /// <summary>
        /// See documentation for <see cref="GetVolatileVariables"/> for more information.
        /// </summary>
        /// <param name="node">
        /// Node whose liftability will be altered by this invocation.
        /// </param>
        /// <param name="value">
        /// The value that the node's liftability should assume by the invocation of this method.
        /// </param>
        private void SetIsUnliftable(TexlNode node, bool value)
        {
            Contracts.AssertValue(node);
            Contracts.AssertIndex(node.Id, _isUnliftable.Length);

            _isUnliftable[node.Id] = value;
        }

        private bool SupportsServerDelegation(CallNode node)
        {
            Contracts.AssertValue(node);

            var info = GetInfo(node).VerifyValue();
            var function = info.Function;
            if (function == null)
            {
                return false;
            }

            var isServerDelegatable = (function is not UserDefinedFunction udf || udf.Binding != null) && function.IsServerDelegatable(node, this);
            LogTelemetryForFunction(function, node, this, isServerDelegatable);
            return isServerDelegatable;
        }

        private bool SupportsPaging(FirstNameNode node)
        {
            Contracts.AssertValue(node);

            var info = GetInfo(node).VerifyValue();
            if (info.Data is IExternalPageableSymbol pageableSymbol && pageableSymbol.IsPageable)
            {
                return true;
            }

            // One To N Relationships are pagable using nextlinks
            if (info.Kind == BindKind.DeprecatedImplicitThisItem && (GetType(node).ExpandInfo?.IsTable ?? false))
            {
                return true;
            }

            return false;
        }

        private bool SupportsDelegation(FirstNameNode node)
        {
            Contracts.AssertValue(node);

            var info = GetInfo(node).VerifyValue();
            return info.Data is IExternalDelegatableSymbol delegableSymbol && delegableSymbol.IsDelegatable;
        }

        private bool SupportsPaging(TexlNode node)
        {
            Contracts.AssertValue(node);

            switch (node.Kind)
            {
                case NodeKind.FirstName:
                    return SupportsPaging(node.AsFirstName());

                case NodeKind.DottedName:
                    return SupportsPaging(node.AsDottedName());

                case NodeKind.Call:
                    return SupportsPaging(node.AsCall());

                default:
                    Contracts.Assert(false, "This should only be called for FirstNameNode, DottedNameNode and CallNode.");
                    return false;
            }
        }

        private bool SupportsPaging(CallNode node)
        {
            Contracts.AssertValue(node);

            var info = GetInfo(node);
            return info?.Function?.SupportsPaging(node, this) ?? false;
        }

        private bool TryGetEntityInfo(DottedNameNode node, out IExpandInfo info)
        {
            Contracts.AssertValue(node);

            info = null;
            var dottedNameNode = node.AsDottedName();
            if (dottedNameNode == null)
            {
                return false;
            }

            info = GetInfo(dottedNameNode)?.Data as IExpandInfo;
            return info != null;
        }

        private bool TryGetEntityInfo(FirstNameNode node, out IExpandInfo info)
        {
            Contracts.AssertValue(node);

            info = null;
            var firstNameNode = node.AsFirstName();
            if (firstNameNode == null)
            {
                return false;
            }

            info = GetInfo(firstNameNode)?.Data as IExpandInfo;
            return info != null;
        }

        private bool TryGetEntityInfo(CallNode node, out IExpandInfo info)
        {
            Contracts.AssertValue(node);

            info = null;
            var callNode = node.AsCall();
            if (callNode == null)
            {
                return false;
            }

            // It is possible for function to be null here if it referred to
            // a service function from a service we are in the process of
            // deregistering.
            // GetInfo on a callNode may return null hence need null conditional operator and it short circuits if null.
            return GetInfo(callNode)?.VerifyValue().Function?.TryGetEntityInfo(node, this, out info) ?? false;
        }

        internal IExternalRule Rule { get; }

        // When getting projections from a chain rule, ensure that the projection belongs to the same DS as the one we're operating on (using match param)
        internal bool TryGetDataQueryOptions(TexlNode node, bool forCodegen, out DataSourceToQueryOptionsMap tabularDataQueryOptionsMap)
        {
            Contracts.AssertValue(node);

            if (node.Kind == NodeKind.As)
            {
                node = node.AsAsNode().Left;
            }

            if (node.Kind == NodeKind.Call)
            {
                if (node.AsCall().Args.Children.Count == 0)
                {
                    tabularDataQueryOptionsMap = null;
                    return false;
                }

                node = node.AsCall().Args.Children[0];

                // Call nodes may have As nodes as the lhs, make sure query options are pulled from the lhs of the as node
                if (node.Kind == NodeKind.As)
                {
                    node = node.AsAsNode().Left;
                }
            }

            if (!Rule.TexlNodeQueryOptions.ContainsKey(node.Id))
            {
                tabularDataQueryOptionsMap = null;
                return false;
            }

            TexlNode topNode = null;
            foreach (var top in TopChain)
            {
                if (!node.InTree(top))
                {
                    continue;
                }

                topNode = top;
                break;
            }

            Contracts.AssertValue(topNode);

            if (node.Kind == NodeKind.FirstName
                && Rule.TexlNodeQueryOptions.Count > 1)
            {
                if (!(Rule.Document.GlobalScope.GetTabularDataSource(node.AsFirstName().Ident.Name) is IExternalTabularDataSource tabularDs))
                {
                    tabularDataQueryOptionsMap = Rule.TexlNodeQueryOptions[node.Id];
                    return true;
                }

                tabularDataQueryOptionsMap = new DataSourceToQueryOptionsMap();
                tabularDataQueryOptionsMap.AddDataSource(tabularDs);

                foreach (var x in Rule.TexlNodeQueryOptions)
                {
                    if (topNode.MinChildID > x.Key || x.Key > topNode.Id)
                    {
                        continue;
                    }

                    var qo = x.Value.GetQueryOptions(tabularDs);

                    if (qo == null)
                    {
                        continue;
                    }

                    tabularDataQueryOptionsMap.GetQueryOptions(tabularDs).Merge(qo);
                }

                return true;
            }
            else
            {
                tabularDataQueryOptionsMap = Rule.TexlNodeQueryOptions[node.Id];
                return true;
            }
        }

        private static IExternalControl GetParentControl(ParentNode parent, INameResolver nameResolver)
        {
            Contracts.AssertValue(parent);
            Contracts.AssertValueOrNull(nameResolver);

            if (nameResolver == null || nameResolver.CurrentEntity == null)
            {
                return null;
            }

            if (!(nameResolver.CurrentEntity is IExternalControl) || !nameResolver.LookupParent(out var lookupInfo))
            {
                return null;
            }

            return lookupInfo.Data as IExternalControl;
        }

        private static IExternalControl GetSelfControl(SelfNode self, INameResolver nameResolver)
        {
            Contracts.AssertValue(self);
            Contracts.AssertValueOrNull(nameResolver);

            if (nameResolver == null || nameResolver.CurrentEntity == null)
            {
                return null;
            }

            if (!nameResolver.LookupSelf(out var lookupInfo))
            {
                return null;
            }

            return lookupInfo.Data as IExternalControl;
        }

        private static bool OverloadsWithAndWithoutSideEffects(IEnumerable<TexlFunction> overloads)
        {
            return overloads.Any(overload => overload.IsSelfContained) && overloads.Any(overload => !overload.IsSelfContained);
        }

        private bool IsDataComponentDataSource(NameLookupInfo lookupInfo)
        {
            return lookupInfo.Kind == BindKind.Data &&
                _glue.IsComponentDataSource(lookupInfo.Data);
        }

        private bool IsDataComponentDefinition(NameLookupInfo lookupInfo)
        {
            return lookupInfo.Kind == BindKind.Control &&
                   _glue.IsDataComponentDefinition(lookupInfo.Data);
        }

        private bool IsDataComponentInstance(NameLookupInfo lookupInfo)
        {
            return lookupInfo.Kind == BindKind.Control &&
                   _glue.IsDataComponentInstance(lookupInfo.Data);
        }

        private IExternalControl GetDataComponentControl(DottedNameNode dottedNameNode, INameResolver nameResolver, TexlVisitor visitor)
        {
            Contracts.AssertValue(dottedNameNode);
            Contracts.AssertValueOrNull(nameResolver);
            Contracts.AssertValueOrNull(visitor);

            if (nameResolver == null || !(dottedNameNode.Left is FirstNameNode lhsNode))
            {
                return null;
            }

            if (!nameResolver.LookupGlobalEntity(lhsNode.Ident.Name, out var lookupInfo) ||
                (!IsDataComponentDataSource(lookupInfo) &&
                !IsDataComponentDefinition(lookupInfo) &&
                !IsDataComponentInstance(lookupInfo)))
            {
                return null;
            }

            if (GetInfo(lhsNode) == null)
            {
                lhsNode.Accept(visitor);
            }

            var lhsInfo = GetInfo(lhsNode);
            if (lhsInfo?.Data is IExternalControl dataCtrlInfo)
            {
                return dataCtrlInfo;
            }

            if (lhsInfo?.Kind == BindKind.Data &&
                _glue.TryGetCdsDataSourceByBind(lhsInfo.Data, out var info))
            {
                return info;
            }

            return null;
        }

        private DPath GetFunctionNamespace(CallNode node, TexlVisitor visitor)
        {
            Contracts.AssertValue(node);
            Contracts.AssertValue(visitor);

            var leftNode = (node.HeadNode as DottedNameNode)?.Left;
            var ctrlInfo = leftNode switch
            {
                ParentNode parentNode => GetParentControl(parentNode, NameResolver),
                SelfNode selfNode => GetSelfControl(selfNode, NameResolver),
                FirstNameNode firstNameNode => GetDataComponentControl(node.HeadNode.AsDottedName(), NameResolver, visitor),
                _ => null,
            };

            return ctrlInfo != null
                ? DPath.Root.Append(new DName(ctrlInfo.DisplayName))
                : node.Head.Namespace;
        }

        internal bool TryGetDataQueryOptions(out DataSourceToQueryOptionsMap tabularDataQueryOptionsMap)
        {
            return TryGetDataQueryOptions(Top, false, out tabularDataQueryOptionsMap);
        }

        internal IEnumerable<string> GetDataQuerySelects(TexlNode node)
        {
            if (!Document.Properties.EnabledFeatures.IsProjectionMappingEnabled)
            {
                return Enumerable.Empty<string>();
            }

            if (!TryGetDataQueryOptions(node, true, out var tabularDataQueryOptionsMap))
            {
                return Enumerable.Empty<string>();
            }

            var currNodeQueryOptions = tabularDataQueryOptionsMap.GetQueryOptions();

            if (currNodeQueryOptions.Count() == 0)
            {
                return Enumerable.Empty<string>();
            }

            if (currNodeQueryOptions.Count() == 1)
            {
                var ds = currNodeQueryOptions.First().TabularDataSourceInfo;

                if (!ds.IsSelectable)
                {
                    return Enumerable.Empty<string>();
                }

                var ruleQueryOptions = Rule.Binding.QueryOptions.GetQueryOptions(ds);
                if (ruleQueryOptions != null)
                {
                    foreach (var nodeQO in Rule.TexlNodeQueryOptions)
                    {
                        var nodeQOSelects = nodeQO.Value.GetQueryOptions(ds)?.Selects;
                        ruleQueryOptions.AddSelectMultiple(nodeQOSelects);
                    }

                    ruleQueryOptions.AddRelatedColumns();

                    if (ruleQueryOptions.HasNonKeySelects(Document?.Properties?.UserFlags?.EnforceSelectPropagationLimit ?? false))
                    {
                        return ruleQueryOptions.Selects;
                    }
                }
                else
                {
                    if (ds.QueryOptions.HasNonKeySelects(Document?.Properties?.UserFlags?.EnforceSelectPropagationLimit ?? false))
                    {
                        ds.QueryOptions.AddRelatedColumns();
                        return ds.QueryOptions.Selects;
                    }
                }
            }

            return Enumerable.Empty<string>();
        }

        internal IEnumerable<string> GetExpandQuerySelects(TexlNode node, string expandEntityLogicalName)
        {
            if (Document.Properties.EnabledFeatures.IsProjectionMappingEnabled
                && TryGetDataQueryOptions(node, true, out var tabularDataQueryOptionsMap))
            {
                var currNodeQueryOptions = tabularDataQueryOptionsMap.GetQueryOptions();

                foreach (var qoItem in currNodeQueryOptions)
                {
                    foreach (var expandQueryOptions in qoItem.Expands)
                    {
                        if (expandQueryOptions.Value.ExpandInfo.Identity == expandEntityLogicalName)
                        {
                            if (!expandQueryOptions.Value.SelectsEqualKeyColumns() &&
                                (!(Document?.Properties?.UserFlags?.EnforceSelectPropagationLimit ?? false) || expandQueryOptions.Value.Selects.Count() <= MaxSelectsToInclude))
                            {
                                return expandQueryOptions.Value.Selects;
                            }
                            else
                            {
                                return Enumerable.Empty<string>();
                            }
                        }
                    }
                }
            }

            return Enumerable.Empty<string>();
        }

        public bool TryGetEntityInfo(TexlNode node, out IExpandInfo info)
        {
            Contracts.AssertValue(node);

            switch (node.Kind)
            {
                case NodeKind.DottedName:
                    return TryGetEntityInfo(node.AsDottedName(), out info);

                case NodeKind.FirstName:
                    return TryGetEntityInfo(node.AsFirstName(), out info);

                case NodeKind.Call:
                    return TryGetEntityInfo(node.AsCall(), out info);

                default:
                    info = null;
                    return false;
            }
        }

        public bool HasExpandInfo(TexlNode node)
        {
            Contracts.AssertValue(node);

            object data;
            switch (node.Kind)
            {
                case NodeKind.DottedName:
                    data = GetInfo(node.AsDottedName())?.Data;
                    break;

                case NodeKind.FirstName:
                    data = GetInfo(node.AsFirstName())?.Data;
                    break;

                default:
                    data = null;
                    break;
            }

            return (data != null) && (data is IExpandInfo);
        }

        internal bool TryGetDataSourceInfo(TexlNode node, out IExternalDataSource dataSourceInfo)
        {
            Contracts.AssertValue(node);

            var kind = node.Kind;

            switch (kind)
            {
                case NodeKind.Call:
                    var callNode = node.AsCall().VerifyValue();
                    var callFunction = GetInfo(callNode)?.Function;
                    if (callFunction != null)
                    {
                        return callFunction.TryGetDataSource(callNode, this, out dataSourceInfo);
                    }

                    break;

                case NodeKind.FirstName:
                    var firstNameNode = node.AsFirstName().VerifyValue();
                    dataSourceInfo = GetInfo(firstNameNode)?.Data as IExternalDataSource;
                    return dataSourceInfo != null;

                case NodeKind.DottedName:
                    IExpandInfo info;
                    if (TryGetEntityInfo(node.AsDottedName(), out info))
                    {
                        dataSourceInfo = info.ParentDataSource;
                        return dataSourceInfo != null;
                    }

                    break;

                case NodeKind.As:
                    return TryGetDataSourceInfo(node.AsAsNode().Left, out dataSourceInfo);

                default:
                    break;
            }

            dataSourceInfo = null;
            return false;
        }

        private bool SupportsPaging(DottedNameNode node)
        {
            Contracts.AssertValue(node);

            if (HasExpandInfo(node) && SupportsPaging(node.Left))
            {
                return true;
            }

            return TryGetEntityInfo(node, out var entityInfo) && entityInfo.IsTable;
        }

        public void CheckAndMarkAsDelegatable(CallNode node)
        {
            Contracts.AssertValue(node);
            Contracts.AssertIndex(node.Id, _typeMap.Length);

            if (SupportsServerDelegation(node))
            {
                _isDelegatable.Set(node.Id, true);

                // Delegatable calls are async as well.
                FlagPathAsAsync(node);
            }
        }

        public void CheckAndMarkAsDelegatable(AsNode node)
        {
            Contracts.AssertValue(node);
            Contracts.AssertIndex(node.Id, _typeMap.Length);

            if (_isDelegatable[node.Left.Id])
            {
                _isDelegatable.Set(node.Id, true);

                // Mark this as async, as this may result in async invocation.
                FlagPathAsAsync(node);
            }
        }

        public void CheckAndMarkAsPageable(CallNode node, TexlFunction func)
        {
            Contracts.AssertValue(node);
            Contracts.AssertIndex(node.Id, _typeMap.Length);
            Contracts.AssertValue(func);

            // Server delegatable call always returns a pageable object.
            if ((func is not UserDefinedFunction udf || udf.Binding != null) && func.SupportsPaging(node, this))
            {
                _isPageable.Set(node.Id, true);
            }
            else
            {
                // If we are transitioning from pageable call node to non-pageable node then it results in an
                // async call. So mark the path as async if current node is non-pageable with pageable child.
                // This also means that we will need an error context
                var args = node.Args.Children;
                if (args.Any(cnode => IsPageable(cnode)))
                {
                    FlagPathAsAsync(node);
                    TransitionsFromAsyncToSync = true;
                }
            }
        }

        public void CheckAndMarkAsPageable(FirstNameNode node)
        {
            Contracts.AssertValue(node);
            Contracts.AssertIndex(node.Id, _typeMap.Length);

            if (SupportsPaging(node))
            {
                _isPageable.Set(node.Id, true);

                // Mark this as async, as this may result in async invocation.
                FlagPathAsAsync(node);

                // Pageable nodes are also stateful as data is always pulled from outside.
                SetStateful(node, isStateful: true);
            }
        }

        public void CheckAndMarkAsPageable(AsNode node)
        {
            Contracts.AssertValue(node);
            Contracts.AssertIndex(node.Id, _typeMap.Length);

            if (_isPageable[node.Left.Id])
            {
                _isPageable.Set(node.Id, true);

                // Mark this as async, as this may result in async invocation.
                FlagPathAsAsync(node);

                // Pageable nodes are also stateful as data is always pulled from outside.
                SetStateful(node, isStateful: true);
            }
        }

        public void CheckAndMarkAsPageable(DottedNameNode node)
        {
            Contracts.AssertValue(node);
            Contracts.AssertIndex(node.Id, _typeMap.Length);

            if (SupportsPaging(node))
            {
                _isPageable.Set(node.Id, true);

                // Mark this as async, as this may result in async invocation.
                FlagPathAsAsync(node);

                // Pageable nodes are also stateful as data is always pulled from outside.
                SetStateful(node, isStateful: true);
            }
        }

        public void CheckAndMarkAsDelegatable(FirstNameNode node)
        {
            Contracts.AssertValue(node);
            Contracts.AssertIndex(node.Id, _typeMap.Length);

            if (SupportsDelegation(node))
            {
                _isDelegatable.Set(node.Id, true);

                // Mark this as async, as this may result in async invocation.
                FlagPathAsAsync(node);

                // Pageable nodes are also stateful as data is always pulled from outside.
                SetStateful(node, isStateful: true);
            }
        }

        public void CheckAndMarkAsDelegatable(DottedNameNode node)
        {
            Contracts.AssertValue(node);
            Contracts.AssertIndex(node.Id, _typeMap.Length);

            if (SupportsPaging(node))
            {
                _isDelegatable.Set(node.Id, true);

                // Mark this as async, as this may result in async invocation.
                FlagPathAsAsync(node);

                // Pageable nodes are also stateful as data is always pulled from outside.
                SetStateful(node, isStateful: true);
            }
        }

        public bool IsDelegatable(TexlNode node)
        {
            Contracts.AssertValue(node);
            Contracts.AssertIndex(node.Id, _isDelegatable.Length);

            return _isDelegatable.Get(node.Id);
        }

        public bool IsPageable(TexlNode node)
        {
            Contracts.AssertValue(node);
            Contracts.AssertIndex(node.Id, _isPageable.Length);

            return _isPageable.Get(node.Id);
        }

        public bool HasSideEffects(TexlNode node)
        {
            Contracts.AssertValue(node);
            Contracts.AssertIndex(node.Id, _hasSideEffects.Length);

            return _hasSideEffects.Get(node.Id);
        }

        public bool IsContextual(TexlNode node)
        {
            Contracts.AssertValue(node);
            Contracts.AssertIndex(node.Id, _isContextual.Length);

            return _isContextual.Get(node.Id);
        }

        public bool IsConstant(TexlNode node)
        {
            Contracts.AssertValue(node);
            Contracts.AssertIndex(node.Id, _isConstant.Length);

            return _isConstant.Get(node.Id);
        }

        public bool IsMutable(TexlNode node)
        {
            Contracts.AssertValue(node);
            Contracts.AssertIndex(node.Id, _isMutable.Length);

            return _isMutable.Get(node.Id);
        }

        public bool IsSetMutable(TexlNode node)
        {
            Contracts.AssertValue(node);
            Contracts.AssertIndex(node.Id, _isSetMutable.Length);

            return _isSetMutable.Get(node.Id);
        }

        public bool IsSelfContainedConstant(TexlNode node)
        {
            Contracts.AssertValue(node);
            Contracts.AssertIndex(node.Id, _isSelfContainedConstant.Length);

            return _isSelfContainedConstant.Get(node.Id);
        }

        /// <summary>
        /// A node's "volatile variables" are the names whose values may at runtime have be modified at some
        /// point before the node to which these variables pertain is executed.
        ///
        /// e.g. <code>Set(w, 1); Set(x, w); Set(y, x); Set(z, y);</code>
        /// The call node Set(x, w); will have an entry in volatile variables containing just "w", Set(y, x); will
        /// have [w, x], and Set(z, y); will have [w, x, y].
        ///
        /// <see cref="TexlFunction.GetIdentifierOfModifiedValue"/> reports which variables may be
        /// changed by a call node, and they are recorded when the call node is analyzed and a reference to
        /// its TexlFunction is acquired. They are propagated to subsequent nodes in the variadic operator as
        /// the children of the variadic node are being accepted by the visitor.
        ///
        /// When the children of the variadic expression are visited, the volatile variables are transferred to the
        /// children's children, and so on and so forth, in a manner obeying that which is being commented.
        /// As the tree is descended, the visitor may encounter a first name node that will receive itself among
        /// the volatile variables of its parent. In such a case, neither this node nor any of its ancestors up to
        /// the root of the chained node may be lifted during code generation.
        ///
        /// The unliftability propagates back to the ancestors during the post visit traversal of the tree, and is
        /// ultimately read by the code generator when it visits these nodes and may attempt to lift their
        /// expressions.
        /// </summary>
        /// <param name="node">
        /// The node of which volatile variables are being requested.
        /// </param>
        /// <returns>
        /// A list containing the volatile variables of <paramref name="node"/>.
        /// </returns>
        private ImmutableHashSet<string> GetVolatileVariables(TexlNode node)
        {
            Contracts.AssertValue(node);

            return _volatileVariables[node.Id] ?? ImmutableHashSet<string>.Empty;
        }

        public bool IsFullRecordRowScopeAccess(TexlNode node)
        {
            return TryGetFullRecordRowScopeAccessInfo(node, out _);
        }

        public bool TryGetFullRecordRowScopeAccessInfo(TexlNode node, out FirstNameInfo firstNameInfo)
        {
            Contracts.CheckValue(node, nameof(node));
            firstNameInfo = null;

            if (!(node is DottedNameNode dottedNameNode))
            {
                return false;
            }

            if (!(dottedNameNode.Left is FirstNameNode fullRecordAccess))
            {
                return false;
            }

            var info = GetInfo(fullRecordAccess);
            if (info?.Kind != BindKind.LambdaFullRecord)
            {
                return false;
            }

            firstNameInfo = info;
            return true;
        }

        /// <summary>
        /// Gets the renamed ident and returns true if the node is an AsNode
        /// Otherwise returns false and sets scopeIdent to the default.
        /// </summary>
        /// <returns></returns>
        private bool GetScopeIdent(TexlNode node, DType rowType, out DName scopeIdent)
        {
            scopeIdent = ThisRecordDefaultName;
            if (node is AsNode asNode)
            {
                scopeIdent = GetInfo(asNode).AsIdentifier;
                return true;
            }

            return false;
        }

        public bool IsRowScope(TexlNode node)
        {
            Contracts.AssertValue(node);

            return GetScopeUseSet(node).IsLambdaScope;
        }

        private void SetEcsExcemptLambdaNode(TexlNode node)
        {
            Contracts.AssertValue(node);
            Contracts.AssertIndex(node.Id, _isEcsExcemptLambda.Length);

            _isEcsExcemptLambda.Set(node.Id, true);
        }

        // Some lambdas don't need to be propagated to ECS (for example when used as filter predicates within Filter or LookUp)
        public bool IsInECSExcemptLambda(TexlNode node)
        {
            Contracts.AssertValue(node);

            if (node == null)
            {
                return false;
            }

            // No need to go further if node is outside row scope.
            if (!IsRowScope(node))
            {
                return false;
            }

            var parentNode = node;
            while ((parentNode = parentNode.Parent) != null)
            {
                if (_isEcsExcemptLambda.Get(parentNode.Id))
                {
                    return true;
                }
            }

            return false;
        }

        public bool IsStateful(TexlNode node)
        {
            Contracts.AssertValue(node);
            Contracts.AssertIndex(node.Id, _isStateful.Length);

            return _isStateful.Get(node.Id);
        }

        public bool IsPure(TexlNode node)
        {
            Contracts.AssertValue(node);
            Contracts.AssertIndex(node.Id, _isStateful.Length);
            Contracts.AssertIndex(node.Id, _hasSideEffects.Length);

            return !_isStateful.Get(node.Id) && !_hasSideEffects.Get(node.Id);
        }

        public bool IsGlobal(TexlNode node)
        {
            Contracts.AssertValue(node);
            Contracts.AssertIndex(node.Id, _lambdaScopingMap.Length);

            return _lambdaScopingMap[node.Id].IsGlobalOnlyScope;
        }

        public bool IsLambdaScoped(TexlNode node)
        {
            Contracts.AssertValue(node);
            Contracts.AssertIndex(node.Id, _lambdaScopingMap.Length);

            return _lambdaScopingMap[node.Id].IsLambdaScope;
        }

        public int GetInnermostLambdaScopeLevel(TexlNode node)
        {
            Contracts.AssertValue(node);
            Contracts.AssertIndex(node.Id, _lambdaScopingMap.Length);

            return _lambdaScopingMap[node.Id].GetInnermost();
        }

        private void SetLambdaScopeLevel(TexlNode node, int upCount)
        {
            Contracts.AssertValue(node);
            Contracts.AssertIndex(node.Id, IdLim);
            Contracts.Assert(IsGlobal(node) || upCount >= 0);

            // Ensure we don't exceed the supported up-count limit.
            if (upCount > ScopeUseSet.MaxUpCount)
            {
                ErrorContainer.Error(node, TexlStrings.ErrTooManyUps);
            }

            SetScopeUseSet(node, new ScopeUseSet(upCount));
        }

        private ScopeUseSet GetScopeUseSet(TexlNode node)
        {
            Contracts.AssertValue(node);
            Contracts.AssertIndex(node.Id, IdLim);

            return _lambdaScopingMap[node.Id];
        }

        private void SetScopeUseSet(TexlNode node, ScopeUseSet set)
        {
            Contracts.AssertValue(node);
            Contracts.AssertIndex(node.Id, IdLim);
            Contracts.Assert(IsGlobal(node) || set.IsLambdaScope);

            _lambdaScopingMap[node.Id] = set;
        }

        private void SetSupportingRowScopedDelegationExemptionNode(TexlNode node)
        {
            Contracts.AssertValue(node);
            Contracts.AssertIndex(node.Id, _supportsRowScopedParamDelegationExempted.Length);

            _supportsRowScopedParamDelegationExempted.Set(node.Id, true);
        }

        internal bool IsDelegationExempted(FirstNameNode node)
        {
            Contracts.AssertValue(node);
            Contracts.AssertIndex(node.Id, _lambdaScopingMap.Length);

            if (node == null)
            {
                return false;
            }

            // No need to go further if the lambda scope is global.
            if (!IsLambdaScoped(node))
            {
                return false;
            }

            TryGetFirstNameInfo(node.Id, out var info);
            var upCount = info.UpCount;
            TexlNode parentNode = node;
            while ((parentNode = parentNode.Parent) != null)
            {
                if (TryGetCall(parentNode.Id, out var callInfo) && callInfo.Function != null && callInfo.Function.HasLambdas)
                {
                    upCount--;
                }

                if (upCount < 0)
                {
                    return false;
                }

                if (_supportsRowScopedParamDelegationExempted.Get(parentNode.Id) && upCount == 0)
                {
                    return true;
                }
            }

            return false;
        }

        internal void SetBlockScopedConstantNode(TexlNode node)
        {
            Contracts.AssertValue(node);
            Contracts.AssertIndex(node.Id, IdLim);

            _isBlockScopedConstant.Set(node.Id, true);
        }

        public bool IsBlockScopedConstant(TexlNode node)
        {
            Contracts.AssertValue(node);
            Contracts.AssertIndex(node.Id, _isBlockScopedConstant.Length);

            return _isBlockScopedConstant.Get(node.Id);
        }

        public bool CanCoerce(TexlNode node)
        {
            Contracts.AssertValue(node);

            if (!TryGetCoercedType(node, out var toType))
            {
                return false;
            }

            var fromType = GetType(node);
            Contracts.Assert(fromType.IsValid);
            Contracts.Assert(!toType.IsError);

            if (fromType.IsUniversal)
            {
                return false;
            }

            return true;
        }

        public bool TryGetCoercedType(TexlNode node, out DType coercedType)
        {
            Contracts.AssertValue(node);
            Contracts.AssertIndex(node.Id, _coerceMap.Length);

            coercedType = _coerceMap[node.Id];
            return coercedType.IsValid;
        }

        public void SetCoercedType(TexlNode node, DType type)
        {
            Contracts.AssertValue(node);
            Contracts.Assert(type.IsValid);
            Contracts.AssertIndex(node.Id, _coerceMap.Length);
            Contracts.Assert(!_coerceMap[node.Id].IsValid);

            _coerceMap[node.Id] = type;
        }

        public void SetCoercedToplevelType(DType type)
        {
            Contracts.Assert(type.IsValid);
            Contracts.Assert(!CoercedToplevelType.IsValid);

            CoercedToplevelType = type;
        }

        public FirstNameInfo GetInfo(FirstNameNode node)
        {
            Contracts.AssertValue(node);
            Contracts.AssertIndex(node.Id, _infoMap.Length);
            Contracts.Assert(_infoMap[node.Id] == null || _infoMap[node.Id] is FirstNameInfo);

            return _infoMap[node.Id] as FirstNameInfo;
        }

        private BinderNodesVisitor _lazyInitializedBinderNodesVisitor = null;

        private BinderNodesVisitor BinderNodesVisitor
        {
            get
            {
                if (_lazyInitializedBinderNodesVisitor == null)
                {
                    _lazyInitializedBinderNodesVisitor = BinderNodesVisitor.Run(Top);
                }

                return _lazyInitializedBinderNodesVisitor;
            }
        }

        private BinderNodesMetadataArgTypeVisitor BinderNodeMetadataArgTypeVisitor { get; }

        public IEnumerable<BinaryOpNode> GetBinaryOperators()
        {
            return BinderNodesVisitor.BinaryOperators;
        }

        public IEnumerable<VariadicOpNode> GetVariadicOperators()
        {
            return BinderNodesVisitor.VariadicOperators;
        }

        public IEnumerable<NodeKind> GetKeywords()
        {
            return BinderNodesVisitor.Keywords;
        }

        public IEnumerable<BoolLitNode> GetBooleanLiterals()
        {
            return BinderNodesVisitor.BooleanLiterals;
        }

        public IEnumerable<NumLitNode> GetNumericLiterals()
        {
            return BinderNodesVisitor.NumericLiterals;
        }

        public IEnumerable<DecLitNode> GetDecimalLiterals()
        {
            return BinderNodesVisitor.DecimalLiterals;
        }

        public IEnumerable<StrLitNode> GetStringLiterals()
        {
            return BinderNodesVisitor.StringLiterals;
        }

        public IEnumerable<StrInterpNode> GetStringInterpolations()
        {
            return BinderNodesVisitor.StringInterpolations;
        }

        public IEnumerable<UnaryOpNode> GetUnaryOperators()
        {
            return BinderNodesVisitor.UnaryOperators;
        }

        public bool IsEmpty => !_infoMap.Any(info => info != null);

        public IEnumerable<TexlNode> TopChain
        {
            get
            {
                if (IsEmpty)
                {
                    return Enumerable.Empty<TexlNode>();
                }

                if (Top is VariadicBase)
                {
                    return (Top as VariadicBase).Children;
                }

                return new TexlNode[] { Top as TexlNode };
            }
        }

        public IEnumerable<FirstNameInfo> GetFirstNamesInTree(TexlNode node)
        {
            for (var id = 0; id < IdLim; id++)
            {
                if (_infoMap[id] is FirstNameInfo info
                     && info.Node.InTree(node))
                {
                    yield return info;
                }
            }
        }

        public IEnumerable<FirstNameInfo> GetFirstNames()
        {
            return _infoMap.OfType<FirstNameInfo>();
        }

        public IEnumerable<FirstNameInfo> GetGlobalNames()
        {
            if (!UsesGlobals && !UsesResources)
            {
                return Enumerable.Empty<FirstNameInfo>();
            }

            return _infoMap
                .OfType<FirstNameInfo>()
                .Where(
                    info => info.Kind == BindKind.Control ||
                    info.Kind == BindKind.Data ||
                    info.Kind == BindKind.Resource ||
                    info.Kind == BindKind.NamedValue ||
                    info.Kind == BindKind.ComponentNameSpace ||
                    info.Kind == BindKind.WebResource ||
                    info.Kind == BindKind.QualifiedValue);
        }

        public IEnumerable<FirstNameInfo> GetGlobalControlNames()
        {
            if (!UsesGlobals)
            {
                return Enumerable.Empty<FirstNameInfo>();
            }

            return _infoMap
                .OfType<FirstNameInfo>()
                .Where(info => info.Kind == BindKind.Control);
        }

        public IEnumerable<ControlKeywordInfo> GetControlKeywordInfos()
        {
            if (!UsesGlobals)
            {
                return Enumerable.Empty<ControlKeywordInfo>();
            }

            return _infoMap.OfType<ControlKeywordInfo>();
        }

        public bool TryGetGlobalNameNode(string globalName, out TexlNode firstName)
        {
            Contracts.AssertNonEmpty(globalName);

            firstName = null;
            if (!UsesGlobals && !UsesResources)
            {
                return false;
            }

            foreach (var info in _infoMap.OfType<FirstNameInfo>())
            {
                var kind = info.Kind;
                if (info.Name.Value.Equals(globalName, StringComparison.Ordinal) &&
                    (kind == BindKind.Control || kind == BindKind.Data || kind == BindKind.Resource || kind == BindKind.QualifiedValue || kind == BindKind.WebResource))
                {
                    firstName = info.Node;
                    return true;
                }
            }

            return false;
        }

        public IEnumerable<FirstNameInfo> GetAliasNames()
        {
            if (!UsesAliases)
            {
                return Enumerable.Empty<FirstNameInfo>();
            }

            return _infoMap
                .OfType<FirstNameInfo>()
                .Where(info => info.Kind == BindKind.Alias);
        }

        public IEnumerable<FirstNameInfo> GetScopeVariableNames()
        {
            if (!UsesScopeVariables)
            {
                return Enumerable.Empty<FirstNameInfo>();
            }

            return _infoMap
                .OfType<FirstNameInfo>()
                .Where(info => info.Kind == BindKind.ScopeVariable);
        }

        public IEnumerable<FirstNameInfo> GetScopeCollectionNames()
        {
            if (!UsesScopeCollections)
            {
                return Enumerable.Empty<FirstNameInfo>();
            }

            return _infoMap
                .OfType<FirstNameInfo>()
                .Where(info => info.Kind == BindKind.ScopeCollection);
        }

        public IEnumerable<FirstNameInfo> GetThisItemFirstNames()
        {
            if (!HasThisItemReference)
            {
                return Enumerable.Empty<FirstNameInfo>();
            }

            return _infoMap.OfType<FirstNameInfo>().Where(info => info.Kind == BindKind.ThisItem);
        }

        public IEnumerable<FirstNameInfo> GetImplicitThisItemFirstNames()
        {
            if (!HasThisItemReference)
            {
                return Enumerable.Empty<FirstNameInfo>();
            }

            return _infoMap.OfType<FirstNameInfo>().Where(info => info.Kind == BindKind.DeprecatedImplicitThisItem);
        }

        public IEnumerable<FirstNameInfo> GetLambdaParamNames(int nest)
        {
            Contracts.Assert(nest >= 0);
            if (_lambdaParams.TryGetValue(nest, out var infos))
            {
                return infos;
            }

            return Enumerable.Empty<FirstNameInfo>();
        }

        internal IEnumerable<DottedNameInfo> GetDottedNamesInTree(TexlNode node)
        {
            for (var id = 0; id < IdLim; id++)
            {
                if (_infoMap[id] is DottedNameInfo info
                    && info.Node.InTree(node))
                {
                    yield return info;
                }
            }
        }

        public IEnumerable<DottedNameInfo> GetDottedNames()
        {
            for (var id = 0; id < IdLim; id++)
            {
                if (_infoMap[id] is DottedNameInfo info)
                {
                    yield return info;
                }
            }
        }

        internal IEnumerable<CallInfo> GetCallsInTree(TexlNode node)
        {
            for (var id = 0; id < IdLim; id++)
            {
                if (_infoMap[id] is CallInfo info
                    && info.Node.InTree(node))
                {
                    yield return info;
                }
            }
        }

        public IEnumerable<CallInfo> GetCalls()
        {
            for (var id = 0; id < IdLim; id++)
            {
                if (_infoMap[id] is CallInfo info)
                {
                    yield return info;
                }
            }
        }

        public IEnumerable<CallInfo> GetCalls(TexlFunction function)
        {
            Contracts.AssertValue(function);

            for (var id = 0; id < IdLim; id++)
            {
                if (_infoMap[id] is CallInfo info && info.Function == function)
                {
                    yield return info;
                }
            }
        }

        public IEnumerable<TableNode> GetTableNodes()
        {
            for (var id = 0; id < IdLim; id++)
            {
                if (_nodeMap[id] is TableNode tableNode)
                {
                    yield return tableNode;
                }
            }
        }

        public bool TryGetCall(int nodeId, out CallInfo callInfo)
        {
            Contracts.AssertIndex(nodeId, IdLim);

            callInfo = _infoMap[nodeId] as CallInfo;
            return callInfo != null;
        }

        // Try to get the text span from a give nodeId
        // The node could be CallInfo, FirstNameInfo or DottedNameInfo
        public bool TryGetTextSpan(int nodeId, out Span span)
        {
            Contracts.AssertIndex(nodeId, IdLim);

            var node = _infoMap[nodeId];
            if (node is CallInfo callInfo)
            {
                span = callInfo.Node.GetTextSpan();
                return true;
            }

            if (node is FirstNameInfo firstNameInfo)
            {
                span = firstNameInfo.Node.GetTextSpan();
                return true;
            }

            if (node is DottedNameInfo dottedNameInfo)
            {
                span = dottedNameInfo.Node.GetTextSpan();
                return true;
            }

            span = null;
            return false;
        }

        public bool TryGetFirstNameInfo(int nodeId, out FirstNameInfo info)
        {
            if (nodeId < 0)
            {
                info = null;
                return false;
            }

            Contracts.AssertIndex(nodeId, IdLim);

            info = _infoMap[nodeId] as FirstNameInfo;
            return info != null;
        }

        public bool TryGetInfo<T>(int nodeId, out T info)
            where T : class
        {
            if (nodeId < 0 || nodeId > IdLim)
            {
                info = null;
                return false;
            }

            info = _infoMap[nodeId] as T;
            return info != null;
        }

        // Returns all scope fields consumed by this rule that match the given scope type.
        // This is always a subset of the scope type.
        // Returns DType.EmptyRecord if no scope fields are consumed by the rule.
        public DType GetTopUsedScopeFields(DName sourceControlName, DName outputTablePropertyName)
        {
            Contracts.AssertValid(sourceControlName);
            Contracts.AssertValid(outputTablePropertyName);

            // Begin with an empty record until we find an access to the specified output table.
            var accumulatedType = DType.EmptyRecord;

            // Identify all accesses to the specified output table in this rule.
            var sourceTableAccesses = GetDottedNames().Where(d => d.Node.Matches(sourceControlName, outputTablePropertyName));

            foreach (var sourceTableAccess in sourceTableAccesses)
            {
                // Start with the type of the table access.
                var currentRecordType = GetType(sourceTableAccess.Node).ToRecord();

                TexlNode node = sourceTableAccess.Node;

                // Reduce the type if the table is being sliced.
                if (node.Parent != null && node.Parent.Kind == NodeKind.DottedName)
                {
                    currentRecordType = GetType(node.Parent).ToRecord();
                }

                // Walk up the parse tree to find the first CallNode, then determine if the
                // required type can be reduced to scope fields.
                for (; node.Parent != null && node.Parent.Parent != null; node = node.Parent)
                {
                    if (node.Parent.Parent.Kind == NodeKind.Call)
                    {
                        var callInfo = GetInfo(node.Parent.Parent as CallNode);

                        if (callInfo.Function.ScopeInfo != null)
                        {
                            var scopeFunction = callInfo.Function;

                            Contracts.Assert(callInfo.Node.Args.Children.Count > 0);
                            var firstArg = callInfo.Node.Args.Children[0];

                            // Determine if we arrived as the first (scope) argument of the function call
                            // and whether we can reduce the type to contain only the used scope fields
                            // for the call.
                            if (firstArg == node && !scopeFunction.ScopeInfo.UsesAllFieldsInScope)
                            {
                                // The cursor type must be the same as the current type.
                                Contracts.Assert(currentRecordType.Accepts(callInfo.CursorType, exact: true, useLegacyDateTimeAccepts: false, usePowerFxV1CompatibilityRules: Features.PowerFxV1CompatibilityRules));
                                currentRecordType = GetUsedScopeFields(callInfo);
                            }
                        }

                        // Always break if we have reached a CallNode.
                        break;
                    }
                }

                // Accumulate the current type.
                accumulatedType = DType.Union(
                    accumulatedType,
                    currentRecordType,
                    useLegacyDateTimeAccepts: false,
                    features: Features);
            }

            return accumulatedType;
        }

        // Returns the scope fields used by the lambda parameters in the given invocation.
        // This is always a subset of the scope type (call.CursorType).
        // Returns DType.Error for anything other than invocations of functions with scope.
        public DType GetUsedScopeFields(CallInfo call)
        {
            Contracts.AssertValue(call);

            if (ErrorContainer.HasErrors() ||
                call.Function == null ||
                call.Function.ScopeInfo == null ||
                !call.CursorType.IsAggregate ||
                call.Node.Args.Count < 1)
            {
                return DType.Error;
            }

            var fields = DType.EmptyRecord;
            var arg0 = call.Node.Args.Children[0].VerifyValue();

            foreach (var name in GetLambdaParamNames(call.ScopeNest + 1))
            {
                var fError = false;
                if (!name.Node.InTree(arg0) &&
                    name.Node.InTree(call.Node) &&
                    call.CursorType.TryGetType(name.Name, out var lambdaParamType))
                {
                    if (name.Node.Parent is DottedNameNode dotted)
                    {
                        // Get the param type accumulated so far
                        if (!fields.TryGetType(name.Name, out var accParamType))
                        {
                            accParamType = DType.EmptyRecord;
                        }

                        // Get the RHS property type reported by the scope
                        var tempRhsType = lambdaParamType.IsControl ? lambdaParamType.ToRecord() : lambdaParamType;
                        if (!tempRhsType.TryGetType(dotted.Right.Name, out var propertyType))
                        {
                            propertyType = DType.Unknown;
                        }

                        // Accumulate into the param type
                        accParamType = accParamType.Add(ref fError, DPath.Root, dotted.Right.Name, propertyType);
                        lambdaParamType = accParamType;
                    }

                    fields = DType.Union(
                        fields,
                        DType.EmptyRecord.Add(ref fError, DPath.Root, name.Name, lambdaParamType),
                        useLegacyDateTimeAccepts: false,
                        features: Features);
                }
            }

            Contracts.Assert(fields.IsRecord);
            return fields;
        }

        private void SetInfo(FirstNameNode node, FirstNameInfo info)
        {
            Contracts.AssertValue(node);
            Contracts.AssertValue(info);
            Contracts.AssertIndex(node.Id, _infoMap.Length);
            Contracts.Assert(_infoMap[node.Id] == null);

            if (info.Kind == BindKind.LambdaField || info.Kind == BindKind.LambdaFullRecord)
            {
                if (!_lambdaParams.ContainsKey(info.NestDst))
                {
                    _lambdaParams[info.NestDst] = new List<FirstNameInfo>();
                }

                _lambdaParams[info.NestDst].Add(info);
            }

            _infoMap[node.Id] = info;
        }

        public DottedNameInfo GetInfo(DottedNameNode node)
        {
            Contracts.AssertValue(node);
            Contracts.AssertIndex(node.Id, _infoMap.Length);
            Contracts.Assert(_infoMap[node.Id] == null || _infoMap[node.Id] is DottedNameInfo);

            return _infoMap[node.Id] as DottedNameInfo;
        }

        private void SetInfo(DottedNameNode node, DottedNameInfo info)
        {
            Contracts.AssertValue(node);
            Contracts.AssertValue(info);
            Contracts.AssertIndex(node.Id, _infoMap.Length);
            Contracts.Assert(_infoMap[node.Id] == null);

            _infoMap[node.Id] = info;
        }

        public AsInfo GetInfo(AsNode node)
        {
            Contracts.AssertValue(node);
            Contracts.AssertIndex(node.Id, _infoMap.Length);
            Contracts.Assert(_infoMap[node.Id] == null || _infoMap[node.Id] is AsInfo);

            return _infoMap[node.Id] as AsInfo;
        }

        private void SetInfo(AsNode node, AsInfo info)
        {
            Contracts.AssertValue(node);
            Contracts.AssertValue(info);
            Contracts.AssertIndex(node.Id, _infoMap.Length);
            Contracts.Assert(_infoMap[node.Id] == null);

            _infoMap[node.Id] = info;
        }

        public CallInfo GetInfo(CallNode node)
        {
            Contracts.AssertValue(node);
            Contracts.AssertIndex(node.Id, _infoMap.Length);
            Contracts.Assert(_infoMap[node.Id] == null || _infoMap[node.Id] is CallInfo);

            return _infoMap[node.Id] as CallInfo;
        }

        public CallNode GetCompilerGeneratedCallNode(TexlNode node)
        {
            Contracts.AssertValue(node);
            Contracts.AssertIndex(node.Id, _compilerGeneratedCallNodes.Length);

            return _compilerGeneratedCallNodes[node.Id];
        }

        private void SetInfo(CallNode node, CallInfo info, bool markIfAsync = true)
        {
            Contracts.AssertValue(node);
            Contracts.AssertValue(info);
            Contracts.AssertIndex(node.Id, _infoMap.Length);
            Contracts.Assert(_infoMap[node.Id] == null);

            _infoMap[node.Id] = info;

            var function = info.Function;
            if (function != null)
            {
                // If the invocation is async then the whole call path is async.
                if (markIfAsync && (function is not UserDefinedFunction udf || udf.Binding != null) && function.IsAsyncInvocation(node, this))
                {
                    FlagPathAsAsync(node);
                }

                // If the invocation affects aliases, cache that info.
                if (function.AffectsAliases)
                {
                    AffectsAliases = true;
                }

                // If the invocation affects scope varialbe, cache that info.
                if (function.AffectsScopeVariable)
                {
                    AffectsScopeVariable = true;
                }

                if (function.AffectsDataSourceQueryOptions)
                {
                    AffectsTabularDataSources = true;
                }
            }
        }

        private CallNode GenerateCallNode(StrInterpNode node)
        {
            // We generate a transient CallNode (with no arguments) to the Concatenate function
            var func = BuiltinFunctionsCore.Concatenate;
            var ident = new IdentToken(func.Name, node.Token.Span, isNonSourceIdentToken: true);
            var id = node.Id;
            var listNodeId = 0;
            var minChildId = node.MinChildID;
            var callNode = new CallNode(
                ref id,
                primaryToken: ident,
                sourceList: node.SourceList,
                head: new Identifier(ident),
                headNode: null,
                new ListNode(ref listNodeId, tok: node.Token, args: new TexlNode[0], delimiters: null, sourceList: node.SourceList),
                node.StrInterpEnd);
            _compilerGeneratedCallNodes[node.Id] = callNode;
            SetInfo(callNode, new CallInfo(func, callNode));
            return callNode;
        }

        internal bool AddFieldToQuerySelects(DType type, string fieldName)
        {
            Contracts.AssertValid(type);
            Contracts.AssertNonEmpty(fieldName);
            Contracts.AssertValue(QueryOptions);

            var retVal = false;

            if (type.AssociatedDataSources == null)
            {
                return retVal;
            }

            foreach (var associatedDataSource in type.AssociatedDataSources)
            {
                if (!associatedDataSource.IsSelectable)
                {
                    continue;
                }

                // If this is accessing datasource itself then we don't need to capture this.
                if (associatedDataSource.Name == fieldName)
                {
                    continue;
                }

                retVal |= QueryOptions.AddSelect(associatedDataSource, new DName(fieldName));

                AffectsTabularDataSources = true;
            }

            return retVal;
        }

        internal DName GetFieldLogicalName(Identifier ident)
        {
            var rhsName = ident.Name;
            if (!UpdateDisplayNames && TryGetReplacedIdentName(ident, out var rhsLogicalName))
            {
                rhsName = new DName(rhsLogicalName);
            }

            return rhsName;
        }

        internal bool TryGetReplacedIdentName(Identifier ident, out string replacedIdent)
        {
            replacedIdent = string.Empty;

            // Check if the access was renamed:
            if (NodesToReplace != null)
            {
                // Token equality doesn't work here, compare the spans to be certain
                var newName = NodesToReplace.Where(kvp => kvp.Key.Span.Min == ident.Token.Span.Min && kvp.Key.Span.Lim == ident.Token.Span.Lim).FirstOrDefault();
                if (newName.Value != null && newName.Key != null)
                {
                    replacedIdent = newName.Value;
                    return true;
                }
            }

            return false;
        }

        public ParentInfo GetInfo(ParentNode node)
        {
            Contracts.AssertValue(node);
            Contracts.AssertIndex(node.Id, _infoMap.Length);
            Contracts.Assert(_infoMap[node.Id] == null || _infoMap[node.Id] is ParentInfo);

            return _infoMap[node.Id] as ParentInfo;
        }

        public SelfInfo GetInfo(SelfNode node)
        {
            Contracts.AssertValue(node);
            Contracts.AssertIndex(node.Id, _infoMap.Length);
            Contracts.Assert(_infoMap[node.Id] == null || _infoMap[node.Id] is SelfInfo);

            return _infoMap[node.Id] as SelfInfo;
        }

        private void SetInfo(ParentNode node, ParentInfo info)
        {
            Contracts.AssertValue(node);
            Contracts.AssertValue(info);
            Contracts.AssertIndex(node.Id, _infoMap.Length);
            Contracts.Assert(_infoMap[node.Id] == null);

            _infoMap[node.Id] = info;
        }

        private void SetInfo(SelfNode node, SelfInfo info)
        {
            Contracts.AssertValue(node);
            Contracts.AssertValue(info);
            Contracts.AssertIndex(node.Id, _infoMap.Length);
            Contracts.Assert(_infoMap[node.Id] == null);

            _infoMap[node.Id] = info;
        }

        private void FlagPathAsAsync(TexlNode node)
        {
            Contracts.AssertValue(node);
            Contracts.AssertIndex(node.Id, _asyncMap.Length);

            while (node != null && !_asyncMap[node.Id])
            {
                _asyncMap[node.Id] = true;
                node = node.Parent;
            }
        }

        public bool IsAsync(TexlNode node)
        {
            Contracts.AssertValue(node);
            Contracts.AssertIndex(node.Id, _asyncMap.Length);

            return _asyncMap[node.Id];
        }

        /// <summary>
        /// See documentation for <see cref="GetVolatileVariables"/> for more information.
        /// </summary>
        /// <param name="node">
        /// Node whose liftability is questioned.
        /// </param>
        /// <returns>
        /// Whether the current node is liftable.
        /// </returns>
        public bool IsUnliftable(TexlNode node)
        {
            Contracts.AssertValue(node);
            Contracts.AssertIndex(node.Id, _isUnliftable.Length);

            return _isUnliftable[node.Id];
        }

        public bool IsInfoKindDataSource(NameInfo info)
        {
            return info.Kind == BindKind.Data || info.Kind == BindKind.ScopeCollection;
        }

        public bool TryCastToFirstName(TexlNode node, out FirstNameInfo firstNameInfo)
        {
            Contracts.AssertValue(node);

            firstNameInfo = null;

            FirstNameNode firstNameNode;
            return (firstNameNode = node.AsFirstName()) != null &&
                (firstNameInfo = GetInfo(firstNameNode)) != null;
        }

        internal void DeclareMetadataNeeded(DType type)
        {
            Contracts.AssertValid(type);

            if (_typesNeedingMetadata == null)
            {
                _typesNeedingMetadata = new List<DType>();
            }

            if (!_typesNeedingMetadata.Contains(type))
            {
                _typesNeedingMetadata.Add(type);
            }
        }

        internal List<DType> GetExpandEntitiesMissingMetadata()
        {
            return _typesNeedingMetadata;
        }

        internal bool TryGetRenamedOutput(out DName outputName)
        {
            outputName = _renamedOutputAccessor;
            return outputName != default;
        }

        public bool IsAsyncWithNoSideEffects(TexlNode node)
        {
            return IsAsync(node) && !HasSideEffects(node);
        }

        /// <summary>
        /// Override the error container.  Should only be used for scenarios where the current error container needs to be updated, for example,
        /// to run validation logic that should not produce visible errors for the consumer.
        /// </summary>
        /// <param name="container">The new error container.</param>
        internal void OverrideErrorContainer(ErrorContainer container)
        {
            ErrorContainer = container;
        }

        private class Visitor : TexlVisitor
        {
            private sealed class Scope
            {
                public readonly CallNode Call;
                public readonly int Nest;
                public readonly Scope Parent;
                public readonly DType Type;
                public readonly bool CreatesRowScope;
                public readonly bool SkipForInlineRecords;
                public readonly DName ScopeIdentifier;
                public readonly bool RequireScopeIdentifier;

                // Optional data associated with scope. May be null.
                public readonly object Data;

                public Scope(DType type)
                {
                    Contracts.Assert(type.IsValid);
                    Type = type;
                }

                public Scope(CallNode call, Scope parent, DType type, DName scopeIdentifier = default, bool requireScopeIdentifier = false, object data = null, bool createsRowScope = true, bool skipForInlineRecords = false)
                {
                    Contracts.Assert(type.IsValid);
                    Contracts.AssertValueOrNull(data);

                    Call = call;
                    Parent = parent;
                    Type = type;
                    Data = data;
                    CreatesRowScope = createsRowScope;
                    SkipForInlineRecords = skipForInlineRecords;
                    ScopeIdentifier = scopeIdentifier;
                    RequireScopeIdentifier = requireScopeIdentifier;

                    Nest = parent?.Nest ?? 0;

                    // Scopes created for record scope only do not increase lambda param nesting
                    if (createsRowScope)
                    {
                        Nest += 1;
                    }
                }

                public Scope Up(int upCount)
                {
                    Contracts.AssertIndex(upCount, Nest);

                    var scope = this;
                    while (upCount-- > 0)
                    {
                        scope = scope.Parent;
                        Contracts.AssertValue(scope);
                    }

                    return scope;
                }
            }

            private readonly INameResolver _nameResolver;
            private readonly Scope _topScope;
            private readonly TexlBinding _txb;
            private Scope _currentScope;
            private int _currentScopeDsNodeId;
            private readonly Features _features;

            public Visitor(TexlBinding txb, INameResolver resolver, DType topScope, bool useThisRecordForRuleScope, Features features)
            {
                Contracts.AssertValue(txb);
                Contracts.AssertValueOrNull(resolver);

                _txb = txb;
                _nameResolver = resolver;
                _features = features;

                _topScope = new Scope(null, null, topScope ?? DType.Error, useThisRecordForRuleScope ? TexlBinding.ThisRecordDefaultName : default);
                _currentScope = _topScope;
                _currentScopeDsNodeId = -1;
            }

            [Conditional("DEBUG")]
            private void AssertValid()
            {
#if DEBUG
                Contracts.AssertValueOrNull(_nameResolver);
                Contracts.AssertValue(_topScope);
                Contracts.AssertValue(_currentScope);

                var scope = _currentScope;
                while (scope != null && scope != _topScope)
                {
                    scope = scope.Parent;
                }

                Contracts.Assert(scope == _topScope, "_topScope should be in the parent chain of _currentScope.");
#endif
            }

            public void Run()
            {
                _txb.Top.Accept(this);
                Contracts.Assert(_currentScope == _topScope);
            }

            private ScopeUseSet JoinScopeUseSets(params TexlNode[] nodes)
            {
                Contracts.AssertValue(nodes);
                Contracts.AssertAllValues(nodes);

                var set = ScopeUseSet.GlobalsOnly;
                foreach (var node in nodes)
                {
                    set = set.Union(_txb.GetScopeUseSet(node));
                }

                return set;
            }

            public override void Visit(ErrorNode node)
            {
                AssertValid();
                Contracts.AssertValue(node);

                _txb.SetType(node, DType.Error);

                // Note that there is no need to log a binding error for this node. The fact that
                // an ErrorNode exists in the parse tree ensures that a parse/syntax error was
                // logged for it, and there is no need to duplicate it.
            }

            public override void Visit(BlankNode node)
            {
                AssertValid();
                Contracts.AssertValue(node);

                _txb.SetConstant(node, true);
                _txb.SetSelfContainedConstant(node, true);
                _txb.SetType(node, DType.ObjNull);
            }

            public override void Visit(TypeLiteralNode node)
            {
                AssertValid();
                Contracts.AssertValue(node);

                if (_nameResolver == null)
                {
                    _txb.SetType(node, DType.Unknown);
                    return;
                }

                var type = DTypeVisitor.Run(node.TypeRoot, _nameResolver);

                if (type.IsValid) 
                {
                    _txb.SetType(node, type);
                }
                else
                {
                    _txb.SetType(node, DType.Error);
                    _txb.ErrorContainer.Error(node, TexlStrings.ErrTypeLiteral_InvalidTypeDefinition, node.ToString());
                }
            }

            public override void Visit(BoolLitNode node)
            {
                AssertValid();
                Contracts.AssertValue(node);

                _txb.SetConstant(node, true);
                _txb.SetSelfContainedConstant(node, true);
                _txb.SetType(node, DType.Boolean);
            }

            public override void Visit(StrLitNode node)
            {
                AssertValid();
                Contracts.AssertValue(node);

                _txb.SetConstant(node, true);
                _txb.SetSelfContainedConstant(node, true);
                _txb.SetType(node, DType.String);

                // For Data Table Scenario Only
                if (_txb.Property != null && _txb.Property.UseForDataQuerySelects)
                {
                    // Lookup ThisItem info
                    if (_nameResolver == null || !_nameResolver.TryGetInnermostThisItemScope(out var lookupInfo))
                    {
                        return;
                    }

                    _txb.AddFieldToQuerySelects(lookupInfo.Type, node.Value);
                }
            }

            public override void Visit(NumLitNode node)
            {
                AssertValid();
                Contracts.AssertValue(node);

                _txb.SetConstant(node, true);
                _txb.SetSelfContainedConstant(node, true);
                _txb.SetType(node, DType.Number);
            }

            public override void Visit(DecLitNode node)
            {
                AssertValid();
                Contracts.AssertValue(node);

                _txb.SetConstant(node, true);
                _txb.SetSelfContainedConstant(node, true);
                _txb.SetType(node, DType.Decimal);
            }

            public DName GetLogicalNodeNameAndUpdateDisplayNames(DType type, Identifier ident, bool isThisItem = false)
            {
                return GetLogicalNodeNameAndUpdateDisplayNames(type, ident, out var unused, isThisItem);
            }

            public DName GetLogicalNodeNameAndUpdateDisplayNames(DType type, Identifier ident, out string newDisplayName, bool isThisItem = false)
            {
                Contracts.AssertValid(type);
                Contracts.AssertValue(ident);

                var logicalNodeName = ident.Name;
                newDisplayName = logicalNodeName.Value;

                if (type == DType.Invalid || (!type.IsOptionSet && !type.IsView && type.AssociatedDataSources == default))
                {
                    return logicalNodeName;
                }

                // Skip trying to match display names if the type isn't associated with a data source, an option set or view, or other display name source
                if (!type.AssociatedDataSources.Any() && !type.IsOptionSet && !type.IsView && !type.HasExpandInfo && type.DisplayNameProvider == null)
                {
                    return logicalNodeName;
                }

                var useUpdatedDisplayNames = (type.AssociatedDataSources.FirstOrDefault()?.IsConvertingDisplayNameMapping ?? false) || (type.OptionSetInfo?.IsConvertingDisplayNameMapping ?? false) || (type.ViewInfo?.IsConvertingDisplayNameMapping ?? false) || _txb._forceUpdateDisplayNames;
                var updatedDisplayNamesType = type;

                if (!useUpdatedDisplayNames && type.HasExpandInfo && type.ExpandInfo.ParentDataSource.Kind == DataSourceKind.CdsNative)
                {
                    if (_txb.Document != null && _txb.Document.GlobalScope.TryGetCdsDataSourceWithLogicalName(((IExternalCdsDataSource)type.ExpandInfo.ParentDataSource).DatasetName, type.ExpandInfo.Identity, out var relatedDataSource) &&
                        relatedDataSource.IsConvertingDisplayNameMapping)
                    {
                        useUpdatedDisplayNames = true;
                        updatedDisplayNamesType = relatedDataSource.Type;
                    }
                }

                if (_txb.UpdateDisplayNames && useUpdatedDisplayNames)
                {
                    // Either we need to go Display Name -> Display Name here
                    // Or we need to go Logical Name -> Display Name
                    if (DType.TryGetConvertedDisplayNameAndLogicalNameForColumn(updatedDisplayNamesType, ident.Name.Value, out var maybeLogicalName, out var maybeDisplayName))
                    {
                        logicalNodeName = new DName(maybeLogicalName);
                        _txb.NodesToReplace.Add(new KeyValuePair<Token, string>(ident.Token, maybeDisplayName));
                    }
                    else if (DType.TryGetDisplayNameForColumn(updatedDisplayNamesType, ident.Name.Value, out maybeDisplayName))
                    {
                        _txb.NodesToReplace.Add(new KeyValuePair<Token, string>(ident.Token, maybeDisplayName));
                    }

                    if (maybeDisplayName != null)
                    {
                        newDisplayName = new DName(maybeDisplayName);
                    }
                }
                else
                {
                    if (DType.TryGetLogicalNameForColumn(updatedDisplayNamesType, ident.Name.Value, out var maybeLogicalName, isThisItem))
                    {
                        logicalNodeName = new DName(maybeLogicalName);

                        // If we're updating display names, we don't want to accidentally rewrite something that hasn't changed to it's logical name.
                        if (!_txb.UpdateDisplayNames)
                        {
                            _txb.NodesToReplace.Add(new KeyValuePair<Token, string>(ident.Token, maybeLogicalName));
                        }
                    }
                }

                return logicalNodeName;
            }

            public override void Visit(FirstNameNode node)
            {
                AssertValid();
                Contracts.AssertValue(node);

                FirstNameInfo info;
                var haveNameResolver = _nameResolver != null;

                // Reset name lookup preferences.
                var lookupPrefs = NameLookupPreferences.None;
                var nodeName = node.Ident.Name;
                var fError = false;

                // If node is a global variable but it appears in its own weight table, we know its state has changed
                // in a "younger" sibling or cousin node, vis. some predecessor statement in a chained operation
                // changed the value of this variable, and we must ensure that it is not lifted by the back end.
                // e.g. With({}, Set(x, 1); Set(y, x + 1)) -- we need to indicate that "x + 1" cannot be cached and
                // expect to retain the same value throughout the chained operator's scope.
                if (_txb.GetVolatileVariables(node).Contains(node.Ident.Name))
                {
                    _txb.SetIsUnliftable(node, true);
                }

                // Look up a global variable with this name.
                NameLookupInfo lookupInfo = default;
                if (_txb.AffectsScopeVariableName)
                {
                    if (haveNameResolver && _nameResolver.CurrentEntity != null)
                    {
                        var scopedControl = _txb._glue.GetVariableScopedControlFromTexlBinding(_txb);

                        // App variable name cannot conflict with any existing global entity name, eg. control/data/table/enum.
                        if (scopedControl.IsAppInfoControl && _nameResolver.LookupGlobalEntity(node.Ident.Name, out lookupInfo))
                        {
                            _txb.ErrorContainer.Error(node, TexlStrings.ErrExpectedFound_Ex_Fnd, lookupInfo.Kind, TokKind.Ident);
                        }

                        _txb.SetAppScopedVariable(node, scopedControl.IsAppInfoControl);
                    }

                    // Set the variable name node as DType.String.
                    _txb.SetType(node, DType.String);
                    _txb.SetInfo(node, FirstNameInfo.Create(node, default(NameLookupInfo)));
                    return;
                }

                // [@name]
                if (node.Ident.AtToken != null)
                {
                    if (haveNameResolver)
                    {
                        lookupPrefs |= NameLookupPreferences.GlobalsOnly;
                    }
                }

                // name[@field]
                else if (IsRowScopeAlias(node, out var scope))
                {
                    Contracts.Assert(scope.Type.IsRecord);

                    info = FirstNameInfo.Create(BindKind.LambdaFullRecord, node, scope.Nest, _currentScope.Nest, scope.Data);
                    Contracts.Assert(info.Kind == BindKind.LambdaFullRecord);

                    nodeName = GetLogicalNodeNameAndUpdateDisplayNames(scope.Type, node.Ident);

                    if (scope.Nest < _currentScope.Nest)
                    {
                        _txb.SetBlockScopedConstantNode(node);
                    }

                    _txb.SetType(node, scope.Type);
                    _txb.SetInfo(node, info);
                    _txb.SetLambdaScopeLevel(node, info.UpCount);
                    _txb.AddFieldToQuerySelects(scope.Type, nodeName);
                    return;
                }

                // fieldName (unqualified)
                else if (IsRowScopeField(node, out scope, out fError, out var isWholeScope))
                {
                    Contracts.Assert(scope.Type.IsRecord || scope.Type.IsUntypedObject);

                    // Detected access to a pageable dataEntity in row scope, error was set
                    if (fError)
                    {
                        return;
                    }

                    var nodeType = scope.Type;

                    if (!isWholeScope)
                    {
                        info = FirstNameInfo.Create(BindKind.LambdaField, node, scope.Nest, _currentScope.Nest, scope.Data);
                        nodeName = GetLogicalNodeNameAndUpdateDisplayNames(scope.Type, node.Ident);
                        nodeType = scope.Type.GetType(nodeName);
                    }
                    else
                    {
                        info = FirstNameInfo.Create(BindKind.LambdaFullRecord, node, scope.Nest, _currentScope.Nest, scope.Data);
                        if (scope.Nest < _currentScope.Nest)
                        {
                            _txb.SetBlockScopedConstantNode(node);
                        }
                    }

                    Contracts.Assert(info.UpCount >= 0);

                    _txb.SetType(node, nodeType);
                    _txb.SetInfo(node, info);
                    _txb.SetLambdaScopeLevel(node, info.UpCount);
                    _txb.AddFieldToQuerySelects(nodeType, nodeName);
                    return;
                }

                if (node.Parent is DottedNameNode)
                {
                    lookupPrefs |= NameLookupPreferences.HasDottedNameParent;
                }

                // Check if this control property has local scope name resolver.
                var localScopeNameResolver = _txb.LocalRuleScopeResolver;
                if (localScopeNameResolver != null && localScopeNameResolver.Lookup(node.Ident.Name, out var scopedInfo))
                {
                    _txb.SetType(node, scopedInfo.Type);
                    _txb.SetInfo(node, FirstNameInfo.Create(node, scopedInfo));
                    _txb.SetStateful(node, scopedInfo.IsStateful);
                    _txb.HasLocalScopeReferences = true;
                    return;
                }

                if (!haveNameResolver || !_nameResolver.Lookup(node.Ident.Name, out lookupInfo, preferences: lookupPrefs))
                {
                    _txb.ErrorContainer.Error(node, TexlStrings.ErrInvalidName, node.Ident.Name.Value);
                    _txb.SetType(node, DType.Error);
                    _txb.SetInfo(node, FirstNameInfo.Create(node, default(NameLookupInfo)));
                    return;
                }

                var isConstantNamedFormula = false;
                if (lookupInfo.Kind == BindKind.PowerFxResolvedObject)
                {
                    var nameSymbol = lookupInfo.Data as NameSymbol;
                    _txb.SetMutable(node, nameSymbol?.Props.CanMutate ?? false);
                    _txb.SetSetMutable(node, nameSymbol?.Props.CanSetMutate ?? false);
                    if (lookupInfo.Data is IExternalNamedFormula formula)
                    {
                        isConstantNamedFormula = formula.IsConstant;
                    }
                }
                else if (lookupInfo.Kind == BindKind.Data)
                {
                    if (lookupInfo.Data is IExternalCdsDataSource or IExternalTabularDataSource)
                    {
                        _txb.SetMutable(node, true);
                    }
                    else if (lookupInfo.Data is IExternalDataSource ds)
                    {
                        _txb.SetMutable(node, ds.IsWritable);
                    }
                }
                else if (lookupInfo.Kind == BindKind.ScopeCollection)
                {
                    _txb.SetMutable(node, true);
                }
                else if (lookupInfo.Kind == BindKind.ScopeCollection)
                {
                    _txb.SetMutable(node, true);
                }

                Contracts.Assert(lookupInfo.Kind != BindKind.LambdaField);
                Contracts.Assert(lookupInfo.Kind != BindKind.LambdaFullRecord);
                Contracts.Assert(lookupInfo.Kind != BindKind.Unknown);

                var fnInfo = FirstNameInfo.Create(node, lookupInfo);
                var lookupType = lookupInfo.Type;

                if (lookupInfo.DisplayName != default)
                {
                    if (_txb.UpdateDisplayNames)
                    {
                        _txb.NodesToReplace.Add(new KeyValuePair<Token, string>(node.Token, lookupInfo.DisplayName));
                    }
                    else if (lookupInfo.Data is IExternalEntity entity)
                    {
                        _txb.NodesToReplace.Add(new KeyValuePair<Token, string>(node.Token, entity.EntityName));
                    }
                    else if (lookupInfo.Data is NameSymbol nameSymbol)
                    {
                        _txb.NodesToReplace.Add(new KeyValuePair<Token, string>(node.Token, nameSymbol.Name));
                    }
                }

                // Internal control references are not allowed in component input properties.
                if (CheckComponentProperty(lookupInfo.Data as IExternalControl))
                {
                    _txb.ErrorContainer.Error(node, TexlStrings.ErrInternalControlInInputProperty);
                    _txb.SetType(node, DType.Error);
                    _txb.SetInfo(node, fnInfo ?? FirstNameInfo.Create(node, default(NameLookupInfo)));
                    return;
                }

                if (lookupInfo.Kind == BindKind.ThisItem)
                {
                    _txb._hasThisItemReference = true;
                    if (!TryProcessFirstNameNodeForThisItemAccess(node, lookupInfo, out lookupType, out fnInfo) || lookupType.IsError)
                    {
                        // Property should not include ThisItem, return an error
                        _txb.ErrorContainer.Error(node, TexlStrings.ErrInvalidName, node.Ident.Name.Value);
                        _txb.SetType(node, DType.Error);
                        _txb.SetInfo(node, fnInfo ?? FirstNameInfo.Create(node, default(NameLookupInfo)));
                        return;
                    }

                    _txb.SetContextual(node, true);
                }
                else if (lookupInfo.Kind == BindKind.DeprecatedImplicitThisItem)
                {
                    _txb._hasThisItemReference = true;

                    // Even though lookupInfo.Type isn't the full data source type, it still is tagged with the full datasource info if this is a thisitem node
                    nodeName = GetLogicalNodeNameAndUpdateDisplayNames(lookupType, node.Ident, /* isThisItem */ true);

                    // If the ThisItem reference is an entity, the type should be expanded.
                    if (lookupType.IsExpandEntity)
                    {
                        var parentEntityPath = string.Empty;

                        var thisItemType = default(DType);
                        if (lookupInfo.Data is IExternalControl outerControl)
                        {
                            thisItemType = outerControl.ThisItemType;
                        }

                        if (thisItemType != default && thisItemType.HasExpandInfo)
                        {
                            parentEntityPath = thisItemType.ExpandInfo.ExpandPath.ToString();
                        }

                        lookupType = GetExpandedEntityType(lookupType, parentEntityPath);
                        fnInfo = FirstNameInfo.Create(node, lookupInfo, lookupInfo.Type.ExpandInfo);
                    }
                }

                if (lookupType.IsDeferred)
                {
                    _txb.ErrorContainer.EnsureError(DocumentErrorSeverity.Warning, node, TexlStrings.WarnDeferredType);
                }

                // If we retrieved a builtin enum, use the option set type instead of the weaker enum type
                if (_features.StronglyTypedBuiltinEnums &&
                    lookupInfo.Kind == BindKind.Enum &&
                    lookupInfo.Data is EnumSymbol enumSymbol)
                {
                    lookupType = enumSymbol.OptionSetType;
                }

                // Make a note of this global's type, as identifier by the resolver.
                _txb.SetType(node, lookupType);

                // If this is a reference to an Enum, it is constant.
                _txb.SetConstant(node, lookupInfo.Kind == BindKind.Enum || isConstantNamedFormula);
                _txb.SetSelfContainedConstant(node, lookupInfo.Kind == BindKind.Enum);

                // Create a name info with an appropriate binding, defaulting to global binding in error cases.
                _txb.SetInfo(node, fnInfo);

                // If the firstName is a standalone global control reference (i.e. not a LHS for a property access)
                // make sure to record this, as it's something that is needed later during codegen.
                if (lookupType.IsControl && (node.Parent == null || node.Parent.AsDottedName() == null))
                {
                    _txb.HasControlReferences = true;

                    // If the current property doesn't support global control references, set an error
                    if (_txb.CurrentPropertyRequiresDefaultableReferences)
                    {
                        _txb.ErrorContainer.EnsureError(node, TexlStrings.ErrInvalidControlReference);
                    }
                }

                if (_txb.BindingConfig.MarkAsAsyncOnLazilyLoadedControlRef && 
                    lookupType.IsControl && 
                    lookupInfo.Data is IExternalControl control &&
                    !control.IsAppGlobalControl)
                {
                    _txb.FlagPathAsAsync(_txb.Top);
                }

                // Update _usesGlobals, _usesResources, etc.
                UpdateBindKindUseFlags(lookupInfo.Kind);

                // Update statefulness of global datasources excluding dynamic datasources.
                if (_txb.IsInfoKindDataSource(fnInfo) && !_txb._glue.IsDynamicDataSourceInfo(lookupInfo.Data))
                {
                    _txb.SetStateful(node, true);
                }

                if (lookupInfo.Kind == BindKind.WebResource || (lookupInfo.Kind == BindKind.QualifiedValue && ((lookupInfo.Data as IQualifiedValuesInfo)?.IsAsyncAccess ?? false)))
                {
                    _txb.FlagPathAsAsync(node);
                    _txb.SetStateful(node, true);
                }

                _txb.CheckAndMarkAsPageable(node);
                _txb.CheckAndMarkAsDelegatable(node);

                if ((lookupInfo.Kind == BindKind.WebResource || lookupInfo.Kind == BindKind.QualifiedValue) && !(node.Parent is DottedNameNode))
                {
                    _txb.ErrorContainer.EnsureError(node, TexlStrings.ErrValueMustBeFullyQualified);
                }

                if (lookupInfo.IsAsync)
                {
                    _txb.FlagPathAsAsync(node);
                }
            }

            private bool TryProcessFirstNameNodeForThisItemAccess(FirstNameNode node, NameLookupInfo lookupInfo, out DType nodeType, out FirstNameInfo info)
            {
                if (_nameResolver.CurrentEntity is IExternalControl)
                {
                    // Check to see if we only want to include ThisItem in specific
                    // properties of this Control
                    if (_nameResolver.EntityScope.TryGetEntity(_nameResolver.CurrentEntity.EntityName, out IExternalControl nodeAssociatedControl) &&
                        nodeAssociatedControl.Template.IncludesThisItemInSpecificProperty)
                    {
                        if (nodeAssociatedControl.Template.TryGetProperty(_nameResolver.CurrentProperty, out var nodeAssociatedProperty) && !nodeAssociatedProperty.ShouldIncludeThisItemInFormula)
                        {
                            nodeType = null;
                            info = null;
                            return false;
                        }
                    }
                }

                // Check to see if ThisItem is used in a DottedNameNode and if there is a data control
                // accessible from this rule.
                DName dataControlName = default;
                if (node.Parent is DottedNameNode node1 && _nameResolver.LookupDataControl(node.Ident.Name, out var dataControlLookupInfo, out dataControlName))
                {
                    // Get the property name being accessed by the parent dotted name.
                    var rightName = node1.Right.Name;

                    Contracts.AssertValid(rightName);
                    Contracts.Assert(dataControlLookupInfo.Type.IsControl);

                    // Check to see if the dotted name is accessing a property of the data control.
                    if (((IExternalControlType)dataControlLookupInfo.Type).ControlTemplate.HasOutput(rightName))
                    {
                        // Set the result type to the data control type.
                        nodeType = dataControlLookupInfo.Type;
                        info = FirstNameInfo.Create(node, lookupInfo, dataControlName, true);
                        return true;
                    }
                }

                nodeType = lookupInfo.Type;
                info = FirstNameInfo.Create(node, lookupInfo, dataControlName, false);
                return true;
            }

            private bool IsRowScopeField(FirstNameNode node, out Scope scope, out bool fError, out bool isWholeScope)
            {
                Contracts.AssertValue(node);

                fError = false;
                isWholeScope = false;

                // [@foo] cannot be a scope field.
                if (node.Ident.AtToken != null)
                {
                    scope = default;
                    return false;
                }

                var nodeName = node.Ident.Name;

                // Look up the name in the current scopes, innermost to outermost.
                // The logic here is as follows:
                // We need to find the innermost row scope where the FirstName we're searching for is present in the scope
                // Either as a field in the type, or as the scope identifier itself
                // We check the non-reqired identifier case first to preserve existing behavior when the field name is 'ThisRecord'
                for (scope = _currentScope; scope != null; scope = scope.Parent)
                {
                    Contracts.AssertValue(scope);

                    if (!scope.CreatesRowScope)
                    {
                        continue;
                    }

                    // If the scope identifier isn't required, look up implicit accesses
                    if (!scope.RequireScopeIdentifier)
                    {
                        // If scope type is a data source, the node may be a display name instead of logical.
                        // Attempt to get the logical name to use for type checking.
                        // If this is executed amidst a metadata refresh then the reference may refer to an old
                        // display name, so we need to check the old mapping as well as the current mapping.
                        var usesDisplayName =
                            DType.TryGetConvertedDisplayNameAndLogicalNameForColumn(scope.Type, nodeName.Value, out var maybeLogicalName, out _) ||
                            DType.TryGetLogicalNameForColumn(scope.Type, nodeName.Value, out maybeLogicalName);
                        if (usesDisplayName)
                        {
                            nodeName = new DName(maybeLogicalName);
                        }

                        if (scope.Type.TryGetType(nodeName, out var typeTmp))
                        {
                            // Expand the entity type here.
                            if (typeTmp.IsExpandEntity)
                            {
                                var parentEntityPath = string.Empty;
                                if (scope.Type.HasExpandInfo)
                                {
                                    parentEntityPath = scope.Type.ExpandInfo.ExpandPath.ToString();
                                }

                                // We cannot access pageable entities in row-scope, as it will generate too many calls to the connector
                                // Set an error and skip it.
                                if (typeTmp.ExpandInfo.IsTable)
                                {
                                    if (_txb.Document != null && _txb.Document.Properties.EnabledFeatures.IsEnableRowScopeOneToNExpandEnabled)
                                    {
                                        _txb.ErrorContainer.EnsureError(DocumentErrorSeverity.Warning, node, TexlStrings.WrnRowScopeOneToNExpandNumberOfCalls);
                                    }
                                    else
                                    {
                                        _txb.ErrorContainer.Error(node, TexlStrings.ErrColumnNotAccessibleInCurrentContext);
                                        _txb.SetType(node, DType.Error);
                                        fError = true;
                                        return true;
                                    }
                                }

                                var expandedEntityType = GetExpandedEntityType(typeTmp, parentEntityPath);
                                var type = scope.Type.SetType(ref fError, DPath.Root.Append(nodeName), expandedEntityType);
                                scope = new Scope(scope.Call, scope.Parent, type, scope.ScopeIdentifier, scope.RequireScopeIdentifier, expandedEntityType.ExpandInfo);
                            }

                            return true;
                        }
                    }

                    if (scope.ScopeIdentifier == nodeName)
                    {
                        isWholeScope = true;
                        return true;
                    }
                }

                scope = default;
                return false;
            }

            private bool IsRowScopeAlias(FirstNameNode node, out Scope scope)
            {
                Contracts.AssertValue(node);

                scope = default;

                if (!node.IsLhs)
                {
                    return false;
                }

                var dotted = node.Parent.AsDottedName().VerifyValue();
                if (!dotted.UsesBracket)
                {
                    return false;
                }

                // Look up the name as a scope alias.
                for (scope = _currentScope; scope != null; scope = scope.Parent)
                {
                    Contracts.AssertValue(scope);

                    if (!scope.CreatesRowScope || scope.Call == null)
                    {
                        continue;
                    }

                    // There is no row scope alias, so we have to rely on a heuristic here.
                    // Look for the first scope whose parent call specifies a matching FirstName arg0.
                    FirstNameNode arg0;
                    if (scope.Call.Args.Count > 0 &&
                        (arg0 = scope.Call.Args.Children[0].AsFirstName()) != null &&
                        arg0.Ident.Name == node.Ident.Name &&
                        arg0.Ident.Namespace == node.Ident.Namespace)
                    {
                        return true;
                    }
                }

                scope = default;
                return false;
            }

            public override void Visit(ParentNode node)
            {
                AssertValid();
                Contracts.AssertValue(node);

                if (_nameResolver == null || _nameResolver.CurrentEntity == null)
                {
                    _txb.ErrorContainer.Error(node, TexlStrings.ErrInvalidIdentifier);
                    _txb.SetType(node, DType.Error);
                    return;
                }

                if (!(_nameResolver.CurrentEntity is IExternalControl) || !_nameResolver.LookupParent(out var lookupInfo))
                {
                    _txb.ErrorContainer.Error(node, TexlStrings.ErrArgNotAValidIdentifier_Name, node.Kind);
                    _txb.SetType(node, DType.Error);
                    return;
                }

                // Treat this as a standard access to the parent control ("v" type).
                _txb.SetType(node, lookupInfo.Type);
                _txb.SetInfo(node, new ParentInfo(node, lookupInfo.Path, lookupInfo.Data as IExternalControl));
                _txb.HasParentItemReference = true;

                UpdateBindKindUseFlags(lookupInfo.Kind);
            }

            public override void Visit(SelfNode node)
            {
                AssertValid();
                Contracts.AssertValue(node);

                if (_nameResolver == null || _nameResolver.CurrentEntity == null)
                {
                    _txb.ErrorContainer.Error(node, TexlStrings.ErrInvalidIdentifier);
                    _txb.SetType(node, DType.Error);
                    return;
                }

                if (!_nameResolver.LookupSelf(out var lookupInfo))
                {
                    _txb.ErrorContainer.Error(node, TexlStrings.ErrArgNotAValidIdentifier_Name, node.Kind);
                    _txb.SetType(node, DType.Error);
                    return;
                }

                // Treat this as a standard access to the current control ("v" type).
                _txb.SetType(node, lookupInfo.Type);
                _txb.SetInfo(node, new SelfInfo(node, lookupInfo.Path, lookupInfo.Data as IExternalControl));
                _txb.HasSelfReference = true;

                UpdateBindKindUseFlags(lookupInfo.Kind);
            }

            private void UpdateBindKindUseFlags(BindKind bindKind)
            {
                Contracts.Assert(bindKind >= BindKind.Min && bindKind < BindKind.Lim);

                switch (bindKind)
                {
                    case BindKind.Condition:
                    case BindKind.Control:
                    case BindKind.Data:
                    case BindKind.PowerFxResolvedObject:
                    case BindKind.NamedValue:
                    case BindKind.QualifiedValue:
                    case BindKind.WebResource:
                        _txb.UsesGlobals = true;
                        break;

                    case BindKind.Alias:
                        _txb.UsesAliases = true;
                        break;

                    case BindKind.ScopeCollection:
                        _txb.UsesScopeCollections = true;
                        break;

                    case BindKind.ScopeVariable:
                        _txb.UsesScopeVariables = true;
                        break;

                    case BindKind.DeprecatedImplicitThisItem:
                    case BindKind.ThisItem:
                        _txb.UsesThisItem = true;
                        break;

                    case BindKind.Resource:
                        _txb.UsesResources = true;
                        _txb.UsesGlobals = true;
                        break;

                    case BindKind.OptionSet:
                        _txb.UsesGlobals = true;
                        _txb.UsesOptionSets = true;
                        break;

                    case BindKind.View:
                        _txb.UsesGlobals = true;
                        _txb.UsesViews = true;
                        break;

                    default:
                        Contracts.Assert(bindKind == BindKind.LambdaField || bindKind == BindKind.LambdaFullRecord || bindKind == BindKind.Enum || bindKind == BindKind.Unknown);
                        break;
                }
            }

            public override bool PreVisit(RecordNode node) => PreVisitVariadicBase(node);

            public override bool PreVisit(TableNode node) => PreVisitVariadicBase(node);

            private bool PreVisitVariadicBase(VariadicBase node)
            {
                Contracts.AssertValue(node);

                var volatileVariables = _txb.GetVolatileVariables(node);
                foreach (var child in node.Children)
                {
                    _txb.AddVolatileVariables(child, volatileVariables);
                }

                return true;
            }

            public override bool PreVisit(DottedNameNode node)
            {
                Contracts.AssertValue(node);

                _txb.AddVolatileVariables(node.Left, _txb.GetVolatileVariables(node));
                return true;
            }

            public override void PostVisit(DottedNameNode node)
            {
                AssertValid();
                Contracts.AssertValue(node);

                var leftType = _txb.GetType(node.Left);

                if (!leftType.IsControl && !leftType.IsAggregate && !leftType.IsEnum && !leftType.IsOptionSet && !leftType.IsView && !leftType.IsUntypedObject && !leftType.IsDeferred)
                {
                    SetDottedNameError(node, TexlStrings.ErrInvalidDot, leftType.GetKindString());
                    return;
                }

                // Disable SingleColumnsAccess syntax. I.e. [{a:1,b:2},{a:3,b:4]].a
                // As an alternative use ShowColumns(). e.g. ShowColumns([{a:1,b:2},{a:3,b:4]], a).
                if (leftType.IsTable && _features.PowerFxV1CompatibilityRules)
                {
                    SetDottedNameError(node, TexlStrings.ErrDeprecatedDotUseShowColumns);
                    return;
                }

                object value = null;
                var typeRhs = DType.Invalid;
                var nameRhs = node.Right.Name;

                nameRhs = GetLogicalNodeNameAndUpdateDisplayNames(leftType, node.Right);

                // In order for the node to be constant, it must be a member of an enum,
                // a member of a constant aggregate,
                // or a reference to a constant rule (checked later).
                var isConstant = leftType.IsEnum || (leftType.IsAggregate && _txb.IsConstant(node.Left)) || leftType.IsOptionSet;

                // Some nodes are never pageable, use this to
                // skip the check for pageability and default to non-pageable;
                var canBePageable = true;

                if (leftType.IsEnum)
                {
                    if (_nameResolver == null)
                    {
                        SetDottedNameError(node, TexlStrings.ErrInvalidIdentifier);
                        return;
                    }

                    // Validate that the name exists in the enum type
                    if (leftType.TryGetEnumValue(nameRhs, out value))
                    {
                        typeRhs = leftType.GetEnumSupertype();
                    }
                    else
                    {
                        SetDottedNameError(node, TexlStrings.ErrInvalidName, node.Right.Name.Value);
                        return;
                    }
                }
                else if (leftType.IsOptionSet || leftType.IsView)
                {
                    if (!leftType.TryGetType(nameRhs, out typeRhs))
                    {
                        SetDottedNameError(node, TexlStrings.ErrInvalidName, node.Right.Name.Value);
                        return;
                    }
                }
                else if (leftType.IsAttachment)
                {
                    // Error: Attachment Type should never be the left hand side of dotted name node
                    SetDottedNameError(node, TexlStrings.ErrInvalidIdentifier);
                    return;
                }
                else if (leftType is IExternalControlType leftControl)
                {
                    var (controlInfo, isIndirectPropertyUsage) = GetLHSControlInfo(node);

                    if (isIndirectPropertyUsage)
                    {
                        _txb.UsedControlProperties.Add(nameRhs);
                    }

                    // Explicitly block accesses to the parent's nested-aware property.
                    if (controlInfo != null && UsesParentsNestedAwareProperty(controlInfo, nameRhs))
                    {
                        SetDottedNameError(node, TexlStrings.ErrNotAccessibleInCurrentContext);
                        return;
                    }

                    // The RHS is a control property name (locale-specific).
                    var template = leftControl.ControlTemplate.VerifyValue();
                    if (!template.TryGetOutputProperty(nameRhs, out var property))
                    {
                        SetDottedNameError(node, TexlStrings.ErrInvalidName, node.Right.Name.Value);
                        return;
                    }

                    // We block the property access usage for behavior component properties.
                    if (template.IsComponent && property.PropertyCategory.IsBehavioral())
                    {
                        SetDottedNameError(node, TexlStrings.ErrInvalidPropertyReference);
                        return;
                    }

                    // We block the property access usage for scoped component properties or functional properties
                    // TODO remove feature gate when ECS flag is completely rolled out
                    if (template.IsComponent &&
                        (property.IsScopeVariable ||
                        ((_txb.Document?.Properties?.EnabledFeatures?.IsEnhancedComponentFunctionPropertyEnabled ?? false) && property.IsScopedProperty)))
                    {
                        SetDottedNameError(node, TexlStrings.ErrInvalidPropertyReference);
                        return;
                    }

                    // Binding function property and its parameters should not allow DottedNameNode
                    bool isBindingPropertyFunctionPropertyOrParameter = template.IsComponent &&
                        (_txb.Document?.Properties?.EnabledFeatures?.IsEnhancedComponentFunctionPropertyEnabled ?? false) &&
                        !(_txb.Document?.Properties?.EnabledFeatures?.IsComponentFunctionPropertyDataflowEnabled ?? false) &&
                        _txb.Property?.PropertyCategory == PropertyRuleCategory.Data &&
                        ((_txb.Property?.IsScopeVariable ?? false) || (_txb.Property?.IsScopedProperty ?? false));
                    if (isBindingPropertyFunctionPropertyOrParameter)
                    {
                        SetDottedNameError(node, TexlStrings.ErrUnSupportedComponentFunctionPropertyReferenceNonFunctionPropertyAccess);
                        return;
                    }

                    // We block the property access usage for datasource of the command component.
                    if (template.IsCommandComponent &&
                        _txb._glue.IsPrimaryCommandComponentProperty(property))
                    {
                        SetDottedNameError(node, TexlStrings.ErrInvalidPropertyReference);
                        return;
                    }

                    var lhsControlInfo = controlInfo;
                    var currentControl = _txb.Control;

                    // We block the property access usage for context property of the command component instance unless it's the same command control.
                    if (lhsControlInfo != null &&
                        lhsControlInfo.IsCommandComponentInstance &&
                        _txb._glue.IsContextProperty(property) &&
                        currentControl != null && currentControl != lhsControlInfo)
                    {
                        SetDottedNameError(node, TexlStrings.ErrInvalidPropertyReference);
                        return;
                    }

                    // For properties requiring default references, block non-defaultable properties
                    if (_txb.CurrentPropertyRequiresDefaultableReferences && property.UnloadedDefault == null)
                    {
                        SetDottedNameError(node, TexlStrings.ErrInvalidControlReference);
                        return;
                    }

                    // If the property has pass-through input (e.g. AllItems, Selected, etc), the correct RHS (property)
                    // expando type is not available in the "v" type. We try delay calculating this until we need it as this is
                    // an expensive operation especially for form control which generally has tons of nested controls. So we calculate the type here.
                    // There might be cases where we are getting the schema from imported data that once belonged to a control and now,
                    // we don't have a pass-through input associated with it. Therefore, we need to get the opaqueType to avoid localizing the schema.
                    // We apply the same logic for output properties that infer their type from primary input properties.
                    if (property.PassThroughInput == null && !property.IsTypeInferredFromPrimaryInput)
                    {
                        typeRhs = property.GetOpaqueType();
                    }
                    else
                    {
                        var firstNodeLhs = node.Left.AsFirstName();

                        if (((template.HasPropsInferringTypeFromPrimaryInProperty &&
                            template.PropsInferringTypeFromPrimaryInProperty.Any(p => p.InvariantName == property.InvariantName)) ||
                            (template.HasExpandoProperties && template.ExpandoProperties.Any(p => p.InvariantName == property.InvariantName))) &&
                            controlInfo != null && (firstNodeLhs == null || _txb.GetInfo(firstNodeLhs).Kind != BindKind.ScopeVariable))
                        {
                            // If visiting an expando type property of control type variable, we cannot calculate the type here because
                            // The LHS associated ControlInfo is App/Component.
                            // e.g. Set(controlVariable1, DropDown1), Label1.Text = controlVariable1.Selected.Value.
                            if (!_nameResolver.LookupExpandedControlType(controlInfo, out leftType))
                            {
                                SetDottedNameError(node, TexlStrings.ErrInvalidName, property.InvariantName);
                                return;
                            }
                        }

                        if (!leftType.ToRecord().TryGetType(property.InvariantName, out typeRhs))
                        {
                            SetDottedNameError(node, TexlStrings.ErrInvalidName, property.InvariantName);
                            return;
                        }
                    }

                    // If the reference is to Control.Property and the rule for that Property is a constant,
                    // we need to mark the node as constant, and save the control info so we may look up the
                    // rule later.
                    if (controlInfo?.GetRule(property.InvariantName) is { HasErrorsOrWarnings: false } rule && (rule.Binding?.IsConstant(rule.Binding.Top) ?? false))
                    {
                        value = controlInfo;
                        isConstant = true;
                    }

                    // Check access to custom scoped input properties. Such properties can only be accessed from within a component or output property of a component.
                    if (property.IsScopedProperty &&
                        _txb.Control != null && _txb.Property != null &&
                        controlInfo != null &&
                        !IsValidAccessToScopedProperty(controlInfo, property, _txb.Control, _txb.Property))
                    {
                        SetDottedNameError(node, TexlStrings.ErrUnSupportedComponentDataPropertyAccess);
                        return;
                    }

                    // Check for scoped property access with required scoped variable.
                    if (property.IsScopedProperty && property.ScopeFunctionPrototype.MinArity > 0)
                    {
                        SetDottedNameError(node, TexlStrings.ErrInvalidPropertyAccess);
                        return;
                    }

                    if (property.IsScopedProperty && property.ScopeFunctionPrototype.IsAsync)
                    {
                        _txb.FlagPathAsAsync(node);
                    }
                }
                else if (!leftType.TryGetType(nameRhs, out typeRhs) && !leftType.IsUntypedObject && !leftType.IsDeferred)
                {
                    // We may be in the case of dropDown!Selected!RHS
                    // In this case, Selected embeds a meta field whose v-type encapsulates localization info
                    // for the sub-properties of "Selected". The localized sub-properties are NOT present in
                    // the Selected DType directly.
                    Contracts.Assert(leftType.IsAggregate);
                    if (leftType.TryGetMetaField(out var vType))
                    {
                        if (!vType.ControlTemplate.TryGetOutputProperty(nameRhs, out var property))
                        {
                            SetDottedNameError(node, TexlStrings.ErrInvalidName, node.Right.Name.Value);
                            return;
                        }

                        typeRhs = property.Type;
                    }
                    else
                    {
                        SetDottedNameError(node, TexlStrings.ErrInvalidName, node.Right.Name.Value);
                        return;
                    }
                }
                else if (typeRhs is IExternalControlType controlType && controlType.IsMetaField)
                {
                    // Meta fields are not directly accessible. E.g. dropdown!Selected!meta is an invalid access.
                    SetDottedNameError(node, TexlStrings.ErrInvalidName, node.Right.Name.Value);
                    return;
                }
                else if (typeRhs.IsExpandEntity)
                {
                    typeRhs = GetEntitySchema(typeRhs, node);
                    value = typeRhs.ExpandInfo;
                    Contracts.Assert(typeRhs == DType.Error || typeRhs.ExpandInfo != null);

                    if (_txb.IsRowScope(node.Left) && (typeRhs.ExpandInfo != null && typeRhs.ExpandInfo.IsTable))
                    {
                        if (_txb.Document != null && _txb.Document.Properties.EnabledFeatures.IsEnableRowScopeOneToNExpandEnabled)
                        {
                            _txb.ErrorContainer.EnsureError(DocumentErrorSeverity.Warning, node, TexlStrings.WrnRowScopeOneToNExpandNumberOfCalls);
                        }
                        else
                        {
                            SetDottedNameError(node, TexlStrings.ErrColumnNotAccessibleInCurrentContext);
                            return;
                        }
                    }
                }

                // Consider the attachmentType as the type of the node for binding purposes
                // if it is being accessed from a record
                if (typeRhs.IsAttachment)
                {
                    // Disable accessing the attachment in RowScope or single column table
                    // to prevent a large number of calls to the service
                    if (_txb.IsRowScope(node.Left) || leftType.IsTable)
                    {
                        SetDottedNameError(node, TexlStrings.ErrColumnNotAccessibleInCurrentContext);
                        return;
                    }

                    var attachmentType = typeRhs.AttachmentType;
                    Contracts.AssertValid(attachmentType);
                    Contracts.Assert(leftType.IsRecord);

                    typeRhs = attachmentType;
                    _txb.HasReferenceToAttachment = true;
                    _txb.FlagPathAsAsync(node);
                }

                if (typeRhs.IsDeferred)
                {
                    _txb.ErrorContainer.EnsureError(DocumentErrorSeverity.Warning, node, TexlStrings.WarnDeferredType);
                }

                // Set the type for the dotted node itself.
                if (leftType.IsEnum)
                {
                    // #T[id:val, ...] . id --> T
                    Contracts.Assert(typeRhs == leftType.GetEnumSupertype());
                    _txb.SetType(node, typeRhs);
                }
                else if (leftType.IsOptionSet || leftType.IsView)
                {
                    _txb.SetType(node, typeRhs);
                }
                else if (leftType.IsRecord)
                {
                    // ![id:type, ...] . id --> type
                    _txb.SetType(node, typeRhs);
                }
                else if (leftType.IsUntypedObject)
                {
                    _txb.SetType(node, DType.UntypedObject);
                }
                else if (leftType.IsDeferred)
                {
                    _txb.SetType(node, DType.Deferred);
                }
                else if (leftType.IsTable)
                {
                    // *[id:type, ...] . id  --> *[id:type]
                    // We don't support scenario when lhs is table and rhs is entity of table type (1-n)
                    if (value is IExpandInfo && typeRhs.IsTable)
                    {
                        SetDottedNameError(node, TexlStrings.ErrColumnNotAccessibleInCurrentContext);
                        return;
                    }
                    else if (value is IExpandInfo)
                    {
                        var resultType = DType.CreateTable(new TypedName(typeRhs, nameRhs));
                        foreach (var cds in leftType.AssociatedDataSources)
                        {
                            resultType = DType.AttachDataSourceInfo(resultType, cds, attachToNestedType: false);
                        }

                        _txb.SetType(node, resultType);
                        canBePageable = false;
                    }
                    else
                    {
                        _txb.SetType(node, DType.CreateDTypeWithConnectedDataSourceInfoMetadata(DType.CreateTable(new TypedName(typeRhs, nameRhs)), leftType.AssociatedDataSources, leftType.DisplayNameProvider));
                    }
                }
                else
                {
                    // v[prop:type, ...] . prop --> type
                    Contracts.Assert(leftType.IsControl || leftType.IsExpandEntity || leftType.IsAttachment);
                    _txb.SetType(node, typeRhs);
                }

                // Set the remaining bits -- name info, side effect info, etc.
                _txb.SetInfo(node, new DottedNameInfo(node, value));
                _txb.SetSideEffects(node, _txb.HasSideEffects(node.Left));
                _txb.SetStateful(node, _txb.IsStateful(node.Left));
                _txb.SetContextual(node, _txb.IsContextual(node.Left));

                // An `a.b` expression will be mutable if `a` is mutable
                _txb.SetMutable(node, _txb.IsMutable(node.Left));
                _txb.SetSetMutable(node, _txb.IsSetMutable(node.Left));

                _txb.SetConstant(node, isConstant);
                _txb.SetSelfContainedConstant(node, leftType.IsEnum || (leftType.IsAggregate && _txb.IsSelfContainedConstant(node.Left)));
                if (_txb.IsBlockScopedConstant(node.Left))
                {
                    _txb.SetBlockScopedConstantNode(node);
                }

                _txb.SetScopeUseSet(node, JoinScopeUseSets(node.Left));

                if (canBePageable)
                {
                    _txb.CheckAndMarkAsDelegatable(node);
                    _txb.CheckAndMarkAsPageable(node);
                }

                _txb.AddVolatileVariables(node, _txb.GetVolatileVariables(node.Left));
                _txb.SetIsUnliftable(node, _txb.IsUnliftable(node.Left));
            }

            private (IExternalControl controlInfo, bool isIndirectPropertyUsage) GetLHSControlInfo(DottedNameNode node)
            {
                var isIndirectPropertyUsage = false;
                if (!TryGetControlInfoLHS(node.Left, out var info))
                {
                    // App Global references need not be tracked for control references
                    // here as Global control edges are is already handled in analysis.
                    // Doing this here for global control reference can cause more than required aggressive edges
                    // and creating cross screen dependencies that are not required.
                    isIndirectPropertyUsage = !(node.Left.Kind == NodeKind.DottedName
                        && TryGetControlInfoLHS(node.Left.AsDottedName().Left, out var outerInfo)
                        && outerInfo.IsAppGlobalControl);
                }

                return (info, isIndirectPropertyUsage);
            }

            // Check if the control can be used in current component property
            private bool CheckComponentProperty(IExternalControl control)
            {
                return control != null && !_txb._glue.CanControlBeUsedInComponentProperty(_txb, control);
            }

            private DType GetEntitySchema(DType entityType, DottedNameNode node)
            {
                Contracts.AssertValid(entityType);
                Contracts.AssertValue(node);

                var entityPath = string.Empty;
                var lhsType = _txb.GetType(node.Left);

                if (lhsType.HasExpandInfo)
                {
                    entityPath = lhsType.ExpandInfo.ExpandPath.ToString();
                }

                return GetExpandedEntityType(entityType, entityPath);
            }

            protected DType GetExpandedEntityType(DType expandEntityType, string relatedEntityPath)
            {
                Contracts.AssertValid(expandEntityType);
                Contracts.Assert(expandEntityType.HasExpandInfo);
                Contracts.AssertValue(relatedEntityPath);

                var expandEntityInfo = expandEntityType.ExpandInfo;

                if (expandEntityInfo.ParentDataSource is not IExternalTabularDataSource dsInfo)
                {
                    return expandEntityType;
                }

                // This will cache expandend types of entities in QueryOptions
                var entityTypes = _txb.QueryOptions.GetExpandDTypes(dsInfo);

                if (!entityTypes.TryGetValue(expandEntityInfo.ExpandPath, out var type))
                {
                    if (!expandEntityType.TryGetEntityDelegationMetadata(out var metadata))
                    {
                        // We need more metadata to bind this fully
                        _txb.DeclareMetadataNeeded(expandEntityType);
                        return DType.Error;
                    }

                    type = expandEntityType.ExpandEntityType(metadata.Schema, metadata.Schema.AssociatedDataSources);
                    Contracts.Assert(type.HasExpandInfo);

                    // Update the datasource and relatedEntity path.
                    type.ExpandInfo.UpdateEntityInfo(expandEntityInfo.ParentDataSource, relatedEntityPath);
                    entityTypes.Add(expandEntityInfo.ExpandPath, type);
                }
                else if (!type.ExpandInfo.ExpandPath.IsReachedFromPath(relatedEntityPath))
                {
                    // Expands reached via a different path should have a different relatedentitypath.
                    // If we found an expand in the cache but it's not accessed via the same relationship
                    // we need to create a different expand info but with the same type. 
                    // DType.Clone doesn't clone expand info, so we force that with CopyExpandInfo,
                    // because that sadly mutates expand info on what should otherwise be an immutable dtype. 
                    type = DType.CopyExpandInfo(type.Clone(), type);
                    type.ExpandInfo.UpdateEntityInfo(expandEntityInfo.ParentDataSource, relatedEntityPath);
                }

                return type;
            }

            private bool TryGetControlInfoLHS(TexlNode node, out IExternalControl info)
            {
                Contracts.AssertValue(node);

                info = node switch
                {
                    ParentNode parentNode => _txb.GetInfo(parentNode)?.Data as IExternalControl,
                    SelfNode selfNode => _txb.GetInfo(selfNode)?.Data as IExternalControl,
                    FirstNameNode firstNameNode => _txb.GetInfo(firstNameNode)?.Data as IExternalControl,
                    _ => null,
                };

                return info != null;
            }

            protected void SetDottedNameError(DottedNameNode node, ErrorResourceKey errKey, params object[] args)
            {
                Contracts.AssertValue(node);
                Contracts.AssertValue(errKey.Key);
                Contracts.AssertValue(args);

                _txb.SetInfo(node, new DottedNameInfo(node));
                _txb.ErrorContainer.Error(node, errKey, args);
                _txb.SetType(node, DType.Error);
            }

            // Returns true if the currentControl is a replicating child of the controlName being passed and the propertyName passed is
            // a nestedAware out property of the parent and currentProperty is not a behaviour property.
            private bool UsesParentsNestedAwareProperty(IExternalControl controlInfo, DName propertyName)
            {
                Contracts.AssertValue(controlInfo);
                Contracts.Assert(propertyName.IsValid);

                if (_nameResolver == null || _nameResolver.CurrentEntity is not IExternalControl currentControlInfo)
                {
                    return false;
                }

                return currentControlInfo.IsReplicable &&
                        !currentControlInfo.Template.HasProperty(_nameResolver.CurrentProperty.Value, PropertyRuleCategory.Behavior) &&
                        controlInfo.Template.ReplicatesNestedControls &&
                        currentControlInfo.IsDescendentOf(controlInfo) &&
                        controlInfo.Template.NestedAwareTableOutputs.Contains(propertyName);
            }

            public override void PostVisit(UnaryOpNode node)
            {
                AssertValid();

                var childType = _txb.GetType(node.Child);

                var res = CheckUnaryOpCore(_txb.ErrorContainer, node, _features, childType, _txb.BindingConfig.NumberIsFloat);

                foreach (var coercion in res.Coercions)
                {
                    _txb.SetCoercedType(coercion.Node, coercion.CoercedType);
                }

                _txb.SetType(res.Node, res.NodeType);

                _txb.SetSideEffects(node, _txb.HasSideEffects(node.Child));
                _txb.SetStateful(node, _txb.IsStateful(node.Child));
                _txb.SetContextual(node, _txb.IsContextual(node.Child));
                _txb.SetConstant(node, _txb.IsConstant(node.Child));
                _txb.SetSelfContainedConstant(node, _txb.IsSelfContainedConstant(node.Child));
                _txb.SetScopeUseSet(node, JoinScopeUseSets(node.Child));
                _txb.AddVolatileVariables(node, _txb.GetVolatileVariables(node.Child));
                _txb.SetIsUnliftable(node, _txb.IsUnliftable(node.Child));
            }

            public override void PostVisit(BinaryOpNode node)
            {
                AssertValid();

                var leftType = _txb.GetType(node.Left);
                var rightType = _txb.GetType(node.Right);

                var res = CheckBinaryOpCore(_txb.ErrorContainer, node, _txb.Features, leftType, rightType, _txb.BindingConfig.NumberIsFloat);

                foreach (var coercion in res.Coercions)
                {
                    _txb.SetCoercedType(coercion.Node, coercion.CoercedType);
                }

                _txb.SetType(res.Node, res.NodeType);

                _txb.SetSideEffects(node, _txb.HasSideEffects(node.Left) || _txb.HasSideEffects(node.Right));
                _txb.SetStateful(node, _txb.IsStateful(node.Left) || _txb.IsStateful(node.Right));
                _txb.SetContextual(node, _txb.IsContextual(node.Left) || _txb.IsContextual(node.Right));
                _txb.SetConstant(node, _txb.IsConstant(node.Left) && _txb.IsConstant(node.Right));
                _txb.SetSelfContainedConstant(node, _txb.IsSelfContainedConstant(node.Left) && _txb.IsSelfContainedConstant(node.Right));
                _txb.SetScopeUseSet(node, JoinScopeUseSets(node.Left, node.Right));
                _txb.AddVolatileVariables(node, _txb.GetVolatileVariables(node.Left));
                _txb.AddVolatileVariables(node, _txb.GetVolatileVariables(node.Right));
                _txb.SetIsUnliftable(node, _txb.IsUnliftable(node.Left) || _txb.IsUnliftable(node.Right));
            }

            public override void PostVisit(AsNode node)
            {
                Contracts.AssertValue(node);

                // As must be either the top node, or an immediate child of a call node
                if (node.Id != _txb.Top.Id &&
                    (node.Parent?.Kind != NodeKind.List || node.Parent?.Parent?.Kind != NodeKind.Call))
                {
                    _txb.ErrorContainer.EnsureError(DocumentErrorSeverity.Severe, node, TexlStrings.ErrAsNotInContext);
                }
                else if (node.Id == _txb.Top.Id &&
                    (_nameResolver == null || !(_nameResolver.CurrentEntity is IExternalControl currentControl) ||
                    !currentControl.Template.ReplicatesNestedControls ||
                    !(currentControl.Template.ThisItemInputInvariantName == _nameResolver.CurrentProperty)))
                {
                    _txb.ErrorContainer.EnsureError(DocumentErrorSeverity.Severe, node, TexlStrings.ErrAsNotInContext);
                }

                _txb.SetInfo(node, new AsInfo(node, node.Right.Name));

                var left = node.Left;
                _txb.CheckAndMarkAsPageable(node);
                _txb.CheckAndMarkAsDelegatable(node);
                _txb.SetType(node, _txb.GetType(left));
                _txb.SetSideEffects(node, _txb.HasSideEffects(left));
                _txb.SetStateful(node, _txb.IsStateful(left));
                _txb.SetContextual(node, _txb.IsContextual(left));
                _txb.SetConstant(node, _txb.IsConstant(left));
                _txb.SetSelfContainedConstant(node, _txb.IsSelfContainedConstant(left));
                _txb.SetScopeUseSet(node, _txb.GetScopeUseSet(left));
                _txb.AddVolatileVariables(node, _txb.GetVolatileVariables(left));
                _txb.SetIsUnliftable(node, _txb.IsUnliftable(node.Left));
            }

            private void SetVariadicNodePurity(VariadicBase node)
            {
                Contracts.AssertValue(node);
                Contracts.AssertIndex(node.Id, _txb.IdLim);
                Contracts.AssertValue(node.Children);

                // Check for side-effects and statefulness of operation
                var hasSideEffects = false;
                var isStateful = false;
                var isContextual = false;
                var isConstant = true;
                var isSelfContainedConstant = true;
                var isBlockScopedConstant = true;
                var isUnliftable = false;

                foreach (var child in node.Children)
                {
                    hasSideEffects |= _txb.HasSideEffects(child);
                    isStateful |= _txb.IsStateful(child);
                    isContextual |= _txb.IsContextual(child);
                    isConstant &= _txb.IsConstant(child);
                    isSelfContainedConstant &= _txb.IsSelfContainedConstant(child);
                    isBlockScopedConstant &= _txb.IsBlockScopedConstant(child) || _txb.IsPure(child);
                    isUnliftable |= _txb.IsUnliftable(child);
                }

                // If any child is unliftable then the full expression is unliftable
                _txb.SetIsUnliftable(node, isUnliftable);

                _txb.SetSideEffects(node, hasSideEffects);
                _txb.SetStateful(node, isStateful);
                _txb.SetContextual(node, isContextual);
                _txb.SetConstant(node, isConstant);
                _txb.SetSelfContainedConstant(node, isSelfContainedConstant);

                if (isBlockScopedConstant)
                {
                    _txb.SetBlockScopedConstantNode(node);
                }
            }

            public override void PostVisit(VariadicOpNode node)
            {
                AssertValid();
                Contracts.AssertValue(node);

                switch (node.Op)
                {
                    case VariadicOp.Chain:
                        _txb.SetType(node, _txb.GetType(node.Children.Last()));
                        break;

                    default:
                        Contracts.Assert(false);
                        _txb.SetType(node, DType.Error);
                        break;
                }

                // Determine constancy.
                var isConstant = true;
                var isSelfContainedConstant = true;

                foreach (var child in node.Children)
                {
                    isConstant &= _txb.IsConstant(child);
                    isSelfContainedConstant &= _txb.IsSelfContainedConstant(child);
                    if (!isConstant && !isSelfContainedConstant)
                    {
                        break;
                    }
                }

                _txb.SetConstant(node, isConstant);
                _txb.SetSelfContainedConstant(node, isSelfContainedConstant);

                SetVariadicNodePurity(node);
                _txb.SetScopeUseSet(node, JoinScopeUseSets(node.Children.ToArray()));
            }

            private static bool IsValidAccessToScopedProperty(IExternalControl lhsControl, IExternalControlProperty rhsProperty, IExternalControl currentControl, IExternalControlProperty currentProperty)
            {
                Contracts.AssertValue(lhsControl);
                Contracts.AssertValue(rhsProperty);
                Contracts.AssertValue(currentControl);
                Contracts.AssertValue(currentProperty);

                if (lhsControl.IsComponentControl &&
                   lhsControl.Template.ComponentType == ComponentType.CanvasComponent &&
                   (currentControl.IsComponentControl ||
                   (currentControl.TopParentOrSelf is IExternalControl { IsComponentControl: false })))
                {
                    // If current property is output property of the component then access is allowed.
                    // Or if the rhs property is out put property then it's allowed which could only be possible if the current control is component definition.
                    return currentProperty.IsImmutableOnInstance || rhsProperty.IsImmutableOnInstance;
                }

                return true;
            }

            private bool IsValidScopedPropertyFunction(CallNode node, CallInfo info)
            {
                Contracts.AssertValue(node);
                Contracts.AssertIndex(node.Id, _txb.IdLim);
                Contracts.AssertValue(info);
                Contracts.AssertValue(_txb.Control);

                var currentControl = _txb.Control;
                var currentProperty = _txb.Property;
                if (currentControl.IsComponentControl && currentControl.Template.ComponentType != ComponentType.CanvasComponent)
                {
                    return true;
                }

                var infoTexlFunction = info.Function;
                if (_txb._glue.IsComponentScopedPropertyFunction(infoTexlFunction))
                {
                    // Component custom behavior properties can only be accessed by controls within a component.
                    if (_txb.Document != null && _txb.Document.TryGetControlByUniqueId(infoTexlFunction.Namespace.Name.Value, out var lhsControl) &&
                        lhsControl.Template.TryGetProperty(infoTexlFunction.Name, out var rhsProperty))
                    {
                        return IsValidAccessToScopedProperty(lhsControl, rhsProperty, currentControl, currentProperty);
                    }
                }

                return true;
            }

            private void SetCallNodePurity(CallNode node, CallInfo info)
            {
                Contracts.AssertValue(node);
                Contracts.AssertIndex(node.Id, _txb.IdLim);
                Contracts.AssertValue(node.Args);

                var hasSideEffects = _txb.HasSideEffects(node.Args);
                var isStateFul = _txb.IsStateful(node.Args);

                if (info?.Function != null)
                {
                    var infoTexlFunction = info.Function;

                    if (_txb._glue.IsComponentScopedPropertyFunction(infoTexlFunction))
                    {
                        // Behavior only component properties should be treated as stateful.
                        hasSideEffects |= infoTexlFunction.IsBehaviorOnly;

                        // At the moment, we're going to treat all invocations of component scoped property functions as stateful. 
                        // This ensures that we don't lift these function invocations in loops, and that they are re-evaluated every time they are called,
                        // which is always correct, although less efficient in some cases. 
                        isStateFul |= true;
                    }
                    else
                    {
                        hasSideEffects |= !infoTexlFunction.IsSelfContained;
                        isStateFul |= !infoTexlFunction.IsStateless;
                    }
                }

                _txb.SetSideEffects(node, hasSideEffects);
                _txb.SetStateful(node, isStateFul);
                _txb.SetContextual(node, _txb.IsContextual(node.Args)); // The head of a function cannot be contextual at the moment

                // Nonempty variable weight containing variable "x" implies this node or a node that is to be
                // evaluated before this node is non pure and modifies "x"
                _txb.AddVolatileVariables(node, _txb.GetVolatileVariables(node.Args));

                // True if this node or one of its children contains any element of this node's variable weight
                _txb.SetIsUnliftable(node, _txb.IsUnliftable(node.Args));
            }

            private ScopeUseSet GetCallNodeScopeUseSet(CallNode node, CallInfo info)
            {
                Contracts.AssertValue(node);

                // If there are lambda params, find their scopes
                if (info?.Function == null)
                {
                    return ScopeUseSet.GlobalsOnly;
                }
                else if (!info.Function.HasLambdas)
                {
                    return JoinScopeUseSets(node.Args);
                }
                else
                {
                    var args = node.Args.Children;
                    var set = ScopeUseSet.GlobalsOnly;

                    for (var i = 0; i < args.Count; i++)
                    {
                        var argScopeUseSet = _txb.GetScopeUseSet(args[i]);

                        // Translate the set to the parent (invocation) scope, to indicate that we are moving outside the lambda.
                        if (i <= info.Function.MaxArity && info.Function.IsLambdaParam(args[i], i))
                        {
                            argScopeUseSet = argScopeUseSet.TranslateToParentScope();
                        }

                        set = set.Union(argScopeUseSet);
                    }

                    return set;
                }
            }

            private bool TryGetFunctionNameLookupInfo(CallNode node, DPath functionNamespace, out NameLookupInfo lookupInfo)
            {
                Contracts.AssertValue(node);
                Contracts.AssertValid(functionNamespace);

                lookupInfo = default;
                if (!(node.HeadNode is DottedNameNode dottedNameNode))
                {
                    return false;
                }

                if (!(dottedNameNode.Left is FirstNameNode) &&
                    !(dottedNameNode.Left is ParentNode) &&
                    !(dottedNameNode.Left is SelfNode))
                {
                    return false;
                }

                if (!_nameResolver.LookupGlobalEntity(functionNamespace.Name, out lookupInfo) ||
                    lookupInfo.Data == null ||
                    !(lookupInfo.Data is IExternalControl))
                {
                    return false;
                }

                return true;
            }

            public override bool PreVisit(BinaryOpNode node)
            {
                Contracts.AssertValue(node);

                var volatileVariables = _txb.GetVolatileVariables(node);
                _txb.AddVolatileVariables(node.Left, volatileVariables);
                _txb.AddVolatileVariables(node.Right, volatileVariables);

                return true;
            }

            public override bool PreVisit(UnaryOpNode node)
            {
                Contracts.AssertValue(node);

                var volatileVariables = _txb.GetVolatileVariables(node);
                _txb.AddVolatileVariables(node.Child, volatileVariables);

                return true;
            }

            /// <summary>
            /// Accepts each child, records which identifiers are affected by each child and sets the binding
            /// appropriately.
            /// </summary>
            /// <param name="node"></param>
            /// <returns></returns>
            public override bool PreVisit(VariadicOpNode node)
            {
                var runningWeight = _txb.GetVolatileVariables(node);
                var isUnliftable = false;

                foreach (var child in node.Children)
                {
                    _txb.AddVolatileVariables(child, runningWeight);
                    child.Accept(this);
                    runningWeight = runningWeight.Union(_txb.GetVolatileVariables(child));
                    isUnliftable |= _txb.IsUnliftable(child);
                }

                _txb.AddVolatileVariables(node, runningWeight);
                _txb.SetIsUnliftable(node, isUnliftable);

                PostVisit(node);
                return false;
            }

            private void PreVisitHeadNode(CallNode node)
            {
                Contracts.AssertValue(node);

                // We want to set the correct error type. This is important for component instance rule replacement logic.
                if (_nameResolver == null && (node.HeadNode is DottedNameNode))
                {
                    node.HeadNode.Accept(this);
                }
            }

            private static void ArityError(int minArity, int maxArity, TexlNode node, int actual, IErrorContainer errors)
            {
                if (maxArity == int.MaxValue)
                {
                    errors.Error(node, TexlStrings.ErrBadArityMinimum, actual, minArity);
                }
                else if (minArity != maxArity)
                {
                    errors.Error(node, TexlStrings.ErrBadArityRange, actual, minArity, maxArity);
                }
                else
                {
                    errors.Error(node, TexlStrings.ErrBadArity, actual, minArity);
                }
            }

            private void UntypedObjectScopeError(CallNode node, TexlFunction maybeFunc, TexlNode firstArg)
            {
                _txb.ErrorContainer.EnsureError(DocumentErrorSeverity.Severe, firstArg, TexlStrings.ErrUntypedObjectScope);
                _txb.ErrorContainer.Error(node.Head.Token, TexlStrings.ErrInvalidArgs_Func, maybeFunc.Name);

                _txb.SetInfo(node, new CallInfo(maybeFunc, node, null, default, false, _currentScope.Nest));
                _txb.SetType(node, maybeFunc.ReturnType);
            }

            // checks if the call node best matches function overloads with UntypedObject/JSON
            private bool MatchOverloadWithUntypedOrJSONConversionFunctions(CallNode node, TexlFunction maybeFunc)
            {
                Contracts.AssertValue(node);
                Contracts.AssertValue(maybeFunc);
                Contracts.Assert(maybeFunc.HasTypeArgs);

                if (maybeFunc.Name == AsTypeFunction.AsTypeInvariantFunctionName &&
                    _txb.GetType(node.Args.Children[0]) == DType.UntypedObject)
                {
                    return true;
                }

                if (maybeFunc.Name == IsTypeFunction_UO.IsTypeInvariantFunctionName &&
                    _txb.GetType(node.Args.Children[0]) == DType.UntypedObject)
                {
                    return true;
                }

                if (maybeFunc.Name == ParseJSONFunction.ParseJSONInvariantFunctionName &&
                    node.Args.Count > 1)
                {
                    return true;
                }

                return false;
            }

            public override bool PreVisit(CallNode node)
            {
                AssertValid();
                Contracts.AssertValue(node);

                var funcNamespace = _txb.GetFunctionNamespace(node, this);
                var overloads = LookupFunctions(funcNamespace, node.Head.Name.Value);
                if (!overloads.Any())
                {
                    if (funcNamespace.ToString() != string.Empty)
                    {
                        _txb.ErrorContainer.Error(node, TexlStrings.ErrUnknownNamespaceFunction, node.Head.Name.Value, funcNamespace.ToString());
                    }
                    else
                    {
                        if (BuiltinFunctionsCore.OtherKnownFunctions.Contains(node.Head.Name.Value, StringComparer.OrdinalIgnoreCase))
                        {
                            _txb.ErrorContainer.Error(node, TexlStrings.ErrUnimplementedFunction, node.Head.Name.Value);
                        }
                        else
                        {
                            _txb.ErrorContainer.Error(node, TexlStrings.ErrUnknownFunction, node.Head.Name.Value);
                        }
                    }

                    _txb.SetInfo(node, new CallInfo(node));
                    _txb.SetType(node, DType.Error);

                    PreVisitHeadNode(node);
                    PreVisitBottomUp(node, 0);
                    FinalizeCall(node);

                    return false;
                }

                var overloadsWithMetadataTypeSupportedArgs = overloads.Where(func => func.SupportsMetadataTypeArg && !func.HasLambdas);
                if (overloadsWithMetadataTypeSupportedArgs.Any())
                {
                    // Overloads are not supported for such functions yet.
                    Contracts.Assert(overloadsWithMetadataTypeSupportedArgs.Count() == 1);

                    PreVisitMetadataArg(node, overloadsWithMetadataTypeSupportedArgs.FirstOrDefault());
                    FinalizeCall(node);
                    return false;
                }

                // If there are no overloads with lambdas or identifiers, we can continue the visitation and
                // yield to the normal overload resolution.
                var overloadsWithLambdasOrIdentifiers = overloads.Where(func => func.HasLambdas || func.HasColumnIdentifiers);

                var overloadsWithTypeArgs = overloads.Where(func => func.HasTypeArgs);

                if (!overloadsWithLambdasOrIdentifiers.Any())
                {
                    // We may still need a scope to determine inline-record types
                    Scope maybeScope = null;
                    var startArg = 0;

                    // Construct a scope if display names are enabled and this function requires a data source scope for inline records
                    if ((_txb.Document?.Properties?.EnabledFeatures?.IsUseDisplayNameMetadataEnabled ?? true) &&
                        overloads.Where(func => func.RequiresDataSourceScope).Any() && node.Args.Count > 0)
                    {
                        // Visit the first arg if it exists. This will give us the scope type for any subsequent lambda/predicate args.
                        var nodeInp = node.Args.Children[0];
                        nodeInp.Accept(this);

                        if (nodeInp.Kind == NodeKind.As)
                        {
                            _txb.ErrorContainer.EnsureError(DocumentErrorSeverity.Severe, node, TexlStrings.ErrAsNotInContext);
                        }

                        // Only if there is a projection map associated with this will we need to set a scope
                        var typescope = _txb.GetType(nodeInp);

                        if ((typescope.AssociatedDataSources.Any() || typescope.DisplayNameProvider != null) && typescope.IsTable)
                        {
                            maybeScope = new Scope(node, _currentScope, typescope.ToRecord(), createsRowScope: false);
                        }

                        startArg++;
                    }

                    if (overloadsWithTypeArgs.Any() && node.Args.Count > 1)
                    {
                        var nodeInp = node.Args.Children[0];
                        nodeInp.Accept(this);

                        Contracts.Assert(overloadsWithTypeArgs.Count() == 1);

                        var functionWithTypeArg = overloadsWithTypeArgs.First();

                        if (MatchOverloadWithUntypedOrJSONConversionFunctions(node, functionWithTypeArg))
                        {
                            PreVisitTypeArgAndProccesCallNode(node, functionWithTypeArg);
                            FinalizeCall(node);
                            return false;
                        }

                        startArg++;
                    }

                    PreVisitHeadNode(node);
                    PreVisitBottomUp(node, startArg, maybeScope);
                    FinalizeCall(node);
                    return false;
                }

                var numOverloads = overloads.Count();

                var overloadsWithUntypedObjectLambdas = overloadsWithLambdasOrIdentifiers.Where(func => func.ParamTypes.Any() && func.ParamTypes[0] == DType.UntypedObject);
                TexlFunction overloadWithUntypedObjectLambda = null;
                if (overloadsWithUntypedObjectLambdas.Any())
                {
                    Contracts.Assert(overloadsWithUntypedObjectLambdas.Count() == 1, "Incorrect multiple overloads with both UntypedObject and lambdas.");
                    overloadWithUntypedObjectLambda = overloadsWithUntypedObjectLambdas.Single();

                    // As an extraordinarily special case, we ignore untype object lambdas for now, and type check as normal
                    // using the function without untyped object params. This only works if both functions have exactly
                    // the same arity (this is enforced below). We can't simply check the type of the first argument
                    // because the argument list might be empty. Arity checks below require that we already picked an override.
                    overloadsWithLambdasOrIdentifiers = overloadsWithLambdasOrIdentifiers.Where(func => func.ParamTypes.Any() && func.ParamTypes[0] != DType.UntypedObject);
                    numOverloads -= 1;
                }

                // We support a single overload with lambdas. Otherwise we have a conceptual chicken-and-egg
                // problem, whereby in order to bind the lambda args we need the precise overload (for
                // its lambda mask), which in turn requires binding the args (for their types).
                Contracts.Assert(overloadsWithLambdasOrIdentifiers.Count() == 1, "Incorrect multiple overloads with lambdas.");
                var maybeFunc = overloadsWithLambdasOrIdentifiers.Single();

                if (overloadWithUntypedObjectLambda != null)
                {
                    // Both overrides must have exactly the same arity.
                    Contracts.Assert(maybeFunc.MaxArity == overloadWithUntypedObjectLambda.MaxArity);
                    Contracts.Assert(maybeFunc.MinArity == overloadWithUntypedObjectLambda.MinArity);

                    // There also cannot be optional parameters
                    Contracts.Assert(maybeFunc.MinArity == maybeFunc.MaxArity);
                }

                var scopeInfo = maybeFunc.ScopeInfo;
                IDelegationMetadata metadata = null;

                Scope scopeNew = null;
                IExpandInfo expandInfo;

                // Check for matching arities.
                var carg = node.Args.Count;
                if (carg < maybeFunc.MinArity || carg > maybeFunc.MaxArity)
                {
                    var argCountVisited = 0;
                    if (numOverloads == 1)
                    {
                        var scope = DType.Invalid;
                        var required = false;
                        DName scopeIdentifier = default;
                        if (scopeInfo.ScopeType != null)
                        {
                            scopeNew = new Scope(node, _currentScope, scopeInfo.ScopeType, skipForInlineRecords: maybeFunc.SkipScopeForInlineRecords);
                        }
                        else if (carg > 0)
                        {
                            // Visit the first arg. This will give us the scope type for any subsequent lambda/predicate args.
                            var nodeInp = node.Args.Children[0];
                            nodeInp.Accept(this);

                            // At this point we know the type of the first argument, so we can check for untyped objects
                            if (overloadWithUntypedObjectLambda != null && _txb.GetType(nodeInp) == DType.UntypedObject)
                            {
                                maybeFunc = overloadWithUntypedObjectLambda;
                                scopeInfo = maybeFunc.ScopeInfo;
                            }

                            // Determine the Scope Identifier using the 1st arg
                            required = _txb.GetScopeIdent(nodeInp, _txb.GetType(nodeInp), out scopeIdentifier);

                            if (scopeInfo.CheckInput(_txb.Features, node, nodeInp, _txb.GetType(nodeInp), out scope))
                            {
                                if (_txb.TryGetEntityInfo(nodeInp, out expandInfo))
                                {
                                    scopeNew = new Scope(node, _currentScope, scope, scopeIdentifier, required, expandInfo, skipForInlineRecords: maybeFunc.SkipScopeForInlineRecords);
                                }
                                else
                                {
                                    maybeFunc.TryGetDelegationMetadata(node, _txb, out metadata);
                                    scopeNew = new Scope(node, _currentScope, scope, scopeIdentifier, required, metadata, skipForInlineRecords: maybeFunc.SkipScopeForInlineRecords);
                                }
                            }

                            argCountVisited = 1;
                        }

                        // If there is only one function with this name and its arity doesn't match,
                        // that means the invocation is erroneous.
                        ArityError(maybeFunc.MinArity, maybeFunc.MaxArity, node, carg, _txb.ErrorContainer);
                        _txb.SetInfo(node, new CallInfo(maybeFunc, node, scope, scopeIdentifier, required, _currentScope.Nest));
                        _txb.SetType(node, maybeFunc.ReturnType);
                    }

                    // Either way continue the visitation. If we do have overloads,
                    // a different overload with no lambdas may match (including the arity).
                    PreVisitBottomUp(node, argCountVisited, scopeNew);
                    FinalizeCall(node);

                    return false;
                }

                // All functions with lambdas have at least one arg.
                Contracts.Assert(carg > 0);

                // The zeroth arg should not be a lambda. Instead it defines the context type for the lambdas.
                Contracts.Assert(!maybeFunc.IsLambdaParam(node.Args.Children[0], 0));

                var args = node.Args.Children.ToArray();
                var argTypes = new DType[args.Length];

                // We need to know which variables are volatile in case the first argument is or contains a
                // reference to a volatile variable and we need to control its liftability
                var volatileVariables = _txb.GetVolatileVariables(node);

                // Visit the first arg. This will give us the scope type for the subsequent lambda args.
                var nodeInput = args[0];
                _txb.AddVolatileVariables(nodeInput, volatileVariables);
                nodeInput.Accept(this);

                // At this point we know the type of the first argument, so we can check for untyped objects
                if (_txb.GetType(nodeInput) == DType.UntypedObject)
                {
                    if (overloadWithUntypedObjectLambda != null)
                    {
                        maybeFunc = overloadWithUntypedObjectLambda;
                        scopeInfo = maybeFunc.ScopeInfo;
                    }
                    else if (numOverloads != 1)
                    {
                        // We have multiple overloads, therefore we cannot pick one because it's impossible
                        // to determine if the first argument is an untyped array or a scalar
                        UntypedObjectScopeError(node, maybeFunc, nodeInput);

                        PreVisitBottomUp(node, 1);
                        FinalizeCall(node);

                        return false;
                    }
                }

                FirstNameNode dsNode;
                if (maybeFunc.TryGetDataSourceNodes(node, _txb, out var dsNodes) && ((dsNode = dsNodes.FirstOrDefault()) != default(FirstNameNode)))
                {
                    _currentScopeDsNodeId = dsNode.Id;
                }

                var typeInput = argTypes[0] = _txb.GetType(nodeInput);

                // Get the cursor type for this arg. Note we're not adding document errors at this point.
                DType typeScope;
                DName scopeIdent = default;
                var identRequired = false;
                var fArgsValid = true;
                if (scopeInfo.ScopeType != null)
                {
                    typeScope = scopeInfo.ScopeType;

                    // For functions with a Scope Type, there is no ScopeIdent needed
                }
                else
                {
                    fArgsValid = scopeInfo.CheckInput(_txb.Features, node, nodeInput, typeInput, out typeScope);

                    // Determine the scope identifier using the first node for lambda params
                    identRequired = _txb.GetScopeIdent(nodeInput, typeScope, out scopeIdent);
                }

                if (!fArgsValid)
                {
                    if (numOverloads == 1)
                    {
                        // If there is a single function with this name, and the first arg is not
                        // a good match, then we have an erroneous invocation.
                        _txb.ErrorContainer.EnsureError(DocumentErrorSeverity.Severe, nodeInput, TexlStrings.ErrBadType);
                        _txb.ErrorContainer.Error(node.Head.Token, TexlStrings.ErrInvalidArgs_Func, maybeFunc.Name);
                        _txb.SetInfo(node, new CallInfo(maybeFunc, node, typeScope, scopeIdent, identRequired, _currentScope.Nest));
                        _txb.SetType(node, maybeFunc.ReturnType);
                    }

                    // Yield to the normal overload resolution either way. We already visited and
                    // bound the first argument, hence the 1'.
                    PreVisitBottomUp(node, 1);
                    FinalizeCall(node);

                    return false;
                }

                // At this point we know we have an invocation of our function with lambdas (as opposed
                // to an invocation of a different overload). Pin that, and make a best effort to match
                // the rest of the args. Binding failures along the way become proper document errors.

                // We don't want to check and mark this function as async for now as IsAsyncInvocation function calls into IsServerDelegatable which
                // requires more contexts about the args which is only available after we visit all the children. So delay this after visiting
                // children.
                _txb.SetInfo(node, new CallInfo(maybeFunc, node, typeScope, scopeIdent, identRequired, _currentScope.Nest), markIfAsync: false);

                if (_txb.TryGetEntityInfo(nodeInput, out expandInfo))
                {
                    scopeNew = new Scope(node, _currentScope, typeScope, scopeIdent, identRequired, expandInfo, skipForInlineRecords: maybeFunc.SkipScopeForInlineRecords);
                }
                else
                {
                    maybeFunc.TryGetDelegationMetadata(node, _txb, out metadata);
                    scopeNew = new Scope(node, _currentScope, typeScope, scopeIdent, identRequired, metadata, skipForInlineRecords: maybeFunc.SkipScopeForInlineRecords);
                }

                // Process the rest of the args.
                for (var i = 1; i < carg; i++)
                {
                    Contracts.Assert(_currentScope == scopeNew || _currentScope == scopeNew.Parent);

                    if (maybeFunc.AllowsRowScopedParamDelegationExempted(i))
                    {
                        _txb.SetSupportingRowScopedDelegationExemptionNode(args[i]);
                    }

                    if (maybeFunc.IsEcsExcemptedLambda(i))
                    {
                        _txb.SetEcsExcemptLambdaNode(args[i]);
                    }

                    if (volatileVariables != null)
                    {
                        _txb.AddVolatileVariables(args[i], volatileVariables);
                    }

                    var isIdentifier = args[i] is FirstNameNode &&
                        _features.SupportColumnNamesAsIdentifiers &&
                        maybeFunc.ParameterCanBeIdentifier(args[i], i, _features);

                    var isLambdaArg = maybeFunc.IsLambdaParam(args[i], i) && scopeInfo.AppliesToArgument(i);

                    // Use the new scope only for lambda or identifier args.
                    _currentScope = (isIdentifier || isLambdaArg) ? scopeNew : scopeNew.Parent;

                    if (!isIdentifier || maybeFunc.GetIdentifierParamStatus(args[i], _features, i) == TexlFunction.ParamIdentifierStatus.PossiblyIdentifier)
                    {
                        args[i].Accept(this);
                        _txb.AddVolatileVariables(node, _txb.GetVolatileVariables(args[i]));
                        argTypes[i] = _txb.GetType(args[i]);

                        Contracts.Assert(argTypes[i].IsValid);
                    }
                    else
                    {
                        if (args[i] is FirstNameNode firstNameNode)
                        {
                            GetLogicalNodeNameAndUpdateDisplayNames(argTypes[0], firstNameNode.Ident, out _);
                        }

                        // This is an identifier, no associated type, let's make it invalid
                        argTypes[i] = DType.Invalid;
                    }

                    // Async lambdas are not (yet) supported for this function. Flag these with errors.
                    if (_txb.IsAsync(args[i]) && !scopeInfo.SupportsAsyncLambdas)
                    {
                        fArgsValid = false;
                        _txb.ErrorContainer.Error(DocumentErrorSeverity.Severe, node, TexlStrings.ErrAsyncLambda);
                    }

                    // Accept should leave the scope as it found it.
                    Contracts.Assert(_currentScope == ((isLambdaArg || isIdentifier) ? scopeNew : scopeNew.Parent));
                }

                // Now check and mark the path as async.
                if (maybeFunc.IsAsyncInvocation(node, _txb))
                {
                    _txb.FlagPathAsAsync(node);
                }

                _currentScope = scopeNew.Parent;
                PostVisit(node.Args);

                // Temporary error container which can be discarded if deferred type arg is present.
                var checkErrorContainer = new ErrorContainer();

                // Typecheck the invocation and infer the return type.
                fArgsValid &= maybeFunc.HandleCheckInvocation(_txb, args, argTypes, checkErrorContainer, out var returnType, out var nodeToCoercedTypeMap);

                // If type check failed and errors were due to Unknown type arg we would like to consider the typeChecking passed and discard all the errors.
                (fArgsValid, returnType) = CheckDeferredType(argTypes, returnType, fArgsValid, checkErrorContainer, _txb.ErrorContainer);

                // This is done because later on, if a CallNode has a return type of Error, you can assert HasErrors on it.
                // This was not done for UnaryOpNodes, BinaryOpNodes, CompareNodes.
                // This doesn't need to be done on the other nodes (but can) because their return type doesn't depend
                // on their argument types.
                if (!fArgsValid)
                {
                    _txb.ErrorContainer.Error(DocumentErrorSeverity.Severe, node.Head.Token, TexlStrings.ErrInvalidArgs_Func, maybeFunc.Name);
                }

                // Set the inferred return type for the node.
                _txb.SetType(node, returnType);

                if (fArgsValid && nodeToCoercedTypeMap != null)
                {
                    foreach (var nodeToCoercedTypeKvp in nodeToCoercedTypeMap)
                    {
                        _txb.SetCoercedType(nodeToCoercedTypeKvp.Key, nodeToCoercedTypeKvp.Value);
                    }
                }

                FinalizeCall(node);

                // We fully processed the call, so don't visit children or call PostVisit.
                return false;
            }

            private void FinalizeCall(CallNode node)
            {
                Contracts.AssertValue(node);

                var callInfo = _txb.GetInfo(node);

                // Set the node purity and context
                SetCallNodePurity(node, callInfo);
                _txb.SetScopeUseSet(node, GetCallNodeScopeUseSet(node, callInfo));

                var func = callInfo?.Function;
                if (func == null)
                {
                    return;
                }

                // Propagate mutability if supported by the function
                if (func.PropagatesMutability && node.Args.Count > 0 && _txb.IsMutable(node.Args.ChildNodes[0]))
                {
                    var firstChildNode = node.Args.ChildNodes[0];

                    // Propagate mutability if it is *not* a connected data source
                    var mutable = true;
                    if (firstChildNode is FirstNameNode first &&
                        _nameResolver?.Lookup(first.Ident.Name, out var lookupInfo) == true &&
                        lookupInfo.Kind == BindKind.Data)
                    {
                        mutable = false;
                    }

                    _txb.SetMutable(node, mutable);
                }

                // Propagate mutability if supported by the function
                if (func.PropagatesMutability && node.Args.Count > 0 && _txb.IsSetMutable(node.Args.ChildNodes[0]))
                {
                    var firstChildNode = node.Args.ChildNodes[0];

                    // Propagate mutability if it is *not* a connected data source
                    var mutable = true;
                    if (firstChildNode is FirstNameNode first &&
                        _nameResolver?.Lookup(first.Ident.Name, out var lookupInfo) == true &&
                        lookupInfo.Kind == BindKind.Data)
                    {
                        mutable = false;
                    }

                    _txb.SetSetMutable(node, mutable);
                }

                // Invalid datasources always result in error
                if (func.IsBehaviorOnly && !_txb.BindingConfig.AllowsSideEffects)
                {
                    if (_txb.BindingConfig.UserDefinitionsMode)
                    {
                        _txb.ErrorContainer.EnsureError(node, TexlStrings.ErrBehaviorFunctionInDataUDF);
                    }
                    else
                    {
                        _txb.ErrorContainer.EnsureError(node, TexlStrings.ErrBehaviorPropertyExpected);
                    }
                }

                // Test-only functions can only be used within test cases.
                else if (func.IsTestOnly && _txb.Property != null && !_txb.Property.IsTestCaseProperty)
                {
                    _txb.ErrorContainer.EnsureError(node, TexlStrings.ErrTestPropertyExpected);
                }

                // Auto-refreshable functions cannot be used in behavior rules.
                else if (func.IsAutoRefreshable && _txb.BindingConfig.AllowsSideEffects)
                {
                    _txb.ErrorContainer.EnsureError(node, TexlStrings.ErrAutoRefreshNotAllowed);
                }

                // Give warning if returning dynamic metadata without a known dynamic type
                else if (func.IsDynamic && _nameResolver.Document.Properties.EnabledFeatures.IsDynamicSchemaEnabled)
                {
                    if (!func.CheckForDynamicReturnType(_txb, node.Args.Children.ToArray()))
                    {
                        _txb.ErrorContainer.EnsureError(DocumentErrorSeverity.Warning, node, TexlStrings.WarnDynamicMetadata);
                    }
                }
                else if (_txb.Control != null && _txb.Property != null && !IsValidScopedPropertyFunction(node, callInfo))
                {
                    var errorMessage = callInfo.Function.IsBehaviorOnly ? TexlStrings.ErrUnSupportedComponentBehaviorInvocation : TexlStrings.ErrUnSupportedComponentDataPropertyAccess;
                    _txb.ErrorContainer.EnsureError(DocumentErrorSeverity.Critical, node, errorMessage);
                }

                // Apply custom function validation last
                else if (!func.PostVisitValidation(_txb, node))
                {
                    // Check to see if we are a side-effectful function operating on on invalid datasource.
                    if (IsIncorrectlySideEffectful(node, out var errorKey, out var badAncestor))
                    {
                        _txb.ErrorContainer.EnsureError(node, errorKey, badAncestor.Head.Name);
                    }
                }

                _txb.CheckAndMarkAsDelegatable(node);
                _txb.CheckAndMarkAsPageable(node, func);

                // A function will produce a constant output (and have no side-effects, which is important for
                // caching/precomputing the result) iff the function is pure and its arguments are constant.
                _txb.SetConstant(node, func.IsPure && _txb.IsConstant(node.Args));
                _txb.SetSelfContainedConstant(node, func.IsPure && _txb.IsSelfContainedConstant(node.Args));

                // Mark node as blockscoped constant if the function's return value only depends on the global variable
                // This node will skip delegation check, be codegened as constant and be simply passed into the delegation query.
                // e.g. Today() in formula Filter(CDS, CreatedDate < Today())
                if (func.IsGlobalReliant || (func.IsPure && _txb.IsBlockScopedConstant(node.Args)))
                {
                    _txb.SetBlockScopedConstantNode(node);
                }

                // Update field projection info
                if (_txb.QueryOptions != null)
                {
                    func.UpdateDataQuerySelects(node, _txb, _txb.QueryOptions);
                }
            }

            private bool IsIncorrectlySideEffectful(CallNode node, out ErrorResourceKey errorKey, out CallNode badAncestor)
            {
                Contracts.AssertValue(node);

                badAncestor = null;
                errorKey = new ErrorResourceKey();

                var call = _txb.GetInfo(node).VerifyValue();
                var func = call.Function;
                if (func == null || func.IsSelfContained || (func is UserDefinedFunction udf && udf.Binding == null))
                {
                    return false;
                }

                if (!func.TryGetDataSource(node, _txb, out var ds))
                {
                    ds = null;
                }

                var ancestorScope = _currentScope;
                while (ancestorScope != null)
                {
                    if (ancestorScope.Call != null)
                    {
                        var ancestorCall = _txb.GetInfo(ancestorScope.Call);

                        // For record-scoped rules, if we are processing a nested call node, it's possible the node info may not be set yet
                        // In that case, verify that the node has overloads that support record scoping.
                        if (ancestorCall == null && LookupFunctions(ancestorScope.Call.Head.Namespace, ancestorScope.Call.Head.Name.Value).Any(overload => overload.RequiresDataSourceScope))
                        {
                            ancestorScope = ancestorScope.Parent;
                            continue;
                        }

                        var ancestorFunc = ancestorCall.Function;
                        var ancestorScopeInfo = ancestorCall.Function?.ScopeInfo;

                        // Check for bad scope modification
                        if (ancestorFunc != null && ancestorScopeInfo != null && ds != null && ancestorScopeInfo.IteratesOverScope)
                        {
                            if (ancestorFunc.TryGetDataSource(ancestorScope.Call, _txb, out var ancestorDs) && ancestorDs == ds)
                            {
                                errorKey = TexlStrings.ErrScopeModificationLambda;
                                badAncestor = ancestorScope.Call;
                                return true;
                            }
                        }

                        // Check for completely blocked functions.
                        if (ancestorFunc != null &&
                            ancestorScopeInfo != null &&
                            ancestorScopeInfo.HasNondeterministicOperationOrder &&
                            !func.AllowedWithinNondeterministicOperationOrder)
                        {
                            errorKey = TexlStrings.ErrFunctionDisallowedWithinNondeterministicOperationOrder;
                            badAncestor = ancestorScope.Call;
                            return true;
                        }
                    }

                    // Pop up to the next scope.
                    ancestorScope = ancestorScope.Parent;
                }

                return false;
            }

            public override void PostVisit(CallNode node)
            {
                Contracts.Assert(false, "Should never get here");
            }

            public override bool PreVisit(StrInterpNode node)
            {
                var runningWeight = _txb.GetVolatileVariables(node);
                var isUnliftable = false;

                // Make a binder-aware call to Concatenate
                _txb.GenerateCallNode(node);

                var args = node.Children.ToArray();
                var argTypes = new DType[args.Length];

                // Process arguments
                for (var i = 0; i < args.Length; i++)
                {
                    var child = args[i];
                    _txb.AddVolatileVariables(child, runningWeight);
                    child.Accept(this);
                    argTypes[i] = _txb.GetType(args[i]);
                    runningWeight = runningWeight.Union(_txb.GetVolatileVariables(child));
                    isUnliftable |= _txb.IsUnliftable(child);
                }

                // Typecheck the node's children against the built-in Concatenate function
                var fArgsValid = BuiltinFunctionsCore.Concatenate.HandleCheckInvocation(_txb, args, argTypes, _txb.ErrorContainer, out var returnType, out var nodeToCoercedTypeMap);

                if (!fArgsValid)
                {
                    _txb.ErrorContainer.Error(DocumentErrorSeverity.Severe, node, TexlStrings.ErrInvalidStringInterpolation);
                }

                if (fArgsValid && nodeToCoercedTypeMap != null)
                {
                    foreach (var nodeToCoercedTypeKvp in nodeToCoercedTypeMap)
                    {
                        _txb.SetCoercedType(nodeToCoercedTypeKvp.Key, nodeToCoercedTypeKvp.Value);
                    }
                }

                _txb.SetType(node, returnType);

                _txb.AddVolatileVariables(node, runningWeight);
                _txb.SetIsUnliftable(node, isUnliftable);

                PostVisit(node);
                return false;
            }

            public override void PostVisit(StrInterpNode node)
            {
                AssertValid();
                Contracts.AssertValue(node);

                // Determine constancy.
                var isConstant = true;
                var isSelfContainedConstant = true;

                foreach (var child in node.Children)
                {
                    isConstant &= _txb.IsConstant(child);
                    isSelfContainedConstant &= _txb.IsSelfContainedConstant(child);
                    if (!isConstant && !isSelfContainedConstant)
                    {
                        break;
                    }
                }

                _txb.SetConstant(node, isConstant);
                _txb.SetSelfContainedConstant(node, isSelfContainedConstant);

                SetVariadicNodePurity(node);
                _txb.SetScopeUseSet(node, JoinScopeUseSets(node.Children.ToArray()));
            }

            private bool TryGetAffectScopeVariableFunc(CallNode node, out TexlFunction func)
            {
                Contracts.AssertValue(node);

                var funcNamespace = _txb.GetFunctionNamespace(node, this);
                var overloads = LookupFunctions(funcNamespace, node.Head.Name.Value).Where(fnc => fnc.AffectsScopeVariable).ToArray();

                Contracts.Assert(overloads.Length == 1 || overloads.Length == 0, "Lookup Affect scopeVariable Function by CallNode should be 0 or 1");

                func = overloads.Length == 1 ? overloads[0].VerifyValue() : null;
                return func != null;
            }

            private void PreVisitMetadataArg(CallNode node, TexlFunction func)
            {
                AssertValid();
                Contracts.AssertValue(node);
                Contracts.AssertValue(func);
                Contracts.Assert(func.SupportsMetadataTypeArg);
                Contracts.Assert(!func.HasLambdas);

                var args = node.Args.Children.ToArray();
                var argCount = args.Length;

                var returnType = func.ReturnType;
                for (var i = 0; i < argCount; i++)
                {
                    if (func.IsMetadataTypeArg(i))
                    {
                        args[i].Accept(_txb.BinderNodeMetadataArgTypeVisitor);
                    }
                    else
                    {
                        args[i].Accept(this);
                    }

                    if (args[i].Kind == NodeKind.As)
                    {
                        _txb.ErrorContainer.EnsureError(DocumentErrorSeverity.Severe, node, TexlStrings.ErrAsNotInContext);
                    }
                }

                PostVisit(node.Args);

                var info = _txb.GetInfo(node);

                // If PreVisit resulted in errors for the node (and a non-null CallInfo),
                // we're done -- we have a match and appropriate errors logged already.
                if (_txb.ErrorContainer.HasErrors(node) || _txb.ErrorContainer.HasErrors(node.Head.Token))
                {
                    Contracts.Assert(info != null);

                    return;
                }

                Contracts.AssertNull(info);

                _txb.SetInfo(node, new CallInfo(func, node));
                if (argCount < func.MinArity || argCount > func.MaxArity)
                {
                    ArityError(func.MinArity, func.MaxArity, node, argCount, _txb.ErrorContainer);
                    _txb.SetType(node, returnType);
                    return;
                }

                var argTypes = args.Select(_txb.GetType).ToArray();
                bool fArgsValid;

                // Temporary error container which can be discarded if deferred type arg is present.
                var checkErrorContainer = new ErrorContainer();

                // Typecheck the invocation and infer the return type.
                fArgsValid = func.HandleCheckInvocation(_txb, args, argTypes, checkErrorContainer, out returnType, out _);

                // If type check failed and errors were due to Unknown type arg we would like to consider the typeChecking passed and discard all the errors.
                (fArgsValid, returnType) = CheckDeferredType(argTypes, returnType, fArgsValid, checkErrorContainer, _txb.ErrorContainer);

                if (!fArgsValid)
                {
                    _txb.ErrorContainer.Error(DocumentErrorSeverity.Severe, node.Head.Token, TexlStrings.ErrInvalidArgs_Func, func.Name);
                }

                _txb.SetType(node, returnType);
            }

            // Method to previsit type arg of callnode if it is determined as untyped/json conversion function
            private void PreVisitTypeArgAndProccesCallNode(CallNode node, TexlFunction func)
            {
                AssertValid();
                Contracts.AssertValue(node);
                Contracts.AssertValue(func);
                Contracts.Assert(func.HasTypeArgs);

                var args = node.Args.Children.ToArray();
                var argCount = args.Count();

                Contracts.AssertValue(_txb.GetType(args[0]));

                if (argCount < func.MinArity || argCount > func.MaxArity)
                {
                    ArityError(func.MinArity, func.MaxArity, node, argCount, _txb.ErrorContainer);
                    _txb.SetInfo(node, new CallInfo(func, node));
                    _txb.SetType(node, DType.Error);
                    return;
<<<<<<< HEAD
                }

                Contracts.Assert(argCount > 1);
                Contracts.AssertValue(args[1]);

                if (args[1] is FirstNameNode typeName)
                {
                    if (_nameResolver.LookupType(typeName.Ident.Name, out var typeArgType))
                    {
                        _txb.SetType(typeName, typeArgType._type);
                        _txb.SetInfo(typeName, FirstNameInfo.Create(typeName, new NameLookupInfo(BindKind.NamedType, typeArgType._type, DPath.Root, 0)));
                    }
                    else
                    {
                        _txb.ErrorContainer.Error(args[1], TexlStrings.ErrInvalidName, typeName.Ident.Name.Value);
                        _txb.SetType(args[1], DType.Error);
                        _txb.SetInfo(typeName, FirstNameInfo.Create(typeName, new NameLookupInfo(BindKind.NamedType, DType.Error, DPath.Root, 0)));

                        _txb.ErrorContainer.Error(node, TexlStrings.ErrInvalidArgumentExpectedType, typeName.Ident.Name.Value);
                        _txb.SetInfo(node, new CallInfo(func, node));
                        _txb.SetType(node, DType.Error);
                    }
                }
                else if (args[1] is TypeLiteralNode typeLiteral)
                {
                    typeLiteral.Accept(this);
                }
                else
                {
                    _txb.ErrorContainer.Error(args[1], TexlStrings.ErrInvalidArgumentExpectedType, args[1]);
                    _txb.SetType(args[1], DType.Error);
                }

                PostVisit(node.Args);

=======
                }

                if (!_features.IsUserDefinedTypesEnabled)
                {
                    _txb.ErrorContainer.Error(node, TexlStrings.ErrUserDefinedTypesDisabled);
                    _txb.SetInfo(node, new CallInfo(func, node));
                    _txb.SetType(node, DType.Error);
                    return;
                }

                Contracts.Assert(argCount > 1);
                Contracts.AssertValue(args[1]);

                if (args[1] is FirstNameNode typeName)
                {
                    if (_nameResolver.LookupType(typeName.Ident.Name, out var typeArgType))
                    {
                        _txb.SetType(typeName, typeArgType._type);
                        _txb.SetInfo(typeName, FirstNameInfo.Create(typeName, new NameLookupInfo(BindKind.NamedType, typeArgType._type, DPath.Root, 0)));
                    }
                    else
                    {
                        _txb.ErrorContainer.Error(args[1], TexlStrings.ErrInvalidName, typeName.Ident.Name.Value);
                        _txb.SetType(args[1], DType.Error);
                        _txb.SetInfo(typeName, FirstNameInfo.Create(typeName, new NameLookupInfo(BindKind.NamedType, DType.Error, DPath.Root, 0)));

                        _txb.ErrorContainer.Error(node, TexlStrings.ErrInvalidArgumentExpectedType, typeName.Ident.Name.Value);
                        _txb.SetInfo(node, new CallInfo(func, node));
                        _txb.SetType(node, DType.Error);
                    }
                }
                else if (args[1] is TypeLiteralNode typeLiteral)
                {
                    typeLiteral.Accept(this);
                }
                else
                {
                    _txb.ErrorContainer.Error(args[1], TexlStrings.ErrInvalidArgumentExpectedType, args[1]);
                    _txb.SetType(args[1], DType.Error);
                }

                PostVisit(node.Args);

>>>>>>> 062a8971
                var info = _txb.GetInfo(node);

                // If PreVisit resulted in errors for the node (and a non-null CallInfo),
                // we're done -- we have a match and appropriate errors logged already.
                if (_txb.ErrorContainer.HasErrors(node) || _txb.ErrorContainer.HasErrors(node.Head.Token))
                {
                    Contracts.Assert(info != null);

                    return;
                }

                Contracts.AssertNull(info);

                _txb.SetInfo(node, new CallInfo(func, node));

                var returnType = func.ReturnType;
                var argTypes = args.Select(_txb.GetType).ToArray();
                bool fArgsValid;
                var checkErrorContainer = new ErrorContainer();

                // Typecheck the invocation and infer the return type.
                fArgsValid = func.HandleCheckInvocation(_txb, args, argTypes, checkErrorContainer, out returnType, out var _);

                if (checkErrorContainer?.HasErrors() == true)
                {
                    _txb.ErrorContainer.MergeErrors(checkErrorContainer.GetErrors());
                }

                if (!fArgsValid)
                {
                    _txb.ErrorContainer.Error(DocumentErrorSeverity.Severe, node.Head.Token, TexlStrings.ErrInvalidArgs_Func, func.Name);
                }

                _txb.SetType(node, returnType);
            }

            private void PreVisitBottomUp(CallNode node, int argCountVisited, Scope scopeNew = null)
            {
                AssertValid();
                Contracts.AssertValue(node);
                Contracts.AssertIndexInclusive(argCountVisited, node.Args.Count);
                Contracts.AssertValueOrNull(scopeNew);

                var args = node.Args.Children.ToArray();
                var argCount = args.Length;

                var info = _txb.GetInfo(node);
                Contracts.AssertValueOrNull(info);
                Contracts.Assert(info == null || _txb.ErrorContainer.HasErrors(node) || _txb.ErrorContainer.HasErrors(node.Head.Token));

                // Attempt to get the overloads, so we can determine the scope to use for datasource name matching
                // We're only interested in the overloads without lambdas, since those were
                // already processed in PreVisit.
                var funcNamespace = _txb.GetFunctionNamespace(node, this);
                var overloads = LookupFunctions(funcNamespace, node.Head.Name.Value)
                    .Where(fnc => !fnc.HasLambdas && !fnc.HasColumnIdentifiers)
                    .ToArray();

                TexlFunction funcWithScope = null;
                if (info != null && info.Function != null && scopeNew != null)
                {
                    funcWithScope = info.Function;
                }

                Contracts.Assert(scopeNew == null || funcWithScope != null || overloads.Any(fnc => fnc.RequiresDataSourceScope));

                var affectScopeVariable = TryGetAffectScopeVariableFunc(node, out var affectScopeVariablefunc);

                Contracts.Assert(affectScopeVariable ^ affectScopeVariablefunc == null);

                var volatileVariables = _txb.GetVolatileVariables(node);
                for (var i = argCountVisited; i < argCount; i++)
                {
                    Contracts.AssertValue(args[i]);

                    if (affectScopeVariable)
                    {
                        // If the function affects app/component variable, update the cache info if it is the arg affects scopeVariableName.
                        _txb.AffectsScopeVariableName = affectScopeVariablefunc.ScopeVariableNameAffectingArg() == i;
                    }

                    // Use the new scope only for lambda args and args with datasource scope for display name matching.
                    if (scopeNew != null)
                    {
                        if (overloads.Any(fnc => fnc.ArgMatchesDatasourceType(i)) || (i <= funcWithScope.MaxArity && funcWithScope.IsLambdaParam(args[i], i)))
                        {
                            _currentScope = scopeNew;
                        }
                        else
                        {
                            _currentScope = scopeNew.Parent;
                        }
                    }

                    if (volatileVariables != null)
                    {
                        _txb.AddVolatileVariables(args[i], volatileVariables);
                    }

                    args[i].Accept(this);

                    // In case weight was added during visitation
                    _txb.AddVolatileVariables(node, _txb.GetVolatileVariables(args[i]));

                    if (args[i].Kind == NodeKind.As)
                    {
                        _txb.ErrorContainer.EnsureError(DocumentErrorSeverity.Severe, args[i], TexlStrings.ErrAsNotInContext);
                    }
                }

                if (argCount > 0 && _txb.GetType(args[0]).Kind == DKind.UntypedObject)
                {
                    var functionsWithLambdas = LookupFunctions(funcNamespace, node.Head.Name.Value).Where(fnc => fnc.HasLambdas);

                    if (functionsWithLambdas.Any() && !_txb.ErrorContainer.HasErrors(node) && !_txb.ErrorContainer.HasErrors(node.Head.Token))
                    {
                        // PreVisitBottomUp is called along the arity error code path. For functions such as Sum,
                        // there is an overload with a lambda as well as an overload with scalars. Using untyped
                        // object as a single parameter for such functions should be an error. If there is not
                        // already an error for this node, add the ErrUntypedObjectScope
                        var functionWithLambdas = functionsWithLambdas.Single();

                        UntypedObjectScopeError(node, functionWithLambdas, args[0]);
                        return;
                    }
                }

                if (scopeNew != null)
                {
                    _currentScope = scopeNew.Parent;
                }

                // Since variable weight may have changed as we accepted the children, we need to propagate
                // this value to the args
                var adjustedVolatileVariables = _txb.GetVolatileVariables(node);
                if (adjustedVolatileVariables != null)
                {
                    _txb.AddVolatileVariables(node.Args, adjustedVolatileVariables);
                }

                PostVisit(node.Args);

                // If PreVisit resulted in errors for the node (and a non-null CallInfo),
                // we're done -- we have a match and appropriate errors logged already.
                if (_txb.ErrorContainer.HasErrors(node) || _txb.ErrorContainer.HasErrors(node.Head.Token))
                {
                    Contracts.Assert(info != null);

                    return;
                }

                Contracts.AssertNull(info);

                // There should be at least one possible match at this point.
                Contracts.Assert(overloads.Length > 0);

                if (overloads.Length > 1)
                {
                    PreVisitWithOverloadResolution(node, overloads);
                    return;
                }

                // We have a single possible match. Bind as usual, which will generate appropriate
                // document errors for incorrect arguments, etc.
                var func = overloads[0].VerifyValue();

                ValidateSupportedFunction(node, func);

                if (_txb._glue.IsComponentScopedPropertyFunction(func))
                {
                    if (TryGetFunctionNameLookupInfo(node, funcNamespace, out var lookupInfo))
                    {
                        var headNode = node.HeadNode as DottedNameNode;
                        Contracts.AssertValue(headNode);

                        UpdateBindKindUseFlags(BindKind.Control);
                        _txb.SetInfo(node, new CallInfo(func, node, lookupInfo.Data));
                    }
                    else
                    {
                        _txb.ErrorContainer.Error(node, TexlStrings.ErrInvalidName, node.Head.Name.Value);
                        _txb.SetInfo(node, new CallInfo(node));
                        _txb.SetType(node, DType.Error);
                        return;
                    }
                }
                else
                {
                    _txb.SetInfo(node, new CallInfo(func, node));
                }

                Contracts.Assert(!func.HasLambdas);

                var returnType = func.ReturnType;
                if (argCount < func.MinArity || argCount > func.MaxArity)
                {
                    ArityError(func.MinArity, func.MaxArity, node, argCount, _txb.ErrorContainer);
                    _txb.SetType(node, returnType);
                    return;
                }

                var modifiedIdentifiers = func.GetIdentifierOfModifiedValue(args, out _);
                if (modifiedIdentifiers != null)
                {
                    _txb.AddVolatileVariables(node, modifiedIdentifiers.Select(identifier => identifier.Name.ToString()).ToImmutableHashSet());
                }

                // Typecheck the invocation and infer the return type.
                var argTypes = args.Select(_txb.GetType).ToArray();
                bool fArgsValid;

                // This error container is used as temporary container so we can trap type mismatch kind of error for
                // deferred (unknown) type args and validate all the errors were caused due to deferred(unknown) type.
                var checkErrorContainer = new ErrorContainer();

                // Typecheck the invocation and infer the return type.
                fArgsValid = func.HandleCheckInvocation(_txb, args, argTypes, checkErrorContainer, out returnType, out var nodeToCoercedTypeMap);

                // If type check failed and errors were due to Unknown type arg we would like to consider the typeChecking passed and discard all the errors.
                (fArgsValid, returnType) = CheckDeferredType(argTypes, returnType, fArgsValid, checkErrorContainer, _txb.ErrorContainer);

                if (!fArgsValid && !func.HasPreciseErrors)
                {
                    _txb.ErrorContainer.Error(DocumentErrorSeverity.Severe, node.Head.Token, TexlStrings.ErrInvalidArgs_Func, func.Name);
                }

                _txb.SetType(node, returnType);

                if (fArgsValid && nodeToCoercedTypeMap != null)
                {
                    foreach (var nodeToCoercedTypeKvp in nodeToCoercedTypeMap)
                    {
                        _txb.SetCoercedType(nodeToCoercedTypeKvp.Key, nodeToCoercedTypeKvp.Value);
                    }
                }
            }

            private void ValidateSupportedFunction(CallNode node, TexlFunction func)
            {
                if (func is IHasUnsupportedFunctions sdf)
                {
                    if (sdf.IsNotSupported)
                    {
                        _txb.ErrorContainer.EnsureError(DocumentErrorSeverity.Critical, node, TexlStrings.ErrUnsupportedFunction, func.Name, func.Namespace);
                    }

                    if (sdf.Warnings != null)
                    {
                        foreach (ErrorResourceKey erk in sdf.Warnings)
                        {
                            _txb.ErrorContainer.EnsureError(DocumentErrorSeverity.Warning, node, erk, func.Name, func.Namespace);
                        }
                    }
                }
            }

            private IEnumerable<TexlFunction> LookupFunctions(DPath theNamespace, string name)
            {
                Contracts.Assert(theNamespace.IsValid);
                Contracts.AssertNonEmpty(name);

                if (_nameResolver != null)
                {
                    return _nameResolver.LookupFunctions(theNamespace, name);
                }
                else
                {
                    return Enumerable.Empty<TexlFunction>();
                }
            }

            private void PreVisitWithOverloadResolution(CallNode node, TexlFunction[] overloads)
            {
                Contracts.AssertValue(node);
                Contracts.AssertNull(_txb.GetInfo(node));
                Contracts.AssertValue(overloads);
                Contracts.Assert(overloads.Length > 1);
                Contracts.AssertAllValues(overloads);

                var args = node.Args.Children.ToArray();
                var carg = args.Length;
                var argTypes = args.Select(_txb.GetType).ToArray();

                if (TryGetBestOverload(_txb.CheckTypesContext, _txb.ErrorContainer, node, args, argTypes, overloads, out var function, out var nodeToCoercedTypeMap, out var returnType))
                {
                    function.CheckSemantics(_txb, args, argTypes, _txb.ErrorContainer);

                    ValidateSupportedFunction(node, function);

                    _txb.SetInfo(node, new CallInfo(function, node));
                    _txb.SetType(node, returnType);

                    // If we found an overload and this value is set then we require parameter conversion
                    if (nodeToCoercedTypeMap != null)
                    {
                        foreach (var nodeToCoercedTypeKvp in nodeToCoercedTypeMap)
                        {
                            _txb.SetCoercedType(nodeToCoercedTypeKvp.Key, nodeToCoercedTypeKvp.Value);
                        }
                    }

                    return;
                }

                var someFunc = FindBestErrorOverload(overloads, argTypes, carg, _txb.Features.PowerFxV1CompatibilityRules);

                // If nothing matches even the arity, we're done.
                if (someFunc == null)
                {
                    var minArity = overloads.Min(func => func.MinArity);
                    var maxArity = overloads.Max(func => func.MaxArity);
                    ArityError(minArity, maxArity, node, carg, _txb.ErrorContainer);

                    TexlFunction overload;

                    if (OverloadsWithAndWithoutSideEffects(overloads))
                    {
                        // In case an functions has both self-container and non-self-contained overloads, get the first overload based on the context.
                        overload = overloads.FirstOrDefault(f => f.IsSelfContained != _txb.CheckTypesContext.AllowsSideEffects);
                    }
                    else
                    {
                        overload = overloads.First();
                    }

                    _txb.SetInfo(node, new CallInfo(overload, node));
                    _txb.SetType(node, DType.Error);
                    return;
                }

                // We exhausted the overloads without finding an exact match, so post a document error.
                if (!someFunc.HasPreciseErrors)
                {
                    _txb.ErrorContainer.Error(node.Head.Token, TexlStrings.ErrInvalidArgs_Func, someFunc.Name);
                }

                // The final CheckInvocation call will post all the necessary document errors.
                someFunc.HandleCheckInvocation(_txb, args, argTypes, _txb.ErrorContainer, out returnType, out _);

                _txb.SetInfo(node, new CallInfo(someFunc, node));
                _txb.SetType(node, returnType);
            }

            public override void PostVisit(ListNode node)
            {
                AssertValid();
                Contracts.AssertValue(node);
                SetVariadicNodePurity(node);
                _txb.SetScopeUseSet(node, JoinScopeUseSets(node.Children.ToArray()));
            }

            private bool IsRecordScopeFieldName(DName name, out Scope scope)
            {
                Contracts.AssertValid(name);

                if (!(_txb.Document?.Properties?.EnabledFeatures?.IsUseDisplayNameMetadataEnabled ?? true))
                {
                    scope = default;
                    return false;
                }

                // Look up the name in the current scopes, innermost to outermost.
                for (scope = _currentScope; scope != null; scope = scope.Parent)
                {
                    Contracts.AssertValue(scope);
                    if (scope.SkipForInlineRecords)
                    {
                        continue;
                    }

                    // If scope type is a data source, the node may be a display name instead of logical.
                    // Attempt to get the logical name to use for type checking
                    if (DType.TryGetConvertedDisplayNameAndLogicalNameForColumn(scope.Type, name.Value, out var maybeLogicalName, out var tmp) ||
                        DType.TryGetLogicalNameForColumn(scope.Type, name.Value, out maybeLogicalName))
                    {
                        name = new DName(maybeLogicalName);
                    }

                    if (scope.Type.TryGetType(name, out var tmpType))
                    {
                        return true;
                    }
                }

                return false;
            }

            public override void PostVisit(RecordNode node)
            {
                AssertValid();
                Contracts.AssertValue(node);

                var nodeType = DType.EmptyRecord;

                var dataSourceBoundType = DType.Invalid;
                if (node.SourceRestriction != null && node.SourceRestriction.Kind == NodeKind.FirstName)
                {
                    var sourceRestrictionNode = node.SourceRestriction.AsFirstName().VerifyValue();

                    var info = _txb.GetInfo(sourceRestrictionNode);
                    if (info?.Data is not IExternalDataSource dataSourceInfo)
                    {
                        _txb.ErrorContainer.EnsureError(DocumentErrorSeverity.Severe, sourceRestrictionNode, TexlStrings.ErrExpectedDataSourceRestriction);
                        nodeType = DType.Error;
                    }
                    else
                    {
                        dataSourceBoundType = dataSourceInfo.Type;
                        nodeType = DType.CreateDTypeWithConnectedDataSourceInfoMetadata(nodeType, dataSourceBoundType.AssociatedDataSources, dataSourceBoundType.DisplayNameProvider);
                    }
                }

                var isSelfContainedConstant = true;
                for (var i = 0; i < node.Count; i++)
                {
                    var displayName = node.Ids[i].Name.Value;
                    var fieldName = node.Ids[i].Name;
                    DType fieldType;

                    isSelfContainedConstant &= _txb.IsSelfContainedConstant(node.Children[i]);

                    if (dataSourceBoundType != DType.Invalid)
                    {
                        fieldName = GetLogicalNodeNameAndUpdateDisplayNames(dataSourceBoundType, node.Ids[i], out displayName);

                        if (!dataSourceBoundType.TryGetType(fieldName, out fieldType))
                        {
                            dataSourceBoundType.ReportNonExistingName(FieldNameKind.Display, _txb.ErrorContainer, fieldName, node.Children[i]);
                            nodeType = DType.Error;
                        }
                        else if (!fieldType.Accepts(_txb.GetType(node.Children[i]), exact: true, useLegacyDateTimeAccepts: false, usePowerFxV1CompatibilityRules: _txb.Features.PowerFxV1CompatibilityRules))
                        {
                            _txb.ErrorContainer.EnsureError(
                                DocumentErrorSeverity.Severe,
                                node.Children[i],
                                TexlStrings.ErrColumnTypeMismatch_ColName_ExpectedType_ActualType,
                                displayName,
                                fieldType.GetKindString(),
                                _txb.GetType(node.Children[i]).GetKindString());
                            nodeType = DType.Error;
                        }
                    }
                    else
                    {
                        // For local records, check name/type match with scope
                        if (IsRecordScopeFieldName(fieldName, out var maybeScope))
                        {
                            fieldName = GetLogicalNodeNameAndUpdateDisplayNames(maybeScope.Type, node.Ids[i], out displayName);
                        }
                    }

                    if (nodeType != DType.Error)
                    {
                        if (nodeType.TryGetType(fieldName, out fieldType))
                        {
                            _txb.ErrorContainer.EnsureError(DocumentErrorSeverity.Severe, node.Children[i], TexlStrings.ErrMultipleValuesForField_Name, displayName);
                        }
                        else if (_txb.GetType(node.Children[i]).IsDeferred || _txb.GetType(node.Children[i]).IsVoid)
                        {
                            _txb.ErrorContainer.EnsureError(DocumentErrorSeverity.Severe, node.Children[i], TexlStrings.ErrRecordDoesNotAcceptThisType);
                        }
                        else
                        {
                            nodeType = nodeType.Add(fieldName, _txb.GetType(node.Children[i]));
                        }
                    }
                }

                _txb.SetType(node, nodeType);
                SetVariadicNodePurity(node);
                _txb.SetScopeUseSet(node, JoinScopeUseSets(node.Children.ToArray()));
                _txb.SetSelfContainedConstant(node, isSelfContainedConstant);
            }

            public override void PostVisit(TableNode node)
            {
                AssertValid();
                Contracts.AssertValue(node);
                var exprType = DType.Invalid;
                var isSelfContainedConstant = true;

                foreach (var child in node.Children)
                {
                    var childType = _txb.GetType(child);
                    isSelfContainedConstant &= _txb.IsSelfContainedConstant(child);

                    var usePFxV1CompatRules = _features.PowerFxV1CompatibilityRules;

                    // Deferred and void types are not allowed in tables.
                    var isChildTypeAllowedInTable = !childType.IsDeferred && !childType.IsVoid;
                    if (!isChildTypeAllowedInTable)
                    {
                        _txb.ErrorContainer.EnsureError(DocumentErrorSeverity.Severe, child, TexlStrings.ErrTableDoesNotAcceptThisType);
                        continue;
                    }

                    if (usePFxV1CompatRules)
                    {
                        if (DType.TryUnionWithCoerce(
                            exprType,
                            childType,
                            _features,
                            coerceToLeftTypeOnly: true,
                            out var returnType,
                            out var needCoercion))
                        {
                            exprType = returnType;
                            if (needCoercion)
                            {
                                _txb.SetCoercedType(child, exprType);
                            }
                        }
                        else
                        {
                            _txb.ErrorContainer.EnsureError(DocumentErrorSeverity.Severe, child, TexlStrings.ErrTableDoesNotAcceptThisType);
                        }
                    }
                    else
                    {
                        // legacy logic, not using PFx V1 compat rules
                        if (!exprType.IsValid)
                        {
                            exprType = childType;
                        }
                        else if (exprType.CanUnionWith(childType, useLegacyDateTimeAccepts: false, _features))
                        {
                            exprType = DType.Union(exprType, childType, useLegacyDateTimeAccepts: false, _features);
                        }
                        else if (childType.CoercesTo(exprType, aggregateCoercion: true, isTopLevelCoercion: false, _features))
                        {
                            _txb.SetCoercedType(child, exprType);
                        }
                        else
                        {
                            _txb.ErrorContainer.EnsureError(DocumentErrorSeverity.Severe, child, TexlStrings.ErrTableDoesNotAcceptThisType);
                        }
                    }
                }

                DType tableType = exprType.IsValid
                    ? (_features.TableSyntaxDoesntWrapRecords && exprType.IsRecord
                        ? DType.CreateTable(exprType.GetNames(DPath.Root))
                        : DType.CreateTable(new TypedName(exprType, TableValue.ValueDName)))
                    : DType.EmptyTable;

                _txb.SetType(node, tableType);
                SetVariadicNodePurity(node);
                _txb.SetScopeUseSet(node, JoinScopeUseSets(node.Children.ToArray()));
                _txb.SetSelfContainedConstant(node, isSelfContainedConstant);
            }
        }
    }
}<|MERGE_RESOLUTION|>--- conflicted
+++ resolved
@@ -5145,43 +5145,6 @@
                     _txb.SetInfo(node, new CallInfo(func, node));
                     _txb.SetType(node, DType.Error);
                     return;
-<<<<<<< HEAD
-                }
-
-                Contracts.Assert(argCount > 1);
-                Contracts.AssertValue(args[1]);
-
-                if (args[1] is FirstNameNode typeName)
-                {
-                    if (_nameResolver.LookupType(typeName.Ident.Name, out var typeArgType))
-                    {
-                        _txb.SetType(typeName, typeArgType._type);
-                        _txb.SetInfo(typeName, FirstNameInfo.Create(typeName, new NameLookupInfo(BindKind.NamedType, typeArgType._type, DPath.Root, 0)));
-                    }
-                    else
-                    {
-                        _txb.ErrorContainer.Error(args[1], TexlStrings.ErrInvalidName, typeName.Ident.Name.Value);
-                        _txb.SetType(args[1], DType.Error);
-                        _txb.SetInfo(typeName, FirstNameInfo.Create(typeName, new NameLookupInfo(BindKind.NamedType, DType.Error, DPath.Root, 0)));
-
-                        _txb.ErrorContainer.Error(node, TexlStrings.ErrInvalidArgumentExpectedType, typeName.Ident.Name.Value);
-                        _txb.SetInfo(node, new CallInfo(func, node));
-                        _txb.SetType(node, DType.Error);
-                    }
-                }
-                else if (args[1] is TypeLiteralNode typeLiteral)
-                {
-                    typeLiteral.Accept(this);
-                }
-                else
-                {
-                    _txb.ErrorContainer.Error(args[1], TexlStrings.ErrInvalidArgumentExpectedType, args[1]);
-                    _txb.SetType(args[1], DType.Error);
-                }
-
-                PostVisit(node.Args);
-
-=======
                 }
 
                 if (!_features.IsUserDefinedTypesEnabled)
@@ -5225,7 +5188,6 @@
 
                 PostVisit(node.Args);
 
->>>>>>> 062a8971
                 var info = _txb.GetInfo(node);
 
                 // If PreVisit resulted in errors for the node (and a non-null CallInfo),
