--- conflicted
+++ resolved
@@ -4371,7 +4371,8 @@
                 _currentScope = scopeNew.Parent;
                 PostVisit(node.Args);
 
-<<<<<<< HEAD
+                // Temporary error container which can be discarded if deferred type arg is present.
+                var checkErrorContainer = new ErrorContainer();
                 if (maybeFunc.HasColumnIdentifiers && _features.HasFlag(Features.SupportColumnNamesAsIdentifiers))
                 {
                     var i = 0;
@@ -4387,10 +4388,6 @@
                         i++;
                     }
                 }
-=======
-                // Temporary error container which can be discarded if deferred type arg is present.
-                var checkErrorContainer = new ErrorContainer();
->>>>>>> e38b709d
 
                 // Typecheck the invocation and infer the return type.
                 fArgsValid &= maybeFunc.HandleCheckInvocation(_txb, args, argTypes, checkErrorContainer, out var returnType, out var nodeToCoercedTypeMap);
