﻿// Copyright (c) Microsoft Corporation.
// Licensed under the MIT license.

using System;
using System.Collections.Generic;
using System.Linq;
using Microsoft.PowerFx.Core.App.Controls;
using Microsoft.PowerFx.Core.App.ErrorContainers;
using Microsoft.PowerFx.Core.Binding.BindInfo;
using Microsoft.PowerFx.Core.Errors;
using Microsoft.PowerFx.Core.Functions;
using Microsoft.PowerFx.Core.IR;
using Microsoft.PowerFx.Core.Localization;
using Microsoft.PowerFx.Core.Logging.Trackers;
using Microsoft.PowerFx.Core.Texl;
using Microsoft.PowerFx.Core.Types;
using Microsoft.PowerFx.Core.Utils;
using Microsoft.PowerFx.Syntax;
using Microsoft.PowerFx.Types;

namespace Microsoft.PowerFx.Core.Binding
{
    internal class BinderUtils
    {
        internal static bool TryConvertNodeToDPath(TexlBinding binding, DottedNameNode node, out DPath path)
        {
            Contracts.AssertValue(binding);
            Contracts.AssertValue(node);

            if (node.Left is DottedNameNode && TryConvertNodeToDPath(binding, node.Left as DottedNameNode, out path))
            {
                var rightNodeName = node.Right.Name;
                if (binding.TryGetReplacedIdentName(node.Right, out var possibleRename))
                {
                    rightNodeName = new DName(possibleRename);
                }

                path = path.Append(rightNodeName);
                return true;
            }
            else if (node.Left is FirstNameNode firstName)
            {
                if (binding.GetInfo(firstName).Kind == BindKind.LambdaFullRecord)
                {
                    var rightNodeName = node.Right.Name;
                    if (binding.TryGetReplacedIdentName(node.Right, out var rename))
                    {
                        rightNodeName = new DName(rename);
                    }

                    path = DPath.Root.Append(rightNodeName);
                    return true;
                }

                // Check if the access was renamed:
                var leftNodeName = firstName.Ident.Name;
                if (binding.TryGetReplacedIdentName(firstName.Ident, out var possibleRename))
                {
                    leftNodeName = new DName(possibleRename);
                }

                path = DPath.Root.Append(leftNodeName).Append(node.Right.Name);
                return true;
            }

            path = DPath.Root;
            return false;
        }

        public static void LogTelemetryForFunction(TexlFunction function, CallNode node, TexlBinding texlBinding, bool isServerDelegatable)
        {
            Contracts.AssertValue(function);
            Contracts.AssertValue(node);
            Contracts.AssertValue(texlBinding);

            // We only want to log about successful delegation status here. Any failures should have been logged by this time.
            if (isServerDelegatable)
            {
                TrackingProvider.Instance.SetDelegationTrackerStatus(DelegationStatus.DelegationSuccessful, node, texlBinding, function);
                return;
            }
        }

        /// <summary>
        /// Tries to get the best suited overload for <paramref name="node"/> according to <paramref name="context"/> and
        /// returns true if it is found.
        /// </summary>
        /// <param name="context">
        /// CheckTypesContext used for calls to CheckTypes.
        /// </param>
        /// <param name="errors">
        /// An IErrorContainer to collect errors.
        /// </param>
        /// <param name="node">
        /// CallNode for which the best overload will be determined.
        /// </param>
        /// <param name="args">
        /// List of argument nodes for <paramref name="node"/>.
        /// </param>
        /// <param name="argTypes">
        /// List of argument types for <paramref name="node.Args"/>.
        /// </param>
        /// <param name="overloads">
        /// All overloads for <paramref name="node"/>. An element of this list will be returned.
        /// </param>
        /// <param name="bestOverload">
        /// Set to the best overload when this method completes.
        /// </param>
        /// <param name="nodeToCoercedTypeMap">
        /// Set to the types to which <paramref name="node.Args"/> must be coerced in order for
        /// <paramref name="bestOverload"/> to be valid.
        /// </param>
        /// <param name="returnType">
        /// The return type for <paramref name="bestOverload"/>.
        /// </param>
        /// <returns>
        /// True if a valid overload was found, false if not.
        /// </returns>
        internal static bool TryGetBestOverload(CheckTypesContext context, IErrorContainer errors, CallNode node, TexlNode[] args, DType[] argTypes, TexlFunction[] overloads, out TexlFunction bestOverload, out Dictionary<TexlNode, DType> nodeToCoercedTypeMap, out DType returnType)
        {
            Contracts.AssertValue(node, nameof(node));
            Contracts.AssertValue(overloads, nameof(overloads));

            var carg = args.Length;
            returnType = DType.Unknown;

            TexlFunction matchingFuncWithCoercion = null;
            var matchingFuncWithCoercionReturnType = DType.Invalid;
            nodeToCoercedTypeMap = null;
            Dictionary<TexlNode, DType> matchingFuncWithCoercionNodeToCoercedTypeMap = null;

            foreach (var maybeFunc in overloads)
            {
                Contracts.Assert(!maybeFunc.HasLambdas);

                nodeToCoercedTypeMap = null;

                if (carg < maybeFunc.MinArity || carg > maybeFunc.MaxArity)
                {
                    continue;
                }

                var typeCheckSucceeded = false;

                var localWarnings = new LimitedSeverityErrorContainer(errors, DocumentErrorSeverity.Warning);

                // Typecheck the invocation and infer the return type.
                typeCheckSucceeded = maybeFunc.CheckTypes(context, args, argTypes, localWarnings, out returnType, out nodeToCoercedTypeMap);

                (typeCheckSucceeded, returnType) = CheckDeferredType(argTypes, returnType, typeCheckSucceeded);

                if (typeCheckSucceeded)
                {
                    if (nodeToCoercedTypeMap == null)
                    {
                        // We found an overload that matches without type coercion.  The correct return type
                        // and, trivially, the nodeToCoercedTypeMap are properly set at this point.
                        bestOverload = maybeFunc;
                        return true;
                    }

                    // We found an overload that matches but with type coercion. Keep going
                    // until we find another overload that matches without type coercion.
                    // If we cannot find one, we will use this overload only if there is no other
                    // overload that involves fewer coercions.
                    if (matchingFuncWithCoercion == null || nodeToCoercedTypeMap.Count < matchingFuncWithCoercionNodeToCoercedTypeMap.VerifyValue().Count)
                    {
                        matchingFuncWithCoercionNodeToCoercedTypeMap = nodeToCoercedTypeMap;
                        matchingFuncWithCoercion = maybeFunc;
                        matchingFuncWithCoercionReturnType = returnType;
                    }
                }
            }

            // We've matched, but with coercion required.
            if (matchingFuncWithCoercionNodeToCoercedTypeMap != null)
            {
                bestOverload = matchingFuncWithCoercion;
                nodeToCoercedTypeMap = matchingFuncWithCoercionNodeToCoercedTypeMap;
                returnType = matchingFuncWithCoercionReturnType;
                return true;
            }

            // There are no good overloads
            bestOverload = null;
            nodeToCoercedTypeMap = null;
            returnType = null;
            return false;
        }

        /// <summary>
        /// if <paramref name="typeCheckSucceeded"/> failed and DeferredType arg is present, discard all the error and succeed the type check.
        /// Keep <paramref name="errorContainer"/> and <paramref name="checkErrorContainer"/> null if no need to merge errors.
        /// </summary>
        /// <param name="argTypes"> types of all the args.</param>
        /// <param name="returnType"> return type determined by function's check type.</param>
        /// <param name="typeCheckSucceeded"> function's check type succeeded or not.</param>
        /// <param name="checkErrorContainer"> Temp error container used for type checking only.</param>
        /// <param name="errorContainer"> Binder's error container.</param>
        internal static (bool typeCheckSucceeded, DType returnType) CheckDeferredType(DType[] argTypes, DType returnType, bool typeCheckSucceeded, ErrorContainer checkErrorContainer = null, ErrorContainer errorContainer = null)
        {
            var isDeferredArgPresent = argTypes.Any(type => type.IsDeferred);

            if (!typeCheckSucceeded && isDeferredArgPresent)
            {
                typeCheckSucceeded = true;

                // If one of the arg was deferred and
                // return type could not be calculated and was error, we assign it to deferred as safeguard.
                // returnType was EmptyTable, we assign it to deferred as safeguard e.g. Table(Deferred) => deferred,
                // this is because we don't want to embed deferred type inside of any aggregate type.
                if (returnType.IsError || returnType.Equals(DType.EmptyTable))
                {
                    returnType = DType.Deferred;
                }
            }
            else if (checkErrorContainer != null && errorContainer != null)
            {
                errorContainer.MergeErrors(checkErrorContainer.GetErrors());
            }

            return (typeCheckSucceeded, returnType);
        }

        /// <summary>
        /// Returns best overload in case there are no matches based on first argument and order.
        /// </summary>
        internal static TexlFunction FindBestErrorOverload(TexlFunction[] overloads, DType[] argTypes, int cArg)
        {
            var candidates = overloads.Where(overload => overload.MinArity <= cArg && cArg <= overload.MaxArity);
            if (cArg == 0)
            {
                return candidates.FirstOrDefault();
            }

            // Consider overloads that have DType.Error parameter the last
            candidates = candidates.OrderBy(candidate => candidate.ParamTypes.Length > 0 && candidate.ParamTypes[0] == DType.Error).ToArray();
            foreach (var candidate in candidates)
            {
                if (candidate.ParamTypes.Length > 0 && candidate.ParamTypes[0].Accepts(argTypes[0]))
                {
                    return candidate;
                }
            }

            return candidates.FirstOrDefault();
        }

        /// <summary>
        /// Helper for Lt/leq/geq/gt type checking. Restricts type to be one of the provided set, without coercion (except for primary output props).
        /// </summary>
        /// <param name="errorContainer">Errors will be reported here.</param>
        /// <param name="node">Node for which we are checking the type.</param>
        /// <param name="type">The type for node.</param>
        /// <param name="alternateTypes">List of acceptable types for this operation, in order of suitability.</param>
        /// <returns></returns>
        internal static BinderCheckTypeResult CheckComparisonTypeOneOfCore(IErrorContainer errorContainer, TexlNode node, DType type, params DType[] alternateTypes)
        {
            Contracts.AssertValue(node);
            Contracts.AssertValue(alternateTypes);
            Contracts.Assert(alternateTypes.Any());

            var coercions = new List<BinderCoercionResult>();

            foreach (var altType in alternateTypes)
            {
                if (!altType.Accepts(type))
                {
                    continue;
                }

                return new BinderCheckTypeResult();
            }

            // If the node is a control, we may be able to coerce its primary output property
            // to the desired type, and in the process support simplified syntax such as: slider2 <= slider4
            IExternalControlProperty primaryOutProp;
            if (type is IExternalControlType controlType && node.AsFirstName() != null && (primaryOutProp = controlType.ControlTemplate.PrimaryOutputProperty) != null)
            {
                var outType = primaryOutProp.GetOpaqueType();
                var acceptedType = alternateTypes.FirstOrDefault(alt => alt.Accepts(outType));
                if (acceptedType != default)
                {
                    // We'll coerce the control to the desired type, by pulling from the control's
                    // primary output property. See codegen for details.
                    coercions.Add(new BinderCoercionResult() { Node = node, CoercedType = acceptedType });
                    return new BinderCheckTypeResult() { Coercions = coercions };
                }
            }

            errorContainer.EnsureError(DocumentErrorSeverity.Severe, node, TexlStrings.ErrBadType_ExpectedTypesCSV, string.Join(", ", alternateTypes.Select(t => t.GetKindString())));
            return new BinderCheckTypeResult();
        }

        // Returns whether the node was of the type wanted, and reports appropriate errors.
        // A list of allowed alternate types specifies what other types of values can be coerced to the wanted type.
        private static BinderCheckTypeResult CheckTypeCore(IErrorContainer errorContainer, TexlNode node, DType nodeType, DType typeWant, params DType[] alternateTypes)
        {
            Contracts.AssertValue(node);
            Contracts.Assert(typeWant.IsValid);
            Contracts.Assert(!typeWant.IsError);
            Contracts.AssertValue(alternateTypes);

            var coercions = new List<BinderCoercionResult>();

            if (typeWant.Accepts(nodeType))
            {
                if (nodeType.RequiresExplicitCast(typeWant))
                {
                    coercions.Add(new BinderCoercionResult() { Node = node, CoercedType = typeWant });
                }

                return new BinderCheckTypeResult() { Coercions = coercions };
            }

            // Normal (non-control) coercion
            foreach (var altType in alternateTypes)
            {
                if (!altType.Accepts(nodeType))
                {
                    continue;
                }

                // Ensure that booleans only match bool valued option sets
                if (typeWant.Kind == DKind.Boolean && altType.Kind == DKind.OptionSetValue && !(nodeType.OptionSetInfo?.IsBooleanValued ?? false))
                {
                    continue;
                }

                // We found an alternate type that is accepted and will be coerced.
                coercions.Add(new BinderCoercionResult() { Node = node, CoercedType = typeWant });
                return new BinderCheckTypeResult() { Coercions = coercions };
            }

            // If the node is a control, we may be able to coerce its primary output property
            // to the desired type, and in the process support simplified syntax such as: label1 + slider4
            IExternalControlProperty primaryOutProp;
            if (nodeType is IExternalControlType controlType && node.AsFirstName() != null && (primaryOutProp = controlType.ControlTemplate.PrimaryOutputProperty) != null)
            {
                var outType = primaryOutProp.GetOpaqueType();
                if (typeWant.Accepts(outType) || alternateTypes.Any(alt => alt.Accepts(outType)))
                {
                    // We'll "coerce" the control to the desired type, by pulling from the control's
                    // primary output property. See codegen for details.
                    coercions.Add(new BinderCoercionResult() { Node = node, CoercedType = typeWant });
                    return new BinderCheckTypeResult() { Coercions = coercions };
                }
            }

            var messageKey = alternateTypes.Length == 0 ? TexlStrings.ErrBadType_ExpectedType : TexlStrings.ErrBadType_ExpectedTypesCSV;
            var messageArg = alternateTypes.Length == 0 ? typeWant.GetKindString() : string.Join(", ", new[] { typeWant }.Concat(alternateTypes).Select(t => t.GetKindString()));

            errorContainer.EnsureError(DocumentErrorSeverity.Severe, node, messageKey, messageArg);
            return new BinderCheckTypeResult() { Coercions = coercions };
        }

        // Performs type checking for the arguments passed to the membership "in"/"exactin" operators.
        private static BinderCheckTypeResult CheckInArgTypesCore(IErrorContainer errorContainer, TexlNode left, TexlNode right, DType typeLeft, DType typeRight, bool isEnhancedDelegationEnabled)
        {
            Contracts.AssertValue(left);
            Contracts.AssertValue(right);

            var coercions = new List<BinderCoercionResult>();

            if (!typeLeft.IsValid || typeLeft.IsUnknown || typeLeft.IsError)
            {
                errorContainer.EnsureError(DocumentErrorSeverity.Severe, left, TexlStrings.ErrTypeError);
                return new BinderCheckTypeResult() { Coercions = coercions };
            }

            if (!typeRight.IsValid || typeRight.IsUnknown || typeRight.IsError)
            {
                errorContainer.EnsureError(DocumentErrorSeverity.Severe, right, TexlStrings.ErrTypeError);
                return new BinderCheckTypeResult() { Coercions = coercions };
            }

            Contracts.Assert(!typeLeft.IsAggregate || typeLeft.IsTable || typeLeft.IsRecord);
            Contracts.Assert(!typeRight.IsAggregate || typeRight.IsTable || typeRight.IsRecord);

            if (!typeLeft.IsAggregate)
            {
                // scalar in scalar: RHS must be a string (or coercible to string when LHS type is string). We'll allow coercion of LHS.
                // This case deals with substring matches, e.g. 'FirstName in "Aldous Huxley"' or "123" in 123.
                if (!typeRight.IsAggregate)
                {
                    if (!DType.String.Accepts(typeRight))
                    {
                        if (typeRight.CoercesTo(DType.String) && DType.String.Accepts(typeLeft))
                        {
                            // Coerce RHS to a string type.
                            coercions.Add(new BinderCoercionResult() { Node = right, CoercedType = DType.String });
                        }
                        else
                        {
                            errorContainer.EnsureError(DocumentErrorSeverity.Severe, right, TexlStrings.ErrStringExpected);
                            return new BinderCheckTypeResult() { Coercions = coercions };
                        }
                    }

                    if (DType.String.Accepts(typeLeft))
                    {
                        return new BinderCheckTypeResult() { Coercions = coercions };
                    }

                    if (!typeLeft.CoercesTo(DType.String))
                    {
                        errorContainer.EnsureError(DocumentErrorSeverity.Severe, left, TexlStrings.ErrCannotCoerce_SourceType_TargetType, typeLeft.GetKindString(), DType.String.GetKindString());
                        return new BinderCheckTypeResult() { Coercions = coercions };
                    }

                    // Coerce LHS to a string type, to facilitate subsequent substring checks.
                    coercions.Add(new BinderCoercionResult() { Node = left, CoercedType = DType.String });
                    return new BinderCheckTypeResult() { Coercions = coercions };
                }

                // scalar in table: RHS must be a one column table. We'll allow coercion.
                if (typeRight.IsTable)
                {
                    var names = typeRight.GetNames(DPath.Root);
                    if (names.Count() != 1)
                    {
                        errorContainer.EnsureError(DocumentErrorSeverity.Severe, right, TexlStrings.ErrInvalidSchemaNeedCol);
                        return new BinderCheckTypeResult() { Coercions = coercions };
                    }

                    var typedName = names.Single();
                    if (typedName.Type.Accepts(typeLeft) || typeLeft.Accepts(typedName.Type))
                    {
                        return new BinderCheckTypeResult() { Coercions = coercions };
                    }

                    if (!typeLeft.CoercesTo(typedName.Type))
                    {
                        errorContainer.EnsureError(DocumentErrorSeverity.Severe, left, TexlStrings.ErrCannotCoerce_SourceType_TargetType, typeLeft.GetKindString(), typedName.Type.GetKindString());
                        return new BinderCheckTypeResult() { Coercions = coercions };
                    }

                    // Coerce LHS to the table column type, to facilitate subsequent comparison.
                    coercions.Add(new BinderCoercionResult() { Node = left, CoercedType = typedName.Type });
                    return new BinderCheckTypeResult() { Coercions = coercions };
                }

                // scalar in record or multiSelectOptionSet table: not supported. Flag an error on the RHS.
                Contracts.Assert(typeRight.IsRecord);
                errorContainer.EnsureError(DocumentErrorSeverity.Severe, right, TexlStrings.ErrBadType_Type, typeRight.GetKindString());
                return new BinderCheckTypeResult() { Coercions = coercions };
            }

            if (typeLeft.IsRecord)
            {
                // record in scalar: not supported
                if (!typeRight.IsAggregate)
                {
                    errorContainer.EnsureError(DocumentErrorSeverity.Severe, right, TexlStrings.ErrBadType_Type, typeRight.GetKindString());
                    return new BinderCheckTypeResult() { Coercions = coercions };
                }

                // record in table: RHS must be a table with a compatible schema. No coercion is allowed.
                if (typeRight.IsTable)
                {
                    var typeLeftAsTable = typeLeft.ToTable();

                    if (typeLeftAsTable.Accepts(typeRight, out var typeRightDifferingSchema, out var typeRightDifferingSchemaType) ||
                        typeRight.Accepts(typeLeftAsTable, out var typeLeftDifferingSchema, out var typeLeftDifferingSchemaType))
                    {
                        return new BinderCheckTypeResult() { Coercions = coercions };
                    }

                    errorContainer.Errors(left, typeLeft, typeLeftDifferingSchema, typeLeftDifferingSchemaType);
                    errorContainer.Errors(right, typeRight, typeRightDifferingSchema, typeRightDifferingSchemaType);

                    return new BinderCheckTypeResult() { Coercions = coercions };
                }

                // record in record: not supported. Flag an error on the RHS.
                Contracts.Assert(typeRight.IsRecord);
                errorContainer.EnsureError(DocumentErrorSeverity.Severe, right, TexlStrings.ErrBadType_Type, typeRight.GetKindString());
                return new BinderCheckTypeResult() { Coercions = coercions };
            }

            if (isEnhancedDelegationEnabled && typeLeft.IsTable)
            {
                // Table in table: RHS must be a single column table with a compatible schema. No coercion is allowed.
                if (typeRight.IsTable)
                {
                    var names = typeRight.GetNames(DPath.Root);
                    if (names.Count() != 1)
                    {
                        errorContainer.EnsureError(DocumentErrorSeverity.Severe, right, TexlStrings.ErrInvalidSchemaNeedCol);
                        return new BinderCheckTypeResult() { Coercions = coercions };
                    }

                    var typedName = names.Single();

                    // Ensure we error when RHS node of table type cannot be coerced to a multiselectOptionset table node.  
                    if (!typeRight.CoercesTo(typeLeft))
                    {
                        errorContainer.EnsureError(DocumentErrorSeverity.Severe, right, TexlStrings.ErrCannotCoerce_SourceType_TargetType, typeLeft.GetKindString(), typedName.Type.GetKindString());
                        return new BinderCheckTypeResult() { Coercions = coercions };
                    }

                    // Check if multiselectoptionset column type accepts RHS node of type table. 
                    if (typeLeft.Accepts(typedName.Type))
                    {
                        return new BinderCheckTypeResult() { Coercions = coercions };
                    }
                }
            }

            // Table in scalar or Table in Record or Table in unsupported table: not supported
            errorContainer.EnsureError(DocumentErrorSeverity.Severe, left, TexlStrings.ErrBadType_Type, typeLeft.GetKindString());
            return new BinderCheckTypeResult() { Coercions = coercions };
        }

        private static BinderCheckTypeResult PostVisitBinaryOpNodeAdditionCore(IErrorContainer errorContainer, BinaryOpNode node, DType leftType, DType rightType)
        {
            Contracts.AssertValue(node);
            Contracts.Assert(node.Op == BinaryOp.Add);

            var leftKind = leftType.Kind;
            var rightKind = rightType.Kind;

            BinderCheckTypeResult ReportInvalidOperation()
            {
                errorContainer.EnsureError(
                    DocumentErrorSeverity.Severe,
                    node,
                    TexlStrings.ErrBadOperatorTypes,
                    leftType.GetKindString(),
                    rightType.GetKindString());
                return new BinderCheckTypeResult() { Node = node, NodeType = DType.Error };
            }

            UnaryOpNode unary;

            switch (leftKind)
            {
                case DKind.DateTime:
                    switch (rightKind)
                    {
                        case DKind.DateTime:
                        case DKind.Date:
                            unary = node.Right.AsUnaryOpLit();
                            if (unary != null && unary.Op == UnaryOp.Minus)
                            {
                                // DateTime - DateTime = Number
                                // DateTime - Date = Number
                                return new BinderCheckTypeResult() { Node = node, NodeType = DType.Number };
                            }
                            else
                            {
                                // DateTime + DateTime in any other arrangement is an error
                                // DateTime + Date in any other arrangement is an error
                                return ReportInvalidOperation();
                            }

                        case DKind.Time:
                            return new BinderCheckTypeResult { Node = node, NodeType = DType.DateTime };

                        default:
                            // DateTime + number = DateTime
<<<<<<< HEAD
                            var resRight = CheckTypeCore(errorContainer, node.Right, rightType, DType.Number, /* coerced: */ DType.String, DType.Boolean, DType.Decimal);
=======
                            var resRight = CheckTypeCore(errorContainer, node.Right, rightType, DType.Number, /* coerced: */ DType.String, DType.Boolean, DType.UntypedObject);
>>>>>>> 68f0c8c9
                            return new BinderCheckTypeResult() { Node = node, NodeType = DType.DateTime, Coercions = resRight.Coercions };
                    }

                case DKind.Date:
                    switch (rightKind)
                    {
                        case DKind.Date:
                            // Date + Date = number but ONLY if its really subtraction Date + '-Date'
                            unary = node.Right.AsUnaryOpLit();
                            if (unary != null && unary.Op == UnaryOp.Minus)
                            {
                                // Date - Date = Number
                                return new BinderCheckTypeResult() { Node = node, NodeType = DType.Number };
                            }
                            else
                            {
                                // Date + Date in any other arrangement is an error
                                return ReportInvalidOperation();
                            }

                        case DKind.Time:
                            return new BinderCheckTypeResult() { Node = node, NodeType = DType.DateTime };

                        case DKind.DateTime:
                            // Date + DateTime = number but ONLY if its really subtraction Date + '-DateTime'
                            unary = node.Right.AsUnaryOpLit();
                            if (unary != null && unary.Op == UnaryOp.Minus)
                            {
                                // Date - DateTime = Number
                                return new BinderCheckTypeResult() { Node = node, NodeType = DType.Number };
                            }
                            else
                            {
                                // Date + DateTime in any other arrangement is an error
                                return ReportInvalidOperation();
                            }

                        default:
                            // Date + number = Date
<<<<<<< HEAD
                            var resRight = CheckTypeCore(errorContainer, node.Right, rightType, DType.Number, /* coerced: */ DType.String, DType.Boolean, DType.Decimal);
=======
                            var resRight = CheckTypeCore(errorContainer, node.Right, rightType, DType.Number, /* coerced: */ DType.String, DType.Boolean, DType.UntypedObject);
>>>>>>> 68f0c8c9
                            return new BinderCheckTypeResult() { Node = node, NodeType = DType.Date, Coercions = resRight.Coercions };
                    }

                case DKind.Time:
                    switch (rightKind)
                    {
                        case DKind.Time:
                            // Time + Time = number but ONLY if its really subtraction Time + '-Time'
                            unary = node.Right.AsUnaryOpLit();
                            if (unary != null && unary.Op == UnaryOp.Minus)
                            {
                                // Time - Time = Number
                                return new BinderCheckTypeResult() { Node = node, NodeType = DType.Number };
                            }
                            else
                            {
                                // Time + Time = Time
                                return new BinderCheckTypeResult() { Node = node, NodeType = DType.Time };
                            }

                        case DKind.Date:
                        case DKind.DateTime:
                            unary = node.Right.AsUnaryOpLit();
                            if (unary != null && unary.Op == UnaryOp.Minus)
                            {
                                // Time - Date[Time] is an error
                                return ReportInvalidOperation();
                            }
                            else
                            {
                                // Time + Date = DateTime
                                return new BinderCheckTypeResult() { Node = node, NodeType = DType.DateTime };
                            }

                        default:
                            // Time + number = Time
<<<<<<< HEAD
                            var resRight = CheckTypeCore(errorContainer, node.Right, rightType, DType.Number, /* coerced: */ DType.String, DType.Boolean, DType.Decimal);
=======
                            var resRight = CheckTypeCore(errorContainer, node.Right, rightType, DType.Number, /* coerced: */ DType.String, DType.Boolean, DType.UntypedObject);
>>>>>>> 68f0c8c9
                            return new BinderCheckTypeResult() { Node = node, NodeType = DType.Time, Coercions = resRight.Coercions };
                    }

                default: // number and decimal
                    switch (rightKind)
                    {
                        case DKind.DateTime:
<<<<<<< HEAD
                            // number/decimal + DateTime = DateTime
                            var leftResDateTime = CheckTypeCore(errorContainer, node.Left, leftType, DType.Number, /* coerced: */ DType.Decimal, DType.String, DType.Boolean);
                            return new BinderCheckTypeResult() { Node = node, NodeType = DType.DateTime, Coercions = leftResDateTime.Coercions };
                        case DKind.Date:
                            // number/decimal + Date = Date
                            var leftResDate = CheckTypeCore(errorContainer, node.Left, leftType, DType.Number, /* coerced: */ DType.Decimal, DType.String, DType.Boolean);
                            return new BinderCheckTypeResult() { Node = node, NodeType = DType.Date, Coercions = leftResDate.Coercions };
                        case DKind.Time:
                            // number/decimal + Time = Time
                            var leftResTime = CheckTypeCore(errorContainer, node.Left, leftType, DType.Number, /* coerced: */ DType.Decimal, DType.String, DType.Boolean);
                            return new BinderCheckTypeResult() { Node = node, NodeType = DType.Time, Coercions = leftResTime.Coercions };
                        default:
                            // Regular Addition
                            // Decimal TODO: Deferred behavior
                            if (leftType == DType.Decimal && rightType == DType.Decimal)
                            {
                                return new BinderCheckTypeResult()
                                {
                                    Node = node,
                                    NodeType = DType.Decimal,
                                    Coercions = null
                                };
                            }

                            var leftResAdd = CheckTypeCore(errorContainer, node.Left, leftType, DType.Number, /* coerced: */ DType.Decimal, DType.String, DType.Boolean);
                            var rightResAdd = CheckTypeCore(errorContainer, node.Right, rightType, DType.Number, /* coerced: */ DType.Decimal, DType.String, DType.Boolean);

                            // Deferred + number or number + Deferred
=======
                            // number + DateTime = DateTime
                            var leftResDateTime = CheckTypeCore(errorContainer, node.Left, leftType, DType.Number, /* coerced: */ DType.String, DType.Boolean, DType.UntypedObject);
                            return new BinderCheckTypeResult() { Node = node, NodeType = DType.DateTime, Coercions = leftResDateTime.Coercions };
                        case DKind.Date:
                            // number + Date = Date
                            var leftResDate = CheckTypeCore(errorContainer, node.Left, leftType, DType.Number, /* coerced: */ DType.String, DType.Boolean, DType.UntypedObject);
                            return new BinderCheckTypeResult() { Node = node, NodeType = DType.Date, Coercions = leftResDate.Coercions };
                        case DKind.Time:
                            // number + Time = Time
                            var leftResTime = CheckTypeCore(errorContainer, node.Left, leftType, DType.Number, /* coerced: */ DType.String, DType.Boolean, DType.UntypedObject);
                            return new BinderCheckTypeResult() { Node = node, NodeType = DType.Time, Coercions = leftResTime.Coercions };
                        default:
                            // Regular Addition
                            var leftResAdd = CheckTypeCore(errorContainer, node.Left, leftType, DType.Number, /* coerced: */ DType.String, DType.Boolean, DType.UntypedObject);
                            var rightResAdd = CheckTypeCore(errorContainer, node.Right, rightType, DType.Number, /* coerced: */ DType.String, DType.Boolean, DType.UntypedObject);

                            // Deferred + number or number + Deferred
>>>>>>> 68f0c8c9
                            if (leftKind == DKind.Deferred || rightKind == DKind.Deferred)
                            {
                                return new BinderCheckTypeResult()
                                {
                                    Node = node,
                                    NodeType = DType.Deferred,
                                    Coercions = leftResAdd.Coercions.Concat(rightResAdd.Coercions).ToList()
                                };
                            }

                            return new BinderCheckTypeResult()
                            {
                                Node = node,
                                NodeType = leftType == DType.Decimal && rightType == DType.Decimal ? DType.Decimal : DType.Number,
                                Coercions = leftResAdd.Coercions.Concat(rightResAdd.Coercions).ToList()
                            };
                    }
            } 
        }

        private static BinderCheckTypeResult CheckComparisonArgTypesCore(IErrorContainer errorContainer, TexlNode left, TexlNode right, DType typeLeft, DType typeRight)
        {
            // Excel's type coercion for inequality operators is inconsistent / borderline wrong, so we can't
            // use it as a reference. For example, in Excel '2 < TRUE' produces TRUE, but so does '2 < FALSE'.
            // Sticking to a restricted set of numeric-like types for now until evidence arises to support the need for coercion.
<<<<<<< HEAD
            var resLeft = CheckComparisonTypeOneOfCore(errorContainer, left, typeLeft, DType.Number, DType.Decimal, DType.Date, DType.Time, DType.DateTime);
            var resRight = CheckComparisonTypeOneOfCore(errorContainer, right, typeRight, DType.Number, DType.Decimal, DType.Date, DType.Time, DType.DateTime);
=======
            var resLeft = CheckComparisonTypeOneOfCore(errorContainer, left, typeLeft, DType.Number, DType.Date, DType.Time, DType.DateTime, DType.UntypedObject);
            var resRight = CheckComparisonTypeOneOfCore(errorContainer, right, typeRight, DType.Number, DType.Date, DType.Time, DType.DateTime, DType.UntypedObject);
>>>>>>> 68f0c8c9

            var coercions = new List<BinderCoercionResult>();
            coercions.AddRange(resLeft.Coercions);
            coercions.AddRange(resRight.Coercions);
<<<<<<< HEAD

=======

            if (typeLeft.IsUntypedObject && typeRight.IsUntypedObject)
            {
                errorContainer.EnsureError(
                    DocumentErrorSeverity.Severe,
                    left.Parent,
                    TexlStrings.ErrBadOperatorTypes,
                    typeLeft.GetKindString(),
                    typeRight.GetKindString());
                return new BinderCheckTypeResult() { Node = left.Parent, NodeType = DType.Error };
            }

>>>>>>> 68f0c8c9
            if (!typeLeft.Accepts(typeRight) && !typeRight.Accepts(typeLeft))
            {
                // Handle DateTime <=> Number comparison by coercing one side to Number
                if (DType.Number.Accepts(typeLeft) && DType.DateTime.Accepts(typeRight))
                {
                    coercions.Add(new BinderCoercionResult() { Node = right, CoercedType = DType.Number });
                }
                else if (DType.Number.Accepts(typeRight) && DType.DateTime.Accepts(typeLeft))
                {
                    coercions.Add(new BinderCoercionResult() { Node = left, CoercedType = DType.Number });
                }

                if (DType.DateTime.Accepts(typeLeft) && DType.DateTime.Accepts(typeRight))
                {
                    // Handle Date <=> Time comparison by coercing both to DateTime
                    coercions.Add(new BinderCoercionResult() { Node = left, CoercedType = DType.DateTime });
                    coercions.Add(new BinderCoercionResult() { Node = right, CoercedType = DType.DateTime });
                }

                // Handle DateTime <=> Decimal comparison by coercing one side to Number
                if (DType.Decimal.Accepts(typeLeft) && DType.DateTime.Accepts(typeRight))
                {
                    coercions.Add(new BinderCoercionResult() { Node = right, CoercedType = DType.Decimal });
                }
                else if (DType.Number.Accepts(typeRight) && DType.DateTime.Accepts(typeLeft))
                {
                    coercions.Add(new BinderCoercionResult() { Node = left, CoercedType = DType.Decimal });
                }

                // Handle Decimal <=> Number comparison by coercing one side to Number
                if (DType.Number.Accepts(typeLeft) && DType.Decimal.Accepts(typeRight))
                {
                    coercions.Add(new BinderCoercionResult() { Node = right, CoercedType = DType.Number });
                }
                else if (DType.Number.Accepts(typeRight) && DType.Decimal.Accepts(typeLeft))
                {
                    coercions.Add(new BinderCoercionResult() { Node = left, CoercedType = DType.Number });
                }

                if (typeLeft.IsUntypedObject && CoercionMatrix.GetCoercionKind(typeLeft, typeRight) != CoercionKind.None)
                {
                    coercions.Add(new BinderCoercionResult() { Node = left, CoercedType = typeRight });
                }

                if (typeRight.IsUntypedObject && CoercionMatrix.GetCoercionKind(typeRight, typeLeft) != CoercionKind.None)
                {
                    coercions.Add(new BinderCoercionResult() { Node = right, CoercedType = typeLeft });
                }
            }

            if (typeLeft.IsUntypedObject && typeRight.Kind == DKind.ObjNull)
            {
                coercions.Add(new BinderCoercionResult() { Node = left, CoercedType = DType.Number });
            }

            if (typeRight.IsUntypedObject && typeLeft.Kind == DKind.ObjNull)
            {
                coercions.Add(new BinderCoercionResult() { Node = right, CoercedType = DType.Number });
            }

            return new BinderCheckTypeResult() { Coercions = coercions };
        }

        private static BinderCheckTypeResult CheckEqualArgTypesCore(IErrorContainer errorContainer, TexlNode left, TexlNode right, DType typeLeft, DType typeRight)
        {
            Contracts.AssertValue(left);
            Contracts.AssertValue(right);
            Contracts.AssertValue(left.Parent);
            Contracts.Assert(ReferenceEquals(left.Parent, right.Parent));

            // EqualOp is only allowed on primitive types, polymorphic lookups, untyped objects, and control types.
            if (!(typeLeft.IsPrimitive && typeRight.IsPrimitive) && !(typeLeft.IsPolymorphic && typeRight.IsPolymorphic) && !(typeLeft.IsControl && typeRight.IsControl)
                && !(typeLeft.IsPolymorphic && typeRight.IsRecord) && !(typeLeft.IsRecord && typeRight.IsPolymorphic) && !(typeLeft.IsDeferred || typeRight.IsDeferred) && !(typeLeft.IsUntypedObject || typeRight.IsUntypedObject))
            {
                var leftTypeDisambiguation = typeLeft.IsOptionSet && typeLeft.OptionSetInfo != null ? $"({typeLeft.OptionSetInfo.EntityName})" : string.Empty;
                var rightTypeDisambiguation = typeRight.IsOptionSet && typeRight.OptionSetInfo != null ? $"({typeRight.OptionSetInfo.EntityName})" : string.Empty;

                errorContainer.EnsureError(
                    DocumentErrorSeverity.Severe,
                    left.Parent,
                    TexlStrings.ErrIncompatibleTypesForEquality_Left_Right,
                    typeLeft.GetKindString() + leftTypeDisambiguation,
                    typeRight.GetKindString() + rightTypeDisambiguation);
                return new BinderCheckTypeResult();
            }

            // Special case for guid, it should produce an error on being compared to non-guid types
            if ((typeLeft.Equals(DType.Guid) && !(typeRight.Equals(DType.Guid) || typeRight.IsDeferred)) ||
                (typeRight.Equals(DType.Guid) && !(typeLeft.Equals(DType.Guid) || typeLeft.IsDeferred)))
            {
                errorContainer.EnsureError(
                    DocumentErrorSeverity.Severe,
                    left.Parent,
                    TexlStrings.ErrGuidStrictComparison);
                return new BinderCheckTypeResult();
            }

            // Special case for option set values, it should produce an error when the base option sets are different
            if (typeLeft.Kind == DKind.OptionSetValue && !typeLeft.Accepts(typeRight))
            {
                var leftTypeDisambiguation = typeLeft.IsOptionSet && typeLeft.OptionSetInfo != null ? $"({typeLeft.OptionSetInfo.EntityName})" : string.Empty;
                var rightTypeDisambiguation = typeRight.IsOptionSet && typeRight.OptionSetInfo != null ? $"({typeRight.OptionSetInfo.EntityName})" : string.Empty;

                errorContainer.EnsureError(
                    DocumentErrorSeverity.Severe,
                    left.Parent,
                    TexlStrings.ErrIncompatibleTypesForEquality_Left_Right,
                    typeLeft.GetKindString() + leftTypeDisambiguation,
                    typeRight.GetKindString() + rightTypeDisambiguation);

                return new BinderCheckTypeResult();
            }

            // Special case for view values, it should produce an error when the base views are different
            if (typeLeft.Kind == DKind.ViewValue && !typeLeft.Accepts(typeRight))
            {
                var leftTypeDisambiguation = typeLeft.IsView && typeLeft.ViewInfo != null ? $"({typeLeft.ViewInfo.Name})" : string.Empty;
                var rightTypeDisambiguation = typeRight.IsView && typeRight.ViewInfo != null ? $"({typeRight.ViewInfo.Name})" : string.Empty;

                errorContainer.EnsureError(
                    DocumentErrorSeverity.Severe,
                    left.Parent,
                    TexlStrings.ErrIncompatibleTypesForEquality_Left_Right,
                    typeLeft.GetKindString() + leftTypeDisambiguation,
                    typeRight.GetKindString() + rightTypeDisambiguation);
                return new BinderCheckTypeResult();
            }

            if (typeLeft.IsUntypedObject && typeRight.IsUntypedObject)
            {
                    errorContainer.EnsureError(
                        DocumentErrorSeverity.Severe,
                        left.Parent,
                        TexlStrings.ErrIncompatibleTypesForEquality_Left_Right,
                        typeLeft.GetKindString(),
                        typeRight.GetKindString());
                    return new BinderCheckTypeResult() { Node = left.Parent, NodeType = DType.Error };
            }

            var coercions = new List<BinderCoercionResult>();

            if (!typeLeft.Accepts(typeRight) && !typeRight.Accepts(typeLeft))
            {
                // Handle DateTime <=> Number comparison
                if (DType.Number.Accepts(typeLeft) && DType.DateTime.Accepts(typeRight))
                {
                    coercions.Add(new BinderCoercionResult() { Node = right, CoercedType = DType.Number });
                    return new BinderCheckTypeResult() { Coercions = coercions };
                }
                else if (DType.Number.Accepts(typeRight) && DType.DateTime.Accepts(typeLeft))
                {
                    coercions.Add(new BinderCoercionResult() { Node = left, CoercedType = DType.Number });
                    return new BinderCheckTypeResult() { Coercions = coercions };
                }

                // Handle Decimal <=> Number comparison
                if (DType.Number.Accepts(typeLeft) && DType.Decimal.Accepts(typeRight))
                {
                    coercions.Add(new BinderCoercionResult() { Node = right, CoercedType = DType.Number });
                    return new BinderCheckTypeResult() { Coercions = coercions };
                }
                else if (DType.Number.Accepts(typeRight) && DType.Decimal.Accepts(typeLeft))
                {
                    coercions.Add(new BinderCoercionResult() { Node = left, CoercedType = DType.Number });
                    return new BinderCheckTypeResult() { Coercions = coercions };
                }

                // Handle DateTime <=> Decimal comparison
                if (DType.Decimal.Accepts(typeLeft) && DType.DateTime.Accepts(typeRight))
                {
                    coercions.Add(new BinderCoercionResult() { Node = right, CoercedType = DType.Number });
                    return new BinderCheckTypeResult() { Coercions = coercions };
                }
                else if (DType.Decimal.Accepts(typeRight) && DType.DateTime.Accepts(typeLeft))
                {
                    coercions.Add(new BinderCoercionResult() { Node = left, CoercedType = DType.Number });
                    return new BinderCheckTypeResult() { Coercions = coercions };
                }

                // Handle UntypedObject comparisons
                if (typeLeft.IsUntypedObject && CoercionMatrix.GetCoercionKind(typeLeft, typeRight) != CoercionKind.None)
                {
                    coercions.Add(new BinderCoercionResult() { Node = left, CoercedType = typeRight });
                    return new BinderCheckTypeResult() { Coercions = coercions };
                }
                else if (typeRight.IsUntypedObject && CoercionMatrix.GetCoercionKind(typeRight, typeLeft) != CoercionKind.None)
                {
                    coercions.Add(new BinderCoercionResult() { Node = right, CoercedType = typeLeft });
                    return new BinderCheckTypeResult() { Coercions = coercions };
                }

                errorContainer.EnsureError(
                    DocumentErrorSeverity.Warning,
                    left.Parent,
                    TexlStrings.ErrIncompatibleTypesForEquality_Left_Right,
                    typeLeft.GetKindString(),
                    typeRight.GetKindString());
            }

            return new BinderCheckTypeResult();
        }

        internal static BinderCheckTypeResult CheckUnaryOpCore(IErrorContainer errorContainer, UnaryOpNode node, DType childType)
        {
            Contracts.AssertValue(node);

            switch (node.Op)
            {
                case UnaryOp.Not:
<<<<<<< HEAD
                    var resNot = CheckTypeCore(errorContainer, node.Child, childType, DType.Boolean, /* coerced: */ DType.Number, DType.Decimal, DType.String, DType.OptionSetValue);
=======
                    var resNot = CheckTypeCore(errorContainer, node.Child, childType, DType.Boolean, /* coerced: */ DType.Number, DType.String, DType.OptionSetValue, DType.UntypedObject);
>>>>>>> 68f0c8c9
                    return new BinderCheckTypeResult() { Node = node, NodeType = DType.Boolean, Coercions = resNot.Coercions };
                case UnaryOp.Minus:
                    switch (childType.Kind)
                    {
                        case DKind.Date:
                            // Important to keep the type of minus-date as date, to allow D-D/d-D to be detected
                            return new BinderCheckTypeResult() { Node = node, NodeType = DType.Date };
                        case DKind.Time:
                            return new BinderCheckTypeResult() { Node = node, NodeType = DType.Time };
                        case DKind.DateTime:
                            // Important to keep the type of minus-datetime as datetime, to allow d-d/D-d to be detected
                            return new BinderCheckTypeResult() { Node = node, NodeType = DType.DateTime };
                        case DKind.Decimal:
                            return new BinderCheckTypeResult() { Node = node, NodeType = DType.Decimal };
                        default:
                            var resDefault = CheckTypeCore(errorContainer, node.Child, childType, DType.Number, /* coerced: */ DType.String, DType.Boolean, DType.UntypedObject);
                            return new BinderCheckTypeResult() { Node = node, NodeType = DType.Number, Coercions = resDefault.Coercions };
                    }

                case UnaryOp.Percent:
<<<<<<< HEAD
                    var resPercent = CheckTypeCore(errorContainer, node.Child, childType, DType.Number, /* coerced: */ DType.Decimal, DType.String, DType.Boolean, DType.Date, DType.Time, DType.DateTimeNoTimeZone, DType.DateTime);
                    return new BinderCheckTypeResult() { Node = node, NodeType = childType.Kind == DKind.Decimal ? DType.Decimal : DType.Number, Coercions = resPercent.Coercions };
=======
                    var resPercent = CheckTypeCore(errorContainer, node.Child, childType, DType.Number, /* coerced: */ DType.String, DType.Boolean, DType.Date, DType.Time, DType.DateTimeNoTimeZone, DType.DateTime, DType.UntypedObject);
                    return new BinderCheckTypeResult() { Node = node, NodeType = DType.Number, Coercions = resPercent.Coercions };
>>>>>>> 68f0c8c9
                default:
                    Contracts.Assert(false);
                    return new BinderCheckTypeResult() { Node = node, NodeType = DType.Error };
            }
        }

        // REVIEW ragru: Introduce a TexlOperator abstract base plus various subclasses
        // for handling operators and their overloads. That will offload the burden of dealing with
        // operator special cases to the various operator classes.
        public static BinderCheckTypeResult CheckBinaryOpCore(IErrorContainer errorContainer, BinaryOpNode node, DType leftType, DType rightType, bool isEnhancedDelegationEnabled)
        {
            Contracts.AssertValue(node);

            var leftNode = node.Left;
            var rightNode = node.Right;

            switch (node.Op)
            {
                case BinaryOp.Add:
                    return PostVisitBinaryOpNodeAdditionCore(errorContainer, node, leftType, rightType);
                case BinaryOp.Power:
                case BinaryOp.Mul:
                case BinaryOp.Div:
<<<<<<< HEAD
                    // Floating point has precedence
                    // Decimal TODO, decimal switch
                    // Decimal TODO, mixing Decimal with enum or other non-float
                    if (node.Op != BinaryOp.Power && leftType == DType.Decimal && rightType == DType.Decimal)
                    {
                        return new BinderCheckTypeResult()
                        {
                            Node = node,
                            NodeType = DType.Decimal,
                            Coercions = null
                        };
                    }

                    var resLeftDiv = CheckTypeCore(errorContainer, leftNode, leftType, DType.Number, /* coerced: */ DType.Decimal, DType.String, DType.Boolean, DType.Date, DType.Time, DType.DateTimeNoTimeZone, DType.DateTime);
                    var resRightDiv = CheckTypeCore(errorContainer, rightNode, rightType, DType.Number, /* coerced: */ DType.Decimal, DType.String, DType.Boolean, DType.Date, DType.Time, DType.DateTimeNoTimeZone, DType.DateTime);
                    return new BinderCheckTypeResult()
                    {
                        Node = node,

                        NodeType = node.Op == BinaryOp.Power || leftType == DType.Number || rightType == DType.Number ? DType.Number : DType.Decimal,
                        Coercions = resLeftDiv.Coercions.Concat(resRightDiv.Coercions).ToList()
                    };

                case BinaryOp.Or:
                case BinaryOp.And:
                    var resLeftAnd = CheckTypeCore(errorContainer, leftNode, leftType, DType.Boolean, /* coerced: */ DType.Number, DType.Decimal, DType.String, DType.OptionSetValue);
                    var resRightAnd = CheckTypeCore(errorContainer, rightNode, rightType, DType.Boolean, /* coerced: */ DType.Number, DType.Decimal, DType.String, DType.OptionSetValue);
                    return new BinderCheckTypeResult() { Node = node, NodeType = DType.Boolean, Coercions = resLeftAnd.Coercions.Concat(resRightAnd.Coercions).ToList() };

                case BinaryOp.Concat:
                    var resLeftConcat = CheckTypeCore(errorContainer, leftNode, leftType, DType.String, /* coerced: */ DType.Number, DType.Decimal, DType.Date, DType.Time, DType.DateTimeNoTimeZone, DType.DateTime, DType.Boolean, DType.OptionSetValue, DType.ViewValue);
                    var resRightConcat = CheckTypeCore(errorContainer, rightNode, rightType, DType.String, /* coerced: */ DType.Number, DType.Decimal, DType.Date, DType.Time, DType.DateTimeNoTimeZone, DType.DateTime, DType.Boolean, DType.OptionSetValue, DType.ViewValue);
=======
                    var resLeftDiv = CheckTypeCore(errorContainer, leftNode, leftType, DType.Number, /* coerced: */ DType.String, DType.Boolean, DType.Date, DType.Time, DType.DateTimeNoTimeZone, DType.DateTime, DType.UntypedObject);
                    var resRightDiv = CheckTypeCore(errorContainer, rightNode, rightType, DType.Number, /* coerced: */ DType.String, DType.Boolean, DType.Date, DType.Time, DType.DateTimeNoTimeZone, DType.DateTime, DType.UntypedObject);
                    return new BinderCheckTypeResult() { Node = node, NodeType = DType.Number, Coercions = resLeftDiv.Coercions.Concat(resRightDiv.Coercions).ToList() };

                case BinaryOp.Or:
                case BinaryOp.And:
                    var resLeftAnd = CheckTypeCore(errorContainer, leftNode, leftType, DType.Boolean, /* coerced: */ DType.Number, DType.String, DType.OptionSetValue, DType.UntypedObject);
                    var resRightAnd = CheckTypeCore(errorContainer, rightNode, rightType, DType.Boolean, /* coerced: */ DType.Number, DType.String, DType.OptionSetValue, DType.UntypedObject);
                    return new BinderCheckTypeResult() { Node = node, NodeType = DType.Boolean, Coercions = resLeftAnd.Coercions.Concat(resRightAnd.Coercions).ToList() };

                case BinaryOp.Concat:
                    var resLeftConcat = CheckTypeCore(errorContainer, leftNode, leftType, DType.String, /* coerced: */ DType.Number, DType.Date, DType.Time, DType.DateTimeNoTimeZone, DType.DateTime, DType.Boolean, DType.OptionSetValue, DType.ViewValue, DType.UntypedObject);
                    var resRightConcat = CheckTypeCore(errorContainer, rightNode, rightType, DType.String, /* coerced: */ DType.Number, DType.Date, DType.Time, DType.DateTimeNoTimeZone, DType.DateTime, DType.Boolean, DType.OptionSetValue, DType.ViewValue, DType.UntypedObject);
>>>>>>> 68f0c8c9
                    return new BinderCheckTypeResult() { Node = node, NodeType = DType.String, Coercions = resLeftConcat.Coercions.Concat(resRightConcat.Coercions).ToList() };

                case BinaryOp.Error:
                    errorContainer.EnsureError(DocumentErrorSeverity.Severe, node, TexlStrings.ErrOperatorExpected);
                    return new BinderCheckTypeResult() { Node = node, NodeType = DType.Error };

                case BinaryOp.Equal:
                case BinaryOp.NotEqual:
                    var resEq = CheckEqualArgTypesCore(errorContainer, leftNode, rightNode, leftType, rightType);
                    return new BinderCheckTypeResult() { Node = node, NodeType = DType.Boolean, Coercions = resEq.Coercions };

                case BinaryOp.Less:
                case BinaryOp.LessEqual:
                case BinaryOp.Greater:
                case BinaryOp.GreaterEqual:
                    // Excel's type coercion for inequality operators is inconsistent / borderline wrong, so we can't
                    // use it as a reference. For example, in Excel '2 < TRUE' produces TRUE, but so does '2 < FALSE'.
                    // Sticking to a restricted set of numeric-like types for now until evidence arises to support the need for coercion.
                    var resOrder = CheckComparisonArgTypesCore(errorContainer, leftNode, rightNode, leftType, rightType);
                    return new BinderCheckTypeResult() { Node = node, NodeType = DType.Boolean, Coercions = resOrder.Coercions };

                case BinaryOp.In:
                case BinaryOp.Exactin:
                    var resIn = CheckInArgTypesCore(errorContainer, leftNode, rightNode, leftType, rightType, isEnhancedDelegationEnabled);
                    return new BinderCheckTypeResult() { Node = node, NodeType = DType.Boolean, Coercions = resIn.Coercions };

                default:
                    Contracts.Assert(false);
                    return new BinderCheckTypeResult() { Node = node, NodeType = DType.Error };
            }
        }

        public static bool TryGetConstantValue(CheckTypesContext context, TexlNode node, out string nodeValue)
        {
            Contracts.AssertValue(node);
            nodeValue = null;
            switch (node.Kind)
            {
                case NodeKind.StrLit:
                    nodeValue = node.AsStrLit().Value;
                    return true;
                case NodeKind.BinaryOp:
                    var binaryOpNode = node.AsBinaryOp();
                    if (binaryOpNode.Op == BinaryOp.Concat)
                    {
                        if (TryGetConstantValue(context, binaryOpNode.Left, out var left) && TryGetConstantValue(context, binaryOpNode.Right, out var right))
                        {
                            nodeValue = string.Concat(left, right);
                            return true;
                        }
                    }

                    break;
                case NodeKind.Call:
                    var callNode = node.AsCall();
                    if (callNode.Head.Name.Value == BuiltinFunctionsCore.Concatenate.Name)
                    {
                        var parameters = new List<string>();
                        foreach (var argNode in callNode.Args.Children)
                        {
                            if (TryGetConstantValue(context, argNode, out var argValue))
                            {
                                parameters.Add(argValue);
                            }
                            else
                            {
                                break;
                            }
                        }

                        if (parameters.Count == callNode.Args.Count)
                        {
                            nodeValue = string.Join(string.Empty, parameters);
                            return true;
                        }
                    }

                    break;
                case NodeKind.FirstName:
                    // Possibly a non-qualified enum value
                    var firstNameNode = node.AsFirstName();
                    if (context.NameResolver.Lookup(firstNameNode.Ident.Name, out var firstNameInfo, NameLookupPreferences.None))
                    {
                        if (firstNameInfo.Kind == BindKind.Enum)
                        {
                            if (firstNameInfo.Data is string enumValue)
                            {
                                nodeValue = enumValue;
                                return true;
                            }
                        }
                    }

                    break;
                case NodeKind.DottedName:
                    // Possibly an enumeration
                    var dottedNameNode = node.AsDottedName();
                    if (dottedNameNode.Left.Kind == NodeKind.FirstName)
                    {
                        DType enumType = null;
                        if (context.NameResolver.EntityScope?.TryGetNamedEnum(dottedNameNode.Left.AsFirstName().Ident.Name, out enumType) == true)
                        {
                            if (enumType.TryGetEnumValue(dottedNameNode.Right.Name, out var enumValue))
                            {
                                if (enumValue is string strValue)
                                {
                                    nodeValue = strValue;
                                    return true;
                                }
                            }
                        }
                    }

                    break;
            }

            return false;
        }
    }
}<|MERGE_RESOLUTION|>--- conflicted
+++ resolved
@@ -512,7 +512,7 @@
             return new BinderCheckTypeResult() { Coercions = coercions };
         }
 
-        private static BinderCheckTypeResult PostVisitBinaryOpNodeAdditionCore(IErrorContainer errorContainer, BinaryOpNode node, DType leftType, DType rightType)
+        private static BinderCheckTypeResult PostVisitBinaryOpNodeAdditionCore(IErrorContainer errorContainer, BinaryOpNode node, DType leftType, DType rightType, bool numberIsFloat)
         {
             Contracts.AssertValue(node);
             Contracts.Assert(node.Op == BinaryOp.Add);
@@ -559,11 +559,7 @@
 
                         default:
                             // DateTime + number = DateTime
-<<<<<<< HEAD
-                            var resRight = CheckTypeCore(errorContainer, node.Right, rightType, DType.Number, /* coerced: */ DType.String, DType.Boolean, DType.Decimal);
-=======
-                            var resRight = CheckTypeCore(errorContainer, node.Right, rightType, DType.Number, /* coerced: */ DType.String, DType.Boolean, DType.UntypedObject);
->>>>>>> 68f0c8c9
+                            var resRight = CheckTypeCore(errorContainer, node.Right, rightType, DType.Number, /* coerced: */ DType.String, DType.Boolean, DType.UntypedObject, DType.Decimal);
                             return new BinderCheckTypeResult() { Node = node, NodeType = DType.DateTime, Coercions = resRight.Coercions };
                     }
 
@@ -603,11 +599,7 @@
 
                         default:
                             // Date + number = Date
-<<<<<<< HEAD
-                            var resRight = CheckTypeCore(errorContainer, node.Right, rightType, DType.Number, /* coerced: */ DType.String, DType.Boolean, DType.Decimal);
-=======
-                            var resRight = CheckTypeCore(errorContainer, node.Right, rightType, DType.Number, /* coerced: */ DType.String, DType.Boolean, DType.UntypedObject);
->>>>>>> 68f0c8c9
+                            var resRight = CheckTypeCore(errorContainer, node.Right, rightType, DType.Number, /* coerced: */ DType.String, DType.Boolean, DType.UntypedObject, DType.Decimal);
                             return new BinderCheckTypeResult() { Node = node, NodeType = DType.Date, Coercions = resRight.Coercions };
                     }
 
@@ -644,11 +636,7 @@
 
                         default:
                             // Time + number = Time
-<<<<<<< HEAD
-                            var resRight = CheckTypeCore(errorContainer, node.Right, rightType, DType.Number, /* coerced: */ DType.String, DType.Boolean, DType.Decimal);
-=======
-                            var resRight = CheckTypeCore(errorContainer, node.Right, rightType, DType.Number, /* coerced: */ DType.String, DType.Boolean, DType.UntypedObject);
->>>>>>> 68f0c8c9
+                            var resRight = CheckTypeCore(errorContainer, node.Right, rightType, DType.Number, /* coerced: */ DType.String, DType.Boolean, DType.UntypedObject, DType.Decimal);
                             return new BinderCheckTypeResult() { Node = node, NodeType = DType.Time, Coercions = resRight.Coercions };
                     }
 
@@ -656,72 +644,57 @@
                     switch (rightKind)
                     {
                         case DKind.DateTime:
-<<<<<<< HEAD
                             // number/decimal + DateTime = DateTime
-                            var leftResDateTime = CheckTypeCore(errorContainer, node.Left, leftType, DType.Number, /* coerced: */ DType.Decimal, DType.String, DType.Boolean);
+                            var leftResDateTime = CheckTypeCore(errorContainer, node.Left, leftType, DType.Number, /* coerced: */ DType.Decimal, DType.String, DType.Boolean, DType.UntypedObject);
                             return new BinderCheckTypeResult() { Node = node, NodeType = DType.DateTime, Coercions = leftResDateTime.Coercions };
                         case DKind.Date:
                             // number/decimal + Date = Date
-                            var leftResDate = CheckTypeCore(errorContainer, node.Left, leftType, DType.Number, /* coerced: */ DType.Decimal, DType.String, DType.Boolean);
+                            var leftResDate = CheckTypeCore(errorContainer, node.Left, leftType, DType.Number, /* coerced: */ DType.Decimal, DType.String, DType.Boolean, DType.UntypedObject);
                             return new BinderCheckTypeResult() { Node = node, NodeType = DType.Date, Coercions = leftResDate.Coercions };
                         case DKind.Time:
                             // number/decimal + Time = Time
-                            var leftResTime = CheckTypeCore(errorContainer, node.Left, leftType, DType.Number, /* coerced: */ DType.Decimal, DType.String, DType.Boolean);
+                            var leftResTime = CheckTypeCore(errorContainer, node.Left, leftType, DType.Number, /* coerced: */ DType.Decimal, DType.String, DType.Boolean, DType.UntypedObject);
                             return new BinderCheckTypeResult() { Node = node, NodeType = DType.Time, Coercions = leftResTime.Coercions };
-                        default:
-                            // Regular Addition
-                            // Decimal TODO: Deferred behavior
-                            if (leftType == DType.Decimal && rightType == DType.Decimal)
-                            {
+                        default:
+                            // Regular Addition
+                            // Deferred + number or number + Deferred
+                            if (leftKind == DKind.Deferred || rightKind == DKind.Deferred)
+                            {
+                                return new BinderCheckTypeResult()
+                                {
+                                    Node = node,
+                                    NodeType = DType.Deferred,
+                                    Coercions = null
+                                };
+                            }
+
+                            // Only operations where both operands are Decimal-compatible result in Decimal
+                            if (DType.DecimalBinaryOp(leftType, rightType, numberIsFloat))
+                            {
+                                var leftResAdd = CheckTypeCore(errorContainer, node.Left, leftType, DType.Decimal, /* coerced: */ DType.String, DType.Boolean, DType.UntypedObject);
+                                var rightResAdd = CheckTypeCore(errorContainer, node.Right, rightType, DType.Decimal, /* coerced: */ DType.String, DType.Boolean, DType.UntypedObject);
+
                                 return new BinderCheckTypeResult()
                                 {
                                     Node = node,
                                     NodeType = DType.Decimal,
-                                    Coercions = null
-                                };
-                            }
-
-                            var leftResAdd = CheckTypeCore(errorContainer, node.Left, leftType, DType.Number, /* coerced: */ DType.Decimal, DType.String, DType.Boolean);
-                            var rightResAdd = CheckTypeCore(errorContainer, node.Right, rightType, DType.Number, /* coerced: */ DType.Decimal, DType.String, DType.Boolean);
-
-                            // Deferred + number or number + Deferred
-=======
-                            // number + DateTime = DateTime
-                            var leftResDateTime = CheckTypeCore(errorContainer, node.Left, leftType, DType.Number, /* coerced: */ DType.String, DType.Boolean, DType.UntypedObject);
-                            return new BinderCheckTypeResult() { Node = node, NodeType = DType.DateTime, Coercions = leftResDateTime.Coercions };
-                        case DKind.Date:
-                            // number + Date = Date
-                            var leftResDate = CheckTypeCore(errorContainer, node.Left, leftType, DType.Number, /* coerced: */ DType.String, DType.Boolean, DType.UntypedObject);
-                            return new BinderCheckTypeResult() { Node = node, NodeType = DType.Date, Coercions = leftResDate.Coercions };
-                        case DKind.Time:
-                            // number + Time = Time
-                            var leftResTime = CheckTypeCore(errorContainer, node.Left, leftType, DType.Number, /* coerced: */ DType.String, DType.Boolean, DType.UntypedObject);
-                            return new BinderCheckTypeResult() { Node = node, NodeType = DType.Time, Coercions = leftResTime.Coercions };
-                        default:
-                            // Regular Addition
-                            var leftResAdd = CheckTypeCore(errorContainer, node.Left, leftType, DType.Number, /* coerced: */ DType.String, DType.Boolean, DType.UntypedObject);
-                            var rightResAdd = CheckTypeCore(errorContainer, node.Right, rightType, DType.Number, /* coerced: */ DType.String, DType.Boolean, DType.UntypedObject);
-
-                            // Deferred + number or number + Deferred
->>>>>>> 68f0c8c9
-                            if (leftKind == DKind.Deferred || rightKind == DKind.Deferred)
-                            {
-                                return new BinderCheckTypeResult()
-                                {
-                                    Node = node,
-                                    NodeType = DType.Deferred,
                                     Coercions = leftResAdd.Coercions.Concat(rightResAdd.Coercions).ToList()
                                 };
-                            }
-
-                            return new BinderCheckTypeResult()
-                            {
-                                Node = node,
-                                NodeType = leftType == DType.Decimal && rightType == DType.Decimal ? DType.Decimal : DType.Number,
-                                Coercions = leftResAdd.Coercions.Concat(rightResAdd.Coercions).ToList()
-                            };
-                    }
-            } 
+                            }
+                            else
+                            {
+                                var leftResAdd = CheckTypeCore(errorContainer, node.Left, leftType, DType.Number, /* coerced: */ DType.Decimal, DType.String, DType.Boolean, DType.UntypedObject);
+                                var rightResAdd = CheckTypeCore(errorContainer, node.Right, rightType, DType.Number, /* coerced: */ DType.Decimal, DType.String, DType.Boolean, DType.UntypedObject);
+
+                                return new BinderCheckTypeResult()
+                                {
+                                    Node = node,
+                                    NodeType = DType.Number,
+                                    Coercions = leftResAdd.Coercions.Concat(rightResAdd.Coercions).ToList()
+                                };
+                            }
+                    }
+            } 
         }
 
         private static BinderCheckTypeResult CheckComparisonArgTypesCore(IErrorContainer errorContainer, TexlNode left, TexlNode right, DType typeLeft, DType typeRight)
@@ -729,20 +702,12 @@
             // Excel's type coercion for inequality operators is inconsistent / borderline wrong, so we can't
             // use it as a reference. For example, in Excel '2 < TRUE' produces TRUE, but so does '2 < FALSE'.
             // Sticking to a restricted set of numeric-like types for now until evidence arises to support the need for coercion.
-<<<<<<< HEAD
-            var resLeft = CheckComparisonTypeOneOfCore(errorContainer, left, typeLeft, DType.Number, DType.Decimal, DType.Date, DType.Time, DType.DateTime);
-            var resRight = CheckComparisonTypeOneOfCore(errorContainer, right, typeRight, DType.Number, DType.Decimal, DType.Date, DType.Time, DType.DateTime);
-=======
-            var resLeft = CheckComparisonTypeOneOfCore(errorContainer, left, typeLeft, DType.Number, DType.Date, DType.Time, DType.DateTime, DType.UntypedObject);
-            var resRight = CheckComparisonTypeOneOfCore(errorContainer, right, typeRight, DType.Number, DType.Date, DType.Time, DType.DateTime, DType.UntypedObject);
->>>>>>> 68f0c8c9
+            var resLeft = CheckComparisonTypeOneOfCore(errorContainer, left, typeLeft, DType.Number, DType.Decimal, DType.Date, DType.Time, DType.DateTime, DType.UntypedObject);
+            var resRight = CheckComparisonTypeOneOfCore(errorContainer, right, typeRight, DType.Number, DType.Decimal, DType.Date, DType.Time, DType.DateTime, DType.UntypedObject);
 
             var coercions = new List<BinderCoercionResult>();
             coercions.AddRange(resLeft.Coercions);
             coercions.AddRange(resRight.Coercions);
-<<<<<<< HEAD
-
-=======
 
             if (typeLeft.IsUntypedObject && typeRight.IsUntypedObject)
             {
@@ -755,7 +720,6 @@
                 return new BinderCheckTypeResult() { Node = left.Parent, NodeType = DType.Error };
             }
 
->>>>>>> 68f0c8c9
             if (!typeLeft.Accepts(typeRight) && !typeRight.Accepts(typeLeft))
             {
                 // Handle DateTime <=> Number comparison by coercing one side to Number
@@ -764,6 +728,16 @@
                     coercions.Add(new BinderCoercionResult() { Node = right, CoercedType = DType.Number });
                 }
                 else if (DType.Number.Accepts(typeRight) && DType.DateTime.Accepts(typeLeft))
+                {
+                    coercions.Add(new BinderCoercionResult() { Node = left, CoercedType = DType.Number });
+                }
+
+                // Handle Decimal <=> Number comparison by coercing one side to Number
+                if (DType.Number.Accepts(typeLeft) && DType.Decimal.Accepts(typeRight))
+                {
+                    coercions.Add(new BinderCoercionResult() { Node = right, CoercedType = DType.Number });
+                }
+                else if (DType.Number.Accepts(typeRight) && DType.Decimal.Accepts(typeLeft))
                 {
                     coercions.Add(new BinderCoercionResult() { Node = left, CoercedType = DType.Number });
                 }
@@ -773,27 +747,7 @@
                     // Handle Date <=> Time comparison by coercing both to DateTime
                     coercions.Add(new BinderCoercionResult() { Node = left, CoercedType = DType.DateTime });
                     coercions.Add(new BinderCoercionResult() { Node = right, CoercedType = DType.DateTime });
-                }
-
-                // Handle DateTime <=> Decimal comparison by coercing one side to Number
-                if (DType.Decimal.Accepts(typeLeft) && DType.DateTime.Accepts(typeRight))
-                {
-                    coercions.Add(new BinderCoercionResult() { Node = right, CoercedType = DType.Decimal });
-                }
-                else if (DType.Number.Accepts(typeRight) && DType.DateTime.Accepts(typeLeft))
-                {
-                    coercions.Add(new BinderCoercionResult() { Node = left, CoercedType = DType.Decimal });
-                }
-
-                // Handle Decimal <=> Number comparison by coercing one side to Number
-                if (DType.Number.Accepts(typeLeft) && DType.Decimal.Accepts(typeRight))
-                {
-                    coercions.Add(new BinderCoercionResult() { Node = right, CoercedType = DType.Number });
-                }
-                else if (DType.Number.Accepts(typeRight) && DType.Decimal.Accepts(typeLeft))
-                {
-                    coercions.Add(new BinderCoercionResult() { Node = left, CoercedType = DType.Number });
-                }
+                }
 
                 if (typeLeft.IsUntypedObject && CoercionMatrix.GetCoercionKind(typeLeft, typeRight) != CoercionKind.None)
                 {
@@ -911,30 +865,6 @@
                     return new BinderCheckTypeResult() { Coercions = coercions };
                 }
 
-                // Handle Decimal <=> Number comparison
-                if (DType.Number.Accepts(typeLeft) && DType.Decimal.Accepts(typeRight))
-                {
-                    coercions.Add(new BinderCoercionResult() { Node = right, CoercedType = DType.Number });
-                    return new BinderCheckTypeResult() { Coercions = coercions };
-                }
-                else if (DType.Number.Accepts(typeRight) && DType.Decimal.Accepts(typeLeft))
-                {
-                    coercions.Add(new BinderCoercionResult() { Node = left, CoercedType = DType.Number });
-                    return new BinderCheckTypeResult() { Coercions = coercions };
-                }
-
-                // Handle DateTime <=> Decimal comparison
-                if (DType.Decimal.Accepts(typeLeft) && DType.DateTime.Accepts(typeRight))
-                {
-                    coercions.Add(new BinderCoercionResult() { Node = right, CoercedType = DType.Number });
-                    return new BinderCheckTypeResult() { Coercions = coercions };
-                }
-                else if (DType.Decimal.Accepts(typeRight) && DType.DateTime.Accepts(typeLeft))
-                {
-                    coercions.Add(new BinderCoercionResult() { Node = left, CoercedType = DType.Number });
-                    return new BinderCheckTypeResult() { Coercions = coercions };
-                }
-
                 // Handle UntypedObject comparisons
                 if (typeLeft.IsUntypedObject && CoercionMatrix.GetCoercionKind(typeLeft, typeRight) != CoercionKind.None)
                 {
@@ -944,6 +874,30 @@
                 else if (typeRight.IsUntypedObject && CoercionMatrix.GetCoercionKind(typeRight, typeLeft) != CoercionKind.None)
                 {
                     coercions.Add(new BinderCoercionResult() { Node = right, CoercedType = typeLeft });
+                    return new BinderCheckTypeResult() { Coercions = coercions };
+                }
+
+                // Handle Decimal <=> Number comparison
+                if (DType.Number.Accepts(typeLeft) && DType.Decimal.Accepts(typeRight))
+                {
+                    coercions.Add(new BinderCoercionResult() { Node = right, CoercedType = DType.Number });
+                    return new BinderCheckTypeResult() { Coercions = coercions };
+                }
+                else if (DType.Number.Accepts(typeRight) && DType.Decimal.Accepts(typeLeft))
+                {
+                    coercions.Add(new BinderCoercionResult() { Node = left, CoercedType = DType.Number });
+                    return new BinderCheckTypeResult() { Coercions = coercions };
+                }
+
+                // Handle DateTime <=> Decimal comparison
+                if (DType.Decimal.Accepts(typeLeft) && DType.DateTime.Accepts(typeRight))
+                {
+                    coercions.Add(new BinderCoercionResult() { Node = right, CoercedType = DType.Number });
+                    return new BinderCheckTypeResult() { Coercions = coercions };
+                }
+                else if (DType.Decimal.Accepts(typeRight) && DType.DateTime.Accepts(typeLeft))
+                {
+                    coercions.Add(new BinderCoercionResult() { Node = left, CoercedType = DType.Number });
                     return new BinderCheckTypeResult() { Coercions = coercions };
                 }
 
@@ -965,11 +919,7 @@
             switch (node.Op)
             {
                 case UnaryOp.Not:
-<<<<<<< HEAD
-                    var resNot = CheckTypeCore(errorContainer, node.Child, childType, DType.Boolean, /* coerced: */ DType.Number, DType.Decimal, DType.String, DType.OptionSetValue);
-=======
-                    var resNot = CheckTypeCore(errorContainer, node.Child, childType, DType.Boolean, /* coerced: */ DType.Number, DType.String, DType.OptionSetValue, DType.UntypedObject);
->>>>>>> 68f0c8c9
+                    var resNot = CheckTypeCore(errorContainer, node.Child, childType, DType.Boolean, /* coerced: */ DType.Number, DType.Decimal, DType.String, DType.OptionSetValue, DType.Decimal);
                     return new BinderCheckTypeResult() { Node = node, NodeType = DType.Boolean, Coercions = resNot.Coercions };
                 case UnaryOp.Minus:
                     switch (childType.Kind)
@@ -982,7 +932,7 @@
                         case DKind.DateTime:
                             // Important to keep the type of minus-datetime as datetime, to allow d-d/D-d to be detected
                             return new BinderCheckTypeResult() { Node = node, NodeType = DType.DateTime };
-                        case DKind.Decimal:
+                        case DKind.Decimal:
                             return new BinderCheckTypeResult() { Node = node, NodeType = DType.Decimal };
                         default:
                             var resDefault = CheckTypeCore(errorContainer, node.Child, childType, DType.Number, /* coerced: */ DType.String, DType.Boolean, DType.UntypedObject);
@@ -990,13 +940,8 @@
                     }
 
                 case UnaryOp.Percent:
-<<<<<<< HEAD
-                    var resPercent = CheckTypeCore(errorContainer, node.Child, childType, DType.Number, /* coerced: */ DType.Decimal, DType.String, DType.Boolean, DType.Date, DType.Time, DType.DateTimeNoTimeZone, DType.DateTime);
+                    var resPercent = CheckTypeCore(errorContainer, node.Child, childType, DType.Number, /* coerced: */ DType.Decimal, DType.String, DType.Boolean, DType.Date, DType.Time, DType.DateTimeNoTimeZone, DType.DateTime, DType.UntypedObject);
                     return new BinderCheckTypeResult() { Node = node, NodeType = childType.Kind == DKind.Decimal ? DType.Decimal : DType.Number, Coercions = resPercent.Coercions };
-=======
-                    var resPercent = CheckTypeCore(errorContainer, node.Child, childType, DType.Number, /* coerced: */ DType.String, DType.Boolean, DType.Date, DType.Time, DType.DateTimeNoTimeZone, DType.DateTime, DType.UntypedObject);
-                    return new BinderCheckTypeResult() { Node = node, NodeType = DType.Number, Coercions = resPercent.Coercions };
->>>>>>> 68f0c8c9
                 default:
                     Contracts.Assert(false);
                     return new BinderCheckTypeResult() { Node = node, NodeType = DType.Error };
@@ -1006,7 +951,7 @@
         // REVIEW ragru: Introduce a TexlOperator abstract base plus various subclasses
         // for handling operators and their overloads. That will offload the burden of dealing with
         // operator special cases to the various operator classes.
-        public static BinderCheckTypeResult CheckBinaryOpCore(IErrorContainer errorContainer, BinaryOpNode node, DType leftType, DType rightType, bool isEnhancedDelegationEnabled)
+        public static BinderCheckTypeResult CheckBinaryOpCore(IErrorContainer errorContainer, BinaryOpNode node, DType leftType, DType rightType, bool isEnhancedDelegationEnabled, bool numberIsFloat)
         {
             Contracts.AssertValue(node);
 
@@ -1016,58 +961,45 @@
             switch (node.Op)
             {
                 case BinaryOp.Add:
-                    return PostVisitBinaryOpNodeAdditionCore(errorContainer, node, leftType, rightType);
+                    return PostVisitBinaryOpNodeAdditionCore(errorContainer, node, leftType, rightType, numberIsFloat);
                 case BinaryOp.Power:
                 case BinaryOp.Mul:
                 case BinaryOp.Div:
-<<<<<<< HEAD
-                    // Floating point has precedence
-                    // Decimal TODO, decimal switch
-                    // Decimal TODO, mixing Decimal with enum or other non-float
-                    if (node.Op != BinaryOp.Power && leftType == DType.Decimal && rightType == DType.Decimal)
-                    {
-                        return new BinderCheckTypeResult()
-                        {
-                            Node = node,
-                            NodeType = DType.Decimal,
-                            Coercions = null
-                        };
-                    }
-
-                    var resLeftDiv = CheckTypeCore(errorContainer, leftNode, leftType, DType.Number, /* coerced: */ DType.Decimal, DType.String, DType.Boolean, DType.Date, DType.Time, DType.DateTimeNoTimeZone, DType.DateTime);
-                    var resRightDiv = CheckTypeCore(errorContainer, rightNode, rightType, DType.Number, /* coerced: */ DType.Decimal, DType.String, DType.Boolean, DType.Date, DType.Time, DType.DateTimeNoTimeZone, DType.DateTime);
-                    return new BinderCheckTypeResult()
-                    {
-                        Node = node,
-
-                        NodeType = node.Op == BinaryOp.Power || leftType == DType.Number || rightType == DType.Number ? DType.Number : DType.Decimal,
-                        Coercions = resLeftDiv.Coercions.Concat(resRightDiv.Coercions).ToList()
-                    };
+                    // Floating point has precedence
+                    // Decimal TODO, untyped object support
+                    if (node.Op != BinaryOp.Power && DType.DecimalBinaryOp(leftType, rightType, numberIsFloat))
+                    {
+                        var resLeftDiv = CheckTypeCore(errorContainer, leftNode, leftType, DType.Decimal, /* coerced: */ DType.String, DType.Boolean, DType.UntypedObject);
+                        var resRightDiv = CheckTypeCore(errorContainer, rightNode, rightType, DType.Decimal, /* coerced: */ DType.String, DType.Boolean, DType.UntypedObject);
+
+                        return new BinderCheckTypeResult()
+                        {
+                            Node = node,
+                            NodeType = DType.Decimal,
+                            Coercions = resLeftDiv.Coercions.Concat(resRightDiv.Coercions).ToList()
+                        };
+                    }
+                    else
+                    {
+                        var resLeftDiv = CheckTypeCore(errorContainer, leftNode, leftType, DType.Number, /* coerced: */ DType.Decimal, DType.String, DType.Boolean, DType.Date, DType.Time, DType.DateTimeNoTimeZone, DType.DateTime, DType.UntypedObject);
+                        var resRightDiv = CheckTypeCore(errorContainer, rightNode, rightType, DType.Number, /* coerced: */ DType.Decimal, DType.String, DType.Boolean, DType.Date, DType.Time, DType.DateTimeNoTimeZone, DType.DateTime, DType.UntypedObject);
+                        return new BinderCheckTypeResult()
+                        {
+                            Node = node,
+                            NodeType = DType.Number,
+                            Coercions = resLeftDiv.Coercions.Concat(resRightDiv.Coercions).ToList()
+                        };
+                    }
 
                 case BinaryOp.Or:
                 case BinaryOp.And:
-                    var resLeftAnd = CheckTypeCore(errorContainer, leftNode, leftType, DType.Boolean, /* coerced: */ DType.Number, DType.Decimal, DType.String, DType.OptionSetValue);
-                    var resRightAnd = CheckTypeCore(errorContainer, rightNode, rightType, DType.Boolean, /* coerced: */ DType.Number, DType.Decimal, DType.String, DType.OptionSetValue);
+                    var resLeftAnd = CheckTypeCore(errorContainer, leftNode, leftType, DType.Boolean, /* coerced: */ DType.Number, DType.Decimal, DType.String, DType.OptionSetValue, DType.UntypedObject);
+                    var resRightAnd = CheckTypeCore(errorContainer, rightNode, rightType, DType.Boolean, /* coerced: */ DType.Number, DType.Decimal, DType.String, DType.OptionSetValue, DType.UntypedObject);
                     return new BinderCheckTypeResult() { Node = node, NodeType = DType.Boolean, Coercions = resLeftAnd.Coercions.Concat(resRightAnd.Coercions).ToList() };
 
                 case BinaryOp.Concat:
-                    var resLeftConcat = CheckTypeCore(errorContainer, leftNode, leftType, DType.String, /* coerced: */ DType.Number, DType.Decimal, DType.Date, DType.Time, DType.DateTimeNoTimeZone, DType.DateTime, DType.Boolean, DType.OptionSetValue, DType.ViewValue);
-                    var resRightConcat = CheckTypeCore(errorContainer, rightNode, rightType, DType.String, /* coerced: */ DType.Number, DType.Decimal, DType.Date, DType.Time, DType.DateTimeNoTimeZone, DType.DateTime, DType.Boolean, DType.OptionSetValue, DType.ViewValue);
-=======
-                    var resLeftDiv = CheckTypeCore(errorContainer, leftNode, leftType, DType.Number, /* coerced: */ DType.String, DType.Boolean, DType.Date, DType.Time, DType.DateTimeNoTimeZone, DType.DateTime, DType.UntypedObject);
-                    var resRightDiv = CheckTypeCore(errorContainer, rightNode, rightType, DType.Number, /* coerced: */ DType.String, DType.Boolean, DType.Date, DType.Time, DType.DateTimeNoTimeZone, DType.DateTime, DType.UntypedObject);
-                    return new BinderCheckTypeResult() { Node = node, NodeType = DType.Number, Coercions = resLeftDiv.Coercions.Concat(resRightDiv.Coercions).ToList() };
-
-                case BinaryOp.Or:
-                case BinaryOp.And:
-                    var resLeftAnd = CheckTypeCore(errorContainer, leftNode, leftType, DType.Boolean, /* coerced: */ DType.Number, DType.String, DType.OptionSetValue, DType.UntypedObject);
-                    var resRightAnd = CheckTypeCore(errorContainer, rightNode, rightType, DType.Boolean, /* coerced: */ DType.Number, DType.String, DType.OptionSetValue, DType.UntypedObject);
-                    return new BinderCheckTypeResult() { Node = node, NodeType = DType.Boolean, Coercions = resLeftAnd.Coercions.Concat(resRightAnd.Coercions).ToList() };
-
-                case BinaryOp.Concat:
-                    var resLeftConcat = CheckTypeCore(errorContainer, leftNode, leftType, DType.String, /* coerced: */ DType.Number, DType.Date, DType.Time, DType.DateTimeNoTimeZone, DType.DateTime, DType.Boolean, DType.OptionSetValue, DType.ViewValue, DType.UntypedObject);
-                    var resRightConcat = CheckTypeCore(errorContainer, rightNode, rightType, DType.String, /* coerced: */ DType.Number, DType.Date, DType.Time, DType.DateTimeNoTimeZone, DType.DateTime, DType.Boolean, DType.OptionSetValue, DType.ViewValue, DType.UntypedObject);
->>>>>>> 68f0c8c9
+                    var resLeftConcat = CheckTypeCore(errorContainer, leftNode, leftType, DType.String, /* coerced: */ DType.Number, DType.Decimal, DType.Date, DType.Time, DType.DateTimeNoTimeZone, DType.DateTime, DType.Boolean, DType.OptionSetValue, DType.ViewValue, DType.UntypedObject);
+                    var resRightConcat = CheckTypeCore(errorContainer, rightNode, rightType, DType.String, /* coerced: */ DType.Number, DType.Decimal, DType.Date, DType.Time, DType.DateTimeNoTimeZone, DType.DateTime, DType.Boolean, DType.OptionSetValue, DType.ViewValue, DType.UntypedObject);
                     return new BinderCheckTypeResult() { Node = node, NodeType = DType.String, Coercions = resLeftConcat.Coercions.Concat(resRightConcat.Coercions).ToList() };
 
                 case BinaryOp.Error:
@@ -1166,8 +1098,10 @@
                     // Possibly an enumeration
                     var dottedNameNode = node.AsDottedName();
                     if (dottedNameNode.Left.Kind == NodeKind.FirstName)
-                    {
-                        DType enumType = null;
+                    {
+#pragma warning disable IDE0018 // Inline variable declaration
+                        DType enumType = null;
+#pragma warning restore IDE0018 // Inline variable declaration
                         if (context.NameResolver.EntityScope?.TryGetNamedEnum(dottedNameNode.Left.AsFirstName().Ident.Name, out enumType) == true)
                         {
                             if (enumType.TryGetEnumValue(dottedNameNode.Right.Name, out var enumValue))
