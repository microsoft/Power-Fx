--- conflicted
+++ resolved
@@ -15,26 +15,20 @@
         public readonly DPath Path;
         public readonly int UpCount;
         public readonly DType Type;
-<<<<<<< HEAD
-        public readonly DName LogicalName;
-        public readonly bool IsAsync;
-=======
 
         /// <summary>
         /// Some resolved objects may have a display name associated with them. If this is non-default,
         /// it has the display name of the object in Data. 
         /// </summary>
         public readonly DName DisplayName;
->>>>>>> a6b42afc
+        public readonly DName LogicalName;
+        public readonly bool IsAsync;
 
         // Optional data associated with a name. May be null.
         public readonly object Data;
 
-<<<<<<< HEAD
         public NameLookupInfo(BindKind kind, DType type, DPath path, int upCount, object data = null, DName logicalName = default, bool isAsync = default)
-=======
         public NameLookupInfo(BindKind kind, DType type, DPath path, int upCount, object data = null, DName displayName = default)
->>>>>>> a6b42afc
         {
             Contracts.Assert(kind >= BindKind.Min && kind < BindKind.Lim);
             Contracts.Assert(upCount >= 0);
@@ -45,12 +39,9 @@
             Path = path;
             UpCount = upCount;
             Data = data;
-<<<<<<< HEAD
             LogicalName = logicalName;
             IsAsync = isAsync;
-=======
             DisplayName = displayName;
->>>>>>> a6b42afc
         }
     }
 }