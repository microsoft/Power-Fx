﻿// Copyright (c) Microsoft Corporation.
// Licensed under the MIT License.

using System;
using Microsoft.AppMagic.Transport;
using Microsoft.PowerFx.Core.Utils;

namespace Microsoft.PowerFx.Core.App.Controls
{
    /// <summary>
    /// Categories of rules and properties, e.g. data, design, behavior.
    /// When published, this enum is not available to JavaScript;
    /// Please keep these values in sync with src/AppMagic/js/AppMagic.Controls/Constants.ts.
    /// </summary>
    [TransportType(TransportKind.Enum)]
    internal enum PropertyRuleCategory
    {
        Data = 0,
        Design = 1,
        Behavior = 2,
        ConstantData = 3,
        OnDemandData = 4,
        Scope = 5,
        /// <summary>
        /// Represents a missing property category when deserializing
        /// Should be cleaned up by document converter, only occurs if 
        /// control template is invalid
        /// </summary>
        Unknown = 6,
        Formulas = 7,
    }

    /// <summary>
    /// Rule provider types. These are primarily used by the components.
    /// System - Set on all rules on on component definition.
    /// User - Set when any customization on property rules in component instance. 
    /// Unknown - Unknown when provider is not known.
    /// </summary>
    internal enum RuleProviderType
    {
        Unknown,
        System,
        User,
    }

    internal static class PropertyRuleCategoryExtensions
    {
        internal static bool IsValid(this PropertyRuleCategory category) =>
<<<<<<< HEAD
            category >= PropertyRuleCategory.Data && category <= PropertyRuleCategory.Unknown;

        internal static bool IsBehavioral(this PropertyRuleCategory category) =>
=======
            PropertyRuleCategory.Data <= category && category <= PropertyRuleCategory.Formulas;
        internal static bool IsBehavioral(this PropertyRuleCategory category) => 
>>>>>>> 2c5df2a3
            category == PropertyRuleCategory.Behavior || category == PropertyRuleCategory.OnDemandData;
    }

    internal static class PropertyRuleCategoryHelper
    {
        public static bool IsValidPropertyRuleCategory(string category)
        {
            PropertyRuleCategory _;
            return Enum.TryParse(category, ignoreCase: true, result: out _);
        }

        public static bool TryParsePropertyCategory(string category, out PropertyRuleCategory categoryEnum)
        {
            Contracts.CheckNonEmpty(category, "category");

            // Enum.TryParse uses a bunch of reflection and boxing. If this becomes an issue, we can
            // use plain-old switch statement.
            return Enum.TryParse(category, ignoreCase: true, result: out categoryEnum);
        }
    }
}<|MERGE_RESOLUTION|>--- conflicted
+++ resolved
@@ -46,14 +46,8 @@
     internal static class PropertyRuleCategoryExtensions
     {
         internal static bool IsValid(this PropertyRuleCategory category) =>
-<<<<<<< HEAD
-            category >= PropertyRuleCategory.Data && category <= PropertyRuleCategory.Unknown;
-
-        internal static bool IsBehavioral(this PropertyRuleCategory category) =>
-=======
             PropertyRuleCategory.Data <= category && category <= PropertyRuleCategory.Formulas;
         internal static bool IsBehavioral(this PropertyRuleCategory category) => 
->>>>>>> 2c5df2a3
             category == PropertyRuleCategory.Behavior || category == PropertyRuleCategory.OnDemandData;
     }
 
