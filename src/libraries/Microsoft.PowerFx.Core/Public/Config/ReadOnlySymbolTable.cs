--- conflicted
+++ resolved
@@ -11,7 +11,7 @@
 using Microsoft.PowerFx.Core.Binding.BindInfo;
 using Microsoft.PowerFx.Core.Entities;
 using Microsoft.PowerFx.Core.Functions;
-using Microsoft.PowerFx.Core.Texl.Builtins;
+using Microsoft.PowerFx.Core.Texl.Builtins;
 using Microsoft.PowerFx.Core.Types;
 using Microsoft.PowerFx.Core.Types.Enums;
 using Microsoft.PowerFx.Core.Utils;
@@ -44,7 +44,7 @@
         {
             _version.Inc();
         }
-
+
         private protected string _debugName = "SymbolTable";
 
         // Helper in debugging. Useful when we have multiple symbol tables chained. 
@@ -53,123 +53,123 @@
             get => _debugName;
             init => _debugName = value;
         }
-
-        /// <summary>
-        /// Find the variable by name within this symbol table. 
-        /// </summary>
-        /// <param name="name">name of the variable.</param>
-        /// <param name="slot">slot allocated for this variable.</param>
-        /// <returns></returns>
-        public bool TryLookupSlot(string name, out ISymbolSlot slot)
-        {
-            INameResolver resolver = this;
-
-            if (resolver.Lookup(new DName(name), out var info))
-            {
-                if (info.Data is NameSymbol data)
-                {
-                    slot = data;
-                    return true;
-                }
-            }
-
-            slot = null;
-            return false;
-        }
-
-        /// <summary>
-        /// Given a valid slot, get the type. 
-        /// </summary>
-        /// <param name="slot"></param>
-        /// <returns></returns>
-        public virtual FormulaType GetTypeFromSlot(ISymbolSlot slot)
-        {
-            ValidateSlot(slot);
-
-            IGlobalSymbolNameResolver resolver = this;
-            foreach (var x in resolver.GlobalSymbols)
-            {
-                if (x.Value.Data is ISymbolSlot slot2)
-                {
-                    if (slot2.SlotIndex == slot.SlotIndex)
-                    {
-                        return FormulaType.Build(x.Value.Type);
-                    }
-                }
-            }
-
-            throw NewBadSlotException(slot);
-        }
-
-        // Ensure that newType can be assigned to the given slot. 
-        internal void ValidateAccepts(ISymbolSlot slot, FormulaType newType)
-        {
-            var srcType = this.GetTypeFromSlot(slot);
-
-            if (newType is RecordType)
-            {
-                // Lazy RecordTypes don't validate. 
-                // https://github.com/microsoft/Power-Fx/issues/833
-                return;
-            }
-
-            var ok = srcType._type.Accepts(newType._type);
-
-            if (ok)
-            {
-                return;
-            }
-
-            var name = slot.DebugName();
-
-            throw new InvalidOperationException($"Can't change '{name}' from {srcType} to {newType._type}.");
-        }
-
-        // Helper to call on Get/Set to ensure slot can be used with this value
-        internal void ValidateSlot(ISymbolSlot slot)
-        {
-            if (slot.Owner != this)
-            {
-                throw NewBadSlotException(slot);
-            }
-
-            slot.ThrowIfDisposed();
-        }
-
-        internal Exception NewBadSlotException(ISymbolSlot slot)
-        {
-            return new InvalidOperationException($"Slot {slot.DebugName()} is not valid on Symbol Table {this.DebugName()}");
-        }
-
-        /// <summary>
-        /// Create a symbol table around the DisplayNameProvider. 
-        /// The set of symbols is fixed and determined by the DisplayNameProvider, 
-        /// but their type info is lazily hydrated. 
-        /// </summary>
-        /// <returns></returns>
-        public static ReadOnlySymbolTable NewFromDeferred(
-            DisplayNameProvider map,
-            Func<string, string, FormulaType> fetchTypeInfo,
+
+        /// <summary>
+        /// Find the variable by name within this symbol table. 
+        /// </summary>
+        /// <param name="name">name of the variable.</param>
+        /// <param name="slot">slot allocated for this variable.</param>
+        /// <returns></returns>
+        public bool TryLookupSlot(string name, out ISymbolSlot slot)
+        {
+            INameResolver resolver = this;
+
+            if (resolver.Lookup(new DName(name), out var info))
+            {
+                if (info.Data is NameSymbol data)
+                {
+                    slot = data;
+                    return true;
+                }
+            }
+
+            slot = null;
+            return false;
+        }
+
+        /// <summary>
+        /// Given a valid slot, get the type. 
+        /// </summary>
+        /// <param name="slot"></param>
+        /// <returns></returns>
+        public virtual FormulaType GetTypeFromSlot(ISymbolSlot slot)
+        {
+            ValidateSlot(slot);
+
+            IGlobalSymbolNameResolver resolver = this;
+            foreach (var x in resolver.GlobalSymbols)
+            {
+                if (x.Value.Data is ISymbolSlot slot2)
+                {
+                    if (slot2.SlotIndex == slot.SlotIndex)
+                    {
+                        return FormulaType.Build(x.Value.Type);
+                    }
+                }
+            }
+
+            throw NewBadSlotException(slot);
+        }
+
+        // Ensure that newType can be assigned to the given slot. 
+        internal void ValidateAccepts(ISymbolSlot slot, FormulaType newType)
+        {
+            var srcType = this.GetTypeFromSlot(slot);
+
+            if (newType is RecordType)
+            {
+                // Lazy RecordTypes don't validate. 
+                // https://github.com/microsoft/Power-Fx/issues/833
+                return;
+            }
+
+            var ok = srcType._type.Accepts(newType._type);
+
+            if (ok)
+            {
+                return;
+            }
+
+            var name = slot.DebugName();
+
+            throw new InvalidOperationException($"Can't change '{name}' from {srcType} to {newType._type}.");
+        }
+
+        // Helper to call on Get/Set to ensure slot can be used with this value
+        internal void ValidateSlot(ISymbolSlot slot)
+        {
+            if (slot.Owner != this)
+            {
+                throw NewBadSlotException(slot);
+            }
+
+            slot.ThrowIfDisposed();
+        }
+
+        internal Exception NewBadSlotException(ISymbolSlot slot)
+        {
+            return new InvalidOperationException($"Slot {slot.DebugName()} is not valid on Symbol Table {this.DebugName()}");
+        }
+
+        /// <summary>
+        /// Create a symbol table around the DisplayNameProvider. 
+        /// The set of symbols is fixed and determined by the DisplayNameProvider, 
+        /// but their type info is lazily hydrated. 
+        /// </summary>
+        /// <returns></returns>
+        public static ReadOnlySymbolTable NewFromDeferred(
+            DisplayNameProvider map,
+            Func<string, string, FormulaType> fetchTypeInfo,
             string debugName = null)
         {
-            return new DeferredSymbolTable(map, fetchTypeInfo)
-            {
-                DebugName = debugName
+            return new DeferredSymbolTable(map, fetchTypeInfo)
+            {
+                DebugName = debugName
             };
-        }
-
-        public static ReadOnlySymbolTable NewFromRecord(
-            RecordType type,
-            string debugName = null,
-            bool allowThisRecord = false,
+        }
+
+        public static ReadOnlySymbolTable NewFromRecord(
+            RecordType type,
+            string debugName = null,
+            bool allowThisRecord = false,
             bool allowMutable = false)
         {
-            return new SymbolTableOverRecordType(type ?? RecordType.Empty(), null, mutable: allowMutable, allowThisRecord: allowThisRecord)
-            {
-                DebugName = debugName ?? (allowThisRecord ? "RowScope" : "FromRecord")
+            return new SymbolTableOverRecordType(type ?? RecordType.Empty(), null, mutable: allowMutable, allowThisRecord: allowThisRecord)
+            {
+                DebugName = debugName ?? (allowThisRecord ? "RowScope" : "FromRecord")
             };
-        }
-
+        }
+
         public static ReadOnlySymbolTable Compose(params ReadOnlySymbolTable[] tables)
         {
             return new ComposedReadOnlySymbolTable(tables);
@@ -188,18 +188,18 @@
             s.AddFunctions(coreFunctions);
 
             return s;
-        }
-
-        internal static ReadOnlySymbolTable NewDefault(IEnumerable<TexlFunction> functions)
-        {            
-            TexlFunctionSet tfs = new TexlFunctionSet();
-
-            foreach (TexlFunction function in functions)
-            {
-                tfs.Add(function);
-            }
-
-            return NewDefault(tfs);
+        }
+
+        internal static ReadOnlySymbolTable NewDefault(IEnumerable<TexlFunction> functions)
+        {            
+            TexlFunctionSet tfs = new TexlFunctionSet();
+
+            foreach (TexlFunction function in functions)
+            {
+                tfs.Add(function);
+            }
+
+            return NewDefault(tfs);
         }
 
         /// <summary>
@@ -211,23 +211,19 @@
         {
             var s = new SymbolTable()
             {
-                DebugName = DebugName + " (Functions only)",
+                DebugName = DebugName + " (Functions only)",
             };
 
             s.AddFunctions(_functions);
 
             return s;
-        }
-
-<<<<<<< HEAD
+        }
+
         internal readonly Dictionary<string, NameLookupInfo> _variables = new Dictionary<string, NameLookupInfo>();
 
         internal DisplayNameProvider _environmentSymbolDisplayNameProvider = new SingleSourceDisplayNameProvider();
 
         private protected readonly TexlFunctionSet _functions = new TexlFunctionSet();
-=======
-        private protected readonly List<TexlFunction> _functions = new List<TexlFunction>();
->>>>>>> 60ccaceb
 
         // Which enums are available. 
         // These do not compose - only bottom one wins. 
@@ -259,25 +255,19 @@
 
         internal TexlFunctionSet Functions => ((INameResolver)this).Functions;
 
-<<<<<<< HEAD
-        TexlFunctionSet INameResolver.Functions => _functions;
-
+        TexlFunctionSet INameResolver.Functions => _functions;
+
         IEnumerable<KeyValuePair<string, NameLookupInfo>> IGlobalSymbolNameResolver.GlobalSymbols => _variables;
-=======
-        IEnumerable<TexlFunction> INameResolver.Functions => _functions; 
-        
-        IEnumerable<KeyValuePair<string, NameLookupInfo>> IGlobalSymbolNameResolver.GlobalSymbols => Enumerable.Empty<KeyValuePair<string, NameLookupInfo>>();
->>>>>>> 60ccaceb
 
         /// <summary>
         /// Get symbol names in this current scope.
         /// </summary>
         public IEnumerable<NamedFormulaType> SymbolNames
         {
-            get
+            get
             {
                 IGlobalSymbolNameResolver globals = this;
-
+
                 // GlobalSymbols are virtual, so we get derived behavior via that.
                 foreach (var kv in globals.GlobalSymbols)
                 {
@@ -286,12 +276,12 @@
                     yield return new NamedFormulaType(kv.Key, type, displayName);
                 }
             }
-        }
-
-        // Hook from Lookup - Get just variables. 
+        }
+
+        // Hook from Lookup - Get just variables. 
         internal virtual bool TryGetVariable(DName name, out NameLookupInfo symbol, out DName displayName)
-        {
-            symbol = default;
+        {
+            symbol = default;
             displayName = default;
             return false;
         }
@@ -309,12 +299,12 @@
             if (TryLookup(name, out nameInfo))
             {
                 return true;
-            }
-
-            // This does a display-name aware lookup from _variables 
-            if (TryGetVariable(name, out nameInfo, out _))
-            {
-                return true;
+            }
+
+            // This does a display-name aware lookup from _variables 
+            if (TryGetVariable(name, out nameInfo, out _))
+            {
+                return true;
             }
 
             var enumValue = GetEnumSymbolSnapshot.FirstOrDefault(symbol => symbol.Name == name);
@@ -333,29 +323,29 @@
             Contracts.Check(theNamespace.IsValid, "The namespace is invalid.");
             Contracts.CheckNonEmpty(name, "name");
 
-            return localeInvariant 
-                        ? Functions.WithInvariantName(name, theNamespace) 
+            return localeInvariant 
+                        ? Functions.WithInvariantName(name, theNamespace) 
                         : Functions.WithName(name, theNamespace);            
         }
         
         IEnumerable<TexlFunction> INameResolver.LookupFunctionsInNamespace(DPath nameSpace)
         {
             Contracts.Check(nameSpace.IsValid, "The namespace is invalid.");
-            
-            return _functions.WithNamespace(nameSpace);
-        }
-
-        #region INameResolver - only implemented for unit testing for scenarios that use the full name resolver
-
-        internal virtual IExternalEntityScope InternalEntityScope => default;
-
-        IExternalEntityScope INameResolver.EntityScope => InternalEntityScope;
-
-        #endregion
+            
+            return _functions.WithNamespace(nameSpace);
+        }
+
+        #region INameResolver - only implemented for unit testing for scenarios that use the full name resolver
+
+        internal virtual IExternalEntityScope InternalEntityScope => default;
+
+        IExternalEntityScope INameResolver.EntityScope => InternalEntityScope;
+
+        #endregion
 
         #region INameResolver - not implemented
-
-        // Methods from INameResolver that we default / don't implement
+
+        // Methods from INameResolver that we default / don't implement
         IExternalDocument INameResolver.Document => default;
 
         IExternalEntity INameResolver.CurrentEntity => default;
