--- conflicted
+++ resolved
@@ -1,178 +1,171 @@
-﻿// Copyright (c) Microsoft Corporation.
-// Licensed under the MIT license.
-
-using System;
-using System.Collections.Generic;
-using System.Globalization;
-using System.Linq;
-using Microsoft.PowerFx.Core.Binding.BindInfo;
-using Microsoft.PowerFx.Core.Entities;
-using Microsoft.PowerFx.Core.Errors;
-using Microsoft.PowerFx.Core.Functions;
-using Microsoft.PowerFx.Core.Localization;
-using Microsoft.PowerFx.Core.Texl;
-using Microsoft.PowerFx.Core.Types.Enums;
-using Microsoft.PowerFx.Core.Utils;
-
-namespace Microsoft.PowerFx
-{
-    /// <summary>
-    /// A container that allows for compiler customization.
-    /// </summary>
-    public sealed class PowerFxConfig
-    {
-        internal static readonly int DefaultMaxCallDepth = 20;
-        internal static readonly int DefaultMaximumExpressionLength = 1000;
-
-        /// <summary>
-        /// Global symbols. Additional symbols beyond default function set. 
-        /// </summary>
-        public SymbolTable SymbolTable { get; set; } = new SymbolTable
-        {
-            DebugName = "DefaultConfig"
-        };
-
-        [Obsolete("Use Config.EnumStore or symboltable directly")]
-        internal EnumStoreBuilder EnumStoreBuilder => SymbolTable.EnumStoreBuilder;
-
-        internal IEnumStore EnumStore => ReadOnlySymbolTable.Compose(SymbolTable);        
-
-        public Features Features { get; }
-
-        public int MaxCallDepth { get; set; }
-
-        public int MaximumExpressionLength { get; set; }
-
-<<<<<<< HEAD
-        private PowerFxConfig(EnumStoreBuilder enumStoreBuilder, Features features = Features.None)
-        {            
-            Features = features;
-=======
-        private PowerFxConfig(CultureInfo cultureInfo, EnumStoreBuilder enumStoreBuilder, Features features = null)
-        {
-            CultureInfo = cultureInfo ?? CultureInfo.CurrentCulture;
-            Features = features ?? Features.None; // should we default to PowerFxV1?
->>>>>>> 4659f5ac
-            SymbolTable.EnumStoreBuilder = enumStoreBuilder;
-            MaxCallDepth = DefaultMaxCallDepth;
-            MaximumExpressionLength = DefaultMaximumExpressionLength;
-        }
-
-        /// <summary>
-        /// Initializes a new instance of the <see cref="PowerFxConfig"/> class.        
-        /// </summary>          
-        public PowerFxConfig()
-            : this(Features.None)
-        {
-        }
-
-        /// <summary>
-        /// Information about available functions.
-        /// </summary>
-        [Obsolete("Migrate to SymbolTables")]
-        public IEnumerable<FunctionInfo> FunctionInfos =>
-            new Engine(this).SupportedFunctions.Functions.Functions
-            .Concat(SymbolTable.Functions.Functions)
-            .Select(f => new FunctionInfo(f));
-
-        /// <summary>
-        /// Initializes a new instance of the <see cref="PowerFxConfig"/> class.
-        /// </summary>        
-        /// <param name="features">Features to use.</param>
-        public PowerFxConfig(Features features)
-            : this(new EnumStoreBuilder().WithRequiredEnums(BuiltinFunctionsCore._library), features)
-        {
-        }
-
-        /// <summary>
-        /// Stopgap until Enum Store is refactored. Do not rely on, this will be removed. 
-        /// </summary>
-        internal static PowerFxConfig BuildWithEnumStore(EnumStoreBuilder enumStoreBuilder)
-        {
-            return BuildWithEnumStore(enumStoreBuilder, Features.None);
-        }
-
-        internal static PowerFxConfig BuildWithEnumStore(EnumStoreBuilder enumStoreBuilder, Features features)
-        {
-            return BuildWithEnumStore(enumStoreBuilder, BuiltinFunctionsCore._library, features: features);
-        }
-
-        internal static PowerFxConfig BuildWithEnumStore(EnumStoreBuilder enumStoreBuilder, TexlFunctionSet coreFunctions)
-        {
-            return BuildWithEnumStore(enumStoreBuilder, coreFunctions, Features.None);
-        }
-
-        internal static PowerFxConfig BuildWithEnumStore(EnumStoreBuilder enumStoreBuilder, TexlFunctionSet coreFunctions, Features features)
-        {
-            var config = new PowerFxConfig(enumStoreBuilder, features);
-
-            config.AddFunctions(coreFunctions);
-
-            return config;
-        }
-
-        // For PAClient cases - JSRunner,Dataverse. These don't derive from Engine. 
-        [Obsolete("Migrate to SymbolTables")]
-        internal void SetCoreFunctions(IEnumerable<TexlFunction> functions)
-        {
-            foreach (var func in functions)
-            {
-                AddFunction(func);
-            }
-        }
-
-        internal bool GetSymbols(string name, out NameLookupInfo symbol) => SymbolTable._variables.TryGetValue(name, out symbol);
-
-        internal IEnumerable<string> GetSuggestableSymbolName() => SymbolTable._variables.Keys;
-
-        internal void AddEntity(IExternalEntity entity, DName displayName = default)
-            => SymbolTable.AddEntity(entity, displayName);
-
-        internal void AddFunction(TexlFunction function)
-        {
-            if (function.HasLambdas || function.HasColumnIdentifiers)
-            {
-                // We limit to 20 arguments as MaxArity could be set to int.MaxValue 
-                // and checking up to 20 arguments is enough for this validation
-                for (var i = 0; i < Math.Min(function.MaxArity, 20); i++)
-                {
-                    if (function.HasLambdas && function.HasColumnIdentifiers && function.IsLambdaParam(i) && function.IsIdentifierParam(i))
-                    {
-                        (var message, var _) = ErrorUtils.GetLocalizedErrorContent(TexlStrings.ErrInvalidFunction, null, out var errorResource);
-                        throw new ArgumentException(message);
-                    }
-                }
-
-                var overloads = SymbolTable.Functions.WithName(function.Name).Where(tf => tf.HasLambdas || tf.HasColumnIdentifiers);
-
-                if (overloads.Any())
-                {
-                    for (var i = 0; i < Math.Min(function.MaxArity, 20); i++)
-                    {
-                        if ((function.IsLambdaParam(i) && overloads.Any(ov => ov.HasColumnIdentifiers && ov.IsIdentifierParam(i))) ||
-                            (function.IsIdentifierParam(i) && overloads.Any(ov => ov.HasLambdas && ov.IsLambdaParam(i))))
-                        {
-                            (var message, var _) = ErrorUtils.GetLocalizedErrorContent(TexlStrings.ErrInvalidFunction, null, out var errorResource);
-                            throw new ArgumentException(message);
-                        }
-                    }
-                }
-            }
-
-            SymbolTable.AddFunction(function);
-        }
-
-        internal void AddFunctions(TexlFunctionSet functionSet)
-        {
-            SymbolTable.AddFunctions(functionSet);
-        }
-
-        public void AddOptionSet(OptionSet optionSet, DName optionalDisplayName = default)
-        {
-            AddEntity(optionSet, optionalDisplayName);
-        }
-
-        internal bool TryGetVariable(DName name, out DName displayName)
-            => SymbolTable.TryGetVariable(name, out _, out displayName);
-    }
-}
+﻿// Copyright (c) Microsoft Corporation.
+// Licensed under the MIT license.
+
+using System;
+using System.Collections.Generic;
+using System.Globalization;
+using System.Linq;
+using Microsoft.PowerFx.Core.Binding.BindInfo;
+using Microsoft.PowerFx.Core.Entities;
+using Microsoft.PowerFx.Core.Errors;
+using Microsoft.PowerFx.Core.Functions;
+using Microsoft.PowerFx.Core.Localization;
+using Microsoft.PowerFx.Core.Texl;
+using Microsoft.PowerFx.Core.Types.Enums;
+using Microsoft.PowerFx.Core.Utils;
+
+namespace Microsoft.PowerFx
+{
+    /// <summary>
+    /// A container that allows for compiler customization.
+    /// </summary>
+    public sealed class PowerFxConfig
+    {
+        internal static readonly int DefaultMaxCallDepth = 20;
+        internal static readonly int DefaultMaximumExpressionLength = 1000;
+
+        /// <summary>
+        /// Global symbols. Additional symbols beyond default function set. 
+        /// </summary>
+        public SymbolTable SymbolTable { get; set; } = new SymbolTable
+        {
+            DebugName = "DefaultConfig"
+        };
+
+        [Obsolete("Use Config.EnumStore or symboltable directly")]
+        internal EnumStoreBuilder EnumStoreBuilder => SymbolTable.EnumStoreBuilder;
+
+        internal IEnumStore EnumStore => ReadOnlySymbolTable.Compose(SymbolTable);        
+
+        public Features Features { get; }
+
+        public int MaxCallDepth { get; set; }
+
+        public int MaximumExpressionLength { get; set; }
+
+        private PowerFxConfig(EnumStoreBuilder enumStoreBuilder, Features features = null)
+        {
+            Features = features ?? Features.None;
+            SymbolTable.EnumStoreBuilder = enumStoreBuilder;
+            MaxCallDepth = DefaultMaxCallDepth;
+            MaximumExpressionLength = DefaultMaximumExpressionLength;
+        }
+
+        /// <summary>
+        /// Initializes a new instance of the <see cref="PowerFxConfig"/> class.        
+        /// </summary>          
+        public PowerFxConfig()
+            : this(Features.None)
+        {
+        }
+
+        /// <summary>
+        /// Information about available functions.
+        /// </summary>
+        [Obsolete("Migrate to SymbolTables")]
+        public IEnumerable<FunctionInfo> FunctionInfos =>
+            new Engine(this).SupportedFunctions.Functions.Functions
+            .Concat(SymbolTable.Functions.Functions)
+            .Select(f => new FunctionInfo(f));
+
+        /// <summary>
+        /// Initializes a new instance of the <see cref="PowerFxConfig"/> class.
+        /// </summary>        
+        /// <param name="features">Features to use.</param>
+        public PowerFxConfig(Features features)
+            : this(new EnumStoreBuilder().WithRequiredEnums(BuiltinFunctionsCore._library), features)
+        {
+        }
+
+        /// <summary>
+        /// Stopgap until Enum Store is refactored. Do not rely on, this will be removed. 
+        /// </summary>
+        internal static PowerFxConfig BuildWithEnumStore(EnumStoreBuilder enumStoreBuilder)
+        {
+            return BuildWithEnumStore(enumStoreBuilder, Features.None);
+        }
+
+        internal static PowerFxConfig BuildWithEnumStore(EnumStoreBuilder enumStoreBuilder, Features features)
+        {
+            return BuildWithEnumStore(enumStoreBuilder, BuiltinFunctionsCore._library, features: features);
+        }
+
+        internal static PowerFxConfig BuildWithEnumStore(EnumStoreBuilder enumStoreBuilder, TexlFunctionSet coreFunctions)
+        {
+            return BuildWithEnumStore(enumStoreBuilder, coreFunctions, Features.None);
+        }
+
+        internal static PowerFxConfig BuildWithEnumStore(EnumStoreBuilder enumStoreBuilder, TexlFunctionSet coreFunctions, Features features)
+        {
+            var config = new PowerFxConfig(enumStoreBuilder, features);
+
+            config.AddFunctions(coreFunctions);
+
+            return config;
+        }
+
+        // For PAClient cases - JSRunner,Dataverse. These don't derive from Engine. 
+        [Obsolete("Migrate to SymbolTables")]
+        internal void SetCoreFunctions(IEnumerable<TexlFunction> functions)
+        {
+            foreach (var func in functions)
+            {
+                AddFunction(func);
+            }
+        }
+
+        internal bool GetSymbols(string name, out NameLookupInfo symbol) => SymbolTable._variables.TryGetValue(name, out symbol);
+
+        internal IEnumerable<string> GetSuggestableSymbolName() => SymbolTable._variables.Keys;
+
+        internal void AddEntity(IExternalEntity entity, DName displayName = default)
+            => SymbolTable.AddEntity(entity, displayName);
+
+        internal void AddFunction(TexlFunction function)
+        {
+            if (function.HasLambdas || function.HasColumnIdentifiers)
+            {
+                // We limit to 20 arguments as MaxArity could be set to int.MaxValue 
+                // and checking up to 20 arguments is enough for this validation
+                for (var i = 0; i < Math.Min(function.MaxArity, 20); i++)
+                {
+                    if (function.HasLambdas && function.HasColumnIdentifiers && function.IsLambdaParam(i) && function.IsIdentifierParam(i))
+                    {
+                        (var message, var _) = ErrorUtils.GetLocalizedErrorContent(TexlStrings.ErrInvalidFunction, null, out var errorResource);
+                        throw new ArgumentException(message);
+                    }
+                }
+
+                var overloads = SymbolTable.Functions.WithName(function.Name).Where(tf => tf.HasLambdas || tf.HasColumnIdentifiers);
+
+                if (overloads.Any())
+                {
+                    for (var i = 0; i < Math.Min(function.MaxArity, 20); i++)
+                    {
+                        if ((function.IsLambdaParam(i) && overloads.Any(ov => ov.HasColumnIdentifiers && ov.IsIdentifierParam(i))) ||
+                            (function.IsIdentifierParam(i) && overloads.Any(ov => ov.HasLambdas && ov.IsLambdaParam(i))))
+                        {
+                            (var message, var _) = ErrorUtils.GetLocalizedErrorContent(TexlStrings.ErrInvalidFunction, null, out var errorResource);
+                            throw new ArgumentException(message);
+                        }
+                    }
+                }
+            }
+
+            SymbolTable.AddFunction(function);
+        }
+
+        internal void AddFunctions(TexlFunctionSet functionSet)
+        {
+            SymbolTable.AddFunctions(functionSet);
+        }
+
+        public void AddOptionSet(OptionSet optionSet, DName optionalDisplayName = default)
+        {
+            AddEntity(optionSet, optionalDisplayName);
+        }
+
+        internal bool TryGetVariable(DName name, out DName displayName)
+            => SymbolTable.TryGetVariable(name, out _, out displayName);
+    }
+}