--- conflicted
+++ resolved
@@ -40,13 +40,8 @@
             _extraFunctions = new Dictionary<string, TexlFunction>();
             _environmentSymbols = new Dictionary<DName, IExternalEntity>();
             _environmentSymbolDisplayNameProvider = new SingleSourceDisplayNameProvider();
-<<<<<<< HEAD
-            EnumStore = enumStore;
-        }
-=======
             EnumStoreBuilder = enumStoreBuilder;
         }    
->>>>>>> 07de9dbe
 
         public PowerFxConfig(CultureInfo cultureInfo = null)
             : this(cultureInfo, new EnumStoreBuilder().WithDefaultEnums()) 
@@ -65,7 +60,7 @@
             _environmentSymbols = other._environmentSymbols;
             _environmentSymbolDisplayNameProvider = other._environmentSymbolDisplayNameProvider;
             _coreFunctions = other._coreFunctions;
-            EnumStore = other.EnumStore;
+            EnumStoreBuilder = other.EnumStoreBuilder;
             CultureInfo = other.CultureInfo;
         }
 
