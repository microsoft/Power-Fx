--- conflicted
+++ resolved
@@ -1,209 +1,199 @@
-﻿// Copyright (c) Microsoft Corporation.
-// Licensed under the MIT license.
-
-using System;
-using System.Collections.Generic;
-using System.Globalization;
-using System.Linq;
-using System.Xml.Linq;
-using Microsoft.PowerFx.Core;
-using Microsoft.PowerFx.Core.Binding.BindInfo;
-using Microsoft.PowerFx.Core.Binding;
-using Microsoft.PowerFx.Core.Entities;
-using Microsoft.PowerFx.Core.Errors;
-using Microsoft.PowerFx.Core.Functions;
-using Microsoft.PowerFx.Core.Localization;
-using Microsoft.PowerFx.Core.Texl;
-using Microsoft.PowerFx.Core.Types.Enums;
-using Microsoft.PowerFx.Core.Utils;
-
-namespace Microsoft.PowerFx
-{
-    /// <summary>
-    /// A container that allows for compiler customization.
-    /// </summary>
-    public sealed class PowerFxConfig
-    {
-        internal static readonly int DefaultMaxCallDepth = 20;
-
-        /// <summary>
-        /// Global symbols. Additional symbols beyond default function set. 
-        /// </summary>
-        public SymbolTable SymbolTable { get; set; } = new SymbolTable
-        {
-            DebugName = "DefaultConfig"
-        };
-
-        [Obsolete("Use Config.EnumStore or symboltable directly")]
-        internal EnumStoreBuilder EnumStoreBuilder => SymbolTable.EnumStoreBuilder;
-
-        internal IEnumStore EnumStore => ReadOnlySymbolTable.Compose(SymbolTable);
-
-        public CultureInfo CultureInfo { get; }
-
-        public Features Features { get; }
-
-        public int MaxCallDepth { get; set; }
-
-        private PowerFxConfig(CultureInfo cultureInfo, EnumStoreBuilder enumStoreBuilder, Features features = Features.None)
-        {
-            CultureInfo = cultureInfo ?? CultureInfo.CurrentCulture;
-            Features = features;
-            SymbolTable.EnumStoreBuilder = enumStoreBuilder;
-            MaxCallDepth = DefaultMaxCallDepth;
-        }
-
-        /// <summary>
-        /// Initializes a new instance of the <see cref="PowerFxConfig"/> class.        
-        /// </summary>
-        /// <param name="cultureInfo">Culture to use.</param>      
-        public PowerFxConfig(CultureInfo cultureInfo = null)
-            : this(cultureInfo, Features.None)
-        {
-        }
-
-        internal PowerFxConfig WithCulture(CultureInfo newCulture)
-        {
-            return new PowerFxConfig(newCulture, Features) { SymbolTable = this.SymbolTable };
-        }
-
-        /// <summary>
-        /// Information about available functions.
-        /// </summary>
-        [Obsolete("Migrate to SymbolTables")]
-        public IEnumerable<FunctionInfo> FunctionInfos =>
-<<<<<<< HEAD
-            new Engine(this).SupportedFunctions.Functions.Functions
-            .Concat(SymbolTable.Functions.Functions)
-            .Select(f => new FunctionInfo(f));
-=======
-                new Engine(this).SupportedFunctions.Functions
-                .Concat(SymbolTable.Functions)
-                .Select(f => new FunctionInfo(f));
->>>>>>> 58dc36f0
-
-        /// <summary>
-        /// Initializes a new instance of the <see cref="PowerFxConfig"/> class.
-        /// </summary>
-        /// <param name="cultureInfo">Culture to use.</param>
-        /// <param name="features">Features to use.</param>
-        public PowerFxConfig(CultureInfo cultureInfo, Features features)
-            : this(cultureInfo, new EnumStoreBuilder().WithRequiredEnums(BuiltinFunctionsCore._library), features)
-        {
-        }
-
-        /// <summary>
-        /// Initializes a new instance of the <see cref="PowerFxConfig"/> class.
-        /// </summary>
-        /// <param name="features">Features to use.</param>
-        public PowerFxConfig(Features features)
-            : this(null, features)
-        {
-        }
-
-        /// <summary>
-        /// Stopgap until Enum Store is refactored. Do not rely on, this will be removed. 
-        /// </summary>
-        internal static PowerFxConfig BuildWithEnumStore(CultureInfo cultureInfo, EnumStoreBuilder enumStoreBuilder)
-        {
-            return BuildWithEnumStore(cultureInfo, enumStoreBuilder, Features.None);
-        }
-
-        internal static PowerFxConfig BuildWithEnumStore(CultureInfo cultureInfo, EnumStoreBuilder enumStoreBuilder, Features features)
-        {
-            return BuildWithEnumStore(cultureInfo, enumStoreBuilder, BuiltinFunctionsCore._library, features: features);
-        }
-
-        internal static PowerFxConfig BuildWithEnumStore(CultureInfo cultureInfo, EnumStoreBuilder enumStoreBuilder, TexlFunctionSet<TexlFunction> coreFunctions)
-        {
-            return BuildWithEnumStore(cultureInfo, enumStoreBuilder, coreFunctions, Features.None);
-        }
-
-        internal static PowerFxConfig BuildWithEnumStore(CultureInfo cultureInfo, EnumStoreBuilder enumStoreBuilder, TexlFunctionSet<TexlFunction> coreFunctions, Features features)
-        {
-            var config = new PowerFxConfig(cultureInfo, enumStoreBuilder, features);
-
-            config.AddFunctions(coreFunctions);
-
-            return config;
-        }
-
-        // For PAClient cases - JSRunner,Dataverse. These don't derive from Engine. 
-        [Obsolete("Migrate to SymbolTables")]
-        internal void SetCoreFunctions(IEnumerable<TexlFunction> functions)
-        {
-            foreach (var func in functions)
-            {
-                AddFunction(func);
-            }
-        }
-
-        internal bool GetSymbols(string name, out NameLookupInfo symbol) => SymbolTable._variables.TryGetValue(name, out symbol);
-
-        internal IEnumerable<string> GetSuggestableSymbolName() => SymbolTable._variables.Keys;
-
-
-        internal void AddEntity(IExternalEntity entity, DName displayName = default)
-            => SymbolTable.AddEntity(entity, displayName);
-
-        internal void AddFunction(TexlFunction function)
-        {
-<<<<<<< HEAD
-            SymbolTable.AddFunction(function);
-        }
-
-        internal void AddFunctions(TexlFunctionSet<TexlFunction> functionSet)
-        {
-            SymbolTable.AddFunctions(functionSet);
-=======
-            var comparer = new TexlFunctionComparer();
-
-            if (!SymbolTable.Functions.Contains(function, comparer))
-            {
-                if (function.HasLambdas || function.HasColumnIdentifiers)
-                {
-                    // We limit to 20 arguments as MaxArity could be set to int.MaxValue 
-                    // and checking up to 20 arguments is enough for this validation
-                    for (var i = 0; i < Math.Min(function.MaxArity, 20); i++)
-                    {
-                        if (function.HasLambdas && function.HasColumnIdentifiers && function.IsLambdaParam(i) && function.IsIdentifierParam(i))
-                        {
-                            (var message, var _) = ErrorUtils.GetLocalizedErrorContent(TexlStrings.ErrInvalidFunction, null, out var errorResource);
-                            throw new ArgumentException(message);
-                        }
-                    }
-
-                    var overloads = SymbolTable.Functions.Where(tf => tf.Name == function.Name && (tf.HasLambdas || tf.HasColumnIdentifiers));
-
-                    if (overloads.Any())
-                    {
-                        for (var i = 0; i < Math.Min(function.MaxArity, 20); i++)
-                        {
-                            if ((function.IsLambdaParam(i) && overloads.Any(ov => ov.HasColumnIdentifiers && ov.IsIdentifierParam(i))) ||
-                                (function.IsIdentifierParam(i) && overloads.Any(ov => ov.HasLambdas && ov.IsLambdaParam(i))))
-                            {
-                                (var message, var _) = ErrorUtils.GetLocalizedErrorContent(TexlStrings.ErrInvalidFunction, null, out var errorResource);
-                                throw new ArgumentException(message);
-                            }
-                        }
-                    }
-                }
-
-                SymbolTable.AddFunction(function);
-            }
-            else
-            {
-                throw new ArgumentException($"Function {function.Name} is already part of core or extra functions");
-            }
->>>>>>> 58dc36f0
-        }
-
-        public void AddOptionSet(OptionSet optionSet, DName optionalDisplayName = default)
-        {
-            AddEntity(optionSet, optionalDisplayName);
-        }
-
-        internal bool TryGetVariable(DName name, out DName displayName)
-            => SymbolTable.TryGetVariable(name, out _, out displayName); 
-    }
-}
+﻿// Copyright (c) Microsoft Corporation.
+// Licensed under the MIT license.
+
+using System;
+using System.Collections.Generic;
+using System.Globalization;
+using System.Linq;
+using System.Xml.Linq;
+using Microsoft.PowerFx.Core;
+using Microsoft.PowerFx.Core.Binding.BindInfo;
+using Microsoft.PowerFx.Core.Binding;
+using Microsoft.PowerFx.Core.Entities;
+using Microsoft.PowerFx.Core.Errors;
+using Microsoft.PowerFx.Core.Functions;
+using Microsoft.PowerFx.Core.Localization;
+using Microsoft.PowerFx.Core.Texl;
+using Microsoft.PowerFx.Core.Types.Enums;
+using Microsoft.PowerFx.Core.Utils;
+
+namespace Microsoft.PowerFx
+{
+    /// <summary>
+    /// A container that allows for compiler customization.
+    /// </summary>
+    public sealed class PowerFxConfig
+    {
+        internal static readonly int DefaultMaxCallDepth = 20;
+
+        /// <summary>
+        /// Global symbols. Additional symbols beyond default function set. 
+        /// </summary>
+        public SymbolTable SymbolTable { get; set; } = new SymbolTable
+        {
+            DebugName = "DefaultConfig"
+        };
+
+        [Obsolete("Use Config.EnumStore or symboltable directly")]
+        internal EnumStoreBuilder EnumStoreBuilder => SymbolTable.EnumStoreBuilder;
+
+        internal IEnumStore EnumStore => ReadOnlySymbolTable.Compose(SymbolTable);
+
+        public CultureInfo CultureInfo { get; }
+
+        public Features Features { get; }
+
+        public int MaxCallDepth { get; set; }
+
+        private PowerFxConfig(CultureInfo cultureInfo, EnumStoreBuilder enumStoreBuilder, Features features = Features.None)
+        {
+            CultureInfo = cultureInfo ?? CultureInfo.CurrentCulture;
+            Features = features;
+            SymbolTable.EnumStoreBuilder = enumStoreBuilder;
+            MaxCallDepth = DefaultMaxCallDepth;
+        }
+
+        /// <summary>
+        /// Initializes a new instance of the <see cref="PowerFxConfig"/> class.        
+        /// </summary>
+        /// <param name="cultureInfo">Culture to use.</param>      
+        public PowerFxConfig(CultureInfo cultureInfo = null)
+            : this(cultureInfo, Features.None)
+        {
+        }
+
+        internal PowerFxConfig WithCulture(CultureInfo newCulture)
+        {
+            return new PowerFxConfig(newCulture, Features) { SymbolTable = this.SymbolTable };
+        }
+
+        /// <summary>
+        /// Information about available functions.
+        /// </summary>
+        [Obsolete("Migrate to SymbolTables")]
+        public IEnumerable<FunctionInfo> FunctionInfos =>
+            new Engine(this).SupportedFunctions.Functions.Functions
+            .Concat(SymbolTable.Functions.Functions)
+            .Select(f => new FunctionInfo(f));
+
+        /// <summary>
+        /// Initializes a new instance of the <see cref="PowerFxConfig"/> class.
+        /// </summary>
+        /// <param name="cultureInfo">Culture to use.</param>
+        /// <param name="features">Features to use.</param>
+        public PowerFxConfig(CultureInfo cultureInfo, Features features)
+            : this(cultureInfo, new EnumStoreBuilder().WithRequiredEnums(BuiltinFunctionsCore._library), features)
+        {
+        }
+
+        /// <summary>
+        /// Initializes a new instance of the <see cref="PowerFxConfig"/> class.
+        /// </summary>
+        /// <param name="features">Features to use.</param>
+        public PowerFxConfig(Features features)
+            : this(null, features)
+        {
+        }
+
+        /// <summary>
+        /// Stopgap until Enum Store is refactored. Do not rely on, this will be removed. 
+        /// </summary>
+        internal static PowerFxConfig BuildWithEnumStore(CultureInfo cultureInfo, EnumStoreBuilder enumStoreBuilder)
+        {
+            return BuildWithEnumStore(cultureInfo, enumStoreBuilder, Features.None);
+        }
+
+        internal static PowerFxConfig BuildWithEnumStore(CultureInfo cultureInfo, EnumStoreBuilder enumStoreBuilder, Features features)
+        {
+            return BuildWithEnumStore(cultureInfo, enumStoreBuilder, BuiltinFunctionsCore._library, features: features);
+        }
+
+        internal static PowerFxConfig BuildWithEnumStore(CultureInfo cultureInfo, EnumStoreBuilder enumStoreBuilder, TexlFunctionSet<TexlFunction> coreFunctions)
+        {
+            return BuildWithEnumStore(cultureInfo, enumStoreBuilder, coreFunctions, Features.None);
+        }
+
+        internal static PowerFxConfig BuildWithEnumStore(CultureInfo cultureInfo, EnumStoreBuilder enumStoreBuilder, TexlFunctionSet<TexlFunction> coreFunctions, Features features)
+        {
+            var config = new PowerFxConfig(cultureInfo, enumStoreBuilder, features);
+
+            config.AddFunctions(coreFunctions);
+
+            return config;
+        }
+
+        // For PAClient cases - JSRunner,Dataverse. These don't derive from Engine. 
+        [Obsolete("Migrate to SymbolTables")]
+        internal void SetCoreFunctions(IEnumerable<TexlFunction> functions)
+        {
+            foreach (var func in functions)
+            {
+                AddFunction(func);
+            }
+        }
+
+        internal bool GetSymbols(string name, out NameLookupInfo symbol) => SymbolTable._variables.TryGetValue(name, out symbol);
+
+        internal IEnumerable<string> GetSuggestableSymbolName() => SymbolTable._variables.Keys;
+
+
+        internal void AddEntity(IExternalEntity entity, DName displayName = default)
+            => SymbolTable.AddEntity(entity, displayName);
+
+        internal void AddFunction(TexlFunction function)
+        {
+            var comparer = new TexlFunctionComparer();
+
+            if (!SymbolTable.Functions.Contains(function, comparer))
+            {
+                if (function.HasLambdas || function.HasColumnIdentifiers)
+                {
+                    // We limit to 20 arguments as MaxArity could be set to int.MaxValue 
+                    // and checking up to 20 arguments is enough for this validation
+                    for (var i = 0; i < Math.Min(function.MaxArity, 20); i++)
+                    {
+                        if (function.HasLambdas && function.HasColumnIdentifiers && function.IsLambdaParam(i) && function.IsIdentifierParam(i))
+                        {
+                            (var message, var _) = ErrorUtils.GetLocalizedErrorContent(TexlStrings.ErrInvalidFunction, null, out var errorResource);
+                            throw new ArgumentException(message);
+                        }
+                    }
+
+                    var overloads = SymbolTable.Functions.Where(tf => tf.Name == function.Name && (tf.HasLambdas || tf.HasColumnIdentifiers));
+
+                    if (overloads.Any())
+                    {
+                        for (var i = 0; i < Math.Min(function.MaxArity, 20); i++)
+                        {
+                            if ((function.IsLambdaParam(i) && overloads.Any(ov => ov.HasColumnIdentifiers && ov.IsIdentifierParam(i))) ||
+                                (function.IsIdentifierParam(i) && overloads.Any(ov => ov.HasLambdas && ov.IsLambdaParam(i))))
+                            {
+                                (var message, var _) = ErrorUtils.GetLocalizedErrorContent(TexlStrings.ErrInvalidFunction, null, out var errorResource);
+                                throw new ArgumentException(message);
+                            }
+                        }
+                    }
+                }
+
+                SymbolTable.AddFunction(function);
+            }
+            else
+            {
+                throw new ArgumentException($"Function {function.Name} is already part of core or extra functions");
+            }            
+        }
+
+        internal void AddFunctions(TexlFunctionSet<TexlFunction> functionSet)
+        {
+            SymbolTable.AddFunctions(functionSet);
+        }
+
+        public void AddOptionSet(OptionSet optionSet, DName optionalDisplayName = default)
+        {
+            AddEntity(optionSet, optionalDisplayName);
+        }
+
+        internal bool TryGetVariable(DName name, out DName displayName)
+            => SymbolTable.TryGetVariable(name, out _, out displayName); 
+    }
+}