--- conflicted
+++ resolved
@@ -112,11 +112,8 @@
             FirstLastNRequiresSecondArguments = true,
             PowerFxV1CompatibilityRules = true,
             CoalesceShortCircuit = true,
-<<<<<<< HEAD
             PrimaryOutputPropertyCoercionDeprecated = true,
-=======
             IsLegacyAnalysis = false,
->>>>>>> 69f3284f
         };
 
         internal Features()
