--- conflicted
+++ resolved
@@ -89,15 +89,14 @@
         internal bool PrimaryOutputPropertyCoercionDeprecated { get; set; }
 
         /// <summary>
-<<<<<<< HEAD
+        /// This is specific for PVA team and it is a temporary feature.
+        /// </summary>
+        internal bool JsonFunctionAcceptsLazyTypes { get; set; }
+
+        /// <summary>
         /// Enables enhanced lookup delegation, to properly support delegation of reduction formulas. 
         /// </summary>
         internal bool IsEnhancedLookUpDelegationEnabled { get; set; }
-=======
-        /// This is specific for PVA team and it is a temporary feature.
-        /// </summary>
-        internal bool JsonFunctionAcceptsLazyTypes { get; set; }
->>>>>>> 1064cd8a
 
         /// <summary>
         /// This is specific for Cards team and it is a temporary feature.
