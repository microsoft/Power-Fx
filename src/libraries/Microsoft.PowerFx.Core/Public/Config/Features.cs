--- conflicted
+++ resolved
@@ -1,4 +1,4 @@
-﻿// Copyright (c) Microsoft Corporation.
+// Copyright (c) Microsoft Corporation.
 // Licensed under the MIT license.
 
 using System;
@@ -52,14 +52,6 @@
         RestrictedIsEmptyArguments = 0x20,
 
         /// <summary>
-<<<<<<< HEAD
-        /// Allow the language to support legacy behavior and avoid breaking Canvas. Changes in the behavior:
-        ///   Number accepts a datetime and vice-versa (useLegacyDateTimeAccepts). (TODO LEAVE AS IT IS)
-        ///   Table function coercions (some as arrays)
-        ///   Mutation functions coercions.
-        /// </summary>
-        PowerFxV1 = 0x40,
-=======
         /// Allow delegation for async calls (delegate using awaited call result).
         /// Added March 2023.
         /// </summary>
@@ -70,7 +62,14 @@
         /// Added March 2023.
         /// </summary>
         AllowImpureNodeDelegation = 0x80,
->>>>>>> 3aa19695
+
+        /// <summary>
+        /// Allow the language to support legacy behavior and avoid breaking Canvas. Changes in the behavior:
+        ///   Number accepts a datetime and vice-versa (useLegacyDateTimeAccepts). (TODO LEAVE AS IT IS)
+        ///   Table function coercions (some as arrays)
+        ///   Mutation functions coercions.
+        /// </summary>
+        PowerFxV1 = 0x100,
 
         /// <summary>        
         /// All features enabled
