﻿// Copyright (c) Microsoft Corporation.
// Licensed under the MIT license.

using System;

namespace Microsoft.PowerFx
{
    [Flags]
    public enum Features : int
    {
        None = 0x0,

        /// <summary>
        /// Enable Table syntax to not add "Value:" extra layer.
        /// Added on 1st July 2022.
        /// </summary>
        TableSyntaxDoesntWrapRecords = 0x1,

        /// <summary>
<<<<<<< HEAD
        /// Enable Identifier support for describing column names
        /// Added on 20ieth July 2022.
        /// </summary>
        SupportIdentifiers = 0x4,
=======
        /// Enable functions to consistently return one dimension tables with a "Value" column rather than some other name like "Result"
        /// </summary>
        ConsistentOneColumnTableResult = 0x2
>>>>>>> 57e14691
    }
}<|MERGE_RESOLUTION|>--- conflicted
+++ resolved
@@ -17,15 +17,15 @@
         TableSyntaxDoesntWrapRecords = 0x1,
 
         /// <summary>
-<<<<<<< HEAD
+        /// Enable functions to consistently return one dimension tables with a "Value" column rather than some other name like "Result"
+        /// Added on 11th July 2022
+        /// </summary>
+        ConsistentOneColumnTableResult = 0x2        
+
+        /// <summary>
         /// Enable Identifier support for describing column names
         /// Added on 20ieth July 2022.
         /// </summary>
         SupportIdentifiers = 0x4,
-=======
-        /// Enable functions to consistently return one dimension tables with a "Value" column rather than some other name like "Result"
-        /// </summary>
-        ConsistentOneColumnTableResult = 0x2
->>>>>>> 57e14691
     }
 }