--- conflicted
+++ resolved
@@ -57,20 +57,8 @@
         internal bool AllowImpureNodeDelegation { get; set; }
 
         /// <summary>
-<<<<<<< HEAD
-        /// Updates parsing and binding logic to comply with the Power Fx V1 release.
-        /// This affects things such as Accepts/Coerces relationships between primitive types,
-        /// enums as option sets, among others.
-        /// </summary>
-        PowerFxV1Compatibility = 0x40,
-
-        /// <summary>        
-        /// All features enabled
-        /// [USE WITH CAUTION] In using this value, you expose your code to future features.
-=======
         /// Updates the FirstN/LastN functions to require a second argument, instead of
         /// defaulting to 1.
->>>>>>> 4659f5ac
         /// </summary>
         internal bool FirstLastNRequiresSecondArguments { get; set; }
 
