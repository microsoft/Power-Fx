﻿// Copyright (c) Microsoft Corporation.
// Licensed under the MIT license.

using System;

namespace Microsoft.PowerFx
{
    [Flags]
#pragma warning disable CA2217 // Do not mark enums with FlagsAttribute
    public enum Features : int
#pragma warning restore CA2217 // Do not mark enums with FlagsAttribute
    {
        None = 0x0,

        /// <summary>
        /// Enable Table syntax to not add "Value:" extra layer.
        /// Added on 1st July 2022.
        /// </summary>
        TableSyntaxDoesntWrapRecords = 0x1,

        /// <summary>
        /// Enable functions to consistently return one dimension tables with a "Value" column rather than some other name like "Result"
        /// Added on 11th July 2022
        /// </summary>
        ConsistentOneColumnTableResult = 0x2,

        /// <summary>
        /// Disables support for row-scope disambiguation syntax.
        /// Now,for example user would need to use Filter(A, ThisRecord.Value = 2) or Filter(A As Foo, Foo.Value = 2)
        /// instead of
        /// Filter(A, A[@Value] = 2)
        /// </summary>
        DisableRowScopeDisambiguationSyntax = 0x4,

        /// <summary>
        /// Enable Identifier support for describing column names
        /// Added on 6th December 2022.
        /// </summary>
        SupportColumnNamesAsIdentifiers = 0x8,        

        /// <summary>
        /// Enforces strong-typing for builtin enums, rather than treating
        /// them as aliases for values of string/number/boolean types
        /// Added March 2023.
        /// </summary>
        StronglyTypedBuiltinEnums = 0x10,

        /// <summary>
        /// Updates the IsEmpty function to only allow table arguments, since it
        /// does not work properly with other types of arguments.
        /// </summary>
        RestrictedIsEmptyArguments = 0x20,

        /// <summary>
<<<<<<< HEAD
        /// Updates the FirstN/LastN functions to require a second argument, instead of
        /// defaulting to 1.
        /// </summary>
        FirstLastNRequiresSecondArguments = 0x40,
=======
        /// Allow delegation for async calls (delegate using awaited call result).
        /// Added March 2023.
        /// </summary>
        AllowAsyncDelegation = 0x40,

        /// <summary>
        /// Allow delegation for impure nodes.
        /// Added March 2023.
        /// </summary>
        AllowImpureNodeDelegation = 0x80,
>>>>>>> 513efbc5

        /// <summary>        
        /// All features enabled
        /// [USE WITH CAUTION] In using this value, you expose your code to future features.
        /// </summary>
        All = ~0
    }
}<|MERGE_RESOLUTION|>--- conflicted
+++ resolved
@@ -52,12 +52,6 @@
         RestrictedIsEmptyArguments = 0x20,
 
         /// <summary>
-<<<<<<< HEAD
-        /// Updates the FirstN/LastN functions to require a second argument, instead of
-        /// defaulting to 1.
-        /// </summary>
-        FirstLastNRequiresSecondArguments = 0x40,
-=======
         /// Allow delegation for async calls (delegate using awaited call result).
         /// Added March 2023.
         /// </summary>
@@ -68,7 +62,12 @@
         /// Added March 2023.
         /// </summary>
         AllowImpureNodeDelegation = 0x80,
->>>>>>> 513efbc5
+
+        /// <summary>
+        /// Updates the FirstN/LastN functions to require a second argument, instead of
+        /// defaulting to 1.
+        /// </summary>
+        FirstLastNRequiresSecondArguments = 0x100,
 
         /// <summary>        
         /// All features enabled
