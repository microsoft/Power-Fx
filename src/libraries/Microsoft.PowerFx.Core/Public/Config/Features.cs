--- conflicted
+++ resolved
@@ -36,18 +36,14 @@
         /// Enable Identifier support for describing column names
         /// Added on 6th December 2022.
         /// </summary>
-<<<<<<< HEAD
         SupportColumnNamesAsIdentifiers = 0x8,        
 
         /// <summary>
         /// Enforces strong-typing for builtin enums, rather than treating
         /// them as aliases for values of string/number/boolean types
-        /// Added January 2023.
+        /// Added March 2023.
         /// </summary>
         StronglyTypedBuiltinEnums = 0x10,
-=======
-        SupportColumnNamesAsIdentifiers = 0x8,
->>>>>>> 9f49e319
 
         /// <summary>        
         /// All features enabled
