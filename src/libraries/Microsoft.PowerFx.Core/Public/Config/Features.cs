﻿// Copyright (c) Microsoft Corporation.
// Licensed under the MIT license.

using System;

namespace Microsoft.PowerFx
{
    [Flags]
#pragma warning disable CA2217 // Do not mark enums with FlagsAttribute
    public enum Features : int
#pragma warning restore CA2217 // Do not mark enums with FlagsAttribute
    {
        None = 0x0,

        /// <summary>
        /// Enable Table syntax to not add "Value:" extra layer.
        /// Added on 1st July 2022.
        /// </summary>
        TableSyntaxDoesntWrapRecords = 0x1,

        /// <summary>
        /// Enable functions to consistently return one dimension tables with a "Value" column rather than some other name like "Result"
        /// Added on 11th July 2022
        /// </summary>
        ConsistentOneColumnTableResult = 0x2,

        /// <summary>
        /// Disables support for row-scope disambiguation syntax.
        /// Now,for example user would need to use Filter(A, ThisRecord.Value = 2) or Filter(A As Foo, Foo.Value = 2)
        /// instead of
        /// Filter(A, A[@Value] = 2)
        /// </summary>
        DisableRowScopeDisambiguationSyntax = 0x4,

        /// <summary>
        /// Enable Identifier support for describing column names
        /// Added on 6th December 2022.
        /// </summary>
<<<<<<< HEAD
        SupportColumnNamesAsIdentifiers = 0x8,
        
=======
        SupportColumnNamesAsIdentifiers = 0x8,

>>>>>>> 68f0c8c9
        /// <summary>        
        /// All features enabled
        /// [USE WITH CAUTION] In using this value, you expose your code to future features.
        /// </summary>
        All = ~0
    }
}<|MERGE_RESOLUTION|>--- conflicted
+++ resolved
@@ -36,13 +36,8 @@
         /// Enable Identifier support for describing column names
         /// Added on 6th December 2022.
         /// </summary>
-<<<<<<< HEAD
-        SupportColumnNamesAsIdentifiers = 0x8,
-        
-=======
         SupportColumnNamesAsIdentifiers = 0x8,
 
->>>>>>> 68f0c8c9
         /// <summary>        
         /// All features enabled
         /// [USE WITH CAUTION] In using this value, you expose your code to future features.
