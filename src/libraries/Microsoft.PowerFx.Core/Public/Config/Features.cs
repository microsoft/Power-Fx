--- conflicted
+++ resolved
@@ -68,9 +68,13 @@
 
         /// <summary>
         /// Short circuit support in the Coalesce function: Coalesce(1,Collect()) will not run the Collect.
-<<<<<<< HEAD
         /// </summary>
         internal bool CoalesceShortCircuit { get; set; }
+
+        /// <summary>
+        /// This is required by AsType() in PA delegation analysis.
+        /// </summary>
+        internal bool AsTypeLegacyCheck { get; set; }
 
         /// <summary>
         /// This is required by AsType() in Legacy Analysis.
@@ -83,16 +87,6 @@
         /// </summary>
         internal bool PrimaryOutputPropertyCoercionDeprecated { get; set; }
 
-=======
-        /// </summary>
-        internal bool CoalesceShortCircuit { get; set; }
-
-        /// <summary>
-        /// This is required by AsType() in PA delegation analysis.
-        /// </summary>
-        internal bool AsTypeLegacyCheck { get; set; }
-
->>>>>>> f3f26fb0
         /// <summary>
         /// This is specific for Cards team and it is a temporary feature.
         /// It will be soon deleted.
@@ -121,16 +115,10 @@
             StronglyTypedBuiltinEnums = true,
             RestrictedIsEmptyArguments = true,
             FirstLastNRequiresSecondArguments = true,
-<<<<<<< HEAD
             PowerFxV1CompatibilityRules = true,
             CoalesceShortCircuit = true,
             PrimaryOutputPropertyCoercionDeprecated = true,
-            IsLegacyAnalysis = false,
-=======
-            PowerFxV1CompatibilityRules = true,
-            CoalesceShortCircuit = true,
             AsTypeLegacyCheck = false,
->>>>>>> f3f26fb0
         };
 
         internal Features()
