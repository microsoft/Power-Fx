﻿// Copyright (c) Microsoft Corporation.
// Licensed under the MIT license.

using System;

namespace Microsoft.PowerFx
{
    [Flags]
#pragma warning disable CA2217 // Do not mark enums with FlagsAttribute
    public enum Features : int
#pragma warning restore CA2217 // Do not mark enums with FlagsAttribute
    {
        None = 0x0,

        /// <summary>
        /// Enable Table syntax to not add "Value:" extra layer.
        /// Added on 1st July 2022.
        /// </summary>
        TableSyntaxDoesntWrapRecords = 0x1,

        /// <summary>
        /// Enable functions to consistently return one dimension tables with a "Value" column rather than some other name like "Result"
        /// Added on 11th July 2022
        /// </summary>
        ConsistentOneColumnTableResult = 0x2,

        /// <summary>
        /// Disables support for row-scope disambiguation syntax.
        /// Now,for example user would need to use Filter(A, ThisRecord.Value = 2) or Filter(A As Foo, Foo.Value = 2)
        /// instead of
        /// Filter(A, A[@Value] = 2)
        /// </summary>
        DisableRowScopeDisambiguationSyntax = 0x4,

        /// <summary>
        /// Enable Identifier support for describing column names
        /// Added on 6th December 2022.
        /// </summary>
        SupportColumnNamesAsIdentifiers = 0x8,        

        /// <summary>
        /// Enforces strong-typing for builtin enums, rather than treating
        /// them as aliases for values of string/number/boolean types
        /// Added March 2023.
        /// </summary>
        StronglyTypedBuiltinEnums = 0x10,

        /// <summary>
<<<<<<< HEAD
        /// Allow delegation for async calls (delegate using awaited call result).
        /// Added March 2023.
        /// </summary>
        AllowAsyncDelegation = 0x20,

        /// <summary>
        /// Allow delegation for impure nodes.
        /// Added March 2023.
        /// </summary>
        AllowImpureNodeDelegation = 0x40,
=======
        /// Updates the IsEmpty function to only allow table arguments, since it
        /// does not work properly with other types of arguments.
        /// </summary>
        RestrictedIsEmptyArguments = 0x20,
>>>>>>> f729504a

        /// <summary>        
        /// All features enabled
        /// [USE WITH CAUTION] In using this value, you expose your code to future features.
        /// </summary>
        All = ~0
    }
}<|MERGE_RESOLUTION|>--- conflicted
+++ resolved
@@ -46,23 +46,22 @@
         StronglyTypedBuiltinEnums = 0x10,
 
         /// <summary>
-<<<<<<< HEAD
+        /// Updates the IsEmpty function to only allow table arguments, since it
+        /// does not work properly with other types of arguments.
+        /// </summary>
+        RestrictedIsEmptyArguments = 0x20,
+
+        /// <summary>
         /// Allow delegation for async calls (delegate using awaited call result).
         /// Added March 2023.
         /// </summary>
-        AllowAsyncDelegation = 0x20,
+        AllowAsyncDelegation = 0x40,
 
         /// <summary>
         /// Allow delegation for impure nodes.
         /// Added March 2023.
         /// </summary>
-        AllowImpureNodeDelegation = 0x40,
-=======
-        /// Updates the IsEmpty function to only allow table arguments, since it
-        /// does not work properly with other types of arguments.
-        /// </summary>
-        RestrictedIsEmptyArguments = 0x20,
->>>>>>> f729504a
+        AllowImpureNodeDelegation = 0x80,
 
         /// <summary>        
         /// All features enabled
