--- conflicted
+++ resolved
@@ -1,11 +1,11 @@
-﻿// Copyright (c) Microsoft Corporation.
-// Licensed under the MIT license.
-
+﻿// Copyright (c) Microsoft Corporation.
+// Licensed under the MIT license.
+
 using System;
 using System.Collections.Generic;
 using System.Linq;
 using Microsoft.PowerFx.Core.Binding;
-using Microsoft.PowerFx.Core.Parser;
+using Microsoft.PowerFx.Core.Parser;
 using Microsoft.PowerFx.Core.Public.Types;
 using Microsoft.PowerFx.Core.Utils;
 
@@ -16,9 +16,8 @@
     /// </summary>
     public class CheckResult : IOperationStatus
     {
-        /// <summary> 
-        /// Return type of the expression. Null if type can't be determined. 
-<<<<<<< HEAD
+        /// <summary> 
+        /// Return type of the expression. Null if type can't be determined. 
         /// </summary>
         public FormulaType ReturnType { get; set; }
 
@@ -33,88 +32,44 @@
         /// List of errors and warnings. Check <see cref="ExpressionError.IsWarning"/>.
         /// Not null, but empty on success.
         /// </summary>
-        public IEnumerable<ExpressionError> Errors => Parse != null ?
-            Parse.Errors.Concat(BindingErrors) :
-            BindingErrors;
-
-        private IEnumerable<ExpressionError> BindingErrors => ExpressionError.New(_binding.ErrorContainer.GetErrors());
-
+        public IEnumerable<ExpressionError> Errors { get; set; }
+
+        private IEnumerable<ExpressionError> BindingErrors => ExpressionError.New(_binding.ErrorContainer.GetErrors());
+
+        internal void SetErrors(IEnumerable<IDocumentError> errors)
+        {
+            Errors = ExpressionError.New(errors);
+        }
+
         /// <summary>
         /// Parsed expression for evaluation. 
         /// Null on failure or if there is no evaluation. 
         /// </summary>
         public IExpression Expression { get; set; }
 
-=======
-        /// </summary>
-        public FormulaType ReturnType { get; set; }
-
-        /// <summary>
-        /// Names of fields that this formula uses. 
-        /// null if unavailable.  
-        /// This is only valid when <see cref="IsSuccess"/> is true.
-        /// </summary>
-        public HashSet<string> TopLevelIdentifiers { get; set; }
-
-        /// <summary>
-        /// List of errors and warnings. Check <see cref="ExpressionError.IsWarning"/>.
-        /// Not null, but empty on success.
-        /// </summary>
-        public IEnumerable<ExpressionError> Errors { get; set; }
-
-        private IEnumerable<ExpressionError> BindingErrors => ExpressionError.New(_binding.ErrorContainer.GetErrors());
-
-        internal void SetErrors(IEnumerable<IDocumentError> errors)
-        {
-            Errors = ExpressionError.New(errors);
-        }
-
-        /// <summary>
-        /// Parsed expression for evaluation. 
-        /// Null on failure or if there is no evaluation. 
-        /// </summary>
-        public IExpression Expression { get; set; }
-
->>>>>>> d79caebb
-        /// <summary>
-        /// True if no errors. 
+        /// <summary>
+        /// True if no errors. 
         /// </summary>
         public bool IsSuccess => !Errors.Any(x => !x.IsWarning);
 
         internal TexlBinding _binding;
 
-        /// <summary>
-        /// Results from parsing. 
+        /// <summary>
+        /// Results from parsing. 
         /// </summary>
-        public ParseResult Parse { get; set; }
-
-        /// <summary>
-        /// Initializes a new instance of the <see cref="CheckResult"/> class.
+        public ParseResult Parse { get; set; }
+
+        /// <summary>
+        /// Initializes a new instance of the <see cref="CheckResult"/> class.
         /// </summary>
         public CheckResult()
         {
-        }
-
+        }
+
         internal CheckResult(ParseResult parse, TexlBinding binding = null)
-        {
-            Parse = parse ?? throw new ArgumentNullException(nameof(parse));
-<<<<<<< HEAD
-
-            _binding = binding;
-        }
-
-        public void ThrowOnErrors()
-        {
-            if (!IsSuccess)
-            {
-                var msg = string.Join("\r\n", Errors.Select(err => err.ToString()).ToArray());
-                throw new InvalidOperationException($"Errors: " + msg);
-            }
-        }
-
-        internal IReadOnlyDictionary<string, TokenResultType> GetTokens(GetTokensFlags flags) => GetTokensUtils.GetTokens(_binding, flags);
-=======
-           
+        {
+            Parse = parse ?? throw new ArgumentNullException(nameof(parse));
+
             _binding = binding;
 
             Errors = Parse.Errors.Concat(BindingErrors);
@@ -130,15 +85,14 @@
         }
 
         internal IReadOnlyDictionary<string, TokenResultType> GetTokens(GetTokensFlags flags) => GetTokensUtils.GetTokens(_binding, flags);
->>>>>>> d79caebb
+    }
+
+    // Internal interface to ensure that Result objects have a common contract
+    // for error reporting. 
+    internal interface IOperationStatus
+    {
+        public IEnumerable<ExpressionError> Errors { get; }
+
+        public bool IsSuccess { get; }
     }
-
-    // Internal interface to ensure that Result objects have a common contract
-    // for error reporting. 
-    internal interface IOperationStatus
-    {
-        public IEnumerable<ExpressionError> Errors { get; }
-
-        public bool IsSuccess { get; }
-    }
-}
+}