﻿// Copyright (c) Microsoft Corporation.
// Licensed under the MIT license.

using System.Collections.Generic;
<<<<<<< HEAD
using System.Globalization;
=======
using Microsoft.PowerFx.Core.Binding;
>>>>>>> c8b79d68
using Microsoft.PowerFx.Core.Glue;
using Microsoft.PowerFx.Core.Types;
using Microsoft.PowerFx.Core.Utils;
using Microsoft.PowerFx.Types;

namespace Microsoft.PowerFx.Core
{
    public sealed class RenameDriver
    {
<<<<<<< HEAD
        private readonly RecordType _baseParameters;
        private readonly RecordType _renameParameters;
        private readonly SimpleResolver _resolver;
        private readonly Engine _engine;

        internal RenameDriver(RecordType parameters, DPath pathToRename, DName updatedName, SimpleResolver resolver, Engine engine)
=======
        private readonly RecordType _parameters;
        private readonly INameResolver _resolver;
        private readonly IBinderGlue _binder;

        internal RenameDriver(RecordType parameters, DPath pathToRename, DName updatedName, INameResolver resolver, IBinderGlue binder)
>>>>>>> c8b79d68
        {
            var segments = new Queue<DName>(pathToRename.Segments());
            Contracts.CheckParam(segments.Count > 0, nameof(parameters));

<<<<<<< HEAD
            _baseParameters = parameters;

            // After this point, _renameParameters should have at most one logical->display pair that can change in this conversion
            _renameParameters = RenameFormulaTypeHelper(parameters, segments, updatedName) as RecordType;
            _resolver = resolver;
            _engine = engine;
=======
            // After this point, _parameters should have at most one logical->display pair that can change in this conversion
            _parameters = RenameFormulaTypeHelper(parameters, segments, updatedName) as RecordType;
            _resolver = resolver;
            _binder = binder;
>>>>>>> c8b79d68
        }

        /// <summary>
        /// Applies rename operation to <paramref name="expressionText"/>.
        /// </summary>
        /// <param name="expressionText">Expression in which to rename the parameter field.</param>
        /// <returns>Expression with rename applied, in invariant locale.</returns>
        public string ApplyRename(string expressionText)
        {
<<<<<<< HEAD
            // Ensure expression is converted to invariant before applying rename.
            var invariantExpression = _engine.GetInvariantExpression(expressionText, _baseParameters);
            return ExpressionLocalizationHelper.ConvertExpression(invariantExpression, _renameParameters, _resolver, CultureInfo.InvariantCulture, true);
=======
            return Engine.ConvertExpression(expressionText, _parameters, _resolver, _binder, true);
>>>>>>> c8b79d68
        }

        private static FormulaType RenameFormulaTypeHelper(AggregateType nestedType, Queue<DName> segments, DName updatedName)
        {
            var field = segments.Dequeue();
            if (segments.Count == 0)
            {
                // Create a display name provider with only the name in question
                var names = new Dictionary<DName, DName>
                {
                    [field] = updatedName
                };
                var newProvider = new SingleSourceDisplayNameProvider(names);

                return FormulaType.Build(DType.ReplaceDisplayNameProvider(DType.DisableDisplayNameProviders(nestedType._type), newProvider));
            }

            var fieldType = nestedType.MaybeGetFieldType(field);
            if (fieldType is not AggregateType aggregateType)
            {
                // Path doesn't exist within parameters, return as is, stripping displaynameproviders
                return FormulaType.Build(DType.DisableDisplayNameProviders(nestedType._type));
            }

            var innerUpdatedType = RenameFormulaTypeHelper(aggregateType, segments, updatedName);
            var fError = false;

            // Use DType internals to swap one field type for the updated one and disable all other display names
            var dropped = DType.DisableDisplayNameProviders(nestedType._type.Drop(ref fError, DPath.Root, field));
            Contracts.Assert(!fError);

            return FormulaType.Build(dropped.Add(field, innerUpdatedType._type));
        }
    }
}<|MERGE_RESOLUTION|>--- conflicted
+++ resolved
@@ -2,11 +2,8 @@
 // Licensed under the MIT license.
 
 using System.Collections.Generic;
-<<<<<<< HEAD
 using System.Globalization;
-=======
 using Microsoft.PowerFx.Core.Binding;
->>>>>>> c8b79d68
 using Microsoft.PowerFx.Core.Glue;
 using Microsoft.PowerFx.Core.Types;
 using Microsoft.PowerFx.Core.Utils;
@@ -16,37 +13,24 @@
 {
     public sealed class RenameDriver
     {
-<<<<<<< HEAD
         private readonly RecordType _baseParameters;
         private readonly RecordType _renameParameters;
-        private readonly SimpleResolver _resolver;
+        private readonly INameResolver _resolver;
         private readonly Engine _engine;
+        private readonly IBinderGlue _binderGlue;
 
-        internal RenameDriver(RecordType parameters, DPath pathToRename, DName updatedName, SimpleResolver resolver, Engine engine)
-=======
-        private readonly RecordType _parameters;
-        private readonly INameResolver _resolver;
-        private readonly IBinderGlue _binder;
-
-        internal RenameDriver(RecordType parameters, DPath pathToRename, DName updatedName, INameResolver resolver, IBinderGlue binder)
->>>>>>> c8b79d68
+        internal RenameDriver(RecordType parameters, DPath pathToRename, DName updatedName, Engine engine, INameResolver resolver, IBinderGlue binderGlue)
         {
             var segments = new Queue<DName>(pathToRename.Segments());
             Contracts.CheckParam(segments.Count > 0, nameof(parameters));
 
-<<<<<<< HEAD
             _baseParameters = parameters;
 
             // After this point, _renameParameters should have at most one logical->display pair that can change in this conversion
             _renameParameters = RenameFormulaTypeHelper(parameters, segments, updatedName) as RecordType;
             _resolver = resolver;
             _engine = engine;
-=======
-            // After this point, _parameters should have at most one logical->display pair that can change in this conversion
-            _parameters = RenameFormulaTypeHelper(parameters, segments, updatedName) as RecordType;
-            _resolver = resolver;
-            _binder = binder;
->>>>>>> c8b79d68
+            _binderGlue = binderGlue;
         }
 
         /// <summary>
@@ -56,13 +40,9 @@
         /// <returns>Expression with rename applied, in invariant locale.</returns>
         public string ApplyRename(string expressionText)
         {
-<<<<<<< HEAD
             // Ensure expression is converted to invariant before applying rename.
             var invariantExpression = _engine.GetInvariantExpression(expressionText, _baseParameters);
-            return ExpressionLocalizationHelper.ConvertExpression(invariantExpression, _renameParameters, _resolver, CultureInfo.InvariantCulture, true);
-=======
-            return Engine.ConvertExpression(expressionText, _parameters, _resolver, _binder, true);
->>>>>>> c8b79d68
+            return ExpressionLocalizationHelper.ConvertExpression(invariantExpression, _renameParameters, _resolver, _binderGlue, CultureInfo.InvariantCulture, true);
         }
 
         private static FormulaType RenameFormulaTypeHelper(AggregateType nestedType, Queue<DName> segments, DName updatedName)
