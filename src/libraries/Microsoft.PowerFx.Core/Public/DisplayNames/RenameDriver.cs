--- conflicted
+++ resolved
@@ -48,9 +48,6 @@
         {
             // Ensure expression is converted to invariant before applying rename.
             var invariantExpression = _engine.GetInvariantExpression(expressionText, _baseParameters);
-<<<<<<< HEAD
-            return ExpressionLocalizationHelper.ConvertExpression(invariantExpression, _renameParameters, BindingConfig.Default, _resolver, _binderGlue, new PowerFxConfig(CultureInfo.InvariantCulture, Features.None), true);
-=======
             var converted = ExpressionLocalizationHelper.ConvertExpression(invariantExpression, _renameParameters, BindingConfig.Default, _resolver, _binderGlue, CultureInfo.InvariantCulture, true);
 
             // Convert back to the invariant expression. All parameter values are already invariant at this point, so we pass _renameParameters, but stripped of it's DisplayNameProvider.
@@ -58,7 +55,6 @@
             _wrappedLazyRecordTypes = new Dictionary<AggregateType, WrappedDerivedRecordType>();
             var strippedRenameParameters = GetWrappedAggregateType(_renameParameters, DisabledDisplayNameProvider.Instance) as RecordType;
             return ExpressionLocalizationHelper.ConvertExpression(converted, strippedRenameParameters, BindingConfig.Default, _resolver, _binderGlue, CultureInfo.InvariantCulture, false);
->>>>>>> 94525664
         }
 
         /// <summary>
