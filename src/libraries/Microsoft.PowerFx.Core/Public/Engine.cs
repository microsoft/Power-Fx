--- conflicted
+++ resolved
@@ -9,11 +9,7 @@
 using Microsoft.PowerFx.Core.Binding;
 using Microsoft.PowerFx.Core.Functions;
 using Microsoft.PowerFx.Core.Glue;
-<<<<<<< HEAD
-using Microsoft.PowerFx.Core.Texl.Builtins;
-=======
 using Microsoft.PowerFx.Core.Texl;
->>>>>>> 68f0c8c9
 using Microsoft.PowerFx.Core.Types;
 using Microsoft.PowerFx.Core.Utils;
 using Microsoft.PowerFx.Intellisense;
@@ -131,7 +127,7 @@
 
         public virtual ParserOptions GetDefaultParserOptionsCopy()
         {
-            return new ParserOptions(Config.Features)
+            return new ParserOptions
             {
                  Culture = this.Config.CultureInfo,
                  AllowsSideEffects = false,
@@ -181,7 +177,7 @@
                 throw new ArgumentNullException(nameof(expressionText));
             }
 
-            options ??= new ParserOptions(features);
+            options ??= new ParserOptions();
 
             // If culture isn't explicitly set, use the one from PowerFx Config
             options.Culture ??= cultureInfo;
@@ -229,8 +225,6 @@
 
         public CheckResult Check(ParseResult parse, RecordType parameterType = null)
         {
-            // TODO Decimal: add in engine config here too?
-
             var check = new CheckResult(this)
                .SetText(parse)
                .SetBindingInfo(parameterType);
