﻿// Copyright (c) Microsoft Corporation.
// Licensed under the MIT license.

using System;
using System.Collections.Generic;
using System.Globalization;
using System.Linq;
using System.Reflection;
using Microsoft.PowerFx.Core;
using Microsoft.PowerFx.Core.App.Controls;
using Microsoft.PowerFx.Core.Binding;
using Microsoft.PowerFx.Core.Entities.QueryOptions;
using Microsoft.PowerFx.Core.Functions;
using Microsoft.PowerFx.Core.Glue;
using Microsoft.PowerFx.Core.Texl;
using Microsoft.PowerFx.Core.Utils;
using Microsoft.PowerFx.Intellisense;
using Microsoft.PowerFx.Syntax;
using Microsoft.PowerFx.Types;

namespace Microsoft.PowerFx
{
    /// <summary>
    /// Expose binding logic for Power Fx. 
    /// Derive from this to provide evaluation abilities. 
    /// </summary>
    public class Engine
    {
        /// <summary>
        /// Configuration symbols for this Power Fx engine.
        /// </summary>
        public PowerFxConfig Config { get; }

        // Volatile means it can be set by multiple threads. 
        // But all threads will produce the same value, so it's ok. 
        private static volatile string _assemblyVersion;

        /// <summary>
        /// For diagnostics, get the assembly version of Power Fx Engine. 
        /// </summary>
        public static string AssemblyVersion
        {
            get
            {
                if (_assemblyVersion == null)
                {
                    var fxAttr = typeof(Engine).Assembly.GetCustomAttribute<AssemblyInformationalVersionAttribute>();
                    var fullVerStr = fxAttr.InformationalVersion;

                    var parts = fullVerStr.Split('+');
                    _assemblyVersion = parts[0];
                }

                return _assemblyVersion;
            }
        }

        /// <summary>
        /// Initializes a new instance of the <see cref="Engine"/> class.
        /// </summary>
        public Engine()
            : this(new PowerFxConfig())
        {
        }

        /// <summary>
        /// Initializes a new instance of the <see cref="Engine"/> class.
        /// </summary>
        /// <param name="powerFxConfig"></param>
        public Engine(PowerFxConfig powerFxConfig)
        {
            Config = powerFxConfig ?? throw new ArgumentNullException(nameof(powerFxConfig));
        }

        // All functions that powerfx core knows about. 
        // Derived engines may only support a subset of these builtins, 
        // and they may add their own custom ones. 
        private static readonly ReadOnlySymbolTable _allBuiltinCoreFunctions = ReadOnlySymbolTable.NewDefault(BuiltinFunctionsCore._library);

        /// <summary>
        /// Builtin functions supported by this engine. 
        /// </summary>
        public ReadOnlySymbolTable SupportedFunctions { get; protected internal set; } = _allBuiltinCoreFunctions;

        /// <summary>
        /// Builtin Types supported by this engine. 
        /// </summary>
        public ReadOnlySymbolTable PrimitiveTypes { get; protected internal set; } = ReadOnlySymbolTable.PrimitiveTypesTableInstance;

        // By default, we pull the core functions. 
        // These can be overridden. 
        internal TexlFunctionSet Functions => CreateResolverInternal().Functions;

        /// <summary>
        /// List of transforms to apply to an IR. 
        /// </summary>
        internal readonly List<Core.IR.IRTransform> IRTransformList = new List<Core.IR.IRTransform>();
        
        /// <summary>
        /// List of error processor that will add host specific custom errors at the end of the check.
        /// </summary>
        private readonly IList<IPostCheckErrorHandler> _postCheckErrorHandlers = new List<IPostCheckErrorHandler>();

        public IList<IPostCheckErrorHandler> PostCheckErrorHandlers => _postCheckErrorHandlers;
        
        /// <summary>
        /// Get all functions from the config and symbol tables. 
        /// </summary>        
#pragma warning disable CS0618 // Type or member is obsolete
        public IEnumerable<FunctionInfo> FunctionInfos => Functions.Functions.Select(f => new FunctionInfo(f));
#pragma warning restore CS0618 // Type or member is obsolete

        /// <summary>
        /// List all functions (both builtin and custom) registered with this evaluator. 
        /// </summary>
#pragma warning disable CA1024 // Use properties where appropriate        
        public IEnumerable<string> GetAllFunctionNames()
#pragma warning restore CA1024 // Use properties where appropriate
        {
            return Functions.FunctionNames;
        }

        internal IEnumerable<TexlFunction> GetFunctionsByName(string name) => Functions.WithName(name);

        internal int FunctionCount => Functions.Count();

        // Additional symbols for the engine.
        // A derived engine can replace this completely to inject engine-specific virtuals. 
        // These symbols then feed into the resolver
        protected ReadOnlySymbolTable EngineSymbols { get; set; }

        /// <summary>
        /// Create a resolver for use in binding. This is called from <see cref="Check(string, RecordType, ParserOptions)"/>.
        /// Base classes can override this is there are additional symbols not in the config.
        /// </summary>
        [Obsolete("Use EngineSymbols instead.")]
        private protected virtual INameResolver CreateResolver()
        {
            return null;
        }

        // Returns the INameResolver  and the corresponding Symbol table.         
        private protected INameResolver CreateResolverInternal(ReadOnlySymbolTable localSymbols = null)
        {
            return CreateResolverInternal(out _, localSymbols);
        }

        private protected INameResolver CreateResolverInternal(out ReadOnlySymbolTable symbols, ReadOnlySymbolTable localSymbols = null)
        {
            // For backwards compat with Prose.
#pragma warning disable CS0612 // Type or member is obsolete
#pragma warning disable CS0618 // Type or member is obsolete
            var existing = CreateResolver();
#pragma warning restore CS0618 // Type or member is obsolete
#pragma warning restore CS0612 // Type or member is obsolete
            if (existing != null)
            {
                symbols = null;
                return existing;
            }

<<<<<<< HEAD
            symbols = ReadOnlySymbolTable.Compose(localSymbols, EngineSymbols, SupportedFunctions, Config.SymbolTable, PrimitiveTypes);
=======
            symbols = ReadOnlySymbolTable.Compose(localSymbols, GetCombinedEngineSymbols());
>>>>>>> 4a9f9e99
            return symbols;
        }

        /// <summary>
        /// Get a combined engine symbol table, including builtins and config. 
        /// </summary>
        /// <returns></returns>
        public ReadOnlySymbolTable GetCombinedEngineSymbols()
        {
            var symbols = ReadOnlySymbolTable.Compose(EngineSymbols, SupportedFunctions, Config.SymbolTable);

            return symbols;
        }

        /// <summary>
        /// Overriable method to be able to supply custom implementation of IExternalRuleScopeResolver.
        /// Defaults to Null.
        /// </summary>
        /// <returns>Implementation of IExternalRuleScopeResolver.</returns>
        // <para>IExternalRuleScopeResolver is used in Canvas App backend when calling TexlBinding.Run(). 
        // There was no option to supply a custom implementation of this in Engine, 
        // so following the existing pattern in Engine, 
        // added this virtual function for the derived classes of Engine to override and supply custom implementation.</para>
        private protected virtual IExternalRuleScopeResolver CreateExternalRuleScopeResolver()
        {
            return null;
        }

        private protected virtual IBinderGlue CreateBinderGlue()
        {
            return new Glue2DocumentBinderGlue();
        }

        public virtual ParserOptions GetDefaultParserOptionsCopy()
        {
            return new ParserOptions
            {
                Culture = null,
                AllowsSideEffects = false,
                MaxExpressionLength = Config.MaximumExpressionLength,
            };
        }

        /// <summary>
        ///     Tokenize an expression to a sequence of <see cref="Token" />s.
        /// </summary>
        /// <param name="expressionText"></param>
        /// <param name="culture"></param>
        /// <returns></returns>
        public IReadOnlyList<Token> Tokenize(string expressionText, CultureInfo culture = null)
            => TexlLexer.GetLocalizedInstance(culture).GetTokens(expressionText);

        /// <summary>
        /// Parse the expression without doing any binding.
        /// </summary>
        /// <param name="expressionText"></param>
        /// <param name="options"></param>
        /// <returns></returns>
        public ParseResult Parse(string expressionText, ParserOptions options = null)
        {
            return Parse(expressionText, Config.Features, options ?? this.GetDefaultParserOptionsCopy());
        }

        /// <summary>
        /// Parse the expression without doing any binding.
        /// </summary>
        public static ParseResult Parse(string expressionText, Features features = null, ParserOptions options = null)
        {
            if (expressionText == null)
            {
                throw new ArgumentNullException(nameof(expressionText));
            }

            options ??= new ParserOptions();
            var result = options.Parse(expressionText, features ?? Features.None);
            return result;            
        }

        /// <summary>
        /// Parse and Bind an expression. 
        /// </summary>
        /// <param name="expressionText">the expression in plain text. </param>
        /// <param name="parameterType">types of additional args to pass.</param>
        /// <param name="options">parser options to use.</param>
        /// <returns></returns>
        public CheckResult Check(string expressionText, RecordType parameterType, ParserOptions options = null)
        {
            var check = new CheckResult(this)
                .SetText(expressionText, options)
                .SetBindingInfo(parameterType);

            CheckWorker(check);
            return check;
        }

        public CheckResult Check(ParseResult parse, RecordType parameterType = null)
        {
            var check = new CheckResult(this)
               .SetText(parse)
               .SetBindingInfo(parameterType);

            CheckWorker(check);
            return check;
        }

        public CheckResult Check(
            string expressionText,
            ParserOptions options = null,
            ReadOnlySymbolTable symbolTable = null)
        {
            var check = new CheckResult(this)
                .SetText(expressionText, options)
                .SetBindingInfo(symbolTable);

            CheckWorker(check);
            return check;
        }

        // Apply a standard set of operations on the CheckResult.
        // If callers want more granularity, they can create the CheckResult themselves. 
        private void CheckWorker(CheckResult check)
        {
            check.ApplyBindingInternal();
            check.ApplyErrors();
            check.ApplyDependencyAnalysis();
        }

        // Called after check result, can inject additional errors or constraints. 
        protected virtual IEnumerable<ExpressionError> PostCheck(CheckResult check)
        {
            var hostErrors = new List<ExpressionError>();
            foreach (var postCheckErrorHandler in _postCheckErrorHandlers)
            {
                hostErrors.AddRange(postCheckErrorHandler.Process(check));
            }

            return hostErrors;
        }

        internal IEnumerable<ExpressionError> InvokePostCheck(CheckResult check)
        {
            return this.PostCheck(check);
        }

        // Setting rule sope which will get passed into Binder. 
        // Prefer to avoid this hook and use SymbolTables instead. 
        private protected virtual RecordType GetRuleScope()
        {
            return null;
        }

        internal bool TryGetRuleScope(out RecordType record)
        {
            record = this.GetRuleScope();
            return record != null;
        }

        private BindingConfig GetDefaultBindingConfig()
        {
            var ruleScope = this.GetRuleScope();
            bool useThisRecordForRuleScope = ruleScope != null;

            var bindingConfig = BindingConfig.Default;

            if (useThisRecordForRuleScope)
            {
                bindingConfig = new BindingConfig(bindingConfig.AllowsSideEffects, true);
            }

            return bindingConfig;
        }

        /// <summary>
        /// Creates and returns binding config from the given parser options.
        /// </summary>
        /// <param name="options">Parser Options.</param>
        /// <param name="ruleScope">Optional: Rule Scope. If not supplied, then rule scope from <see cref="GetRuleScope"/> would be used.</param>
        /// <returns>Binding Config.</returns>
        // Power Apps never set BindingConfig.UseThisRecordForRuleScope to true
        // This virtual overload of GetDefaultBindingConfig allows us to supply custom binding config from PowerApps
        // Default implementation is similar to how binding config is created in ComputeBinding
        // Optional ruleScope is passed from ComputeBinding() so we don't have to call GetRuleScope twice
        private protected virtual BindingConfig GetDefaultBindingConfig(ParserOptions options, RecordType ruleScope = null)
        {
            ruleScope ??= this.GetRuleScope();

            // Canvas apps uses rule scope for lots of cases. 
            // But in general, we should only use rule scope for 'ThisRecord' binding. 
            // Anything else should be accomplished with SymbolTables.
            bool useThisRecordForRuleScope = ruleScope != null;

            return new BindingConfig(options.AllowsSideEffects, useThisRecordForRuleScope, options.NumberIsFloat);
        }

        // Called by CheckResult.ApplyBinding to compute the binding. 
        internal (TexlBinding, ReadOnlySymbolTable) ComputeBinding(CheckResult result)
        {
            var parse = result.ApplyParse();

            ReadOnlySymbolTable symbolTable = result.Parameters;

            // Ok to continue with binding even if there are parse errors. 
            // We can still use that for intellisense.             
            var resolver = CreateResolverInternal(out var combinedSymbols, symbolTable);

            var externalRuleScopeResolver = CreateExternalRuleScopeResolver();

            var glue = CreateBinderGlue();

            var ruleScope = this.GetRuleScope();
            var bindingConfig = GetDefaultBindingConfig(result.Parse.Options, ruleScope);

            var binding = TexlBinding.Run(
                            glue, 
                            externalRuleScopeResolver, 
                            new DataSourceToQueryOptionsMap(), 
                            parse.Root, 
                            resolver, 
                            bindingConfig, 
                            false, 
                            ruleScope?._type, 
                            false, 
                            null, 
                            Config.Features);

            return (binding, combinedSymbols);
        }

        /// <summary>
        /// Optional hook to customize intellisense. 
        /// </summary>
        /// <returns></returns>
        private protected virtual IIntellisense CreateIntellisense()
        {
            return IntellisenseProvider.GetIntellisense(Config);
        }

        public IIntellisenseResult Suggest(string expression, RecordType parameterType, int cursorPosition)
        {
            var checkResult = Check(expression, parameterType);
            return Suggest(checkResult, cursorPosition);
        }

        /// <summary>
        /// Get intellisense from the formula, with parser options.
        /// </summary>
        public IIntellisenseResult Suggest(CheckResult checkResult, int cursorPosition)
        {
            return this.Suggest(checkResult, cursorPosition, null);
        }

        public IIntellisenseResult Suggest(CheckResult checkResult, int cursorPosition, IServiceProvider services)
        { 
            // Note that for completions, we just need binding,
            // but we don't need errors or dependency info. 
            var binding = checkResult.ApplyBindingInternal();
                        
            var formula = checkResult.GetParseFormula();
            var expression = formula.Script;

            // CheckResult has the binding, which has already captured both the INameResolver and any row scope parameters. 
            // So these both become available to intellisense. 
            var context = new IntellisenseContext(expression, cursorPosition, checkResult.ExpectedReturnType)
            {
                Services = services
            };

            var intellisense = this.CreateIntellisense();
            var suggestions = intellisense.Suggest(context, binding, formula);

            return suggestions;
        }

        /// <summary>
        /// Creates a renamer instance for updating a field reference from <paramref name="parameters"/> in expressions.
        /// </summary>
        /// <param name="parameters">Type of parameters for formula. The fields in the parameter record can 
        /// be acecssed as top-level identifiers in the formula. Must be the names from before any rename operation is applied.</param>
        /// <param name="pathToRename">Path to the field to rename.</param>
        /// <param name="updatedName">New name. Replaces the last segment of <paramref name="pathToRename"/>.</param>
        /// <param name="culture">Culture.</param>
        /// <returns></returns>
        public RenameDriver CreateFieldRenamer(RecordType parameters, DPath pathToRename, DName updatedName, CultureInfo culture)
        {
            return CreateFieldRenamer(parameters, pathToRename, updatedName, new ParserOptions() { Culture = culture });
        }

        /// <summary>
        /// Creates a renamer instance for updating a field reference from <paramref name="parameters"/> in expressions.
        /// </summary>
        /// <param name="parameters">Type of parameters for formula. The fields in the parameter record can 
        /// be acecssed as top-level identifiers in the formula. Must be the names from before any rename operation is applied.</param>
        /// <param name="pathToRename">Path to the field to rename.</param>
        /// <param name="updatedName">New name. Replaces the last segment of <paramref name="pathToRename"/>.</param>
        /// <param name="options">Parser option to support TextFirst (if necessary) and culture.</param>
        public RenameDriver CreateFieldRenamer(RecordType parameters, DPath pathToRename, DName updatedName, ParserOptions options)
        {
            Contracts.CheckValue(parameters, nameof(parameters));
            Contracts.CheckValid(pathToRename, nameof(pathToRename));
            Contracts.CheckValid(updatedName, nameof(updatedName));

            /* 
            ** PowerFxConfig handles symbol lookup in TryGetSymbol. As part of that, if that global entity 
            ** has a display name and we're in the process of converting an expression from invariant -> display,
            ** we also return that entities display name so it gets updated. 
            ** For Rename, we're reusing that invariant->display support, but only doing it for a single name,
            ** specified by `pathToRename`. So, we need to make sure that names in PowerFxConfig still bind, 
            ** but that we don't return any display names for them. Thus, we clone a PowerFxConfig but without 
            ** display name support and construct a resolver from that instead, which we use for the rewrite binding.
            */
            return new RenameDriver(parameters, pathToRename, updatedName, this, CreateResolverInternal() as ReadOnlySymbolTable, CreateBinderGlue(), options, false);
        }

        public RenameDriver CreateOptionSetRenamer(RecordType parameters, DPath pathToRename, DName updatedName, CultureInfo culture)
        {
            return new RenameDriver(parameters, pathToRename, updatedName, this, CreateResolverInternal() as ReadOnlySymbolTable, CreateBinderGlue(), culture, true);
        }

        /// <summary>
        /// Convert references in an expression to the invariant form.
        /// </summary>
        /// <param name="expressionText">textual representation of the formula.</param>
        /// <param name="parameters">Type of parameters for formula. The fields in the parameter record can 
        /// be acecssed as top-level identifiers in the formula. If DisplayNames are used, make sure to have that mapping
        /// as part of the RecordType.</param>
        /// <param name="parseCulture">Culture.</param>
        /// <returns>The formula, with all identifiers converted to invariant form.</returns>
        public string GetInvariantExpression(string expressionText, RecordType parameters, CultureInfo parseCulture = null)
        {            
            var ruleScope = this.GetRuleScope();
            var symbolTable = (parameters == null) ? null : SymbolTable.NewFromRecord(parameters);

            return GetInvariantExpressionWorker(expressionText, symbolTable, parseCulture);
        }

        public string GetInvariantExpressionParserOption(string expressionText, RecordType parameters, ParserOptions options)
        {
            var ruleScope = this.GetRuleScope();
            var symbolTable = (parameters == null) ? null : SymbolTable.NewFromRecord(parameters);

            return GetInvariantExpressionWorker(expressionText, symbolTable, options);
        }

        internal string GetInvariantExpressionWorker(string expressionText, ReadOnlySymbolTable symbolTable, CultureInfo parseCulture)
        {
            var ruleScope = this.GetRuleScope();

            return ExpressionLocalizationHelper.ConvertExpression(expressionText, ruleScope, GetDefaultBindingConfig(), CreateResolverInternal(symbolTable), CreateBinderGlue(), parseCulture, Config.Features, toDisplay: false);
        }

        internal string GetInvariantExpressionWorker(string expressionText, ReadOnlySymbolTable symbolTable, ParserOptions options)
        {
            var ruleScope = this.GetRuleScope();

            return ExpressionLocalizationHelper.ConvertExpression(expressionText, ruleScope, GetDefaultBindingConfig(), CreateResolverInternal(symbolTable), CreateBinderGlue(), options, Config.Features, toDisplay: false);
        }

        /// <summary>
        /// Convert references in an expression to the display form.
        /// </summary>
        /// <param name="expressionText">textual representation of the formula.</param>
        /// <param name="parameters">Type of parameters for formula. The fields in the parameter record can 
        /// be acecssed as top-level identifiers in the formula. If DisplayNames are used, make sure to have that mapping
        /// as part of the RecordType.</param>
        /// <param name="culture">Culture.</param>
        /// <returns>The formula, with all identifiers converted to display form.</returns>
        public string GetDisplayExpression(string expressionText, RecordType parameters, CultureInfo culture = null)
        {
            var symbols = SymbolTable.NewFromRecord(parameters);
            return GetDisplayExpression(expressionText, symbols, culture);
        }

        public string GetDisplayExpression(string expressionText, ReadOnlySymbolTable symbolTable, CultureInfo culture = null)
        {
            var ruleScope = this.GetRuleScope();
            return ExpressionLocalizationHelper.ConvertExpression(expressionText, ruleScope, GetDefaultBindingConfig(), CreateResolverInternal(symbolTable), CreateBinderGlue(), culture, Config.Features, toDisplay: true);
        }

        internal void AddUserDefinedFunction(string script, CultureInfo parseCulture = null, ReadOnlySymbolTable symbolTable = null, bool allowSideEffects = false)
        {
            var engineTypesAndFunctions = ReadOnlySymbolTable.Compose(PrimitiveTypes, SupportedFunctions);
            Config.SymbolTable.AddUserDefinedFunction(script, parseCulture, engineTypesAndFunctions, symbolTable, allowSideEffects);
        }
    }
}<|MERGE_RESOLUTION|>--- conflicted
+++ resolved
@@ -159,11 +159,7 @@
                 return existing;
             }
 
-<<<<<<< HEAD
-            symbols = ReadOnlySymbolTable.Compose(localSymbols, EngineSymbols, SupportedFunctions, Config.SymbolTable, PrimitiveTypes);
-=======
             symbols = ReadOnlySymbolTable.Compose(localSymbols, GetCombinedEngineSymbols());
->>>>>>> 4a9f9e99
             return symbols;
         }
 
@@ -173,7 +169,7 @@
         /// <returns></returns>
         public ReadOnlySymbolTable GetCombinedEngineSymbols()
         {
-            var symbols = ReadOnlySymbolTable.Compose(EngineSymbols, SupportedFunctions, Config.SymbolTable);
+            var symbols = ReadOnlySymbolTable.Compose(EngineSymbols, SupportedFunctions, Config.SymbolTable, PrimitiveTypes);
 
             return symbols;
         }
