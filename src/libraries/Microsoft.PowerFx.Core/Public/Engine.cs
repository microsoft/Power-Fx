--- conflicted
+++ resolved
@@ -188,12 +188,6 @@
             ParserOptions options = null,
             ReadOnlySymbolTable symbolTable = null)
         {
-<<<<<<< HEAD
-            parameterType ??= RecordType.Empty();
-
-            // Ok to continue with binding even if there are parse errors. 
-            // We can still use that for intellisense. 
-=======
             var parse = Parse(expressionText, options);
             return Check(parse, options, symbolTable);
         }
@@ -207,7 +201,6 @@
 
             return CheckInternal(parse, bindingConfig, symbolTable);
         }
->>>>>>> 94525664
 
         private CheckResult CheckInternal(
             ParseResult parse,
@@ -352,11 +345,7 @@
         /// <returns>The formula, with all identifiers converted to invariant form.</returns>
         public string GetInvariantExpression(string expressionText, RecordType parameters)
         {
-<<<<<<< HEAD
-            return ExpressionLocalizationHelper.ConvertExpression(expressionText, parameters, BindingConfig.Default, CreateResolver(), CreateBinderGlue(), Config, toDisplay: false);
-=======
             return ExpressionLocalizationHelper.ConvertExpression(expressionText, parameters, BindingConfig.Default, CreateResolverInternal(), CreateBinderGlue(), Config.CultureInfo, toDisplay: false);
->>>>>>> 94525664
         }
 
         /// <summary>
@@ -369,9 +358,6 @@
         /// <returns>The formula, with all identifiers converted to display form.</returns>
         public string GetDisplayExpression(string expressionText, RecordType parameters)
         {
-<<<<<<< HEAD
-            return ExpressionLocalizationHelper.ConvertExpression(expressionText, parameters, BindingConfig.Default, CreateResolver(), CreateBinderGlue(), Config, toDisplay: true);
-=======
             var symbols = SymbolTable.NewFromRecord(parameters);
             return GetDisplayExpression(expressionText, symbols);
         }
@@ -379,7 +365,6 @@
         public string GetDisplayExpression(string expressionText, ReadOnlySymbolTable symbolTable)
         {
             return ExpressionLocalizationHelper.ConvertExpression(expressionText, null, BindingConfig.Default, CreateResolverInternal(symbolTable), CreateBinderGlue(), Config.CultureInfo, toDisplay: true);
->>>>>>> 94525664
         }
     }
 }