--- conflicted
+++ resolved
@@ -578,17 +578,13 @@
 
         internal void AddUserDefinedFunction(string script, CultureInfo parseCulture = null, ReadOnlySymbolTable symbolTable = null, bool allowSideEffects = false)
         {
-<<<<<<< HEAD
             var supportedFunctionsAndTypes = ReadOnlySymbolTable.Compose(SupportedFunctions, PrimitiveTypes);
-            Config.SymbolTable.AddUserDefinedFunction(script, parseCulture, supportedFunctionsAndTypes, symbolTable);
+            Config.SymbolTable.AddUserDefinedFunction(script, parseCulture, supportedFunctionsAndTypes, symbolTable, allowSideEffects);
         }
 
         internal void AddUserDefinedType(string script, CultureInfo parseCulture = null, ReadOnlySymbolTable symbolTable = null)
         {
             Config.SymbolTable.AddUserDefinedType(script, parseCulture, PrimitiveTypes, symbolTable);
-=======
-            Config.SymbolTable.AddUserDefinedFunction(script, parseCulture, SupportedFunctions, symbolTable, allowSideEffects);
->>>>>>> 147baead
         }
     }
 }