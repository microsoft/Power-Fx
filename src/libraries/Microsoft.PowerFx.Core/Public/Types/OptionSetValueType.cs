--- conflicted
+++ resolved
@@ -77,11 +77,7 @@
 
                 sb.Append(this.OptionSetName.Value);
                 sb.Append(".");
-<<<<<<< HEAD
-                sb.Append(info.DisplayNameProvider.LogicalToDisplayPairs.OrderBy(kvp => kvp.Value.Value).First().Value);
-=======
                 sb.Append(firstOrderedValue.Value);
->>>>>>> ffedadc1
             }
             else
             {
