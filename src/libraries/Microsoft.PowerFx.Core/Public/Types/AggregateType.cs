﻿// Copyright (c) Microsoft Corporation.
// Licensed under the MIT license.

using System;
using System.Collections.Generic;
using System.Linq;
using Microsoft.PowerFx.Core;
using Microsoft.PowerFx.Core.Types;
using Microsoft.PowerFx.Core.Utils;

namespace Microsoft.PowerFx.Types
{
    public abstract class AggregateType : FormulaType
    {
        public virtual IEnumerable<string> FieldNames { get; }

        internal AggregateType(DType type)
            : base(type)
        {
            Contracts.Assert(type.IsAggregate);
        }

        public AggregateType(bool isTable)
            : base()
        {
            var lazyTypeProvider = new LazyTypeProvider(this);
            _type = new DType(lazyTypeProvider, isTable: isTable);
        }

        public FormulaType GetFieldType(string fieldName)
        {
            return TryGetFieldType(fieldName, out var type) ? 
                type :
                throw new InvalidOperationException($"No field {fieldName}");
        }

        public virtual bool TryGetFieldType(string name, out FormulaType type)
        {
            if (!_type.TryGetType(new DName(name), out var dType))
            {
                type = Blank;
                return false;
            }

            type = Build(dType);
            return true;
        }

        /// <summary>
<<<<<<< HEAD
        /// Lookup for logical name and field for input display or logical name.
        /// If there is a conflict, it prioritizes logical name.
        /// i.e. field1->Logical=F1 , Display=Display1; field2-> Logical=Display1, Display=Display2
        /// would return field2 with logical name Display1.
=======
        /// Takes display or logical name as input and returns field and logical name if exists.
>>>>>>> 8e871c5f
        /// </summary>
        /// <param name="displayOrLogicalName">Display or Logical name.</param>
        /// <param name="logical">Logical name for the input.</param>
        /// <param name="type">Type for the input Display or Logical name.</param>
        /// <returns>true or false.</returns>
        /// <exception cref="ArgumentNullException">Throws, if input displayOrLogicalName is empty.</exception>
<<<<<<< HEAD
        public bool TryGetFieldType(string displayOrLogicalName, out string logical, out FormulaType type)
=======
        public virtual bool TryGetFieldType(string displayOrLogicalName, out string logical, out FormulaType type)
>>>>>>> 8e871c5f
        {
            if (string.IsNullOrEmpty(displayOrLogicalName))
            {
                throw new ArgumentNullException("Input parameter \"displayOrLogicalName\" cannot be empty or null");
            }

<<<<<<< HEAD
            if (_type.DisplayNameProvider.TryGetDisplayName(new DName(displayOrLogicalName), out _))
            {
                logical = displayOrLogicalName;
            }
            else if (_type.DisplayNameProvider.TryGetLogicalName(new DName(displayOrLogicalName), out var maybeLogical))
=======
            if (_type.DisplayNameProvider.TryGetLogicalName(new DName(displayOrLogicalName), out var maybeLogical))
>>>>>>> 8e871c5f
            {
                logical = maybeLogical;
            }
            else
            {
<<<<<<< HEAD
                logical = null;
                type = Blank;
                return false;
=======
                logical = displayOrLogicalName;
>>>>>>> 8e871c5f
            }

            if (!TryGetFieldType(logical, out type))
            {
                logical = null;
                return false;
            }

            return true;
        }

        public IEnumerable<NamedFormulaType> GetFieldTypes()
        {
            return FieldNames.Select(field => new NamedFormulaType(field, GetFieldType(field)));
        }

        private protected DType AddFieldToType(NamedFormulaType field)
        {
            var displayNameProvider = _type.DisplayNameProvider;
            if (displayNameProvider == null)
            {
                displayNameProvider = new SingleSourceDisplayNameProvider();
            }

            if (displayNameProvider is SingleSourceDisplayNameProvider singleSourceDisplayNameProvider)
            {
                if (field.DisplayName != default)
                {
                    displayNameProvider = singleSourceDisplayNameProvider.AddField(field.Name, field.DisplayName);
                }
            }

            var newType = _type.Add(field._typedName);

            if (displayNameProvider != null)
            {
                newType = DType.ReplaceDisplayNameProvider(newType, displayNameProvider);
            }

            return newType;
        }

        public abstract override bool Equals(object other);

        public abstract override int GetHashCode();

        // Keeping around to resolve a diamond dependency issue, remove once FormulaRepair is updated
        [Obsolete("This method was replaced with GetFieldTypes", true)]
        public IEnumerable<NamedFormulaType> GetNames() => GetFieldTypes();
    }
}<|MERGE_RESOLUTION|>--- conflicted
+++ resolved
@@ -47,52 +47,36 @@
         }
 
         /// <summary>
-<<<<<<< HEAD
         /// Lookup for logical name and field for input display or logical name.
         /// If there is a conflict, it prioritizes logical name.
         /// i.e. field1->Logical=F1 , Display=Display1; field2-> Logical=Display1, Display=Display2
         /// would return field2 with logical name Display1.
-=======
-        /// Takes display or logical name as input and returns field and logical name if exists.
->>>>>>> 8e871c5f
         /// </summary>
         /// <param name="displayOrLogicalName">Display or Logical name.</param>
         /// <param name="logical">Logical name for the input.</param>
         /// <param name="type">Type for the input Display or Logical name.</param>
         /// <returns>true or false.</returns>
         /// <exception cref="ArgumentNullException">Throws, if input displayOrLogicalName is empty.</exception>
-<<<<<<< HEAD
         public bool TryGetFieldType(string displayOrLogicalName, out string logical, out FormulaType type)
-=======
-        public virtual bool TryGetFieldType(string displayOrLogicalName, out string logical, out FormulaType type)
->>>>>>> 8e871c5f
         {
             if (string.IsNullOrEmpty(displayOrLogicalName))
             {
-                throw new ArgumentNullException("Input parameter \"displayOrLogicalName\" cannot be empty or null");
+                throw new ArgumentNullException(nameof(displayOrLogicalName));
             }
 
-<<<<<<< HEAD
             if (_type.DisplayNameProvider.TryGetDisplayName(new DName(displayOrLogicalName), out _))
             {
                 logical = displayOrLogicalName;
             }
             else if (_type.DisplayNameProvider.TryGetLogicalName(new DName(displayOrLogicalName), out var maybeLogical))
-=======
-            if (_type.DisplayNameProvider.TryGetLogicalName(new DName(displayOrLogicalName), out var maybeLogical))
->>>>>>> 8e871c5f
             {
                 logical = maybeLogical;
             }
             else
             {
-<<<<<<< HEAD
                 logical = null;
                 type = Blank;
                 return false;
-=======
-                logical = displayOrLogicalName;
->>>>>>> 8e871c5f
             }
 
             if (!TryGetFieldType(logical, out type))
