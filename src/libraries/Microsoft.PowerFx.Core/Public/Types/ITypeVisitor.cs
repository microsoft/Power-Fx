--- conflicted
+++ resolved
@@ -14,8 +14,8 @@
 
         void Visit(BooleanType type);
 
-        void Visit(NumberType type);
-
+        void Visit(NumberType type);
+
         void Visit(DecimalType type);
 
         void Visit(StringType type);
@@ -51,15 +51,7 @@
         void Visit(BindingErrorType type);
 
         void Visit(Void type);
-
-<<<<<<< HEAD
+
         void Visit(BlobType type);
-
-        void Visit(MediaType type);
-
-        void Visit(ImageType type);
-=======
-        void Visit(BlobType type);
->>>>>>> d3a1178f
     }
 }