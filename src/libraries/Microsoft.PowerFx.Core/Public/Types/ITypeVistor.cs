﻿// Copyright (c) Microsoft Corporation.
// Licensed under the MIT License.

namespace Microsoft.PowerFx.Core.Public.Types
{
    /// <summary>
    /// Visitor for walking <see cref="FormulaType"/>.
    /// </summary>
    public interface ITypeVistor
    {
        void Visit(BlankType type);

        void Visit(BooleanType type);

        void Visit(NumberType type);

        void Visit(StringType type);

        void Visit(RecordType type);

        void Visit(TableType type);

        void Visit(DateType type);

        void Visit(DateTimeType type);

        void Visit(DateTimeNoTimeZoneType type);

        void Visit(TimeType type);

        void Visit(OptionSetValueType type);
<<<<<<< HEAD

        void Visit(InvalidType type);

        void Visit(HyperlinkType type);
=======
        
        void Visit(CustomObjectType type);
>>>>>>> 9d77d51f
    }
}<|MERGE_RESOLUTION|>--- conflicted
+++ resolved
@@ -29,14 +29,11 @@
         void Visit(TimeType type);
 
         void Visit(OptionSetValueType type);
-<<<<<<< HEAD
+
+        void Visit(CustomObjectType type);
 
         void Visit(InvalidType type);
 
         void Visit(HyperlinkType type);
-=======
-        
-        void Visit(CustomObjectType type);
->>>>>>> 9d77d51f
     }
 }