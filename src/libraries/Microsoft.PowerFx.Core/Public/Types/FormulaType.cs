﻿// Copyright (c) Microsoft Corporation.
// Licensed under the MIT License.

using System;
using System.Collections.Generic;
using System.Diagnostics;
using Microsoft.PowerFx.Core.Types;
using Microsoft.PowerFx.Core.Utils;

namespace Microsoft.PowerFx.Core.Public.Types
{
    /// <summary>
    /// Base class for type of a Formula. 
    /// Formula Types are a class hiearchy.
    /// </summary>
    [DebuggerDisplay("{_type}")]
    public abstract class FormulaType
    {
        // protected isn't enough to let derived classes access this.
        internal readonly DType _type;

        public static FormulaType Blank { get; } = new BlankType();

        // Well-known types 
        public static FormulaType Boolean { get; } = new BooleanType();

        public static FormulaType Number { get; } = new NumberType();

        public static FormulaType String { get; } = new StringType();

        public static FormulaType Time { get; } = new TimeType();

        public static FormulaType Date { get; } = new DateType();

        public static FormulaType DateTime { get; } = new DateTimeType();

        public static FormulaType DateTimeNoTimeZone { get; } = new DateTimeNoTimeZoneType();

        public static FormulaType OptionSetValue { get; } = new OptionSetValueType();

        public static FormulaType Hyperlink { get; } = new HyperlinkType();
        public static FormulaType Invalid { get; } = new InvalidType();

        // chained by derived type 
        internal FormulaType(DType type)
        {
            _type = type;
        }

        // Get the correct derived type
        internal static FormulaType Build(DType type)
        {
<<<<<<< HEAD
            var formulaType = BuildOrInvalid(type);
            if (formulaType == Invalid)
            {
                throw new NotImplementedException($"Not implemented type: {type}");
            }
            return formulaType;
        }

        internal static FormulaType BuildOrInvalid(DType type)
        {
=======
>>>>>>> 1fe70c71
            switch (type.Kind)
            {
                case DKind.ObjNull: return Blank;

                case DKind.Record: return new RecordType(type);
                case DKind.Table: return new TableType(type);

                case DKind.Number: return Number;
                case DKind.String: return String;
                case DKind.Boolean: return Boolean;
                case DKind.Currency: return Number; // TODO: validate
                case DKind.Hyperlink: return Hyperlink;

                case DKind.Time: return Time;
                case DKind.Date: return Date;
                case DKind.DateTime: return DateTime;
                case DKind.DateTimeNoTimeZone: return DateTimeNoTimeZone;

                case DKind.OptionSetValue:
                    var isBoolean = type.OptionSetInfo?.IsBooleanValued;
                    return isBoolean.HasValue && isBoolean.Value ? Boolean : OptionSetValue;

                // This isn't quite right, but once we're in the IR, an option set acts more like a record with optionsetvalue fields. 
                case DKind.OptionSet:
                    return new RecordType(DType.CreateRecord(type.GetAllNames(DPath.Root)));

                default:
                    return Invalid;
            }
        }

        #region Equality

        // Aggregate Types (records, tables) can be complex.  
        // Override op= like system.type does. 
        public static bool operator ==(FormulaType a, FormulaType b)
        {
            // Use object.ReferenceEquals to avoid recursion.
            if (ReferenceEquals(a, null))
            {
                return ReferenceEquals(b, null);
            }

            return a.Equals(b);
        }

        public static bool operator !=(FormulaType a, FormulaType b) => !(a == b);

        public override bool Equals(object other)
        {
            if (other is FormulaType t)
            {
                return _type.Equals(t._type);
            }

            return false;
        }

        public override int GetHashCode()
        {
            return _type.GetHashCode();
        }

        #endregion // Equality

        public abstract void Visit(ITypeVistor vistor);
    }
}<|MERGE_RESOLUTION|>--- conflicted
+++ resolved
@@ -50,7 +50,6 @@
         // Get the correct derived type
         internal static FormulaType Build(DType type)
         {
-<<<<<<< HEAD
             var formulaType = BuildOrInvalid(type);
             if (formulaType == Invalid)
             {
@@ -61,8 +60,6 @@
 
         internal static FormulaType BuildOrInvalid(DType type)
         {
-=======
->>>>>>> 1fe70c71
             switch (type.Kind)
             {
                 case DKind.ObjNull: return Blank;
