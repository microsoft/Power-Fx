--- conflicted
+++ resolved
@@ -28,8 +28,8 @@
         // Well-known types 
         public static FormulaType Boolean { get; } = new BooleanType();
 
-        public static FormulaType Number { get; } = new NumberType();
-
+        public static FormulaType Number { get; } = new NumberType();
+
         public static FormulaType Decimal { get; } = new DecimalType();
 
         public static FormulaType String { get; } = new StringType();
@@ -58,15 +58,7 @@
 
         public static FormulaType Void { get; } = new Void();
 
-<<<<<<< HEAD
         public static FormulaType Blob { get; } = new BlobType();
-
-        public static FormulaType Media { get; } = new MediaType();
-
-        public static FormulaType Image { get; } = new ImageType();
-=======
-        public static FormulaType Blob { get; } = new BlobType();
->>>>>>> d3a1178f
 
         /// <summary>
         /// Internal use only to represent an arbitrary (un-backed) option set value.
@@ -153,10 +145,10 @@
                     return new KnownRecordType(type);
                 case DKind.Table:
                     return new TableType(type);
-                case DKind.Number: return Number;
+                case DKind.Number: return Number;
                 case DKind.Decimal: return Decimal;
                 case DKind.String: return String;
-                case DKind.Boolean: return Boolean;
+                case DKind.Boolean: return Boolean;
                 case DKind.Currency: return Number; // TODO: validate
                 case DKind.Hyperlink: return Hyperlink;
                 case DKind.Color: return Color;
@@ -209,18 +201,9 @@
 
                 case DKind.Void: 
                     return Void;
-
-                case DKind.Blob:
-                    return Blob;
-<<<<<<< HEAD
-
-                case DKind.Image:
-                    return Image;
-
-                case DKind.Media:
-                    return Media;
-=======
->>>>>>> d3a1178f
+
+                case DKind.Blob:
+                    return Blob;
 
                 default:
                     return new UnsupportedType(type);
@@ -266,7 +249,7 @@
         internal virtual void DefaultExpressionValue(StringBuilder sb)
         {
             throw new NotSupportedException($"{GetType().FullName} doesn't implement DefaultExpressionValue.");
-        }
+        }
 
         internal string DefaultExpressionValue()
         {
@@ -275,6 +258,6 @@
             DefaultExpressionValue(sb);
 
             return sb.ToString();
-        }
+        }
     }
 }