﻿// Copyright (c) Microsoft Corporation.
// Licensed under the MIT License.

using System;
using System.Collections.Generic;
using System.Diagnostics;
using Microsoft.PowerFx.Core.Types;
using Microsoft.PowerFx.Core.Utils;

namespace Microsoft.PowerFx.Core.Public.Types
{
    /// <summary>
    /// Base class for type of a Formula. 
    /// Formula Types are a class hiearchy.
    /// </summary>
    [DebuggerDisplay("{_type}")]
    public abstract class FormulaType
    {
        // protected isn't enough to let derived classes access this.
        internal readonly DType _type;

        public static FormulaType Blank { get; } = new BlankType();

<<<<<<< HEAD
        // Well-known types 
        public static FormulaType Boolean { get; } = new BooleanType();

        public static FormulaType Number { get; } = new NumberType();

=======
        // Well-known types
        public static FormulaType Boolean { get; } = new BooleanType();
        public static FormulaType Number { get; } = new NumberType();
>>>>>>> 2c5df2a3
        public static FormulaType String { get; } = new StringType();

        public static FormulaType Time { get; } = new TimeType();

        public static FormulaType Date { get; } = new DateType();

        public static FormulaType DateTime { get; } = new DateTimeType();

        public static FormulaType DateTimeNoTimeZone { get; } = new DateTimeNoTimeZoneType();

        public static FormulaType OptionSetValue { get; } = new OptionSetValueType();

        // chained by derived type 
        internal FormulaType(DType type)
        {
            _type = type;
        }

        // Get the correct derived type
        internal static FormulaType Build(DType type)
        {
            switch (type.Kind)
            {
                case DKind.ObjNull: return Blank;

                case DKind.Record: return new RecordType(type);
                case DKind.Table: return new TableType(type);

                case DKind.Number: return Number;
                case DKind.String: return String;
                case DKind.Boolean: return Boolean;
                case DKind.Currency: return Number; // TODO: validate

                case DKind.Time: return Time;
                case DKind.Date: return Date;
                case DKind.DateTime: return DateTime;
                case DKind.DateTimeNoTimeZone: return DateTimeNoTimeZone;

                case DKind.OptionSetValue:
                    var isBoolean = type.OptionSetInfo?.IsBooleanValued;
                    return isBoolean.HasValue && isBoolean.Value ? Boolean : OptionSetValue;

                // This isn't quite right, but once we're in the IR, an option set acts more like a record with optionsetvalue fields. 
                case DKind.OptionSet:
                    return new RecordType(DType.CreateRecord(type.GetAllNames(DPath.Root)));

                default:
                    throw new NotImplementedException($"Not implemented type: {type}");
            }
        }

        #region Equality

        // Aggregate Types (records, tables) can be complex.  
        // Override op= like system.type does. 
        public static bool operator ==(FormulaType a, FormulaType b)
        {
            // Use object.ReferenceEquals to avoid recursion.
            if (ReferenceEquals(a, null))
            {
                return ReferenceEquals(b, null);
            }

            return a.Equals(b);
        }

        public static bool operator !=(FormulaType a, FormulaType b) => !(a == b);

        public override bool Equals(object other)
        {
            if (other is FormulaType t)
            {
                return _type.Equals(t._type);
            }

            return false;
        }

        public override int GetHashCode()
        {
            return _type.GetHashCode();
        }

        #endregion // Equality

        public abstract void Visit(ITypeVistor vistor);
    }
}<|MERGE_RESOLUTION|>--- conflicted
+++ resolved
@@ -21,17 +21,11 @@
 
         public static FormulaType Blank { get; } = new BlankType();
 
-<<<<<<< HEAD
         // Well-known types 
         public static FormulaType Boolean { get; } = new BooleanType();
 
         public static FormulaType Number { get; } = new NumberType();
 
-=======
-        // Well-known types
-        public static FormulaType Boolean { get; } = new BooleanType();
-        public static FormulaType Number { get; } = new NumberType();
->>>>>>> 2c5df2a3
         public static FormulaType String { get; } = new StringType();
 
         public static FormulaType Time { get; } = new TimeType();
