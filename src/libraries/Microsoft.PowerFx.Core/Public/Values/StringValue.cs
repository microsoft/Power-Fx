--- conflicted
+++ resolved
@@ -12,21 +12,6 @@
     public class StringValue : PrimitiveValue<string>
     {
         // List of types that allowed to convert to StringValue
-<<<<<<< HEAD
-        internal static readonly IReadOnlyList<FormulaType> AllowedListConvertToString = new FormulaType[] 
-        { 
-            FormulaType.String, 
-            FormulaType.Number, 
-            FormulaType.Decimal, 
-            FormulaType.DateTime, 
-            FormulaType.Date, 
-            FormulaType.Time, 
-            FormulaType.Boolean, 
-            FormulaType.Guid,
-            FormulaType.Blob,
-            FormulaType.Media,
-            FormulaType.Image
-=======
         internal static readonly IReadOnlyList<FormulaType> AllowedListConvertToString = new FormulaType[]
         {
             FormulaType.Blob,
@@ -38,7 +23,6 @@
             FormulaType.Number,
             FormulaType.String,
             FormulaType.Time
->>>>>>> d3a1178f
         };
 
         internal StringValue(IRContext irContext, string value)
