﻿// Copyright (c) Microsoft Corporation.
// Licensed under the MIT license.

using System;
using System.Collections.Generic;
using System.Drawing;
using System.Linq;
using Microsoft.PowerFx.Core.Functions;
using Microsoft.PowerFx.Core.IR;

namespace Microsoft.PowerFx.Types
{
    // Basc new operators. 
    public partial class FormulaValue
    {
        // Host utility creation methods, listed here for discoverability.
        // NOT FOR USE IN THE INTERPRETER! When creating new instances in
        // the interpreter, call the constructor directly and pass in the
        // IR context from the IR node.
        public static NumberValue New(double number)
        {
            return new NumberValue(IRContext.NotInSource(FormulaType.Number), number);
        }

        public static FormulaValue New(double? number)
        {
            if (number.HasValue)
            {
                return New(number.Value);
            }

            return new BlankValue(IRContext.NotInSource(FormulaType.Number));
        }

        public static DecimalValue New(decimal number)
        {
            return new DecimalValue(IRContext.NotInSource(FormulaType.Decimal), number);
        }

        public static DecimalValue New(long number)
        {
            // it is safe to convert 64-bit Long to Decimal, but not to Float
            return new DecimalValue(IRContext.NotInSource(FormulaType.Decimal), (decimal)number);
        }

        public static DecimalValue New(int number)
        {
            // Since decimal is a lower type precedence than floating point, if a calculation includes
            // an int through this mechanism, that is treated as a float, then the entire calculation
            // is tainted. For example, this is why the CountRows function returns a decimal.
            return new DecimalValue(IRContext.NotInSource(FormulaType.Decimal), number);
        }

        public static NumberValue New(float number)
        {
            return new NumberValue(IRContext.NotInSource(FormulaType.Number), number);
        }

        public static GuidValue New(Guid guid)
        {
            return new GuidValue(IRContext.NotInSource(FormulaType.Guid), guid);
        }

        public static StringValue New(string value)
        {
            var ir = IRContext.NotInSource(FormulaType.String);
            if (value == null)
            {
                throw new ArgumentNullException(nameof(value));
            }

            return new StringValue(ir, value);
        }

        public static BooleanValue New(bool value)
        {
            return new BooleanValue(IRContext.NotInSource(FormulaType.Boolean), value);
        }

        public static DateValue NewDateOnly(DateTime value)
        {
            if (value.TimeOfDay != TimeSpan.Zero)
            {
                throw new ArgumentException("Invalid DateValue, the provided DateTime contains a non-zero TimeOfDay");
            }

            return new DateValue(IRContext.NotInSource(FormulaType.Date), value);
        }

        public static DateTimeValue New(DateTime value)
        {
            return new DateTimeValue(IRContext.NotInSource(FormulaType.DateTime), value);
        }

        public static TimeValue New(TimeSpan value)
        {
            return new TimeValue(IRContext.NotInSource(FormulaType.Time), value);
        }

        public static BlankValue NewBlank(FormulaType type = null)
        {
            if (type == null)
            {
                type = FormulaType.Blank;
            }

            return new BlankValue(IRContext.NotInSource(type));
        }

        public static ErrorValue NewError(ExpressionError error)
        {
            return NewError(error, FormulaType.Blank);
        }

        public static ErrorValue NewError(ExpressionError error, FormulaType type)
        {
            return new ErrorValue(IRContext.NotInSource(type), error);
        }

        public static ErrorValue NewError(IEnumerable<ExpressionError> error, FormulaType type)
        {
            return new ErrorValue(IRContext.NotInSource(type), error.ToList());
        }

        public static UntypedObjectValue New(IUntypedObject untypedObject)
        {
            return new UntypedObjectValue(
                IRContext.NotInSource(new UntypedObjectType()),
                untypedObject);
        }

        public static ColorValue New(Color value)
        {
            return new ColorValue(IRContext.NotInSource(FormulaType.Color), value);
        }

        public static VoidValue NewVoid()
        {
            return new VoidValue(IRContext.NotInSource(FormulaType.Void));
        }

<<<<<<< HEAD
        internal static BlobValue NewBlob(IResourceManager resourceManager, IResourceElement element)
        {
            return new BlobValue(resourceManager, element);
        }

        internal static MediaValue NewAudio(IResourceManager resourceManager, IResourceElement element)
        {
            return new MediaValue(resourceManager, element);
        }

        internal static MediaValue NewVideo(IResourceManager resourceManager, IResourceElement element)
        {
            return new MediaValue(resourceManager, element);
        }

        internal static ImageValue NewImage(IResourceManager resourceManager, IResourceElement element)
        {
            return new ImageValue(resourceManager, element);
        }

        internal static BlobValue NewPDF(IResourceManager resourceManager, IResourceElement element)
        {
            return new BlobValue(resourceManager, element);
        }
=======
        public static BlobValue NewBlob(BlobElementBase elem)
        {
            return new BlobValue(elem);
        }     
>>>>>>> d3a1178f
    }
}<|MERGE_RESOLUTION|>--- conflicted
+++ resolved
@@ -30,23 +30,23 @@
             }
 
             return new BlankValue(IRContext.NotInSource(FormulaType.Number));
-        }
+        }
 
-        public static DecimalValue New(decimal number)
+        public static DecimalValue New(decimal number)
         {
             return new DecimalValue(IRContext.NotInSource(FormulaType.Decimal), number);
-        }
-
+        }
+
         public static DecimalValue New(long number)
-        {
+        {
             // it is safe to convert 64-bit Long to Decimal, but not to Float
             return new DecimalValue(IRContext.NotInSource(FormulaType.Decimal), (decimal)number);
         }
 
         public static DecimalValue New(int number)
-        {
-            // Since decimal is a lower type precedence than floating point, if a calculation includes
-            // an int through this mechanism, that is treated as a float, then the entire calculation
+        {
+            // Since decimal is a lower type precedence than floating point, if a calculation includes
+            // an int through this mechanism, that is treated as a float, then the entire calculation
             // is tainted. For example, this is why the CountRows function returns a decimal.
             return new DecimalValue(IRContext.NotInSource(FormulaType.Decimal), number);
         }
@@ -138,37 +138,10 @@
         {
             return new VoidValue(IRContext.NotInSource(FormulaType.Void));
         }
-
-<<<<<<< HEAD
-        internal static BlobValue NewBlob(IResourceManager resourceManager, IResourceElement element)
-        {
-            return new BlobValue(resourceManager, element);
-        }
-
-        internal static MediaValue NewAudio(IResourceManager resourceManager, IResourceElement element)
-        {
-            return new MediaValue(resourceManager, element);
-        }
-
-        internal static MediaValue NewVideo(IResourceManager resourceManager, IResourceElement element)
-        {
-            return new MediaValue(resourceManager, element);
-        }
-
-        internal static ImageValue NewImage(IResourceManager resourceManager, IResourceElement element)
-        {
-            return new ImageValue(resourceManager, element);
-        }
-
-        internal static BlobValue NewPDF(IResourceManager resourceManager, IResourceElement element)
-        {
-            return new BlobValue(resourceManager, element);
-        }
-=======
-        public static BlobValue NewBlob(BlobElementBase elem)
-        {
-            return new BlobValue(elem);
+
+        public static BlobValue NewBlob(BlobElementBase elem)
+        {
+            return new BlobValue(elem);
         }     
->>>>>>> d3a1178f
     }
 }