﻿// Copyright (c) Microsoft Corporation.
// Licensed under the MIT license.

using System;
using System.Collections.Generic;
using System.Diagnostics;
using System.Diagnostics.Contracts;
using System.Drawing;
using System.IO;
using System.Linq;
using System.Reflection;
using Microsoft.PowerFx.Core.IR;
using Microsoft.PowerFx.Core.Public.Types;

namespace Microsoft.PowerFx.Core.Public.Values
{
    /// <summary>
    /// Represent a value in the formula expression. 
    /// </summary>
    [DebuggerDisplay("{ToObject().ToString()} ({Type})")]
    public abstract partial class FormulaValue
    {
        // We place the .New*() methods on FormulaValue for discoverability. 
        // If we're "marshalling" a T, we need a TypeMarshallerCache
        // Else, if we're "constructing" a Table/Record from existing FormulaValues, we don't need a marshaller.
        // We can use C# overloading to resolve. 

        // IR contextual information flows from Binding >> IR >> Values
        // In general the interpreter should trust that the binding had
        // the correct runtime types for all values.
        internal IRContext IRContext { get; }

        public FormulaType Type => IRContext.ResultType;

        internal FormulaValue(IRContext irContext)
        {
            IRContext = irContext;
        }

<<<<<<< HEAD
        #region Host Utility API

        // Host utility creation methods, listed here for discoverability.
        // NOT FOR USE IN THE INTERPRETER! When creating new instances in
        // the interpreter, call the constructor directly and pass in the
        // IR context from the IR node.
        public static NumberValue New(double number)
        {
            return new NumberValue(IRContext.NotInSource(FormulaType.Number), number);
        }

        public static FormulaValue New(double? number)
        {
            if (number.HasValue)
            {
                return New(number.Value);
            }

            return new BlankValue(IRContext.NotInSource(FormulaType.Number));
        }

        public static NumberValue New(decimal number)
        {
            // $$$ Is this safe? or loss in precision?
            return new NumberValue(IRContext.NotInSource(FormulaType.Number), (double)number);
        }

        public static NumberValue New(long number)
        {
            // $$$ Is this safe? or loss in precision?
            return new NumberValue(IRContext.NotInSource(FormulaType.Number), (double)number);
        }

        public static NumberValue New(int number)
        {
            return new NumberValue(IRContext.NotInSource(FormulaType.Number), number);
        }

        public static NumberValue New(float number)
        {
            return new NumberValue(IRContext.NotInSource(FormulaType.Number), number);
        }

        public static StringValue New(string value)
        {
            return new StringValue(IRContext.NotInSource(FormulaType.String), value);
        }

        public static BooleanValue New(bool value)
        {
            return new BooleanValue(IRContext.NotInSource(FormulaType.Boolean), value);
        }

        public static DateValue NewDateOnly(DateTime value)
        {
            if (value.TimeOfDay != TimeSpan.Zero)
            {
                throw new ArgumentException("Invalid DateValue, the provided DateTime contains a non-zero TimeOfDay");
            }

            if (value.Kind == DateTimeKind.Utc)
            {
                throw new ArgumentException("Invalid DateValue, the provided DateTime must be local");
            }

            return new DateValue(IRContext.NotInSource(FormulaType.Date), value);
        }

        public static DateTimeValue New(DateTime value)
        {
            if (value.Kind == DateTimeKind.Utc)
            {
                throw new ArgumentException("Invalid DateTimeValue, the provided DateTime must be local");
            }

            return new DateTimeValue(IRContext.NotInSource(FormulaType.DateTime), value);
        }

        public static TimeValue New(TimeSpan value)
        {
            return new TimeValue(IRContext.NotInSource(FormulaType.Time), value);
        }

        public static ColorValue New(Color value)
        {
            return new ColorValue(IRContext.NotInSource(FormulaType.Color), value);
        }

        public static BlankValue NewBlank(FormulaType type = null)
        {
            if (type == null)
            {
                type = FormulaType.Blank;
            }

            return new BlankValue(IRContext.NotInSource(type));
        }

        public static ErrorValue NewError(ExpressionError error)
        {
            return new ErrorValue(IRContext.NotInSource(FormulaType.Blank), error);
        }

        public static TableValue NewTable<T>(params T[] array)
        {
            return NewTable((IEnumerable<T>)array);
        }

        public static TableValue NewTable<T>(IEnumerable<T> rows)
        {
            return TableFromEnumerable((System.Collections.IEnumerable)rows, typeof(T));
        }

        public static RecordValue NewRecord<T>(T obj)
        {
            return RecordFromProperties(obj, typeof(T));
        }

        public static RecordValue NewRecord(object obj, Type type)
        {
            return RecordFromProperties(obj, type);
        }

        public static UntypedObjectValue New(IUntypedObject untypedObject)
        {
            return new UntypedObjectValue(
                IRContext.NotInSource(new UntypedObjectType()),
                untypedObject);
        }

        // Dynamic new, useful for marshallers. 
        public static FormulaValue New(object obj, Type type)
        {
            if (obj == null)
            {
                return NewBlank();
            }

            if (obj is FormulaValue value)
            {
                return value;
            }

            if (obj is string strValue)
            {
                return New(strValue);
            }

            if (obj is bool boolValue)
            {
                return New(boolValue);
            }

            if (obj is double doubleValue)
            {
                return New(doubleValue);
            }

            if (obj is int intValue)
            {
                return New(intValue);
            }

            if (obj is decimal decValue)
            {
                return New(decValue);
            }

            if (obj is long longValue)
            {
                return New(longValue);
            }

            if (obj is float singleValue)
            {
                return New(singleValue);
            }

            if (obj is DateTime dateValue)
            {
                return New(dateValue);
            }

            if (obj is DateTimeOffset dateOffsetValue)
            {
                return New(dateOffsetValue.DateTime);
            }

            if (obj is TimeSpan timeValue)
            {
                return New(timeValue);
            }

            if (obj is Color valueColor)
            {
                return New(valueColor);
            }

            // Do checking off the static type, not the runtime instance. 
            if (type.IsInterface)
            {
                throw new InvalidOperationException($"Can't convert interface");
            }

            if (typeof(System.Collections.IEnumerable).IsAssignableFrom(type))
            {
                return TableFromEnumerable((System.Collections.IEnumerable)obj, type.GetElementType());
            }

            // Record?
            return RecordFromProperties(obj, type);
        }

        /// <summary>
        /// Convenience method to create a value from a json representation. 
        /// </summary>
        /// <param name="jsonString"></param>
        public static FormulaValue FromJson(string jsonString)
        {
            try
            {
                using var document = JsonDocument.Parse(jsonString);
                using var jsonMemStream = new MemoryStream();
                using var paJsonWriter = new Utf8JsonWriter(jsonMemStream);
                var propBag = document.RootElement;

                return FromJson(propBag);
            }
            catch
            {
                // $$$ better error handling here?
                throw;
            }
        }

        public static FormulaValue FromJson(JsonElement element)
        {
            switch (element.ValueKind)
            {
                case JsonValueKind.Null:
                    return new BlankValue(IRContext.NotInSource(FormulaType.Blank));

                case JsonValueKind.Number:
                    return new NumberValue(IRContext.NotInSource(FormulaType.Number), element.GetDouble());

                case JsonValueKind.String:
                    return new StringValue(IRContext.NotInSource(FormulaType.String), element.GetString());

                case JsonValueKind.False:
                    return new BooleanValue(IRContext.NotInSource(FormulaType.Boolean), false);

                case JsonValueKind.True:
                    return new BooleanValue(IRContext.NotInSource(FormulaType.Boolean), true);

                case JsonValueKind.Object:
                    return RecordFromJsonObject(element);

                case JsonValueKind.Array:
                    return TableFromJsonArray(element);

                default:
                    throw new NotImplementedException($"Unrecognized JsonElement {element.ValueKind}");
            }
        }
        #endregion

        #region Host Records API

        /// <summary>
        /// Create a record by reflecting over the object's public properties.
        /// </summary>
        /// <typeparam name="T">static type to reflect over.</typeparam>
        /// <param name="obj"></param>
        /// <returns>a new record value.</returns>
        public static RecordValue RecordFromProperties<T>(T obj)
        {
            return RecordFromProperties(obj, typeof(T));
        }

        public static RecordValue RecordFromProperties(object obj, Type type)
        {
            var r = RecordFromFields(
                from prop in type.GetProperties(BindingFlags.Public | BindingFlags.Instance)
                let fieldValue = prop.GetValue(obj)
                select new NamedValue(prop.Name, New(fieldValue, prop.PropertyType)));

            return r;
        }

        /// <summary>
        /// Create a record from the list of fields provided. 
        /// </summary>
        /// <param name="fields"></param>
        /// <returns></returns>
        public static RecordValue RecordFromFields(params NamedValue[] fields)
        {
            return RecordFromFields(fields.AsEnumerable());
        }

        public static RecordValue RecordFromFields(IEnumerable<NamedValue> fields)
        {
            var type = new RecordType();
            foreach (var field in fields)
            {
                type = type.Add(new NamedFormulaType(field.Name, field.Value.IRContext.ResultType));
            }

            return new InMemoryRecordValue(IRContext.NotInSource(type), fields);
        }

        public static RecordValue RecordFromFields(RecordType recordType, params NamedValue[] fields)
        {
            return RecordFromFields(recordType, fields.AsEnumerable());
        }

        public static RecordValue RecordFromFields(RecordType recordType, IEnumerable<NamedValue> fields)
        {
            return new InMemoryRecordValue(IRContext.NotInSource(recordType), fields);
        }

        // Json objects parse to records. 
        internal static RecordValue RecordFromJsonObject(JsonElement element)
        {
            Contract.Assert(element.ValueKind == JsonValueKind.Object);

            var fields = new List<NamedValue>();
            var type = new RecordType();

            foreach (var pair in element.EnumerateObject())
            {
                var name = pair.Name;
                var value = pair.Value;

                var paValue = FromJson(value);
                fields.Add(new NamedValue(name, paValue));
                type = type.Add(new NamedFormulaType(name, paValue.IRContext.ResultType));
            }

            return new InMemoryRecordValue(IRContext.NotInSource(type), fields);
        }
        #endregion

        #region Host Tables API

        /// <summary>
        /// Create a table from an untyped IEnumerable. This can be useful in some dynamic scenarios.
        /// </summary>
        /// <param name="values"></param>
        /// <param name="elementType"></param>
        /// <returns></returns>
        internal static TableValue TableFromEnumerable(
            System.Collections.IEnumerable values,
            Type elementType)
        {
            if (elementType == null)
            {
                throw new ArgumentNullException(nameof(elementType));
            }

            var records = TableToRecords(values, elementType);
            var recordType = (RecordType)records.First().IRContext.ResultType;
            return TableFromRecords(records, recordType.ToTable());
        }

        public static TableValue TableFromRecords(params RecordValue[] values)
        {
            var recordType = (RecordType)values.First().IRContext.ResultType;
            return TableFromRecords(values, recordType.ToTable());
        }

        public static TableValue TableFromRecords(IEnumerable<RecordValue> values, TableType type)
        {
            return new InMemoryTableValue(IRContext.NotInSource(type), values.Select(r => DValue<RecordValue>.Of(r)));
        }

        public static TableValue TableFromRecords<T>(IEnumerable<T> values, TableType type)
        {
            var values2 = values.Select(v => GuaranteeRecord(New(v, typeof(T))));
            return new InMemoryTableValue(IRContext.NotInSource(type), values2.Select(r => DValue<RecordValue>.Of(r)));
        }

        // Used for converting an arbitrary .net enumerable.
        // The types of the elements my be heterogenous even after this call
        private static IEnumerable<RecordValue> TableToRecords(
            System.Collections.IEnumerable values,
            Type elementType)
        {
            foreach (var obj in values)
            {
                var formulaValue = GuaranteeRecord(New(obj, elementType));
                yield return formulaValue;
            }
        }

        private static RecordValue GuaranteeRecord(FormulaValue rawVal)
        {
            if (rawVal is RecordValue record)
            {
                return record;
            }

            // Handle the single-column-table case. 
            var defaultField = new NamedValue("Value", rawVal);

            var val = RecordFromFields(defaultField);
            return val;
        }

        // More type safe than base class's ParseJson
        // Parse json. 
        // [1,2,3]  is a single column table, actually equivalent to: 
        // [{Value : 1, Value: 2, Value :3 }]
        internal static TableValue TableFromJsonArray(JsonElement array)
        {
            Contract.Assert(array.ValueKind == JsonValueKind.Array);

            var records = new List<RecordValue>();

            for (var i = 0; i < array.GetArrayLength(); ++i)
            {
                var element = array[i];
                var val = GuaranteeRecord(FromJson(element));

                records.Add(val);
            }

            // Constructor will handle both single-column table 
            TableType type;
            if (records.Count == 0)
            {
                type = new TableType();
            }
            else
            {
                type = TableType.FromRecord((RecordType)GuaranteeRecord(records[0]).IRContext.ResultType);
            }

            return new InMemoryTableValue(IRContext.NotInSource(type), records.Select(r => DValue<RecordValue>.Of(r)));
        }
        #endregion

=======
>>>>>>> 3a942e5e
        /// <summary>
        /// Converts to a .net object so host can easily consume the value. 
        /// Primitives (string, boolean, numbers, etc) convert directly to their .net type. 
        /// Records convert to a strongly typed or dynamic object so field notation works. 
        /// Tables convert to an enumerable of records. 
        /// </summary>
        /// <returns></returns>
        public abstract object ToObject();

        public abstract void Visit(IValueVisitor visitor);
    }
}<|MERGE_RESOLUTION|>--- conflicted
+++ resolved
@@ -37,450 +37,6 @@
             IRContext = irContext;
         }
 
-<<<<<<< HEAD
-        #region Host Utility API
-
-        // Host utility creation methods, listed here for discoverability.
-        // NOT FOR USE IN THE INTERPRETER! When creating new instances in
-        // the interpreter, call the constructor directly and pass in the
-        // IR context from the IR node.
-        public static NumberValue New(double number)
-        {
-            return new NumberValue(IRContext.NotInSource(FormulaType.Number), number);
-        }
-
-        public static FormulaValue New(double? number)
-        {
-            if (number.HasValue)
-            {
-                return New(number.Value);
-            }
-
-            return new BlankValue(IRContext.NotInSource(FormulaType.Number));
-        }
-
-        public static NumberValue New(decimal number)
-        {
-            // $$$ Is this safe? or loss in precision?
-            return new NumberValue(IRContext.NotInSource(FormulaType.Number), (double)number);
-        }
-
-        public static NumberValue New(long number)
-        {
-            // $$$ Is this safe? or loss in precision?
-            return new NumberValue(IRContext.NotInSource(FormulaType.Number), (double)number);
-        }
-
-        public static NumberValue New(int number)
-        {
-            return new NumberValue(IRContext.NotInSource(FormulaType.Number), number);
-        }
-
-        public static NumberValue New(float number)
-        {
-            return new NumberValue(IRContext.NotInSource(FormulaType.Number), number);
-        }
-
-        public static StringValue New(string value)
-        {
-            return new StringValue(IRContext.NotInSource(FormulaType.String), value);
-        }
-
-        public static BooleanValue New(bool value)
-        {
-            return new BooleanValue(IRContext.NotInSource(FormulaType.Boolean), value);
-        }
-
-        public static DateValue NewDateOnly(DateTime value)
-        {
-            if (value.TimeOfDay != TimeSpan.Zero)
-            {
-                throw new ArgumentException("Invalid DateValue, the provided DateTime contains a non-zero TimeOfDay");
-            }
-
-            if (value.Kind == DateTimeKind.Utc)
-            {
-                throw new ArgumentException("Invalid DateValue, the provided DateTime must be local");
-            }
-
-            return new DateValue(IRContext.NotInSource(FormulaType.Date), value);
-        }
-
-        public static DateTimeValue New(DateTime value)
-        {
-            if (value.Kind == DateTimeKind.Utc)
-            {
-                throw new ArgumentException("Invalid DateTimeValue, the provided DateTime must be local");
-            }
-
-            return new DateTimeValue(IRContext.NotInSource(FormulaType.DateTime), value);
-        }
-
-        public static TimeValue New(TimeSpan value)
-        {
-            return new TimeValue(IRContext.NotInSource(FormulaType.Time), value);
-        }
-
-        public static ColorValue New(Color value)
-        {
-            return new ColorValue(IRContext.NotInSource(FormulaType.Color), value);
-        }
-
-        public static BlankValue NewBlank(FormulaType type = null)
-        {
-            if (type == null)
-            {
-                type = FormulaType.Blank;
-            }
-
-            return new BlankValue(IRContext.NotInSource(type));
-        }
-
-        public static ErrorValue NewError(ExpressionError error)
-        {
-            return new ErrorValue(IRContext.NotInSource(FormulaType.Blank), error);
-        }
-
-        public static TableValue NewTable<T>(params T[] array)
-        {
-            return NewTable((IEnumerable<T>)array);
-        }
-
-        public static TableValue NewTable<T>(IEnumerable<T> rows)
-        {
-            return TableFromEnumerable((System.Collections.IEnumerable)rows, typeof(T));
-        }
-
-        public static RecordValue NewRecord<T>(T obj)
-        {
-            return RecordFromProperties(obj, typeof(T));
-        }
-
-        public static RecordValue NewRecord(object obj, Type type)
-        {
-            return RecordFromProperties(obj, type);
-        }
-
-        public static UntypedObjectValue New(IUntypedObject untypedObject)
-        {
-            return new UntypedObjectValue(
-                IRContext.NotInSource(new UntypedObjectType()),
-                untypedObject);
-        }
-
-        // Dynamic new, useful for marshallers. 
-        public static FormulaValue New(object obj, Type type)
-        {
-            if (obj == null)
-            {
-                return NewBlank();
-            }
-
-            if (obj is FormulaValue value)
-            {
-                return value;
-            }
-
-            if (obj is string strValue)
-            {
-                return New(strValue);
-            }
-
-            if (obj is bool boolValue)
-            {
-                return New(boolValue);
-            }
-
-            if (obj is double doubleValue)
-            {
-                return New(doubleValue);
-            }
-
-            if (obj is int intValue)
-            {
-                return New(intValue);
-            }
-
-            if (obj is decimal decValue)
-            {
-                return New(decValue);
-            }
-
-            if (obj is long longValue)
-            {
-                return New(longValue);
-            }
-
-            if (obj is float singleValue)
-            {
-                return New(singleValue);
-            }
-
-            if (obj is DateTime dateValue)
-            {
-                return New(dateValue);
-            }
-
-            if (obj is DateTimeOffset dateOffsetValue)
-            {
-                return New(dateOffsetValue.DateTime);
-            }
-
-            if (obj is TimeSpan timeValue)
-            {
-                return New(timeValue);
-            }
-
-            if (obj is Color valueColor)
-            {
-                return New(valueColor);
-            }
-
-            // Do checking off the static type, not the runtime instance. 
-            if (type.IsInterface)
-            {
-                throw new InvalidOperationException($"Can't convert interface");
-            }
-
-            if (typeof(System.Collections.IEnumerable).IsAssignableFrom(type))
-            {
-                return TableFromEnumerable((System.Collections.IEnumerable)obj, type.GetElementType());
-            }
-
-            // Record?
-            return RecordFromProperties(obj, type);
-        }
-
-        /// <summary>
-        /// Convenience method to create a value from a json representation. 
-        /// </summary>
-        /// <param name="jsonString"></param>
-        public static FormulaValue FromJson(string jsonString)
-        {
-            try
-            {
-                using var document = JsonDocument.Parse(jsonString);
-                using var jsonMemStream = new MemoryStream();
-                using var paJsonWriter = new Utf8JsonWriter(jsonMemStream);
-                var propBag = document.RootElement;
-
-                return FromJson(propBag);
-            }
-            catch
-            {
-                // $$$ better error handling here?
-                throw;
-            }
-        }
-
-        public static FormulaValue FromJson(JsonElement element)
-        {
-            switch (element.ValueKind)
-            {
-                case JsonValueKind.Null:
-                    return new BlankValue(IRContext.NotInSource(FormulaType.Blank));
-
-                case JsonValueKind.Number:
-                    return new NumberValue(IRContext.NotInSource(FormulaType.Number), element.GetDouble());
-
-                case JsonValueKind.String:
-                    return new StringValue(IRContext.NotInSource(FormulaType.String), element.GetString());
-
-                case JsonValueKind.False:
-                    return new BooleanValue(IRContext.NotInSource(FormulaType.Boolean), false);
-
-                case JsonValueKind.True:
-                    return new BooleanValue(IRContext.NotInSource(FormulaType.Boolean), true);
-
-                case JsonValueKind.Object:
-                    return RecordFromJsonObject(element);
-
-                case JsonValueKind.Array:
-                    return TableFromJsonArray(element);
-
-                default:
-                    throw new NotImplementedException($"Unrecognized JsonElement {element.ValueKind}");
-            }
-        }
-        #endregion
-
-        #region Host Records API
-
-        /// <summary>
-        /// Create a record by reflecting over the object's public properties.
-        /// </summary>
-        /// <typeparam name="T">static type to reflect over.</typeparam>
-        /// <param name="obj"></param>
-        /// <returns>a new record value.</returns>
-        public static RecordValue RecordFromProperties<T>(T obj)
-        {
-            return RecordFromProperties(obj, typeof(T));
-        }
-
-        public static RecordValue RecordFromProperties(object obj, Type type)
-        {
-            var r = RecordFromFields(
-                from prop in type.GetProperties(BindingFlags.Public | BindingFlags.Instance)
-                let fieldValue = prop.GetValue(obj)
-                select new NamedValue(prop.Name, New(fieldValue, prop.PropertyType)));
-
-            return r;
-        }
-
-        /// <summary>
-        /// Create a record from the list of fields provided. 
-        /// </summary>
-        /// <param name="fields"></param>
-        /// <returns></returns>
-        public static RecordValue RecordFromFields(params NamedValue[] fields)
-        {
-            return RecordFromFields(fields.AsEnumerable());
-        }
-
-        public static RecordValue RecordFromFields(IEnumerable<NamedValue> fields)
-        {
-            var type = new RecordType();
-            foreach (var field in fields)
-            {
-                type = type.Add(new NamedFormulaType(field.Name, field.Value.IRContext.ResultType));
-            }
-
-            return new InMemoryRecordValue(IRContext.NotInSource(type), fields);
-        }
-
-        public static RecordValue RecordFromFields(RecordType recordType, params NamedValue[] fields)
-        {
-            return RecordFromFields(recordType, fields.AsEnumerable());
-        }
-
-        public static RecordValue RecordFromFields(RecordType recordType, IEnumerable<NamedValue> fields)
-        {
-            return new InMemoryRecordValue(IRContext.NotInSource(recordType), fields);
-        }
-
-        // Json objects parse to records. 
-        internal static RecordValue RecordFromJsonObject(JsonElement element)
-        {
-            Contract.Assert(element.ValueKind == JsonValueKind.Object);
-
-            var fields = new List<NamedValue>();
-            var type = new RecordType();
-
-            foreach (var pair in element.EnumerateObject())
-            {
-                var name = pair.Name;
-                var value = pair.Value;
-
-                var paValue = FromJson(value);
-                fields.Add(new NamedValue(name, paValue));
-                type = type.Add(new NamedFormulaType(name, paValue.IRContext.ResultType));
-            }
-
-            return new InMemoryRecordValue(IRContext.NotInSource(type), fields);
-        }
-        #endregion
-
-        #region Host Tables API
-
-        /// <summary>
-        /// Create a table from an untyped IEnumerable. This can be useful in some dynamic scenarios.
-        /// </summary>
-        /// <param name="values"></param>
-        /// <param name="elementType"></param>
-        /// <returns></returns>
-        internal static TableValue TableFromEnumerable(
-            System.Collections.IEnumerable values,
-            Type elementType)
-        {
-            if (elementType == null)
-            {
-                throw new ArgumentNullException(nameof(elementType));
-            }
-
-            var records = TableToRecords(values, elementType);
-            var recordType = (RecordType)records.First().IRContext.ResultType;
-            return TableFromRecords(records, recordType.ToTable());
-        }
-
-        public static TableValue TableFromRecords(params RecordValue[] values)
-        {
-            var recordType = (RecordType)values.First().IRContext.ResultType;
-            return TableFromRecords(values, recordType.ToTable());
-        }
-
-        public static TableValue TableFromRecords(IEnumerable<RecordValue> values, TableType type)
-        {
-            return new InMemoryTableValue(IRContext.NotInSource(type), values.Select(r => DValue<RecordValue>.Of(r)));
-        }
-
-        public static TableValue TableFromRecords<T>(IEnumerable<T> values, TableType type)
-        {
-            var values2 = values.Select(v => GuaranteeRecord(New(v, typeof(T))));
-            return new InMemoryTableValue(IRContext.NotInSource(type), values2.Select(r => DValue<RecordValue>.Of(r)));
-        }
-
-        // Used for converting an arbitrary .net enumerable.
-        // The types of the elements my be heterogenous even after this call
-        private static IEnumerable<RecordValue> TableToRecords(
-            System.Collections.IEnumerable values,
-            Type elementType)
-        {
-            foreach (var obj in values)
-            {
-                var formulaValue = GuaranteeRecord(New(obj, elementType));
-                yield return formulaValue;
-            }
-        }
-
-        private static RecordValue GuaranteeRecord(FormulaValue rawVal)
-        {
-            if (rawVal is RecordValue record)
-            {
-                return record;
-            }
-
-            // Handle the single-column-table case. 
-            var defaultField = new NamedValue("Value", rawVal);
-
-            var val = RecordFromFields(defaultField);
-            return val;
-        }
-
-        // More type safe than base class's ParseJson
-        // Parse json. 
-        // [1,2,3]  is a single column table, actually equivalent to: 
-        // [{Value : 1, Value: 2, Value :3 }]
-        internal static TableValue TableFromJsonArray(JsonElement array)
-        {
-            Contract.Assert(array.ValueKind == JsonValueKind.Array);
-
-            var records = new List<RecordValue>();
-
-            for (var i = 0; i < array.GetArrayLength(); ++i)
-            {
-                var element = array[i];
-                var val = GuaranteeRecord(FromJson(element));
-
-                records.Add(val);
-            }
-
-            // Constructor will handle both single-column table 
-            TableType type;
-            if (records.Count == 0)
-            {
-                type = new TableType();
-            }
-            else
-            {
-                type = TableType.FromRecord((RecordType)GuaranteeRecord(records[0]).IRContext.ResultType);
-            }
-
-            return new InMemoryTableValue(IRContext.NotInSource(type), records.Select(r => DValue<RecordValue>.Of(r)));
-        }
-        #endregion
-
-=======
->>>>>>> 3a942e5e
         /// <summary>
         /// Converts to a .net object so host can easily consume the value. 
         /// Primitives (string, boolean, numbers, etc) convert directly to their .net type. 
