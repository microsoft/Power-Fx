﻿// Copyright (c) Microsoft Corporation.
// Licensed under the MIT license.

using System;
using System.Collections.Generic;
using System.Linq;
using System.Threading;
using System.Threading.Tasks;
using Microsoft.PowerFx.Core.Functions;
using Microsoft.PowerFx.Core.IR;
using Microsoft.PowerFx.Functions;

namespace Microsoft.PowerFx.Types
{
    /// <summary>
    /// Create a TableValue over a dotnet collection class.
    /// Depending on what collection interfaces it exposes will determine the capabilities 
    /// (such as Enumeration, Count, Index).
    /// </summary>
    /// <typeparam name="T">The element type of the collection.</typeparam>
    public abstract class CollectionTableValue<T> : TableValue
    {
        // Required - basic enumeration. This is the source object. 
        private readonly IEnumerable<T> _enumerator; // required. supports enumeration;

        // Additional capabilities. 
        private readonly IReadOnlyList<T> _sourceIndex; // maybe null. supports index 
        private readonly IList<T> _sourceMutableIndex; // maybe null. supports index and mutation
        private readonly IReadOnlyCollection<T> _sourceCount; // maybe null. supports count
        private readonly ICollection<T> _sourceList; // maybe null. supports mutation

        public CollectionTableValue(RecordType recordType, IEnumerable<T> source)
          : this(IRContext.NotInSource(recordType.ToTable()), source)
        {
            RecordType = recordType;
        }

        internal CollectionTableValue(IRContext irContext, IEnumerable<T> source)
         : base(irContext)
        {
            _enumerator = source ?? throw new ArgumentNullException(nameof(source));

            _sourceIndex = _enumerator as IReadOnlyList<T>;
            _sourceMutableIndex = _enumerator as IList<T>;
            _sourceCount = _enumerator as IReadOnlyCollection<T>;
            _sourceList = _enumerator as ICollection<T>;

            if (_sourceList != null && _sourceList.IsReadOnly)
            {
                _sourceList = null;
            }

            if (_sourceMutableIndex != null && _sourceMutableIndex.IsReadOnly)
            {
                _sourceMutableIndex = null;
            }
        }

        internal CollectionTableValue(CollectionTableValue<T> orig)
         : this(orig.IRContext, orig._enumerator.ToList())
        {
        }

        public RecordType RecordType { get; }

        protected abstract DValue<RecordValue> Marshal(T item);

        protected virtual T MarshalInverse(RecordValue row)
        {
            throw new NotImplementedException();
        }

        public override IEnumerable<DValue<RecordValue>> Rows
        {
            get
            {
                foreach (var item in _enumerator)
                {
                    var record = Marshal(item);
                    yield return record;
                }
            }
        }

        public override int Count()
        {
            if (_sourceCount != null)
            {
                return _sourceCount.Count;
            }
            else
            {
                return base.Count();
            }
        }

        public override async Task<DValue<RecordValue>> AppendAsync(RecordValue record, CancellationToken cancellationToken)
        {
            if (_sourceList == null)
            {
                cancellationToken.ThrowIfCancellationRequested();
                return await base.AppendAsync(record, cancellationToken).ConfigureAwait(false);
            }

            var item = MarshalInverse(record);

            _sourceList.Add(item);

            return DValue<RecordValue>.Of(record);
        }

        public override async Task<DValue<BooleanValue>> ClearAsync(CancellationToken cancellationToken)
        {
            cancellationToken.ThrowIfCancellationRequested();

            if (_sourceList == null)
            {
                return await base.ClearAsync(cancellationToken).ConfigureAwait(false);
            }

            _sourceList.Clear();

            return DValue<BooleanValue>.Of(FormulaValue.New(true));
        }

        protected override bool TryGetIndex(int index1, out DValue<RecordValue> record)
        {
            var index0 = index1 - 1;
            if (_sourceIndex != null)
            {
                if (index0 < 0 || index0 >= _sourceCount.Count)
                {
                    record = null;
                    return false;
                }

                var item = _sourceIndex[index0];
                record = Marshal(item);
                return true;
            }
            else
            {
                return base.TryGetIndex(index1, out record);
            }
        }

        public override async Task<DValue<BooleanValue>> RemoveAsync(IEnumerable<FormulaValue> recordsToRemove, bool all, CancellationToken cancellationToken)
        {
            var ret = false;
            var deleteList = new List<T>();
            var errors = new List<ExpressionError>();

            if (_sourceList == null)
            {
                return await base.RemoveAsync(recordsToRemove, all, cancellationToken).ConfigureAwait(false);
            }

            foreach (RecordValue recordToRemove in recordsToRemove)
            {
                var found = false;

                foreach (var item in _enumerator)
                {
                    cancellationToken.ThrowIfCancellationRequested();

                    var dRecord = Marshal(item);

                    if (await MatchesAsync(dRecord.Value, recordToRemove, cancellationToken).ConfigureAwait(false))
                    {
                        found = true;

                        deleteList.Add(item);

                        if (!all)
                        {
                            break;
                        }
                    }
                }

                if (!found)
                {
                    errors.Add(CommonErrors.RecordNotFound());
                }
            }

            foreach (var delete in deleteList)
            {
                _sourceList.Remove(delete);
                ret = true;
            }

            if (errors.Count > 0) 
            {
                return DValue<BooleanValue>.Of(NewError(errors, FormulaType.Boolean));
            }

            return DValue<BooleanValue>.Of(New(ret));
        }

        protected override async Task<DValue<RecordValue>> PatchCoreAsync(RecordValue baseRecord, RecordValue changeRecord, CancellationToken cancellationToken)
        {
            var actual = await FindAsync(baseRecord, cancellationToken, mutationCopy: true).ConfigureAwait(false);

            if (actual != null)
            {
                cancellationToken.ThrowIfCancellationRequested();
                return await actual.UpdateFieldsAsync(changeRecord, cancellationToken).ConfigureAwait(false);
            }
            else
            {
                return DValue<RecordValue>.Of(FormulaValue.NewError(CommonErrors.RecordNotFound()));
            }
        }

<<<<<<< HEAD
        protected virtual RecordValue Find(RecordValue baseRecord)
        {
            return FindAsync(baseRecord, CancellationToken.None).Result;
        }

=======
>>>>>>> 16b41352
        /// <summary>
        /// Execute a linear search for the matching record.
        /// </summary>
        /// <param name="baseRecord">RecordValue argument.</param>
        /// <param name="cancellationToken">Cancellation token.</param>
        /// <param name="mutationCopy">Should we make a copy of the found record, ahead of mutation.</param>/// 
        /// <returns>A record instance within the current table. This record can then be updated.</returns>
        /// <remarks>A derived class may override if there's a more efficient way to find the match than by linear scan.</remarks>
        protected virtual async Task<RecordValue> FindAsync(RecordValue baseRecord, CancellationToken cancellationToken, bool mutationCopy = false)
        {
            if (this is IMutationCopy && mutationCopy)
            {
                for (var index = 0; index < _sourceList.Count; index++)
                {
                    var record = Marshal(_sourceIndex[index]).Value;
                    if (await MatchesAsync(record, baseRecord, cancellationToken).ConfigureAwait(false))
                    {
                        var copyRecord = (RecordValue)record.MaybeShallowCopy();
                        _sourceMutableIndex[index] = MarshalInverse(copyRecord);
                        return copyRecord;
                    }
                }
            }
            else
            {
                foreach (var current in Rows)
                {
                    if (await MatchesAsync(current.Value, baseRecord, cancellationToken).ConfigureAwait(false))
                    {
                        return current.Value;
                    }
                }
            }

            return null;
        }

        protected static async Task<bool> MatchesAsync(RecordValue currentRecord, RecordValue baseRecord, CancellationToken cancellationToken)
        {
            var ret = true;

            if (baseRecord.Fields.Count() != currentRecord.Fields.Count())
            {
                return false;
            }

            await foreach (var baseRecordField in baseRecord.GetFieldsAsync(cancellationToken).ConfigureAwait(false))
            {
                var currentFieldValue = await currentRecord.GetFieldAsync(baseRecordField.Value.Type, baseRecordField.Name, cancellationToken).ConfigureAwait(false);

                if (currentFieldValue is BlankValue && baseRecordField.Value is BlankValue)
                {
                    continue;
                }
                else if (currentFieldValue is BlankValue)
                {
                    ret = false;
                    break;
                }
                else if (currentFieldValue.Type._type.IsPrimitive && baseRecordField.Value.Type._type.IsPrimitive)
                {
                    var compare1 = currentFieldValue.ToObject();
                    var compare2 = baseRecordField.Value.ToObject();

                    if (!compare1.Equals(compare2))
                    {
                        ret = false;
                        break;
                    }
                }
                else if (baseRecordField.Value is RecordValue baseRecordValue && currentFieldValue is RecordValue currentRecordValue)
                {
                    ret = await MatchesAsync(currentRecordValue, baseRecordValue, cancellationToken).ConfigureAwait(false);
                }
                else
                {
                    throw new NotSupportedException("Field value not supported.");
                }
            }

            return ret;
        }
    }
}<|MERGE_RESOLUTION|>--- conflicted
+++ resolved
@@ -1,307 +1,299 @@
-﻿// Copyright (c) Microsoft Corporation.
-// Licensed under the MIT license.
-
-using System;
-using System.Collections.Generic;
-using System.Linq;
-using System.Threading;
-using System.Threading.Tasks;
-using Microsoft.PowerFx.Core.Functions;
-using Microsoft.PowerFx.Core.IR;
-using Microsoft.PowerFx.Functions;
-
-namespace Microsoft.PowerFx.Types
-{
-    /// <summary>
-    /// Create a TableValue over a dotnet collection class.
-    /// Depending on what collection interfaces it exposes will determine the capabilities 
-    /// (such as Enumeration, Count, Index).
-    /// </summary>
-    /// <typeparam name="T">The element type of the collection.</typeparam>
-    public abstract class CollectionTableValue<T> : TableValue
-    {
-        // Required - basic enumeration. This is the source object. 
-        private readonly IEnumerable<T> _enumerator; // required. supports enumeration;
-
-        // Additional capabilities. 
-        private readonly IReadOnlyList<T> _sourceIndex; // maybe null. supports index 
+﻿// Copyright (c) Microsoft Corporation.
+// Licensed under the MIT license.
+
+using System;
+using System.Collections.Generic;
+using System.Linq;
+using System.Threading;
+using System.Threading.Tasks;
+using Microsoft.PowerFx.Core.Functions;
+using Microsoft.PowerFx.Core.IR;
+using Microsoft.PowerFx.Functions;
+
+namespace Microsoft.PowerFx.Types
+{
+    /// <summary>
+    /// Create a TableValue over a dotnet collection class.
+    /// Depending on what collection interfaces it exposes will determine the capabilities 
+    /// (such as Enumeration, Count, Index).
+    /// </summary>
+    /// <typeparam name="T">The element type of the collection.</typeparam>
+    public abstract class CollectionTableValue<T> : TableValue
+    {
+        // Required - basic enumeration. This is the source object. 
+        private readonly IEnumerable<T> _enumerator; // required. supports enumeration;
+
+        // Additional capabilities. 
+        private readonly IReadOnlyList<T> _sourceIndex; // maybe null. supports index 
         private readonly IList<T> _sourceMutableIndex; // maybe null. supports index and mutation
         private readonly IReadOnlyCollection<T> _sourceCount; // maybe null. supports count
         private readonly ICollection<T> _sourceList; // maybe null. supports mutation
-
-        public CollectionTableValue(RecordType recordType, IEnumerable<T> source)
-          : this(IRContext.NotInSource(recordType.ToTable()), source)
-        {
-            RecordType = recordType;
-        }
-
-        internal CollectionTableValue(IRContext irContext, IEnumerable<T> source)
-         : base(irContext)
-        {
-            _enumerator = source ?? throw new ArgumentNullException(nameof(source));
-
-            _sourceIndex = _enumerator as IReadOnlyList<T>;
+
+        public CollectionTableValue(RecordType recordType, IEnumerable<T> source)
+          : this(IRContext.NotInSource(recordType.ToTable()), source)
+        {
+            RecordType = recordType;
+        }
+
+        internal CollectionTableValue(IRContext irContext, IEnumerable<T> source)
+         : base(irContext)
+        {
+            _enumerator = source ?? throw new ArgumentNullException(nameof(source));
+
+            _sourceIndex = _enumerator as IReadOnlyList<T>;
             _sourceMutableIndex = _enumerator as IList<T>;
             _sourceCount = _enumerator as IReadOnlyCollection<T>;
             _sourceList = _enumerator as ICollection<T>;
-
-            if (_sourceList != null && _sourceList.IsReadOnly)
-            {
-                _sourceList = null;
-            }
-
+
+            if (_sourceList != null && _sourceList.IsReadOnly)
+            {
+                _sourceList = null;
+            }
+
             if (_sourceMutableIndex != null && _sourceMutableIndex.IsReadOnly)
             {
                 _sourceMutableIndex = null;
             }
-        }
-
-        internal CollectionTableValue(CollectionTableValue<T> orig)
-         : this(orig.IRContext, orig._enumerator.ToList())
-        {
-        }
-
-        public RecordType RecordType { get; }
-
-        protected abstract DValue<RecordValue> Marshal(T item);
-
-        protected virtual T MarshalInverse(RecordValue row)
-        {
-            throw new NotImplementedException();
-        }
-
-        public override IEnumerable<DValue<RecordValue>> Rows
-        {
-            get
-            {
-                foreach (var item in _enumerator)
-                {
-                    var record = Marshal(item);
-                    yield return record;
+        }
+
+        internal CollectionTableValue(CollectionTableValue<T> orig)
+         : this(orig.IRContext, orig._enumerator.ToList())
+        {
+        }
+
+        public RecordType RecordType { get; }
+
+        protected abstract DValue<RecordValue> Marshal(T item);
+
+        protected virtual T MarshalInverse(RecordValue row)
+        {
+            throw new NotImplementedException();
+        }
+
+        public override IEnumerable<DValue<RecordValue>> Rows
+        {
+            get
+            {
+                foreach (var item in _enumerator)
+                {
+                    var record = Marshal(item);
+                    yield return record;
+                }
+            }
+        }
+
+        public override int Count()
+        {
+            if (_sourceCount != null)
+            {
+                return _sourceCount.Count;
+            }
+            else
+            {
+                return base.Count();
+            }
+        }
+
+        public override async Task<DValue<RecordValue>> AppendAsync(RecordValue record, CancellationToken cancellationToken)
+        {
+            if (_sourceList == null)
+            {
+                cancellationToken.ThrowIfCancellationRequested();
+                return await base.AppendAsync(record, cancellationToken).ConfigureAwait(false);
+            }
+
+            var item = MarshalInverse(record);
+
+            _sourceList.Add(item);
+
+            return DValue<RecordValue>.Of(record);
+        }
+
+        public override async Task<DValue<BooleanValue>> ClearAsync(CancellationToken cancellationToken)
+        {
+            cancellationToken.ThrowIfCancellationRequested();
+
+            if (_sourceList == null)
+            {
+                return await base.ClearAsync(cancellationToken).ConfigureAwait(false);
+            }
+
+            _sourceList.Clear();
+
+            return DValue<BooleanValue>.Of(FormulaValue.New(true));
+        }
+
+        protected override bool TryGetIndex(int index1, out DValue<RecordValue> record)
+        {
+            var index0 = index1 - 1;
+            if (_sourceIndex != null)
+            {
+                if (index0 < 0 || index0 >= _sourceCount.Count)
+                {
+                    record = null;
+                    return false;
+                }
+
+                var item = _sourceIndex[index0];
+                record = Marshal(item);
+                return true;
+            }
+            else
+            {
+                return base.TryGetIndex(index1, out record);
+            }
+        }
+
+        public override async Task<DValue<BooleanValue>> RemoveAsync(IEnumerable<FormulaValue> recordsToRemove, bool all, CancellationToken cancellationToken)
+        {
+            var ret = false;
+            var deleteList = new List<T>();
+            var errors = new List<ExpressionError>();
+
+            if (_sourceList == null)
+            {
+                return await base.RemoveAsync(recordsToRemove, all, cancellationToken).ConfigureAwait(false);
+            }
+
+            foreach (RecordValue recordToRemove in recordsToRemove)
+            {
+                var found = false;
+
+                foreach (var item in _enumerator)
+                {
+                    cancellationToken.ThrowIfCancellationRequested();
+
+                    var dRecord = Marshal(item);
+
+                    if (await MatchesAsync(dRecord.Value, recordToRemove, cancellationToken).ConfigureAwait(false))
+                    {
+                        found = true;
+
+                        deleteList.Add(item);
+
+                        if (!all)
+                        {
+                            break;
+                        }
+                    }
+                }
+
+                if (!found)
+                {
+                    errors.Add(CommonErrors.RecordNotFound());
+                }
+            }
+
+            foreach (var delete in deleteList)
+            {
+                _sourceList.Remove(delete);
+                ret = true;
+            }
+
+            if (errors.Count > 0) 
+            {
+                return DValue<BooleanValue>.Of(NewError(errors, FormulaType.Boolean));
+            }
+
+            return DValue<BooleanValue>.Of(New(ret));
+        }
+
+        protected override async Task<DValue<RecordValue>> PatchCoreAsync(RecordValue baseRecord, RecordValue changeRecord, CancellationToken cancellationToken)
+        {
+            var actual = await FindAsync(baseRecord, cancellationToken, mutationCopy: true).ConfigureAwait(false);
+
+            if (actual != null)
+            {
+                cancellationToken.ThrowIfCancellationRequested();
+                return await actual.UpdateFieldsAsync(changeRecord, cancellationToken).ConfigureAwait(false);
+            }
+            else
+            {
+                return DValue<RecordValue>.Of(FormulaValue.NewError(CommonErrors.RecordNotFound()));
+            }
+        }
+
+        /// <summary>
+        /// Execute a linear search for the matching record.
+        /// </summary>
+        /// <param name="baseRecord">RecordValue argument.</param>
+        /// <param name="cancellationToken">Cancellation token.</param>
+        /// <param name="mutationCopy">Should we make a copy of the found record, ahead of mutation.</param>/// 
+        /// <returns>A record instance within the current table. This record can then be updated.</returns>
+        /// <remarks>A derived class may override if there's a more efficient way to find the match than by linear scan.</remarks>
+        protected virtual async Task<RecordValue> FindAsync(RecordValue baseRecord, CancellationToken cancellationToken, bool mutationCopy = false)
+        {
+            if (this is IMutationCopy && mutationCopy)
+            {
+                for (var index = 0; index < _sourceList.Count; index++)
+                {
+                    var record = Marshal(_sourceIndex[index]).Value;
+                    if (await MatchesAsync(record, baseRecord, cancellationToken).ConfigureAwait(false))
+                    {
+                        var copyRecord = (RecordValue)record.MaybeShallowCopy();
+                        _sourceMutableIndex[index] = MarshalInverse(copyRecord);
+                        return copyRecord;
+                    }
+                }
+            }
+            else
+            {
+                foreach (var current in Rows)
+                {
+                    if (await MatchesAsync(current.Value, baseRecord, cancellationToken).ConfigureAwait(false))
+                    {
+                        return current.Value;
+                    }
                 }
-            }
-        }
-
-        public override int Count()
-        {
-            if (_sourceCount != null)
-            {
-                return _sourceCount.Count;
-            }
-            else
-            {
-                return base.Count();
-            }
-        }
-
-        public override async Task<DValue<RecordValue>> AppendAsync(RecordValue record, CancellationToken cancellationToken)
-        {
-            if (_sourceList == null)
-            {
-                cancellationToken.ThrowIfCancellationRequested();
-                return await base.AppendAsync(record, cancellationToken).ConfigureAwait(false);
-            }
-
-            var item = MarshalInverse(record);
-
-            _sourceList.Add(item);
-
-            return DValue<RecordValue>.Of(record);
-        }
-
-        public override async Task<DValue<BooleanValue>> ClearAsync(CancellationToken cancellationToken)
-        {
-            cancellationToken.ThrowIfCancellationRequested();
-
-            if (_sourceList == null)
-            {
-                return await base.ClearAsync(cancellationToken).ConfigureAwait(false);
-            }
-
-            _sourceList.Clear();
-
-            return DValue<BooleanValue>.Of(FormulaValue.New(true));
-        }
-
-        protected override bool TryGetIndex(int index1, out DValue<RecordValue> record)
-        {
-            var index0 = index1 - 1;
-            if (_sourceIndex != null)
-            {
-                if (index0 < 0 || index0 >= _sourceCount.Count)
-                {
-                    record = null;
-                    return false;
-                }
-
-                var item = _sourceIndex[index0];
-                record = Marshal(item);
-                return true;
-            }
-            else
-            {
-                return base.TryGetIndex(index1, out record);
-            }
-        }
-
-        public override async Task<DValue<BooleanValue>> RemoveAsync(IEnumerable<FormulaValue> recordsToRemove, bool all, CancellationToken cancellationToken)
-        {
-            var ret = false;
-            var deleteList = new List<T>();
-            var errors = new List<ExpressionError>();
-
-            if (_sourceList == null)
-            {
-                return await base.RemoveAsync(recordsToRemove, all, cancellationToken).ConfigureAwait(false);
-            }
-
-            foreach (RecordValue recordToRemove in recordsToRemove)
-            {
-                var found = false;
-
-                foreach (var item in _enumerator)
-                {
-                    cancellationToken.ThrowIfCancellationRequested();
-
-                    var dRecord = Marshal(item);
-
-                    if (await MatchesAsync(dRecord.Value, recordToRemove, cancellationToken).ConfigureAwait(false))
-                    {
-                        found = true;
-
-                        deleteList.Add(item);
-
-                        if (!all)
-                        {
-                            break;
-                        }
-                    }
-                }
-
-                if (!found)
-                {
-                    errors.Add(CommonErrors.RecordNotFound());
-                }
-            }
-
-            foreach (var delete in deleteList)
-            {
-                _sourceList.Remove(delete);
-                ret = true;
-            }
-
-            if (errors.Count > 0) 
-            {
-                return DValue<BooleanValue>.Of(NewError(errors, FormulaType.Boolean));
-            }
-
-            return DValue<BooleanValue>.Of(New(ret));
-        }
-
-        protected override async Task<DValue<RecordValue>> PatchCoreAsync(RecordValue baseRecord, RecordValue changeRecord, CancellationToken cancellationToken)
-        {
-            var actual = await FindAsync(baseRecord, cancellationToken, mutationCopy: true).ConfigureAwait(false);
-
-            if (actual != null)
-            {
-                cancellationToken.ThrowIfCancellationRequested();
-                return await actual.UpdateFieldsAsync(changeRecord, cancellationToken).ConfigureAwait(false);
-            }
-            else
-            {
-                return DValue<RecordValue>.Of(FormulaValue.NewError(CommonErrors.RecordNotFound()));
-            }
-        }
-
-<<<<<<< HEAD
-        protected virtual RecordValue Find(RecordValue baseRecord)
-        {
-            return FindAsync(baseRecord, CancellationToken.None).Result;
-        }
-
-=======
->>>>>>> 16b41352
-        /// <summary>
-        /// Execute a linear search for the matching record.
-        /// </summary>
-        /// <param name="baseRecord">RecordValue argument.</param>
-        /// <param name="cancellationToken">Cancellation token.</param>
-        /// <param name="mutationCopy">Should we make a copy of the found record, ahead of mutation.</param>/// 
-        /// <returns>A record instance within the current table. This record can then be updated.</returns>
-        /// <remarks>A derived class may override if there's a more efficient way to find the match than by linear scan.</remarks>
-        protected virtual async Task<RecordValue> FindAsync(RecordValue baseRecord, CancellationToken cancellationToken, bool mutationCopy = false)
-        {
-            if (this is IMutationCopy && mutationCopy)
-            {
-                for (var index = 0; index < _sourceList.Count; index++)
-                {
-                    var record = Marshal(_sourceIndex[index]).Value;
-                    if (await MatchesAsync(record, baseRecord, cancellationToken).ConfigureAwait(false))
-                    {
-                        var copyRecord = (RecordValue)record.MaybeShallowCopy();
-                        _sourceMutableIndex[index] = MarshalInverse(copyRecord);
-                        return copyRecord;
-                    }
-                }
-            }
-            else
-            {
-                foreach (var current in Rows)
-                {
-                    if (await MatchesAsync(current.Value, baseRecord, cancellationToken).ConfigureAwait(false))
-                    {
-                        return current.Value;
-                    }
-                }
-            }
-
-            return null;
-        }
-
-        protected static async Task<bool> MatchesAsync(RecordValue currentRecord, RecordValue baseRecord, CancellationToken cancellationToken)
-        {
-            var ret = true;
-
-            if (baseRecord.Fields.Count() != currentRecord.Fields.Count())
-            {
-                return false;
-            }
-
-            await foreach (var baseRecordField in baseRecord.GetFieldsAsync(cancellationToken).ConfigureAwait(false))
-            {
-                var currentFieldValue = await currentRecord.GetFieldAsync(baseRecordField.Value.Type, baseRecordField.Name, cancellationToken).ConfigureAwait(false);
-
-                if (currentFieldValue is BlankValue && baseRecordField.Value is BlankValue)
-                {
-                    continue;
-                }
-                else if (currentFieldValue is BlankValue)
-                {
-                    ret = false;
-                    break;
-                }
-                else if (currentFieldValue.Type._type.IsPrimitive && baseRecordField.Value.Type._type.IsPrimitive)
-                {
-                    var compare1 = currentFieldValue.ToObject();
-                    var compare2 = baseRecordField.Value.ToObject();
-
-                    if (!compare1.Equals(compare2))
-                    {
-                        ret = false;
-                        break;
-                    }
-                }
-                else if (baseRecordField.Value is RecordValue baseRecordValue && currentFieldValue is RecordValue currentRecordValue)
-                {
-                    ret = await MatchesAsync(currentRecordValue, baseRecordValue, cancellationToken).ConfigureAwait(false);
-                }
-                else
-                {
-                    throw new NotSupportedException("Field value not supported.");
-                }
-            }
-
-            return ret;
-        }
-    }
-}+            }
+
+            return null;
+        }
+
+        protected static async Task<bool> MatchesAsync(RecordValue currentRecord, RecordValue baseRecord, CancellationToken cancellationToken)
+        {
+            var ret = true;
+
+            if (baseRecord.Fields.Count() != currentRecord.Fields.Count())
+            {
+                return false;
+            }
+
+            await foreach (var baseRecordField in baseRecord.GetFieldsAsync(cancellationToken).ConfigureAwait(false))
+            {
+                var currentFieldValue = await currentRecord.GetFieldAsync(baseRecordField.Value.Type, baseRecordField.Name, cancellationToken).ConfigureAwait(false);
+
+                if (currentFieldValue is BlankValue && baseRecordField.Value is BlankValue)
+                {
+                    continue;
+                }
+                else if (currentFieldValue is BlankValue)
+                {
+                    ret = false;
+                    break;
+                }
+                else if (currentFieldValue.Type._type.IsPrimitive && baseRecordField.Value.Type._type.IsPrimitive)
+                {
+                    var compare1 = currentFieldValue.ToObject();
+                    var compare2 = baseRecordField.Value.ToObject();
+
+                    if (!compare1.Equals(compare2))
+                    {
+                        ret = false;
+                        break;
+                    }
+                }
+                else if (baseRecordField.Value is RecordValue baseRecordValue && currentFieldValue is RecordValue currentRecordValue)
+                {
+                    ret = await MatchesAsync(currentRecordValue, baseRecordValue, cancellationToken).ConfigureAwait(false);
+                }
+                else
+                {
+                    throw new NotSupportedException("Field value not supported.");
+                }
+            }
+
+            return ret;
+        }
+    }
+}