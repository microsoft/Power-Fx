﻿// Copyright (c) Microsoft Corporation.
// Licensed under the MIT license.

using System;
using System.Collections.Generic;
using System.Collections.Immutable;
using System.Globalization;
using System.Linq;
using System.Text.RegularExpressions;
using System.Xml;
using Microsoft.PowerFx.Core.Types;

namespace Microsoft.PowerFx.Core.Utils
{
    internal enum DateTimeFmtType
    {
        NoDateTimeFormat = 0,
        GeneralDateTimeFormat = 1,
        EnumDateTimeFormat = 2
    }

    /// <summary>
    /// Definition for format string object ([$-FormatCultureName]FormatArg).
    /// </summary>
    internal class TextFormatArgs
    {
        /// <summary>
        /// Culture name of the format string.
        /// </summary>
        public string FormatCultureName { get; set; }

        /// <summary>
        /// Numeric/date time format string.
        /// </summary>
        public string FormatArg { get; set; }

        /// <summary>
        /// Numeric/date time format string.
        /// </summary>
        public List<string> Sections { get; set; }

        /// <summary>
        /// Type of date time format.
        /// </summary>
        public DateTimeFmtType DateTimeFmt { get; set; }

        /// <summary>
        /// True/False if format string has numeric format or not.
        /// </summary>
        public bool HasNumericFmt { get; set; }
    }

    internal sealed class TextFormatUtils
    {
        internal static readonly IReadOnlyList<DType> AllowedListToUseFormatString = new DType[] { DType.Number, DType.Decimal, DType.DateTime, DType.Date, DType.Time, DType.ObjNull };

        private static readonly Regex _formatWithoutZeroSubsecondsRegex = new Regex(@"[sS]\.?(0+)", RegexOptions.Compiled);
        private static readonly IReadOnlyList<char> _dateTimeCharacters = new char[] { 'm', 'M', 'd', 'D', 'y', 'Y', 'h', 'H', 's', 'S', 'a', 'A', 'p', 'P' };
        private static readonly IReadOnlyList<char> _numericCharacters = new char[] { '0', '#' };
        private static readonly IReadOnlyList<char> _unsupportedCharacters = new char[] { '?', '[', '_', '*', '@', ']' };
        private static readonly IReadOnlyList<char> _specialCharacters = new char[] { 'z', '$', 'b', 'c', 'f', 'n', 'p', 'x', 'B', 'C', 'F', 'N', 'P', 'X' };

        /// <summary>
        /// Validate if format string is valid or not and return format string object.
        /// </summary>
        /// <param name="formatString">Raw input format string.</param>
        /// <param name="formatCulture">Current format culture.</param>
        /// <param name="defaultLanguage">Default value for TextFormatArgs.FormatCultureName. This can be overwritten by using the [$-LanguageCode] syntax in the string format.</param>
        /// <param name="textFormatArgs">Return format string object.</param>
        /// <returns>True/False based on whether format string is valid or not.</returns> 
        public static bool IsValidFormatArg(string formatString, CultureInfo formatCulture, string defaultLanguage, out TextFormatArgs textFormatArgs)
        {
            // Verify statically that the format string doesn't contain BOTH numeric and date/time
            // format specifiers. If it does, that's an error according to Excel and our spec.
            textFormatArgs = new TextFormatArgs
            {
                FormatCultureName = null,
                FormatArg = formatString,
                DateTimeFmt = DateTimeFmtType.NoDateTimeFormat,
                HasNumericFmt = false
            };

            // Process locale-prefix to get format culture name and numeric format string
            int startIdx = formatString.IndexOf("[$-", StringComparison.Ordinal);

            // Block locale until we support locale for datetime as well.
            if (startIdx == 0)
            {
                return false;
            }

            var formatStr = textFormatArgs.FormatArg;

            //Block "general", "g", "G"
            if (formatStr == "g" || formatStr == "G" ||
                formatStr.IndexOf("general", StringComparison.OrdinalIgnoreCase) >= 0)
            {
                return false;
            }

            // Do not allow format string start with '/'
            if (formatStr.Length > 0 && formatStr[0] == '/')
            {
                return false;
            }

            bool hasNumericCharacters = false;
            int decimalPointIndex = -1;
            int sectionCount = 0;
            int lastSectionIdx = -1;
            int mCount = 0;
<<<<<<< HEAD
            bool hasColonWithNum = false;
            bool hasExponentialNotation = false;
            List<int> commaIdxList = new List<int>();
=======
            bool hasColonWithNum = false;
            List<int> commaIdxList = new List<int>();
            textFormatArgs.Sections = new List<string>();

>>>>>>> 6e64994a
            for (int i = 0; i < formatStr.Length; i++)
            {
                if (formatStr[i] == 'm' || formatStr[i] == 'M')
                {
                    mCount++;
                    if (mCount > 4)
                    {
                        return false;
                    }
                }
                else
                {
                    mCount = 0;
                }

                if ((formatStr[i] == 'a' || formatStr[i] == 'A') && (i == 0 || formatStr[i - 1] != '\''))
                {
                    // Block lower or mix cases of A/P or AM/PM
                    if ((i < formatStr.Length - 2 && formatStr[i] == 'a' && formatStr[i + 1] == '/' && (formatStr[i + 2] == 'p' || formatStr[i + 2] == 'P')) ||
                        (i < formatStr.Length - 2 && formatStr[i] == 'A' && formatStr[i + 1] == '/' && formatStr[i + 2] == 'p') ||
                        (i < formatStr.Length - 4 && formatStr[i] == 'a' && (formatStr[i + 1] == 'm' || formatStr[i + 1] == 'M') && formatStr[i + 2] == '/' && formatStr[i + 3] == 'p' && (formatStr[i + 4] == 'm' || formatStr[i + 4] == 'M')) ||
                        (i < formatStr.Length - 4 && formatStr[i] == 'A' && formatStr[i + 1] == 'm' && formatStr[i + 2] == '/' && formatStr[i + 3] == 'P' && formatStr[i + 4] == 'm'))
                    {
                        return false;
                    }
                }

                if ((i == 0 || textFormatArgs.HasNumericFmt) && _specialCharacters.Contains(formatStr[i]))
                {
                    formatStr = formatStr.Insert(i + 1, "\"");
                    formatStr = formatStr.Insert(i, "\"");
                    i += 2;
                }
                else if (_numericCharacters.Contains(formatStr[i]))
                {
                    // ':' is not allowed between # or 0 (numeric)
                    if (textFormatArgs.DateTimeFmt != DateTimeFmtType.GeneralDateTimeFormat && hasColonWithNum)
                    {
                        return false;
                    }

                    // Use hasNumericCharacters to check if format string has numeric character before group separator or after decimal point.
                    hasNumericCharacters = true;
                    textFormatArgs.HasNumericFmt = true;

                    // Clear comma list for scaling because comma before numeric characters does not use for scaling.
                    if (commaIdxList.Count > 0)
                    {
                        if (formatStr.Contains('.') && decimalPointIndex == -1)
                        {
                            for (int j = commaIdxList.Count - 1; j >= 0; j--)
                            {
                                if (commaIdxList[j] < formatStr.Length - 1 && !_numericCharacters.Contains(formatStr[commaIdxList[j] + 1]))
                                {
                                    formatStr = formatStr.Remove(commaIdxList[j], 1);
                                    i--;
                                }
                            }
                        }

                        commaIdxList.Clear();
                    }
                }
                else if (_dateTimeCharacters.Contains(formatStr[i]) && (i == 0 || formatStr[i - 1] != '\''))
                {
                    textFormatArgs.DateTimeFmt = DateTimeFmtType.GeneralDateTimeFormat;
                }
                else if (textFormatArgs.DateTimeFmt != DateTimeFmtType.GeneralDateTimeFormat && formatStr[i] == ',' && !hasNumericCharacters && decimalPointIndex == -1)
                {
                    // Removing consecutive comma
                    if (i > 0 && formatStr[i - 1] == ',')
                    {
                        formatStr = formatStr.Remove(i, 1);
                        i--;
                    }
                    else
                    {
                        // If there is no numeric format character before group separator character, then treat it as an escaping character.
                        formatStr = formatStr.Insert(i, "\\");
                        i++;
                    }
                }
                else if (textFormatArgs.DateTimeFmt != DateTimeFmtType.GeneralDateTimeFormat && formatStr[i] == '.')
                {
                    // Reset hasNumericCharacters to false to later check if any numeric character after decimal point.
                    decimalPointIndex = i;
                    hasNumericCharacters = false;

                    if (hasExponentialNotation)
                    {
                        // Block exponential notation with decimal number
                        return false;
                    }

                    if (commaIdxList.Count > 0)
                    {
                        // Remove any comma before decimal point that is not using for scaling
                        if (commaIdxList[commaIdxList.Count - 1] != i - 1)
                        {
                            for (int j = commaIdxList.Count - 1; j >= 0; j--)
                            {
                                formatStr = formatStr.Remove(commaIdxList[j], 1);
                            }

                            // Reset comma index list
                            commaIdxList.Clear();
                        }
                    }
                }
                else if (_unsupportedCharacters.Contains(formatStr[i]))
                {
                    // Block all unsupported characters
                    return false;
                }
                else if (formatStr[i] == ':')
                {
                    hasColonWithNum = true;
                }
                else if (formatStr[i] == ';')
                {
                    // Does not allow number of section are more than 2.
                    sectionCount++;
                    if (sectionCount > 2)
                    {
                        return false;
                    }

                    textFormatArgs.Sections.Add(formatStr.Substring(lastSectionIdx + 1, i - lastSectionIdx - 1));
                    lastSectionIdx = i;
                }
                else if (textFormatArgs.HasNumericFmt && formatStr[i] == ',' && i > 0)
                {
                    if ((_numericCharacters.Contains(formatStr[i - 1]) && (i == 1 || formatStr[i - 2] != '\\')) || commaIdxList.Contains(i - 1))
                    {
                        // Record each comma index after numeric character and comma to do scaling factor process in the end of format.
                        commaIdxList.Add(i);
                    }
                    else if (formatStr[i - 1] == ',')
                    {
                        // Removing consecutive comma if it is not used for scaling factor
                        formatStr = formatStr.Remove(i, 1);
                        i--;
                    }
                    else if (formatStr[i - 1] != '.')
                    {
                        // Add escaping character to comma
                        formatStr = formatStr.Insert(i, "\\");
                        i++;
                    }
                }
                else if (formatStr[i] == '\'' && (i == 0 || formatStr[i - 1] != '\\'))
                {
                    // Add escaping character to '
                    formatStr = formatStr.Insert(i, "\\");
                    i++;
                }
                else if ((formatStr[i] == 'e' || formatStr[i] == 'E') && (i < formatStr.Length - 1 && (formatStr[i + 1] == '+' || formatStr[i + 1] == '-')))
                {
                    hasExponentialNotation = true;
                }
                else if (formatStr[i] == '%' && hasExponentialNotation)
                {
                    // Block exponential notation with %
                    return false;
                }
                else if (i == formatStr.Length - 1)
                {
                    // If format string ends with backsplash but no following character or opening double quote then format is invalid.
                    if (formatStr[i] == '\\' || formatStr[i] == '\"')
                    {
                        return false;
                    }

                    // If format string of numeric ends with e or e+ (not escaping character) then format is invalid.
                    if (textFormatArgs.DateTimeFmt != DateTimeFmtType.GeneralDateTimeFormat && (formatStr[i] == 'e' || formatStr[i] == 'E' ||
                        (i > 2 && formatStr[i - 2] != '\\' && (formatStr[i - 1] == 'e' || formatStr[i - 1] == 'E') && formatStr[i] == '+')))
                    {
                        return false;
                    }
                }
                else if (formatStr[i] == '\\')
<<<<<<< HEAD
                {
                    if (hasExponentialNotation)
                    {
                        // Block exponential notation with escaping character
                        return false;
                    }

                    if (textFormatArgs.HasNumericFmt || (i < formatStr.Length - 1 && formatStr[i + 1] == '\"'))
=======
                {
                    if ((textFormatArgs.HasNumericFmt && textFormatArgs.DateTimeFmt != DateTimeFmtType.GeneralDateTimeFormat) || (i < formatStr.Length - 1 && formatStr[i + 1] == '\"'))
>>>>>>> 6e64994a
                    {
                        // Skip next character if seeing escaping character.
                        i++;
                    }
                    else if (i < formatStr.Length - 1)
                    {
                        // Update \c to "c" to match with Excel                       
                        formatStr = formatStr.Insert(i + 2, "\"");
                        formatStr = formatStr.Insert(i + 1, "\"");
                        formatStr = formatStr.Remove(i, 1);
                        i += 2;
                    }
                }
                else if (formatStr[i] == '\"' && i < formatStr.Length - 1)
                {
                    if (hasExponentialNotation)
                    {
                        // Block exponential notation with escaping character.
                        return false;
                    }

                    // Jump to close quote to pass all escaping characters.
                    i = formatStr.IndexOf('\"', i + 1);

                    // Format is invalid if missing close quote.
                    if (i == -1)
                    {
                        return false;
                    }
                }
            }

            if (lastSectionIdx != -1 && lastSectionIdx < formatStr.Length - 1)
            {
                textFormatArgs.Sections.Add(formatStr.Substring(lastSectionIdx + 1, formatStr.Length - lastSectionIdx - 1));
            }

            // Each comma after the decimal point and numeric character divides the number by 1,000.
            // Move all commas after the decimal point and numeric character of format string to right before decimal point if it has.
            if (commaIdxList.Count > 0 && decimalPointIndex != -1)
            {
                for (int j = commaIdxList.Count - 1; j >= 0; j--)
                {
                    formatStr = formatStr.Remove(commaIdxList[j], 1);
                    if (commaIdxList[j] < decimalPointIndex)
                    {
                        decimalPointIndex--;
                    }
                }

                formatStr = formatStr.Insert(decimalPointIndex, new string(',', commaIdxList.Count));
            }

            if (textFormatArgs.DateTimeFmt == DateTimeFmtType.GeneralDateTimeFormat && textFormatArgs.HasNumericFmt)
            {
                // Check if the date time format contains '0's after the seconds specifier, which
                // is used for fractional seconds - in which case it is valid
                var formatWithoutZeroSubseconds = _formatWithoutZeroSubsecondsRegex.Replace(formatStr, m => m.Groups[1].Success ? string.Empty : m.Groups[1].Value);
                textFormatArgs.HasNumericFmt = formatWithoutZeroSubseconds.IndexOfAny(_numericCharacters.ToArray()) >= 0;
            }

            if (textFormatArgs.DateTimeFmt == DateTimeFmtType.GeneralDateTimeFormat && textFormatArgs.HasNumericFmt)
            {
                return false;
            }

            // If there is no numeric format character (all escaping characters - backsplash or double quote) after decimal point then treat it as an escaping character.
            if (textFormatArgs.HasNumericFmt)
            {
                // Block '/' for numeric format string
                if (formatStr.Contains("/"))
                {
                    return false;
                }

                if (decimalPointIndex != -1 && !hasNumericCharacters)
                {
                    formatStr = formatStr.Insert(decimalPointIndex, "\\");
                }

                // Update '‰' to '\‰' to escape '‰' in c# to match with excel.
                formatStr = formatStr.Replace("‰", "\\‰");
            }

            if (textFormatArgs.DateTimeFmt == DateTimeFmtType.GeneralDateTimeFormat)
            {
                // Convert \' in DateTime format to '
                formatStr = formatStr.Replace("\\'", "\'");
            }

            textFormatArgs.FormatArg = formatStr;

            if (string.IsNullOrEmpty(textFormatArgs.FormatCultureName))
            {
                textFormatArgs.FormatCultureName = defaultLanguage;
            }

            // Use en-Us format string if a culture is defined in format string.
            if (formatCulture != null && !string.IsNullOrEmpty(textFormatArgs.FormatCultureName))
            {
                var enUSformatString = textFormatArgs.FormatArg;

                if (!TryGetCulture(textFormatArgs.FormatCultureName, out formatCulture))
                {
                    return false;
                }

                if (!string.IsNullOrEmpty(enUSformatString) && textFormatArgs.HasNumericFmt)
                {
                    // Get en-US numeric format string.
                    // \uFEFF is the zero width no-break space codepoint. This will be used to swap with number group seperator character.
                    const string numberGroupSeperator = "\uFEFF";
                    var numberCultureFormat = formatCulture.NumberFormat;

                    enUSformatString = enUSformatString.Replace(numberCultureFormat.NumberGroupSeparator, numberGroupSeperator);
                    if (string.IsNullOrWhiteSpace(numberCultureFormat.NumberGroupSeparator))
                    {
                        enUSformatString = enUSformatString.Replace(" ", numberGroupSeperator).Replace("\u202F", numberGroupSeperator);
                    }

                    enUSformatString = enUSformatString.Replace(numberCultureFormat.NumberDecimalSeparator, ".");
                    enUSformatString = enUSformatString.Replace(numberGroupSeperator, ",");
                }

                textFormatArgs.FormatArg = enUSformatString;
            }

            return true;
        }

        /// <summary>
        /// Legacy validate if format string is valid or not and return format string object.
        /// This is justed called in pre-V1 scenarios by Text function's CheckTypes().
        /// </summary>
        /// <param name="formatArg">Raw input format string.</param>
        /// <returns>True/False based on whether format string is valid or not.</returns> 
        public static bool IsLegacyValidCompiledTimeFormatArg(string formatArg)
        {
            // Verify statically that the format string doesn't contain BOTH numeric and date/time
            // format specifiers. If it does, that's an error according to Excel and our spec.

            // But firstly skip any locale-prefix
            if (formatArg.StartsWith("[$-", StringComparison.Ordinal))
            {
                var end = formatArg.IndexOf(']', 3);
                if (end > 0)
                {
                    formatArg = formatArg.Substring(end + 1);
                }
            }

            var hasDateTimeFmt = formatArg.IndexOfAny(new char[] { 'm', 'd', 'y', 'h', 'H', 's', 'a', 'A', 'p', 'P' }) >= 0;
            var hasNumericFmt = formatArg.IndexOfAny(new char[] { '0', '#' }) >= 0;
            if (hasDateTimeFmt && hasNumericFmt)
            {
                // Check if the date time format contains '0's after the seconds specifier, which
                // is used for fractional seconds - in which case it is valid
                var formatWithoutZeroSubseconds = Regex.Replace(formatArg, @"[sS]\.?(0+)", m => m.Groups[1].Success ? string.Empty : m.Groups[1].Value);
                hasNumericFmt = formatWithoutZeroSubseconds.IndexOfAny(new char[] { '0', '#' }) >= 0;
            }

            if (hasDateTimeFmt && hasNumericFmt)
            {
                return false;
            }

            return true;
        }

        /// <summary>
        /// Try to get culture info from culture name.
        /// </summary>
        /// <param name="name">Culture name.</param>
        /// <param name="value">Return culture info.</param>
        /// <returns>True/False based on whether it can get culture info by culture name or not.</returns> 
        public static bool TryGetCulture(string name, out CultureInfo value)
        {
            value = null;

            try
            {
                value = new CultureInfo(name);
            }
            catch (CultureNotFoundException)
            {
                return false;
            }

            return true;
        }
    }
}<|MERGE_RESOLUTION|>--- conflicted
+++ resolved
@@ -1,507 +1,497 @@
-﻿// Copyright (c) Microsoft Corporation.
-// Licensed under the MIT license.
-
-using System;
-using System.Collections.Generic;
-using System.Collections.Immutable;
-using System.Globalization;
-using System.Linq;
-using System.Text.RegularExpressions;
-using System.Xml;
-using Microsoft.PowerFx.Core.Types;
-
-namespace Microsoft.PowerFx.Core.Utils
-{
-    internal enum DateTimeFmtType
-    {
-        NoDateTimeFormat = 0,
-        GeneralDateTimeFormat = 1,
-        EnumDateTimeFormat = 2
-    }
-
-    /// <summary>
-    /// Definition for format string object ([$-FormatCultureName]FormatArg).
-    /// </summary>
-    internal class TextFormatArgs
-    {
-        /// <summary>
-        /// Culture name of the format string.
-        /// </summary>
-        public string FormatCultureName { get; set; }
-
-        /// <summary>
-        /// Numeric/date time format string.
-        /// </summary>
-        public string FormatArg { get; set; }
-
-        /// <summary>
-        /// Numeric/date time format string.
-        /// </summary>
-        public List<string> Sections { get; set; }
-
-        /// <summary>
-        /// Type of date time format.
-        /// </summary>
-        public DateTimeFmtType DateTimeFmt { get; set; }
-
-        /// <summary>
-        /// True/False if format string has numeric format or not.
-        /// </summary>
-        public bool HasNumericFmt { get; set; }
-    }
-
-    internal sealed class TextFormatUtils
-    {
-        internal static readonly IReadOnlyList<DType> AllowedListToUseFormatString = new DType[] { DType.Number, DType.Decimal, DType.DateTime, DType.Date, DType.Time, DType.ObjNull };
-
-        private static readonly Regex _formatWithoutZeroSubsecondsRegex = new Regex(@"[sS]\.?(0+)", RegexOptions.Compiled);
-        private static readonly IReadOnlyList<char> _dateTimeCharacters = new char[] { 'm', 'M', 'd', 'D', 'y', 'Y', 'h', 'H', 's', 'S', 'a', 'A', 'p', 'P' };
-        private static readonly IReadOnlyList<char> _numericCharacters = new char[] { '0', '#' };
-        private static readonly IReadOnlyList<char> _unsupportedCharacters = new char[] { '?', '[', '_', '*', '@', ']' };
-        private static readonly IReadOnlyList<char> _specialCharacters = new char[] { 'z', '$', 'b', 'c', 'f', 'n', 'p', 'x', 'B', 'C', 'F', 'N', 'P', 'X' };
-
-        /// <summary>
-        /// Validate if format string is valid or not and return format string object.
-        /// </summary>
-        /// <param name="formatString">Raw input format string.</param>
-        /// <param name="formatCulture">Current format culture.</param>
-        /// <param name="defaultLanguage">Default value for TextFormatArgs.FormatCultureName. This can be overwritten by using the [$-LanguageCode] syntax in the string format.</param>
-        /// <param name="textFormatArgs">Return format string object.</param>
-        /// <returns>True/False based on whether format string is valid or not.</returns> 
-        public static bool IsValidFormatArg(string formatString, CultureInfo formatCulture, string defaultLanguage, out TextFormatArgs textFormatArgs)
-        {
-            // Verify statically that the format string doesn't contain BOTH numeric and date/time
-            // format specifiers. If it does, that's an error according to Excel and our spec.
-            textFormatArgs = new TextFormatArgs
-            {
-                FormatCultureName = null,
-                FormatArg = formatString,
-                DateTimeFmt = DateTimeFmtType.NoDateTimeFormat,
-                HasNumericFmt = false
-            };
-
-            // Process locale-prefix to get format culture name and numeric format string
-            int startIdx = formatString.IndexOf("[$-", StringComparison.Ordinal);
-
-            // Block locale until we support locale for datetime as well.
-            if (startIdx == 0)
-            {
-                return false;
-            }
-
-            var formatStr = textFormatArgs.FormatArg;
-
-            //Block "general", "g", "G"
-            if (formatStr == "g" || formatStr == "G" ||
-                formatStr.IndexOf("general", StringComparison.OrdinalIgnoreCase) >= 0)
-            {
-                return false;
-            }
-
-            // Do not allow format string start with '/'
-            if (formatStr.Length > 0 && formatStr[0] == '/')
-            {
-                return false;
-            }
-
-            bool hasNumericCharacters = false;
-            int decimalPointIndex = -1;
-            int sectionCount = 0;
-            int lastSectionIdx = -1;
-            int mCount = 0;
-<<<<<<< HEAD
-            bool hasColonWithNum = false;
-            bool hasExponentialNotation = false;
-            List<int> commaIdxList = new List<int>();
-=======
-            bool hasColonWithNum = false;
-            List<int> commaIdxList = new List<int>();
-            textFormatArgs.Sections = new List<string>();
-
->>>>>>> 6e64994a
-            for (int i = 0; i < formatStr.Length; i++)
-            {
-                if (formatStr[i] == 'm' || formatStr[i] == 'M')
-                {
-                    mCount++;
-                    if (mCount > 4)
-                    {
-                        return false;
-                    }
-                }
-                else
-                {
-                    mCount = 0;
-                }
-
-                if ((formatStr[i] == 'a' || formatStr[i] == 'A') && (i == 0 || formatStr[i - 1] != '\''))
-                {
-                    // Block lower or mix cases of A/P or AM/PM
-                    if ((i < formatStr.Length - 2 && formatStr[i] == 'a' && formatStr[i + 1] == '/' && (formatStr[i + 2] == 'p' || formatStr[i + 2] == 'P')) ||
-                        (i < formatStr.Length - 2 && formatStr[i] == 'A' && formatStr[i + 1] == '/' && formatStr[i + 2] == 'p') ||
-                        (i < formatStr.Length - 4 && formatStr[i] == 'a' && (formatStr[i + 1] == 'm' || formatStr[i + 1] == 'M') && formatStr[i + 2] == '/' && formatStr[i + 3] == 'p' && (formatStr[i + 4] == 'm' || formatStr[i + 4] == 'M')) ||
-                        (i < formatStr.Length - 4 && formatStr[i] == 'A' && formatStr[i + 1] == 'm' && formatStr[i + 2] == '/' && formatStr[i + 3] == 'P' && formatStr[i + 4] == 'm'))
-                    {
-                        return false;
-                    }
-                }
-
-                if ((i == 0 || textFormatArgs.HasNumericFmt) && _specialCharacters.Contains(formatStr[i]))
-                {
-                    formatStr = formatStr.Insert(i + 1, "\"");
-                    formatStr = formatStr.Insert(i, "\"");
-                    i += 2;
-                }
-                else if (_numericCharacters.Contains(formatStr[i]))
-                {
-                    // ':' is not allowed between # or 0 (numeric)
-                    if (textFormatArgs.DateTimeFmt != DateTimeFmtType.GeneralDateTimeFormat && hasColonWithNum)
-                    {
-                        return false;
-                    }
-
-                    // Use hasNumericCharacters to check if format string has numeric character before group separator or after decimal point.
-                    hasNumericCharacters = true;
-                    textFormatArgs.HasNumericFmt = true;
-
-                    // Clear comma list for scaling because comma before numeric characters does not use for scaling.
-                    if (commaIdxList.Count > 0)
-                    {
-                        if (formatStr.Contains('.') && decimalPointIndex == -1)
-                        {
-                            for (int j = commaIdxList.Count - 1; j >= 0; j--)
-                            {
-                                if (commaIdxList[j] < formatStr.Length - 1 && !_numericCharacters.Contains(formatStr[commaIdxList[j] + 1]))
-                                {
-                                    formatStr = formatStr.Remove(commaIdxList[j], 1);
-                                    i--;
-                                }
-                            }
-                        }
-
-                        commaIdxList.Clear();
-                    }
-                }
-                else if (_dateTimeCharacters.Contains(formatStr[i]) && (i == 0 || formatStr[i - 1] != '\''))
-                {
-                    textFormatArgs.DateTimeFmt = DateTimeFmtType.GeneralDateTimeFormat;
-                }
-                else if (textFormatArgs.DateTimeFmt != DateTimeFmtType.GeneralDateTimeFormat && formatStr[i] == ',' && !hasNumericCharacters && decimalPointIndex == -1)
-                {
-                    // Removing consecutive comma
-                    if (i > 0 && formatStr[i - 1] == ',')
-                    {
-                        formatStr = formatStr.Remove(i, 1);
-                        i--;
-                    }
-                    else
-                    {
-                        // If there is no numeric format character before group separator character, then treat it as an escaping character.
-                        formatStr = formatStr.Insert(i, "\\");
-                        i++;
-                    }
-                }
-                else if (textFormatArgs.DateTimeFmt != DateTimeFmtType.GeneralDateTimeFormat && formatStr[i] == '.')
-                {
-                    // Reset hasNumericCharacters to false to later check if any numeric character after decimal point.
-                    decimalPointIndex = i;
-                    hasNumericCharacters = false;
-
-                    if (hasExponentialNotation)
-                    {
-                        // Block exponential notation with decimal number
-                        return false;
-                    }
-
-                    if (commaIdxList.Count > 0)
-                    {
-                        // Remove any comma before decimal point that is not using for scaling
-                        if (commaIdxList[commaIdxList.Count - 1] != i - 1)
-                        {
-                            for (int j = commaIdxList.Count - 1; j >= 0; j--)
-                            {
-                                formatStr = formatStr.Remove(commaIdxList[j], 1);
-                            }
-
-                            // Reset comma index list
-                            commaIdxList.Clear();
-                        }
-                    }
-                }
-                else if (_unsupportedCharacters.Contains(formatStr[i]))
-                {
-                    // Block all unsupported characters
-                    return false;
-                }
-                else if (formatStr[i] == ':')
-                {
-                    hasColonWithNum = true;
-                }
-                else if (formatStr[i] == ';')
-                {
-                    // Does not allow number of section are more than 2.
-                    sectionCount++;
-                    if (sectionCount > 2)
-                    {
-                        return false;
-                    }
-
-                    textFormatArgs.Sections.Add(formatStr.Substring(lastSectionIdx + 1, i - lastSectionIdx - 1));
-                    lastSectionIdx = i;
-                }
-                else if (textFormatArgs.HasNumericFmt && formatStr[i] == ',' && i > 0)
-                {
-                    if ((_numericCharacters.Contains(formatStr[i - 1]) && (i == 1 || formatStr[i - 2] != '\\')) || commaIdxList.Contains(i - 1))
-                    {
-                        // Record each comma index after numeric character and comma to do scaling factor process in the end of format.
-                        commaIdxList.Add(i);
-                    }
-                    else if (formatStr[i - 1] == ',')
-                    {
-                        // Removing consecutive comma if it is not used for scaling factor
-                        formatStr = formatStr.Remove(i, 1);
-                        i--;
-                    }
-                    else if (formatStr[i - 1] != '.')
-                    {
-                        // Add escaping character to comma
-                        formatStr = formatStr.Insert(i, "\\");
-                        i++;
-                    }
-                }
-                else if (formatStr[i] == '\'' && (i == 0 || formatStr[i - 1] != '\\'))
-                {
-                    // Add escaping character to '
-                    formatStr = formatStr.Insert(i, "\\");
-                    i++;
-                }
-                else if ((formatStr[i] == 'e' || formatStr[i] == 'E') && (i < formatStr.Length - 1 && (formatStr[i + 1] == '+' || formatStr[i + 1] == '-')))
-                {
-                    hasExponentialNotation = true;
-                }
-                else if (formatStr[i] == '%' && hasExponentialNotation)
-                {
-                    // Block exponential notation with %
-                    return false;
-                }
-                else if (i == formatStr.Length - 1)
-                {
-                    // If format string ends with backsplash but no following character or opening double quote then format is invalid.
-                    if (formatStr[i] == '\\' || formatStr[i] == '\"')
-                    {
-                        return false;
-                    }
-
-                    // If format string of numeric ends with e or e+ (not escaping character) then format is invalid.
-                    if (textFormatArgs.DateTimeFmt != DateTimeFmtType.GeneralDateTimeFormat && (formatStr[i] == 'e' || formatStr[i] == 'E' ||
-                        (i > 2 && formatStr[i - 2] != '\\' && (formatStr[i - 1] == 'e' || formatStr[i - 1] == 'E') && formatStr[i] == '+')))
-                    {
-                        return false;
-                    }
-                }
-                else if (formatStr[i] == '\\')
-<<<<<<< HEAD
-                {
-                    if (hasExponentialNotation)
-                    {
-                        // Block exponential notation with escaping character
-                        return false;
-                    }
-
-                    if (textFormatArgs.HasNumericFmt || (i < formatStr.Length - 1 && formatStr[i + 1] == '\"'))
-=======
-                {
-                    if ((textFormatArgs.HasNumericFmt && textFormatArgs.DateTimeFmt != DateTimeFmtType.GeneralDateTimeFormat) || (i < formatStr.Length - 1 && formatStr[i + 1] == '\"'))
->>>>>>> 6e64994a
-                    {
-                        // Skip next character if seeing escaping character.
-                        i++;
-                    }
-                    else if (i < formatStr.Length - 1)
-                    {
-                        // Update \c to "c" to match with Excel                       
-                        formatStr = formatStr.Insert(i + 2, "\"");
-                        formatStr = formatStr.Insert(i + 1, "\"");
-                        formatStr = formatStr.Remove(i, 1);
-                        i += 2;
-                    }
-                }
-                else if (formatStr[i] == '\"' && i < formatStr.Length - 1)
-                {
-                    if (hasExponentialNotation)
-                    {
-                        // Block exponential notation with escaping character.
-                        return false;
-                    }
-
-                    // Jump to close quote to pass all escaping characters.
-                    i = formatStr.IndexOf('\"', i + 1);
-
-                    // Format is invalid if missing close quote.
-                    if (i == -1)
-                    {
-                        return false;
-                    }
-                }
-            }
-
-            if (lastSectionIdx != -1 && lastSectionIdx < formatStr.Length - 1)
-            {
-                textFormatArgs.Sections.Add(formatStr.Substring(lastSectionIdx + 1, formatStr.Length - lastSectionIdx - 1));
-            }
-
-            // Each comma after the decimal point and numeric character divides the number by 1,000.
-            // Move all commas after the decimal point and numeric character of format string to right before decimal point if it has.
-            if (commaIdxList.Count > 0 && decimalPointIndex != -1)
-            {
-                for (int j = commaIdxList.Count - 1; j >= 0; j--)
-                {
-                    formatStr = formatStr.Remove(commaIdxList[j], 1);
-                    if (commaIdxList[j] < decimalPointIndex)
-                    {
-                        decimalPointIndex--;
-                    }
-                }
-
-                formatStr = formatStr.Insert(decimalPointIndex, new string(',', commaIdxList.Count));
-            }
-
-            if (textFormatArgs.DateTimeFmt == DateTimeFmtType.GeneralDateTimeFormat && textFormatArgs.HasNumericFmt)
-            {
-                // Check if the date time format contains '0's after the seconds specifier, which
-                // is used for fractional seconds - in which case it is valid
-                var formatWithoutZeroSubseconds = _formatWithoutZeroSubsecondsRegex.Replace(formatStr, m => m.Groups[1].Success ? string.Empty : m.Groups[1].Value);
-                textFormatArgs.HasNumericFmt = formatWithoutZeroSubseconds.IndexOfAny(_numericCharacters.ToArray()) >= 0;
-            }
-
-            if (textFormatArgs.DateTimeFmt == DateTimeFmtType.GeneralDateTimeFormat && textFormatArgs.HasNumericFmt)
-            {
-                return false;
-            }
-
-            // If there is no numeric format character (all escaping characters - backsplash or double quote) after decimal point then treat it as an escaping character.
-            if (textFormatArgs.HasNumericFmt)
-            {
-                // Block '/' for numeric format string
-                if (formatStr.Contains("/"))
-                {
-                    return false;
-                }
-
-                if (decimalPointIndex != -1 && !hasNumericCharacters)
-                {
-                    formatStr = formatStr.Insert(decimalPointIndex, "\\");
-                }
-
-                // Update '‰' to '\‰' to escape '‰' in c# to match with excel.
-                formatStr = formatStr.Replace("‰", "\\‰");
-            }
-
-            if (textFormatArgs.DateTimeFmt == DateTimeFmtType.GeneralDateTimeFormat)
-            {
-                // Convert \' in DateTime format to '
-                formatStr = formatStr.Replace("\\'", "\'");
-            }
-
-            textFormatArgs.FormatArg = formatStr;
-
-            if (string.IsNullOrEmpty(textFormatArgs.FormatCultureName))
-            {
-                textFormatArgs.FormatCultureName = defaultLanguage;
-            }
-
-            // Use en-Us format string if a culture is defined in format string.
-            if (formatCulture != null && !string.IsNullOrEmpty(textFormatArgs.FormatCultureName))
-            {
-                var enUSformatString = textFormatArgs.FormatArg;
-
-                if (!TryGetCulture(textFormatArgs.FormatCultureName, out formatCulture))
-                {
-                    return false;
-                }
-
-                if (!string.IsNullOrEmpty(enUSformatString) && textFormatArgs.HasNumericFmt)
-                {
-                    // Get en-US numeric format string.
-                    // \uFEFF is the zero width no-break space codepoint. This will be used to swap with number group seperator character.
-                    const string numberGroupSeperator = "\uFEFF";
-                    var numberCultureFormat = formatCulture.NumberFormat;
-
-                    enUSformatString = enUSformatString.Replace(numberCultureFormat.NumberGroupSeparator, numberGroupSeperator);
-                    if (string.IsNullOrWhiteSpace(numberCultureFormat.NumberGroupSeparator))
-                    {
-                        enUSformatString = enUSformatString.Replace(" ", numberGroupSeperator).Replace("\u202F", numberGroupSeperator);
-                    }
-
-                    enUSformatString = enUSformatString.Replace(numberCultureFormat.NumberDecimalSeparator, ".");
-                    enUSformatString = enUSformatString.Replace(numberGroupSeperator, ",");
-                }
-
-                textFormatArgs.FormatArg = enUSformatString;
-            }
-
-            return true;
-        }
-
-        /// <summary>
-        /// Legacy validate if format string is valid or not and return format string object.
-        /// This is justed called in pre-V1 scenarios by Text function's CheckTypes().
-        /// </summary>
-        /// <param name="formatArg">Raw input format string.</param>
-        /// <returns>True/False based on whether format string is valid or not.</returns> 
-        public static bool IsLegacyValidCompiledTimeFormatArg(string formatArg)
-        {
-            // Verify statically that the format string doesn't contain BOTH numeric and date/time
-            // format specifiers. If it does, that's an error according to Excel and our spec.
-
-            // But firstly skip any locale-prefix
-            if (formatArg.StartsWith("[$-", StringComparison.Ordinal))
-            {
-                var end = formatArg.IndexOf(']', 3);
-                if (end > 0)
-                {
-                    formatArg = formatArg.Substring(end + 1);
-                }
-            }
-
-            var hasDateTimeFmt = formatArg.IndexOfAny(new char[] { 'm', 'd', 'y', 'h', 'H', 's', 'a', 'A', 'p', 'P' }) >= 0;
-            var hasNumericFmt = formatArg.IndexOfAny(new char[] { '0', '#' }) >= 0;
-            if (hasDateTimeFmt && hasNumericFmt)
-            {
-                // Check if the date time format contains '0's after the seconds specifier, which
-                // is used for fractional seconds - in which case it is valid
-                var formatWithoutZeroSubseconds = Regex.Replace(formatArg, @"[sS]\.?(0+)", m => m.Groups[1].Success ? string.Empty : m.Groups[1].Value);
-                hasNumericFmt = formatWithoutZeroSubseconds.IndexOfAny(new char[] { '0', '#' }) >= 0;
-            }
-
-            if (hasDateTimeFmt && hasNumericFmt)
-            {
-                return false;
-            }
-
-            return true;
-        }
-
-        /// <summary>
-        /// Try to get culture info from culture name.
-        /// </summary>
-        /// <param name="name">Culture name.</param>
-        /// <param name="value">Return culture info.</param>
-        /// <returns>True/False based on whether it can get culture info by culture name or not.</returns> 
-        public static bool TryGetCulture(string name, out CultureInfo value)
-        {
-            value = null;
-
-            try
-            {
-                value = new CultureInfo(name);
-            }
-            catch (CultureNotFoundException)
-            {
-                return false;
-            }
-
-            return true;
-        }
-    }
-}+﻿// Copyright (c) Microsoft Corporation.
+// Licensed under the MIT license.
+
+using System;
+using System.Collections.Generic;
+using System.Collections.Immutable;
+using System.Globalization;
+using System.Linq;
+using System.Text.RegularExpressions;
+using System.Xml;
+using Microsoft.PowerFx.Core.Types;
+
+namespace Microsoft.PowerFx.Core.Utils
+{
+    internal enum DateTimeFmtType
+    {
+        NoDateTimeFormat = 0,
+        GeneralDateTimeFormat = 1,
+        EnumDateTimeFormat = 2
+    }
+
+    /// <summary>
+    /// Definition for format string object ([$-FormatCultureName]FormatArg).
+    /// </summary>
+    internal class TextFormatArgs
+    {
+        /// <summary>
+        /// Culture name of the format string.
+        /// </summary>
+        public string FormatCultureName { get; set; }
+
+        /// <summary>
+        /// Numeric/date time format string.
+        /// </summary>
+        public string FormatArg { get; set; }
+
+        /// <summary>
+        /// Numeric/date time format string.
+        /// </summary>
+        public List<string> Sections { get; set; }
+
+        /// <summary>
+        /// Type of date time format.
+        /// </summary>
+        public DateTimeFmtType DateTimeFmt { get; set; }
+
+        /// <summary>
+        /// True/False if format string has numeric format or not.
+        /// </summary>
+        public bool HasNumericFmt { get; set; }
+    }
+
+    internal sealed class TextFormatUtils
+    {
+        internal static readonly IReadOnlyList<DType> AllowedListToUseFormatString = new DType[] { DType.Number, DType.Decimal, DType.DateTime, DType.Date, DType.Time, DType.ObjNull };
+
+        private static readonly Regex _formatWithoutZeroSubsecondsRegex = new Regex(@"[sS]\.?(0+)", RegexOptions.Compiled);
+        private static readonly IReadOnlyList<char> _dateTimeCharacters = new char[] { 'm', 'M', 'd', 'D', 'y', 'Y', 'h', 'H', 's', 'S', 'a', 'A', 'p', 'P' };
+        private static readonly IReadOnlyList<char> _numericCharacters = new char[] { '0', '#' };
+        private static readonly IReadOnlyList<char> _unsupportedCharacters = new char[] { '?', '[', '_', '*', '@', ']' };
+        private static readonly IReadOnlyList<char> _specialCharacters = new char[] { 'z', '$', 'b', 'c', 'f', 'n', 'p', 'x', 'B', 'C', 'F', 'N', 'P', 'X' };
+
+        /// <summary>
+        /// Validate if format string is valid or not and return format string object.
+        /// </summary>
+        /// <param name="formatString">Raw input format string.</param>
+        /// <param name="formatCulture">Current format culture.</param>
+        /// <param name="defaultLanguage">Default value for TextFormatArgs.FormatCultureName. This can be overwritten by using the [$-LanguageCode] syntax in the string format.</param>
+        /// <param name="textFormatArgs">Return format string object.</param>
+        /// <returns>True/False based on whether format string is valid or not.</returns> 
+        public static bool IsValidFormatArg(string formatString, CultureInfo formatCulture, string defaultLanguage, out TextFormatArgs textFormatArgs)
+        {
+            // Verify statically that the format string doesn't contain BOTH numeric and date/time
+            // format specifiers. If it does, that's an error according to Excel and our spec.
+            textFormatArgs = new TextFormatArgs
+            {
+                FormatCultureName = null,
+                FormatArg = formatString,
+                DateTimeFmt = DateTimeFmtType.NoDateTimeFormat,
+                HasNumericFmt = false
+            };
+
+            // Process locale-prefix to get format culture name and numeric format string
+            int startIdx = formatString.IndexOf("[$-", StringComparison.Ordinal);
+
+            // Block locale until we support locale for datetime as well.
+            if (startIdx == 0)
+            {
+                return false;
+            }
+
+            var formatStr = textFormatArgs.FormatArg;
+
+            //Block "general", "g", "G"
+            if (formatStr == "g" || formatStr == "G" ||
+                formatStr.IndexOf("general", StringComparison.OrdinalIgnoreCase) >= 0)
+            {
+                return false;
+            }
+
+            // Do not allow format string start with '/'
+            if (formatStr.Length > 0 && formatStr[0] == '/')
+            {
+                return false;
+            }
+
+            bool hasNumericCharacters = false;
+            int decimalPointIndex = -1;
+            int sectionCount = 0;
+            int lastSectionIdx = -1;
+            int mCount = 0;
+            bool hasColonWithNum = false;
+            bool hasExponentialNotation = false;
+            List<int> commaIdxList = new List<int>();
+            textFormatArgs.Sections = new List<string>();
+
+            for (int i = 0; i < formatStr.Length; i++)
+            {
+                if (formatStr[i] == 'm' || formatStr[i] == 'M')
+                {
+                    mCount++;
+                    if (mCount > 4)
+                    {
+                        return false;
+                    }
+                }
+                else
+                {
+                    mCount = 0;
+                }
+
+                if ((formatStr[i] == 'a' || formatStr[i] == 'A') && (i == 0 || formatStr[i - 1] != '\''))
+                {
+                    // Block lower or mix cases of A/P or AM/PM
+                    if ((i < formatStr.Length - 2 && formatStr[i] == 'a' && formatStr[i + 1] == '/' && (formatStr[i + 2] == 'p' || formatStr[i + 2] == 'P')) ||
+                        (i < formatStr.Length - 2 && formatStr[i] == 'A' && formatStr[i + 1] == '/' && formatStr[i + 2] == 'p') ||
+                        (i < formatStr.Length - 4 && formatStr[i] == 'a' && (formatStr[i + 1] == 'm' || formatStr[i + 1] == 'M') && formatStr[i + 2] == '/' && formatStr[i + 3] == 'p' && (formatStr[i + 4] == 'm' || formatStr[i + 4] == 'M')) ||
+                        (i < formatStr.Length - 4 && formatStr[i] == 'A' && formatStr[i + 1] == 'm' && formatStr[i + 2] == '/' && formatStr[i + 3] == 'P' && formatStr[i + 4] == 'm'))
+                    {
+                        return false;
+                    }
+                }
+
+                if ((i == 0 || textFormatArgs.HasNumericFmt) && _specialCharacters.Contains(formatStr[i]))
+                {
+                    formatStr = formatStr.Insert(i + 1, "\"");
+                    formatStr = formatStr.Insert(i, "\"");
+                    i += 2;
+                }
+                else if (_numericCharacters.Contains(formatStr[i]))
+                {
+                    // ':' is not allowed between # or 0 (numeric)
+                    if (textFormatArgs.DateTimeFmt != DateTimeFmtType.GeneralDateTimeFormat && hasColonWithNum)
+                    {
+                        return false;
+                    }
+
+                    // Use hasNumericCharacters to check if format string has numeric character before group separator or after decimal point.
+                    hasNumericCharacters = true;
+                    textFormatArgs.HasNumericFmt = true;
+
+                    // Clear comma list for scaling because comma before numeric characters does not use for scaling.
+                    if (commaIdxList.Count > 0)
+                    {
+                        if (formatStr.Contains('.') && decimalPointIndex == -1)
+                        {
+                            for (int j = commaIdxList.Count - 1; j >= 0; j--)
+                            {
+                                if (commaIdxList[j] < formatStr.Length - 1 && !_numericCharacters.Contains(formatStr[commaIdxList[j] + 1]))
+                                {
+                                    formatStr = formatStr.Remove(commaIdxList[j], 1);
+                                    i--;
+                                }
+                            }
+                        }
+
+                        commaIdxList.Clear();
+                    }
+                }
+                else if (_dateTimeCharacters.Contains(formatStr[i]) && (i == 0 || formatStr[i - 1] != '\''))
+                {
+                    textFormatArgs.DateTimeFmt = DateTimeFmtType.GeneralDateTimeFormat;
+                }
+                else if (textFormatArgs.DateTimeFmt != DateTimeFmtType.GeneralDateTimeFormat && formatStr[i] == ',' && !hasNumericCharacters && decimalPointIndex == -1)
+                {
+                    // Removing consecutive comma
+                    if (i > 0 && formatStr[i - 1] == ',')
+                    {
+                        formatStr = formatStr.Remove(i, 1);
+                        i--;
+                    }
+                    else
+                    {
+                        // If there is no numeric format character before group separator character, then treat it as an escaping character.
+                        formatStr = formatStr.Insert(i, "\\");
+                        i++;
+                    }
+                }
+                else if (textFormatArgs.DateTimeFmt != DateTimeFmtType.GeneralDateTimeFormat && formatStr[i] == '.')
+                {
+                    // Reset hasNumericCharacters to false to later check if any numeric character after decimal point.
+                    decimalPointIndex = i;
+                    hasNumericCharacters = false;
+
+                    if (hasExponentialNotation)
+                    {
+                        // Block exponential notation with decimal number
+                        return false;
+                    }
+
+                    if (commaIdxList.Count > 0)
+                    {
+                        // Remove any comma before decimal point that is not using for scaling
+                        if (commaIdxList[commaIdxList.Count - 1] != i - 1)
+                        {
+                            for (int j = commaIdxList.Count - 1; j >= 0; j--)
+                            {
+                                formatStr = formatStr.Remove(commaIdxList[j], 1);
+                            }
+
+                            // Reset comma index list
+                            commaIdxList.Clear();
+                        }
+                    }
+                }
+                else if (_unsupportedCharacters.Contains(formatStr[i]))
+                {
+                    // Block all unsupported characters
+                    return false;
+                }
+                else if (formatStr[i] == ':')
+                {
+                    hasColonWithNum = true;
+                }
+                else if (formatStr[i] == ';')
+                {
+                    // Does not allow number of section are more than 2.
+                    sectionCount++;
+                    if (sectionCount > 2)
+                    {
+                        return false;
+                    }
+
+                    textFormatArgs.Sections.Add(formatStr.Substring(lastSectionIdx + 1, i - lastSectionIdx - 1));
+                    lastSectionIdx = i;
+                }
+                else if (textFormatArgs.HasNumericFmt && formatStr[i] == ',' && i > 0)
+                {
+                    if ((_numericCharacters.Contains(formatStr[i - 1]) && (i == 1 || formatStr[i - 2] != '\\')) || commaIdxList.Contains(i - 1))
+                    {
+                        // Record each comma index after numeric character and comma to do scaling factor process in the end of format.
+                        commaIdxList.Add(i);
+                    }
+                    else if (formatStr[i - 1] == ',')
+                    {
+                        // Removing consecutive comma if it is not used for scaling factor
+                        formatStr = formatStr.Remove(i, 1);
+                        i--;
+                    }
+                    else if (formatStr[i - 1] != '.')
+                    {
+                        // Add escaping character to comma
+                        formatStr = formatStr.Insert(i, "\\");
+                        i++;
+                    }
+                }
+                else if (formatStr[i] == '\'' && (i == 0 || formatStr[i - 1] != '\\'))
+                {
+                    // Add escaping character to '
+                    formatStr = formatStr.Insert(i, "\\");
+                    i++;
+                }
+                else if ((formatStr[i] == 'e' || formatStr[i] == 'E') && (i < formatStr.Length - 1 && (formatStr[i + 1] == '+' || formatStr[i + 1] == '-')))
+                {
+                    hasExponentialNotation = true;
+                }
+                else if (formatStr[i] == '%' && hasExponentialNotation)
+                {
+                    // Block exponential notation with %
+                    return false;
+                }
+                else if (i == formatStr.Length - 1)
+                {
+                    // If format string ends with backsplash but no following character or opening double quote then format is invalid.
+                    if (formatStr[i] == '\\' || formatStr[i] == '\"')
+                    {
+                        return false;
+                    }
+
+                    // If format string of numeric ends with e or e+ (not escaping character) then format is invalid.
+                    if (textFormatArgs.DateTimeFmt != DateTimeFmtType.GeneralDateTimeFormat && (formatStr[i] == 'e' || formatStr[i] == 'E' ||
+                        (i > 2 && formatStr[i - 2] != '\\' && (formatStr[i - 1] == 'e' || formatStr[i - 1] == 'E') && formatStr[i] == '+')))
+                    {
+                        return false;
+                    }
+                }
+                else if (formatStr[i] == '\\')
+                {
+                    if (hasExponentialNotation)
+                    {
+                        // Block exponential notation with escaping character
+                        return false;
+                    }
+
+                    if ((textFormatArgs.HasNumericFmt && textFormatArgs.DateTimeFmt != DateTimeFmtType.GeneralDateTimeFormat) || (i < formatStr.Length - 1 && formatStr[i + 1] == '\"'))
+                    {
+                        // Skip next character if seeing escaping character.
+                        i++;
+                    }
+                    else if (i < formatStr.Length - 1)
+                    {
+                        // Update \c to "c" to match with Excel                       
+                        formatStr = formatStr.Insert(i + 2, "\"");
+                        formatStr = formatStr.Insert(i + 1, "\"");
+                        formatStr = formatStr.Remove(i, 1);
+                        i += 2;
+                    }
+                }
+                else if (formatStr[i] == '\"' && i < formatStr.Length - 1)
+                {
+                    if (hasExponentialNotation)
+                    {
+                        // Block exponential notation with escaping character.
+                        return false;
+                    }
+
+                    // Jump to close quote to pass all escaping characters.
+                    i = formatStr.IndexOf('\"', i + 1);
+
+                    // Format is invalid if missing close quote.
+                    if (i == -1)
+                    {
+                        return false;
+                    }
+                }
+            }
+
+            if (lastSectionIdx != -1 && lastSectionIdx < formatStr.Length - 1)
+            {
+                textFormatArgs.Sections.Add(formatStr.Substring(lastSectionIdx + 1, formatStr.Length - lastSectionIdx - 1));
+            }
+
+            // Each comma after the decimal point and numeric character divides the number by 1,000.
+            // Move all commas after the decimal point and numeric character of format string to right before decimal point if it has.
+            if (commaIdxList.Count > 0 && decimalPointIndex != -1)
+            {
+                for (int j = commaIdxList.Count - 1; j >= 0; j--)
+                {
+                    formatStr = formatStr.Remove(commaIdxList[j], 1);
+                    if (commaIdxList[j] < decimalPointIndex)
+                    {
+                        decimalPointIndex--;
+                    }
+                }
+
+                formatStr = formatStr.Insert(decimalPointIndex, new string(',', commaIdxList.Count));
+            }
+
+            if (textFormatArgs.DateTimeFmt == DateTimeFmtType.GeneralDateTimeFormat && textFormatArgs.HasNumericFmt)
+            {
+                // Check if the date time format contains '0's after the seconds specifier, which
+                // is used for fractional seconds - in which case it is valid
+                var formatWithoutZeroSubseconds = _formatWithoutZeroSubsecondsRegex.Replace(formatStr, m => m.Groups[1].Success ? string.Empty : m.Groups[1].Value);
+                textFormatArgs.HasNumericFmt = formatWithoutZeroSubseconds.IndexOfAny(_numericCharacters.ToArray()) >= 0;
+            }
+
+            if (textFormatArgs.DateTimeFmt == DateTimeFmtType.GeneralDateTimeFormat && textFormatArgs.HasNumericFmt)
+            {
+                return false;
+            }
+
+            // If there is no numeric format character (all escaping characters - backsplash or double quote) after decimal point then treat it as an escaping character.
+            if (textFormatArgs.HasNumericFmt)
+            {
+                // Block '/' for numeric format string
+                if (formatStr.Contains("/"))
+                {
+                    return false;
+                }
+
+                if (decimalPointIndex != -1 && !hasNumericCharacters)
+                {
+                    formatStr = formatStr.Insert(decimalPointIndex, "\\");
+                }
+
+                // Update '‰' to '\‰' to escape '‰' in c# to match with excel.
+                formatStr = formatStr.Replace("‰", "\\‰");
+            }
+
+            if (textFormatArgs.DateTimeFmt == DateTimeFmtType.GeneralDateTimeFormat)
+            {
+                // Convert \' in DateTime format to '
+                formatStr = formatStr.Replace("\\'", "\'");
+            }
+
+            textFormatArgs.FormatArg = formatStr;
+
+            if (string.IsNullOrEmpty(textFormatArgs.FormatCultureName))
+            {
+                textFormatArgs.FormatCultureName = defaultLanguage;
+            }
+
+            // Use en-Us format string if a culture is defined in format string.
+            if (formatCulture != null && !string.IsNullOrEmpty(textFormatArgs.FormatCultureName))
+            {
+                var enUSformatString = textFormatArgs.FormatArg;
+
+                if (!TryGetCulture(textFormatArgs.FormatCultureName, out formatCulture))
+                {
+                    return false;
+                }
+
+                if (!string.IsNullOrEmpty(enUSformatString) && textFormatArgs.HasNumericFmt)
+                {
+                    // Get en-US numeric format string.
+                    // \uFEFF is the zero width no-break space codepoint. This will be used to swap with number group seperator character.
+                    const string numberGroupSeperator = "\uFEFF";
+                    var numberCultureFormat = formatCulture.NumberFormat;
+
+                    enUSformatString = enUSformatString.Replace(numberCultureFormat.NumberGroupSeparator, numberGroupSeperator);
+                    if (string.IsNullOrWhiteSpace(numberCultureFormat.NumberGroupSeparator))
+                    {
+                        enUSformatString = enUSformatString.Replace(" ", numberGroupSeperator).Replace("\u202F", numberGroupSeperator);
+                    }
+
+                    enUSformatString = enUSformatString.Replace(numberCultureFormat.NumberDecimalSeparator, ".");
+                    enUSformatString = enUSformatString.Replace(numberGroupSeperator, ",");
+                }
+
+                textFormatArgs.FormatArg = enUSformatString;
+            }
+
+            return true;
+        }
+
+        /// <summary>
+        /// Legacy validate if format string is valid or not and return format string object.
+        /// This is justed called in pre-V1 scenarios by Text function's CheckTypes().
+        /// </summary>
+        /// <param name="formatArg">Raw input format string.</param>
+        /// <returns>True/False based on whether format string is valid or not.</returns> 
+        public static bool IsLegacyValidCompiledTimeFormatArg(string formatArg)
+        {
+            // Verify statically that the format string doesn't contain BOTH numeric and date/time
+            // format specifiers. If it does, that's an error according to Excel and our spec.
+
+            // But firstly skip any locale-prefix
+            if (formatArg.StartsWith("[$-", StringComparison.Ordinal))
+            {
+                var end = formatArg.IndexOf(']', 3);
+                if (end > 0)
+                {
+                    formatArg = formatArg.Substring(end + 1);
+                }
+            }
+
+            var hasDateTimeFmt = formatArg.IndexOfAny(new char[] { 'm', 'd', 'y', 'h', 'H', 's', 'a', 'A', 'p', 'P' }) >= 0;
+            var hasNumericFmt = formatArg.IndexOfAny(new char[] { '0', '#' }) >= 0;
+            if (hasDateTimeFmt && hasNumericFmt)
+            {
+                // Check if the date time format contains '0's after the seconds specifier, which
+                // is used for fractional seconds - in which case it is valid
+                var formatWithoutZeroSubseconds = Regex.Replace(formatArg, @"[sS]\.?(0+)", m => m.Groups[1].Success ? string.Empty : m.Groups[1].Value);
+                hasNumericFmt = formatWithoutZeroSubseconds.IndexOfAny(new char[] { '0', '#' }) >= 0;
+            }
+
+            if (hasDateTimeFmt && hasNumericFmt)
+            {
+                return false;
+            }
+
+            return true;
+        }
+
+        /// <summary>
+        /// Try to get culture info from culture name.
+        /// </summary>
+        /// <param name="name">Culture name.</param>
+        /// <param name="value">Return culture info.</param>
+        /// <returns>True/False based on whether it can get culture info by culture name or not.</returns> 
+        public static bool TryGetCulture(string name, out CultureInfo value)
+        {
+            value = null;
+
+            try
+            {
+                value = new CultureInfo(name);
+            }
+            catch (CultureNotFoundException)
+            {
+                return false;
+            }
+
+            return true;
+        }
+    }
+}