﻿// Copyright (c) Microsoft Corporation.
// Licensed under the MIT license.

using System;
using System.Collections.Generic;
using System.Linq;
using System.Text;
using System.Threading;
using Microsoft.PowerFx.Core.Lexer;
using Conditional = System.Diagnostics.ConditionalAttribute;

namespace Microsoft.PowerFx.Core.Utils
{
<<<<<<< HEAD
    /// <summary>
    /// A list of simple names (<see cref="DName" />), starting at "root" (<see cref="Root" />).
    /// </summary>
    /// // TASK: 67008 - Make this public, or expose a public shim in Document.
    [ThreadSafeImmutable]
    public struct DPath : IEquatable<DPath>, ICheckable
    {
        internal const char RootChar = '\u2202';

        private const string RootString = "\u2202";

=======
    // A path is essentially a list of simple names, starting at "root".
    [ThreadSafeImmutable]
    public struct DPath : IEquatable<DPath>, ICheckable
    {
>>>>>>> 579ecdc2
        private class Node : ICheckable
        {
            public const int HashNull = 0x340CA819;

            public readonly Node Parent;
            public readonly DName Name;
            public readonly int Length;

            // Computed lazily and cached. This only hashes the strings, NOT the length.
            private volatile int _hash;

            public bool IsValid => Name.IsValid && (Parent == null ? Length == 1 : Length == Parent.Length + 1);

            public Node(Node par, DName name)
            {
                Contracts.AssertValueOrNull(par);
                Contracts.Assert(name.IsValid);

                Parent = par;
                Name = name;
                Length = par == null ? 1 : 1 + par.Length;
            }

            // Simple recursion avoids memory allocation at the expense of stack space.
            // Only use this for "small" chains.
            public Node Append(Node node)
            {
                AssertValid();
                Contracts.AssertValueOrNull(node);
                if (node == null)
                {
                    return this;
                }

                return new Node(Append(node.Parent), node.Name);
            }

            [Conditional("DEBUG")]
            internal void AssertValid()
            {
                Contracts.AssertValueOrNull(Parent);
                Contracts.Assert(IsValid);
            }

            public override int GetHashCode()
            {
                if (_hash == 0)
                {
                    EnsureHash();
                }

                return _hash;
            }

            private void EnsureHash()
            {
                var hash = Hashing.CombineHash(Parent == null ? HashNull : Parent.GetHashCode(), Name.GetHashCode());
                if (hash == 0)
                {
                    hash = 1;
                }

                Interlocked.CompareExchange(ref _hash, hash, 0);
            }
        }

        // The "root" is indicated by null.
        private readonly Node _node;

        /// <summary>
        /// The "root" path.
        /// </summary>
        public static DPath Root { get; } = default;

        private DPath(Node node)
        {
            Contracts.AssertValueOrNull(node);
            _node = node;
            AssertValid();
        }

        private DPath(DPath par, DName name)
        {
            par.AssertValid();
            Contracts.Assert(name.IsValid);
            _node = new Node(par._node, name);
            AssertValid();
        }

        [Conditional("DEBUG")]
        private void AssertValid()
        {
            Contracts.Assert(IsValid);
        }

<<<<<<< HEAD
        /// <summary>
        /// The parent path.
        /// </summary>
        public DPath Parent => _node == null ? this : new DPath(_node.Parent);

        /// <summary>
        /// The topmost name of the path.
        /// </summary>
        public DName Name => _node == null ? default : _node.Name;

        /// <summary>
        /// The length (number of simple names) of the path.
        /// </summary>
        public int Length => _node == null ? 0 : _node.Length;

        /// <summary>
        /// Whether this path is root.
        /// </summary>
        public bool IsRoot => _node == null;
=======
        internal DPath Parent => _node == null ? this : new DPath(_node.Parent);

        internal DName Name => _node == null ? default : _node.Name;

        internal int Length => _node == null ? 0 : _node.Length;

        internal bool IsRoot => _node == null;
>>>>>>> 579ecdc2

        /// <summary>
        /// Whether this path is valid.
        /// </summary>
        public bool IsValid => _node == null || _node.IsValid;

        /// <summary>
        /// A name at some index.
        /// </summary>
        /// <param name="index">Index of the name in the path.</param>
        /// <returns></returns>
        public DName this[int index]
        {
            get
            {
                if (index < 0 || index >= Length)
                {
                    throw new ArgumentOutOfRangeException();
                }

                var node = _node;
                while (node.Length > index + 1)
                {
                    node = node.Parent;
                }

                return node.Name;
            }
        }

        /// <summary>
        /// Creates a new path by appending a new simple name.
        /// </summary>
        /// <param name="name">The simple name to append.</param>
        /// <returns></returns>
        public readonly DPath Append(DName name)
        {
            Contracts.CheckValid<DName>(name, nameof(name));

            return new DPath(this, name);
        }

        /// <summary>
        /// Creates a new path by appending another path to this one.
        /// </summary>
        /// <param name="path">The path to append.</param>
        /// <returns></returns>
        public DPath Append(DPath path)
        {
            AssertValid();
            Contracts.CheckValid<DPath>(path, nameof(path));

            if (IsRoot)
            {
                return path;
            }

            // Simple recursion avoids excess memory allocation at the expense of stack space.
            if (path.Length <= 20)
            {
                return new DPath(_node.Append(path._node));
            }

            // For long paths, don't recurse.
            var nodes = new Node[path.Length];
            var inode = 0;
            Node node;
            for (node = path._node; node != null; node = node.Parent)
            {
                nodes[inode++] = node;
            }

            Contracts.Assert(inode == nodes.Length);

            node = _node;
            while (inode > 0)
            {
                var nodeCur = nodes[--inode];
                node = new Node(node, nodeCur.Name);
            }

            return new DPath(node);
        }

<<<<<<< HEAD
        internal DPath GoUp(int count)
        {
            Contracts.AssertIndexInclusive(count, Length);
            return new DPath(GoUpCore(count));
        }

        private Node GoUpCore(int count)
        {
            Contracts.AssertIndexInclusive(count, Length);
            var node = _node;
            while (--count >= 0)
            {
                Contracts.AssertValue(node);
                node = node.Parent;
            }

            return node;
        }

        /// <inheritdoc />
=======
>>>>>>> 579ecdc2
        public override string ToString()
        {
            return ToDottedSyntax();
        }

<<<<<<< HEAD
        /// <summary>
        /// Converts this path to a dotted syntax (e.g., Name1.Name2...)
        /// </summary>
        /// <param name="punctuator">The string to use as dot.</param>
        /// <param name="escapeInnerName">Whether to escape inner names.</param>
        /// <returns></returns>
        public string ToDottedSyntax(string punctuator = ".", bool escapeInnerName = false)
=======
        // Convert this DPath to a string in dotted syntax, such as "screen1.group6.label3"
        internal string ToDottedSyntax()
>>>>>>> 579ecdc2
        {
            if (IsRoot)
            {
                return string.Empty;
            }

            Contracts.Assert(Length > 0);
            var count = 0;
            for (var node = _node; node != null; node = node.Parent)
            {
                count += node.Name.Value.Length;
            }

            var sb = new StringBuilder(count + Length - 1);

            var sep = string.Empty;
            for (var i = 0; i < Length; i++)
            {
                sb.Append(sep);
                var escapedName = TexlLexer.EscapeName(this[i]);
                sb.Append(escapedName);
                sep = TexlLexer.PunctuatorDot;
            }

            return sb.ToString();
        }

<<<<<<< HEAD
        /// <summary>
        /// Parses a path in dotted syntax (e.g., Name1.Name2...)
        /// </summary>
        /// <param name="dotted">The dotted string to parse.</param>
        /// <param name="path">The resulting path (if any).</param>
        /// <returns>Whether the parse was successful.</returns>
        public static bool TryParse(string dotted, out DPath path)
=======
        public IEnumerable<DName> Segments()
>>>>>>> 579ecdc2
        {
            var segments = new Stack<DName>();
            for (var node = _node; node != null; node = node.Parent)
            {
                segments.Push(node.Name);
            }

            return segments.AsEnumerable();
        }

        public static bool operator ==(DPath path1, DPath path2)
        {
            var node1 = path1._node;
            var node2 = path2._node;

            for (; ;)
            {
                if (node1 == node2)
                {
                    return true;
                }

                Contracts.Assert(node1 != null || node2 != null);
                if (node1 == null || node2 == null)
                {
                    return false;
                }

                if (node1.GetHashCode() != node2.GetHashCode())
                {
                    return false;
                }

                if (node1.Name != node2.Name)
                {
                    return false;
                }

                node1 = node1.Parent;
                node2 = node2.Parent;
            }
        }

        public static bool operator !=(DPath path1, DPath path2) => !(path1 == path2);

        public override int GetHashCode()
        {
            if (_node == null)
            {
                return Node.HashNull;
            }

            return _node.GetHashCode();
        }

        public bool Equals(DPath other)
        {
            return this == other;
        }

        public override bool Equals(object obj)
        {
            Contracts.AssertValueOrNull(obj);
            if (!(obj is DPath))
            {
                return false;
            }

            return this == (DPath)obj;
        }
    }
}<|MERGE_RESOLUTION|>--- conflicted
+++ resolved
@@ -11,7 +11,6 @@
 
 namespace Microsoft.PowerFx.Core.Utils
 {
-<<<<<<< HEAD
     /// <summary>
     /// A list of simple names (<see cref="DName" />), starting at "root" (<see cref="Root" />).
     /// </summary>
@@ -19,16 +18,6 @@
     [ThreadSafeImmutable]
     public struct DPath : IEquatable<DPath>, ICheckable
     {
-        internal const char RootChar = '\u2202';
-
-        private const string RootString = "\u2202";
-
-=======
-    // A path is essentially a list of simple names, starting at "root".
-    [ThreadSafeImmutable]
-    public struct DPath : IEquatable<DPath>, ICheckable
-    {
->>>>>>> 579ecdc2
         private class Node : ICheckable
         {
             public const int HashNull = 0x340CA819;
@@ -124,7 +113,6 @@
             Contracts.Assert(IsValid);
         }
 
-<<<<<<< HEAD
         /// <summary>
         /// The parent path.
         /// </summary>
@@ -144,15 +132,6 @@
         /// Whether this path is root.
         /// </summary>
         public bool IsRoot => _node == null;
-=======
-        internal DPath Parent => _node == null ? this : new DPath(_node.Parent);
-
-        internal DName Name => _node == null ? default : _node.Name;
-
-        internal int Length => _node == null ? 0 : _node.Length;
-
-        internal bool IsRoot => _node == null;
->>>>>>> 579ecdc2
 
         /// <summary>
         /// Whether this path is valid.
@@ -237,46 +216,16 @@
             return new DPath(node);
         }
 
-<<<<<<< HEAD
-        internal DPath GoUp(int count)
-        {
-            Contracts.AssertIndexInclusive(count, Length);
-            return new DPath(GoUpCore(count));
-        }
-
-        private Node GoUpCore(int count)
-        {
-            Contracts.AssertIndexInclusive(count, Length);
-            var node = _node;
-            while (--count >= 0)
-            {
-                Contracts.AssertValue(node);
-                node = node.Parent;
-            }
-
-            return node;
-        }
-
         /// <inheritdoc />
-=======
->>>>>>> 579ecdc2
         public override string ToString()
         {
             return ToDottedSyntax();
         }
 
-<<<<<<< HEAD
         /// <summary>
         /// Converts this path to a dotted syntax (e.g., Name1.Name2...)
         /// </summary>
-        /// <param name="punctuator">The string to use as dot.</param>
-        /// <param name="escapeInnerName">Whether to escape inner names.</param>
-        /// <returns></returns>
-        public string ToDottedSyntax(string punctuator = ".", bool escapeInnerName = false)
-=======
-        // Convert this DPath to a string in dotted syntax, such as "screen1.group6.label3"
-        internal string ToDottedSyntax()
->>>>>>> 579ecdc2
+        public string ToDottedSyntax()
         {
             if (IsRoot)
             {
@@ -304,17 +253,7 @@
             return sb.ToString();
         }
 
-<<<<<<< HEAD
-        /// <summary>
-        /// Parses a path in dotted syntax (e.g., Name1.Name2...)
-        /// </summary>
-        /// <param name="dotted">The dotted string to parse.</param>
-        /// <param name="path">The resulting path (if any).</param>
-        /// <returns>Whether the parse was successful.</returns>
-        public static bool TryParse(string dotted, out DPath path)
-=======
         public IEnumerable<DName> Segments()
->>>>>>> 579ecdc2
         {
             var segments = new Stack<DName>();
             for (var node = _node; node != null; node = node.Parent)
