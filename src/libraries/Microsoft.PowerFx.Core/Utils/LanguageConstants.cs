--- conflicted
+++ resolved
@@ -82,14 +82,13 @@
         public const string TypeLiteralInvariantName = "Type";
 
         /// <summary>
-<<<<<<< HEAD
         /// The string value representing the RecordOf keyword.
         /// </summary>
         public const string RecordOfInvariantName = "RecordOf";
-=======
+
+        /// <summary>
         /// The string value representing the join type literal.
         /// </summary>
         public const string JoinTypeEnumString = "JoinType";
->>>>>>> 7f033047
     }
 }