﻿// Copyright (c) Microsoft Corporation.
// Licensed under the MIT license.

using System;
using System.Text;

namespace Microsoft.PowerFx.Core.Utils
{
    /// <summary>
    /// A string representing a valid name of a table, column or variable name.
    /// A valid name does not consist entirely of space characters.
    /// </summary>
    [ThreadSafeImmutable]
    public struct DName : ICheckable, IEquatable<DName>, IEquatable<string>
    {
        private const string StrUnderscore = "_";
        private const char ChSpace = ' ';
        private readonly string _value;

        /// <summary>
        /// Initializes a new instance of the <see cref="DName"/> struct.
        /// </summary>
        /// <param name="value">The value of the name.</param>
        public DName(string value)
        {
            Contracts.Assert(IsValidDName(value));
            _value = value;
        }

        /// <summary>
        /// The value of the name.
        /// </summary>
        public string Value => _value ?? string.Empty;

        /// <summary>
        /// Whether the name is valid.
        /// </summary>
        public bool IsValid => _value != null;

        /// <summary>
        /// String representation of the name value.
        /// </summary>
        /// <param name="name"></param>
        public static implicit operator string(DName name) => name.Value;

        /// <inheritdoc />
        public override string ToString()
        {
            return Value;
        }

        /// <inheritdoc />
        public override int GetHashCode()
        {
            return Value.GetHashCode();
        }

        /// <inheritdoc />
        public override bool Equals(object obj)
        {
            Contracts.AssertValueOrNull(obj);

            if (!(obj is DName))
            {
                return false;
            }

            return Equals((DName)obj);
        }

        /// <summary>
        /// Whether two names are equal.
        /// </summary>
        /// <param name="other"></param>
        /// <returns></returns>
        public bool Equals(DName other)
        {
            return Value == other.Value;
        }

        /// <summary>
        /// Whether the name is equal to a string value.
        /// </summary>
        /// <param name="other"></param>
        /// <returns></returns>
        public bool Equals(string other)
        {
            Contracts.AssertValueOrNull(other);
            return Value == other;
        }

        public static bool operator ==(DName name1, DName name2) => name1.Value == name2.Value;

        public static bool operator ==(string str, DName name)
        {
            Contracts.AssertValueOrNull(str);
            return str == name.Value;
        }

        public static bool operator ==(DName name, string str)
        {
            Contracts.AssertValueOrNull(str);
            return name.Value == str;
        }

        public static bool operator !=(DName name1, DName name2) => name1.Value != name2.Value;

        public static bool operator !=(string str, DName name)
        {
            Contracts.AssertValueOrNull(str);
            return str != name.Value;
        }

        public static bool operator !=(DName name, string str)
        {
            Contracts.AssertValueOrNull(str);
            return name.Value != str;
        }

        /// <summary>
        /// Returns whether the given name is a valid <see cref="DName" />. 
        /// </summary>
        /// <param name="strName"></param>
        /// <returns></returns>
        public static bool IsValidDName(string strName)
        {
            Contracts.AssertValueOrNull(strName);

            if (string.IsNullOrEmpty(strName))
            {
                return false;
            }

            for (var i = 0; i < strName.Length; i++)
            {
<<<<<<< HEAD
                char ch = strName[i];
                if (!char.IsWhiteSpace(ch))
=======
                var ch = strName[i];
                if (!CharacterUtils.IsSpace(ch))
                {
>>>>>>> e182d600
                    return true;
                }
            }

            return false;
        }

        /// <summary>
        /// Takes a name and makes it into a valid <see cref="DName" />.
        /// If the name contains all spaces, an underscore is prepended to the name.
        /// </summary>
        /// <param name="strName"></param>
        /// <param name="fModified">Whether it had to be changed to be a valid <see cref="DName" />.</param>
        public static DName MakeValid(string strName, out bool fModified)
        {
            Contracts.AssertValueOrNull(strName);

            if (string.IsNullOrEmpty(strName))
            {
                fModified = true;
                return new DName(StrUnderscore);
            }

<<<<<<< HEAD
            bool fAllSpaces = true;
            bool fHasSpecialWhiteSpaceCharacters = false;
=======
            var fAllSpaces = true;
>>>>>>> e182d600
            fModified = false;

            for (var i = 0; i < strName.Length; i++)
            {
                bool fIsSpace = strName[i] == ChSpace;
                bool fIsWhiteSpace = char.IsWhiteSpace(strName[i]);
                fAllSpaces = fAllSpaces && fIsWhiteSpace;
                fHasSpecialWhiteSpaceCharacters = fHasSpecialWhiteSpaceCharacters || (fIsWhiteSpace && !fIsSpace);
            }

            if (fHasSpecialWhiteSpaceCharacters)
            {
                fModified = true;
                StringBuilder builder = new StringBuilder(strName.Length);

                for (int i=0; i < strName.Length; i++)
                {
                    if(char.IsWhiteSpace(strName[i]))
                    {
                        builder.Append(ChSpace);
                    } else
                    {
                        builder.Append(strName[i]);
                    }
                }

                strName = builder.ToString();
            }

            if (!fAllSpaces)
            {
                return new DName(strName);
            }

            fModified = true;

            return new DName(StrUnderscore + strName);
        }
    }
}<|MERGE_RESOLUTION|>--- conflicted
+++ resolved
@@ -1,212 +1,204 @@
-﻿// Copyright (c) Microsoft Corporation.
-// Licensed under the MIT license.
-
-using System;
-using System.Text;
-
-namespace Microsoft.PowerFx.Core.Utils
-{
-    /// <summary>
-    /// A string representing a valid name of a table, column or variable name.
-    /// A valid name does not consist entirely of space characters.
-    /// </summary>
-    [ThreadSafeImmutable]
-    public struct DName : ICheckable, IEquatable<DName>, IEquatable<string>
-    {
-        private const string StrUnderscore = "_";
-        private const char ChSpace = ' ';
-        private readonly string _value;
-
-        /// <summary>
-        /// Initializes a new instance of the <see cref="DName"/> struct.
-        /// </summary>
-        /// <param name="value">The value of the name.</param>
-        public DName(string value)
-        {
-            Contracts.Assert(IsValidDName(value));
-            _value = value;
-        }
-
-        /// <summary>
-        /// The value of the name.
-        /// </summary>
-        public string Value => _value ?? string.Empty;
-
-        /// <summary>
-        /// Whether the name is valid.
-        /// </summary>
-        public bool IsValid => _value != null;
-
-        /// <summary>
-        /// String representation of the name value.
-        /// </summary>
-        /// <param name="name"></param>
-        public static implicit operator string(DName name) => name.Value;
-
-        /// <inheritdoc />
-        public override string ToString()
-        {
-            return Value;
-        }
-
-        /// <inheritdoc />
-        public override int GetHashCode()
-        {
-            return Value.GetHashCode();
-        }
-
-        /// <inheritdoc />
-        public override bool Equals(object obj)
-        {
-            Contracts.AssertValueOrNull(obj);
-
-            if (!(obj is DName))
-            {
-                return false;
-            }
-
-            return Equals((DName)obj);
-        }
-
-        /// <summary>
-        /// Whether two names are equal.
-        /// </summary>
-        /// <param name="other"></param>
-        /// <returns></returns>
-        public bool Equals(DName other)
-        {
-            return Value == other.Value;
-        }
-
-        /// <summary>
-        /// Whether the name is equal to a string value.
-        /// </summary>
-        /// <param name="other"></param>
-        /// <returns></returns>
-        public bool Equals(string other)
-        {
-            Contracts.AssertValueOrNull(other);
-            return Value == other;
-        }
-
-        public static bool operator ==(DName name1, DName name2) => name1.Value == name2.Value;
-
-        public static bool operator ==(string str, DName name)
-        {
-            Contracts.AssertValueOrNull(str);
-            return str == name.Value;
-        }
-
-        public static bool operator ==(DName name, string str)
-        {
-            Contracts.AssertValueOrNull(str);
-            return name.Value == str;
-        }
-
-        public static bool operator !=(DName name1, DName name2) => name1.Value != name2.Value;
-
-        public static bool operator !=(string str, DName name)
-        {
-            Contracts.AssertValueOrNull(str);
-            return str != name.Value;
-        }
-
-        public static bool operator !=(DName name, string str)
-        {
-            Contracts.AssertValueOrNull(str);
-            return name.Value != str;
-        }
-
-        /// <summary>
-        /// Returns whether the given name is a valid <see cref="DName" />. 
-        /// </summary>
-        /// <param name="strName"></param>
-        /// <returns></returns>
-        public static bool IsValidDName(string strName)
-        {
-            Contracts.AssertValueOrNull(strName);
-
-            if (string.IsNullOrEmpty(strName))
-            {
-                return false;
-            }
-
-            for (var i = 0; i < strName.Length; i++)
-            {
-<<<<<<< HEAD
-                char ch = strName[i];
-                if (!char.IsWhiteSpace(ch))
-=======
-                var ch = strName[i];
-                if (!CharacterUtils.IsSpace(ch))
-                {
->>>>>>> e182d600
-                    return true;
-                }
-            }
-
-            return false;
-        }
-
-        /// <summary>
-        /// Takes a name and makes it into a valid <see cref="DName" />.
-        /// If the name contains all spaces, an underscore is prepended to the name.
-        /// </summary>
-        /// <param name="strName"></param>
-        /// <param name="fModified">Whether it had to be changed to be a valid <see cref="DName" />.</param>
-        public static DName MakeValid(string strName, out bool fModified)
-        {
-            Contracts.AssertValueOrNull(strName);
-
-            if (string.IsNullOrEmpty(strName))
-            {
-                fModified = true;
-                return new DName(StrUnderscore);
-            }
-
-<<<<<<< HEAD
-            bool fAllSpaces = true;
-            bool fHasSpecialWhiteSpaceCharacters = false;
-=======
-            var fAllSpaces = true;
->>>>>>> e182d600
-            fModified = false;
-
-            for (var i = 0; i < strName.Length; i++)
-            {
-                bool fIsSpace = strName[i] == ChSpace;
-                bool fIsWhiteSpace = char.IsWhiteSpace(strName[i]);
-                fAllSpaces = fAllSpaces && fIsWhiteSpace;
-                fHasSpecialWhiteSpaceCharacters = fHasSpecialWhiteSpaceCharacters || (fIsWhiteSpace && !fIsSpace);
-            }
-
-            if (fHasSpecialWhiteSpaceCharacters)
-            {
-                fModified = true;
-                StringBuilder builder = new StringBuilder(strName.Length);
-
-                for (int i=0; i < strName.Length; i++)
-                {
-                    if(char.IsWhiteSpace(strName[i]))
-                    {
-                        builder.Append(ChSpace);
-                    } else
-                    {
-                        builder.Append(strName[i]);
-                    }
-                }
-
-                strName = builder.ToString();
-            }
-
-            if (!fAllSpaces)
-            {
-                return new DName(strName);
-            }
-
-            fModified = true;
-
-            return new DName(StrUnderscore + strName);
-        }
-    }
-}+﻿// Copyright (c) Microsoft Corporation.
+// Licensed under the MIT license.
+
+using System;
+using System.Text;
+
+namespace Microsoft.PowerFx.Core.Utils
+{
+    /// <summary>
+    /// A string representing a valid name of a table, column or variable name.
+    /// A valid name does not consist entirely of space characters.
+    /// </summary>
+    [ThreadSafeImmutable]
+    public struct DName : ICheckable, IEquatable<DName>, IEquatable<string>
+    {
+        private const string StrUnderscore = "_";
+        private const char ChSpace = ' ';
+        private readonly string _value;
+
+        /// <summary>
+        /// Initializes a new instance of the <see cref="DName"/> struct.
+        /// </summary>
+        /// <param name="value">The value of the name.</param>
+        public DName(string value)
+        {
+            Contracts.Assert(IsValidDName(value));
+            _value = value;
+        }
+
+        /// <summary>
+        /// The value of the name.
+        /// </summary>
+        public string Value => _value ?? string.Empty;
+
+        /// <summary>
+        /// Whether the name is valid.
+        /// </summary>
+        public bool IsValid => _value != null;
+
+        /// <summary>
+        /// String representation of the name value.
+        /// </summary>
+        /// <param name="name"></param>
+        public static implicit operator string(DName name) => name.Value;
+
+        /// <inheritdoc />
+        public override string ToString()
+        {
+            return Value;
+        }
+
+        /// <inheritdoc />
+        public override int GetHashCode()
+        {
+            return Value.GetHashCode();
+        }
+
+        /// <inheritdoc />
+        public override bool Equals(object obj)
+        {
+            Contracts.AssertValueOrNull(obj);
+
+            if (!(obj is DName))
+            {
+                return false;
+            }
+
+            return Equals((DName)obj);
+        }
+
+        /// <summary>
+        /// Whether two names are equal.
+        /// </summary>
+        /// <param name="other"></param>
+        /// <returns></returns>
+        public bool Equals(DName other)
+        {
+            return Value == other.Value;
+        }
+
+        /// <summary>
+        /// Whether the name is equal to a string value.
+        /// </summary>
+        /// <param name="other"></param>
+        /// <returns></returns>
+        public bool Equals(string other)
+        {
+            Contracts.AssertValueOrNull(other);
+            return Value == other;
+        }
+
+        public static bool operator ==(DName name1, DName name2) => name1.Value == name2.Value;
+
+        public static bool operator ==(string str, DName name)
+        {
+            Contracts.AssertValueOrNull(str);
+            return str == name.Value;
+        }
+
+        public static bool operator ==(DName name, string str)
+        {
+            Contracts.AssertValueOrNull(str);
+            return name.Value == str;
+        }
+
+        public static bool operator !=(DName name1, DName name2) => name1.Value != name2.Value;
+
+        public static bool operator !=(string str, DName name)
+        {
+            Contracts.AssertValueOrNull(str);
+            return str != name.Value;
+        }
+
+        public static bool operator !=(DName name, string str)
+        {
+            Contracts.AssertValueOrNull(str);
+            return name.Value != str;
+        }
+
+        /// <summary>
+        /// Returns whether the given name is a valid <see cref="DName" />. 
+        /// </summary>
+        /// <param name="strName"></param>
+        /// <returns></returns>
+        public static bool IsValidDName(string strName)
+        {
+            Contracts.AssertValueOrNull(strName);
+
+            if (string.IsNullOrEmpty(strName))
+            {
+                return false;
+            }
+
+            for (var i = 0; i < strName.Length; i++)
+            {
+                var ch = strName[i];
+                if (!char.IsWhiteSpace(ch))
+                {
+                    return true;
+                }
+            }
+
+            return false;
+        }
+
+        /// <summary>
+        /// Takes a name and makes it into a valid <see cref="DName" />.
+        /// If the name contains all spaces, an underscore is prepended to the name.
+        /// </summary>
+        /// <param name="strName"></param>
+        /// <param name="fModified">Whether it had to be changed to be a valid <see cref="DName" />.</param>
+        public static DName MakeValid(string strName, out bool fModified)
+        {
+            Contracts.AssertValueOrNull(strName);
+
+            if (string.IsNullOrEmpty(strName))
+            {
+                fModified = true;
+                return new DName(StrUnderscore);
+            }
+
+            var fAllSpaces = true;
+            var fHasSpecialWhiteSpaceCharacters = false;
+            
+            fModified = false;
+
+            for (var i = 0; i < strName.Length; i++)
+            {
+                bool fIsSpace = strName[i] == ChSpace;
+                bool fIsWhiteSpace = char.IsWhiteSpace(strName[i]);
+                fAllSpaces = fAllSpaces && fIsWhiteSpace;
+                fHasSpecialWhiteSpaceCharacters = fHasSpecialWhiteSpaceCharacters || (fIsWhiteSpace && !fIsSpace);
+            }
+
+            if (fHasSpecialWhiteSpaceCharacters)
+            {
+                fModified = true;
+                StringBuilder builder = new StringBuilder(strName.Length);
+
+                for (int i=0; i < strName.Length; i++)
+                {
+                    if(char.IsWhiteSpace(strName[i]))
+                    {
+                        builder.Append(ChSpace);
+                    } else
+                    {
+                        builder.Append(strName[i]);
+                    }
+                }
+
+                strName = builder.ToString();
+            }
+
+            if (!fAllSpaces)
+            {
+                return new DName(strName);
+            }
+
+            fModified = true;
+
+            return new DName(StrUnderscore + strName);
+        }
+    }
+}