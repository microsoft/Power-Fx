﻿// Copyright (c) Microsoft Corporation.
// Licensed under the MIT license.

using System;
using System.Collections.Generic;
using System.Collections.ObjectModel;
using System.Globalization;
using System.Linq;
using System.Text;
using System.Threading;
using Microsoft.PowerFx.Core.Localization;
using Microsoft.PowerFx.Core.Types;
using Microsoft.PowerFx.Core.Utils;

// Used as a temporary storage for LexerImpl class.
// LexerImpl is private, so we cannot define 'using' for it here - TexlLexer instead.
using StringBuilderCache = Microsoft.PowerFx.Core.Utils.StringBuilderCache<Microsoft.PowerFx.Syntax.TexlLexer>;

namespace Microsoft.PowerFx.Syntax
{
    [ThreadSafeImmutable]
    internal sealed class TexlLexer
    {
        [Flags]
        public enum Flags
        {
            None = 0,

            // When specified, literal numbers are treated as floats.  By default, literal numbers are decimals.
            NumberIsFloat = 1 << 0,

            // Enable the the use of reserved keywords as identifiers, for Canvas short term.
            DisableReservedKeywords = 2 << 0
        }

        // Locale-invariant syntax.
        public const string KeywordTrue = "true";
        public const string KeywordFalse = "false";
        public const string KeywordIn = "in";
        public const string KeywordExactin = "exactin";
        public const string KeywordSelf = "Self";
        public const string KeywordParent = "Parent";
        public const string KeywordAnd = "And";
        public const string KeywordOr = "Or";
        public const string KeywordNot = "Not";
        public const string KeywordAs = "As";
        public const string PunctuatorDecimalSeparatorInvariant = ".";
        public const string PunctuatorCommaInvariant = ",";
        public const string PunctuatorSemicolonInvariant = ";";
        public const string PunctuatorAnd = "&&";
        public const string PunctuatorOr = "||";
        public const string PunctuatorDot = ".";
        public const string PunctuatorBang = "!";
        public const string PunctuatorAdd = "+";
        public const string PunctuatorSub = "-";
        public const string PunctuatorMul = "*";
        public const string PunctuatorDiv = "/";
        public const string PunctuatorCaret = "^";
        public const string PunctuatorAmpersand = "&";
        public const string PunctuatorPercent = "%";
        public const string PunctuatorEqual = "=";
        public const string PunctuatorNotEqual = "<>";
        public const string PunctuatorGreater = ">";
        public const string PunctuatorGreaterOrEqual = ">=";
        public const string PunctuatorLess = "<";
        public const string PunctuatorLessOrEqual = "<=";
        public const string PunctuatorParenOpen = "(";
        public const string PunctuatorParenClose = ")";
        public const string PunctuatorCurlyOpen = "{";
        public const string PunctuatorCurlyClose = "}";
        public const string PunctuatorBracketOpen = "[";
        public const string PunctuatorBracketClose = "]";
        public const string PunctuatorColon = ":";
        public const string PunctuatorAt = "@";
        public const char IdentifierDelimiter = '\'';
        public const string PunctuatorDoubleBarrelArrow = "=>";

        // These puntuators are related to commenting in the formula bar
        public const string PunctuatorBlockComment = "/*";
        public const string PunctuatorLineComment = "//";

        // Defaults and options for disambiguation
        private const string PunctuatorSemicolonDefault = PunctuatorSemicolonInvariant;
        private const string PunctuatorSemicolonAlt1 = ";;";

        // Pretty Print defaults
        public const string FourSpaces = "    ";
        public const string LineBreakAndfourSpaces = "\n    ";

        // Reserved but currently unused keywords
        public const string ReservedBlank = "blank";
        public const string ReservedNull = "null";
        public const string ReservedEmpty = "empty";
        public const string ReservedNone = "none";
        public const string ReservedNothing = "nothing";
        public const string ReservedUndefined = "undefined";
        public const string ReservedThis = "This";
        public const string ReservedIs = "Is";
        public const string ReservedChild = "Child";
        public const string ReservedChildren = "Children";
        public const string ReservedSiblings = "Siblings";

        // Keywords are not locale-specific, populate keyword dictionary statically
        private static readonly IReadOnlyDictionary<string, TokKind> _keywords = new Dictionary<string, TokKind>()
        {
            { KeywordTrue, TokKind.True },
            { KeywordFalse, TokKind.False },
            { KeywordIn, TokKind.In },
            { KeywordExactin, TokKind.Exactin },
            { KeywordSelf, TokKind.Self },
            { KeywordParent, TokKind.Parent },
            { KeywordAnd, TokKind.KeyAnd },
            { KeywordOr, TokKind.KeyOr },
            { KeywordNot, TokKind.KeyNot },
            { KeywordAs, TokKind.As },
        };

        // Reserved keywords are not locale-specific, populate keyword dictionary statically
        // This list includes things we might want to use and other common keywords from other languages
        // that have no meaning here to avoid confusion
        private static readonly IReadOnlyCollection<string> _reservedKeywords = new HashSet<string>()
        {
            { ReservedBlank },
            { ReservedNull },
            { ReservedEmpty },
            { ReservedNone },
            { ReservedNothing },
            { ReservedUndefined },
            { ReservedIs },
            { ReservedThis },
            { ReservedChild },
            { ReservedChildren },
            { ReservedSiblings },
        };

        // Limits the StringBuilderCache TLS memory usage for LexerImpl.
        // Usually our tokens are less than 128 characters long, unless it's a large string.
        private const int DesiredStringBuilderSize = 128;

        public static TexlLexer InvariantLexer { get; } = new TexlLexer(PunctuatorDecimalSeparatorInvariant);

        public static TexlLexer CommaDecimalSeparatorLexer { get; } = new TexlLexer(PunctuatorCommaInvariant);

        private static readonly IReadOnlyList<string> _unaryOperatorKeywords;
        private static readonly IReadOnlyList<string> _binaryOperatorKeywords;
        private static readonly IReadOnlyList<string> _operatorKeywordsPrimitive;
        private static readonly IReadOnlyList<string> _operatorKeywordsAggregate;
        private static readonly IReadOnlyList<string> _constantKeywordsDefault;
        private static readonly IReadOnlyList<string> _constantKeywordsGetParent;

        private readonly IReadOnlyDictionary<string, TokKind> _punctuators;
        private readonly char _decimalSeparator;
        private readonly IReadOnlyDictionary<string, string> _punctuatorsAndInvariants;
        private readonly NumberFormatInfo _numberFormatInfo;

        public string LocalizedPunctuatorDecimalSeparator { get; }

        public string LocalizedPunctuatorListSeparator { get; }

        public string LocalizedPunctuatorChainingSeparator { get; }

        static TexlLexer()
        {
            StringBuilderCache.SetMaxBuilderSize(DesiredStringBuilderSize);

            _unaryOperatorKeywords = new[]
            {
                KeywordNot,
                PunctuatorBang
            };

            _binaryOperatorKeywords = new[]
            {
                PunctuatorAmpersand,
                PunctuatorAnd,
                PunctuatorOr,
                PunctuatorAdd,
                PunctuatorSub,
                PunctuatorMul,
                PunctuatorDiv,
                PunctuatorEqual,
                PunctuatorLess,
                PunctuatorLessOrEqual,
                PunctuatorGreater,
                PunctuatorGreaterOrEqual,
                PunctuatorNotEqual,
                PunctuatorCaret,

                KeywordAnd,
                KeywordOr,
                KeywordIn,
                KeywordExactin,
                KeywordAs
            };

            _operatorKeywordsPrimitive = new[]
            {
                PunctuatorAmpersand,
                PunctuatorEqual,
                PunctuatorNotEqual,
                PunctuatorAdd,
                PunctuatorSub,
                PunctuatorMul,
                PunctuatorDiv,
                PunctuatorCaret,
                PunctuatorAnd,
                PunctuatorOr,
                PunctuatorLess,
                PunctuatorLessOrEqual,
                PunctuatorGreater,
                PunctuatorGreaterOrEqual,

                KeywordAnd,
                KeywordOr,
                KeywordIn,
                KeywordExactin,
                KeywordAs
            };

            _operatorKeywordsAggregate = new[]
            {
                KeywordIn, KeywordExactin, KeywordAs
            };

            _constantKeywordsDefault = new[]
            {
                KeywordFalse, KeywordTrue, KeywordSelf
            };

            _constantKeywordsGetParent = new[]
            {
                KeywordFalse, KeywordTrue, KeywordParent, KeywordSelf
            };
        }

        public static TexlLexer GetLocalizedInstance(CultureInfo culture)
        {
            // this is a safe default value as we only use this value for determining the decimal separator at next line
            culture ??= CultureInfo.InvariantCulture;

            // Number decimal separator can be a dot (.), comma (,), arabic comma (Unicode 0x66B) 
            // .Net core 3.1 doesn't support arabic comma and defines '/' as decimal separator for Persian/Farsi (fa, fa-IR) which is probably a bug
            return culture.NumberFormat.NumberDecimalSeparator == PunctuatorDecimalSeparatorInvariant ? InvariantLexer : CommaDecimalSeparatorLexer;
        }        

        public static IReadOnlyList<string> GetKeywords()
        {
            return _keywords.Keys.ToList();
        }

        private TexlLexer(string preferredDecimalSeparator)
        {
            // List and decimal separators.
            // These are the default global settings. If there is a collision between the two,
            // the list separator automatically becomes ;.
            LocalizedPunctuatorDecimalSeparator = ChooseDecimalSeparator(preferredDecimalSeparator);
            LocalizedPunctuatorListSeparator = ChooseListSeparatorPunctuator(LocalizedPunctuatorDecimalSeparator);

            // The chaining operator has to be disambiguated accordingly.
            LocalizedPunctuatorChainingSeparator = ChooseChainingPunctuator(LocalizedPunctuatorListSeparator, LocalizedPunctuatorDecimalSeparator);

            _punctuatorsAndInvariants = new Dictionary<string, string>
            {
                { LocalizedPunctuatorDecimalSeparator,         "." },
                { LocalizedPunctuatorListSeparator,            "," },
                { LocalizedPunctuatorChainingSeparator,        ";" }
            };

            _numberFormatInfo = new NumberFormatInfo() { NumberDecimalSeparator = LocalizedPunctuatorDecimalSeparator };
            _decimalSeparator = LocalizedPunctuatorDecimalSeparator[0];

            var punctuators = new Dictionary<string, TokKind>();

            // Invariant punctuators
            AddPunctuator(punctuators, PunctuatorOr, TokKind.Or);
            AddPunctuator(punctuators, PunctuatorAnd, TokKind.And);
            AddPunctuator(punctuators, PunctuatorBang, TokKind.Bang);
            AddPunctuator(punctuators, PunctuatorAdd, TokKind.Add);
            AddPunctuator(punctuators, PunctuatorSub, TokKind.Sub);
            AddPunctuator(punctuators, PunctuatorMul, TokKind.Mul);
            AddPunctuator(punctuators, PunctuatorDiv, TokKind.Div);
            AddPunctuator(punctuators, PunctuatorCaret, TokKind.Caret);
            AddPunctuator(punctuators, PunctuatorParenOpen, TokKind.ParenOpen);
            AddPunctuator(punctuators, PunctuatorParenClose, TokKind.ParenClose);
            AddPunctuator(punctuators, PunctuatorEqual, TokKind.Equ);
            AddPunctuator(punctuators, PunctuatorLess, TokKind.Lss);
            AddPunctuator(punctuators, PunctuatorLessOrEqual, TokKind.LssEqu);
            AddPunctuator(punctuators, PunctuatorGreater, TokKind.Grt);
            AddPunctuator(punctuators, PunctuatorGreaterOrEqual, TokKind.GrtEqu);
            AddPunctuator(punctuators, PunctuatorNotEqual, TokKind.LssGrt);
            AddPunctuator(punctuators, PunctuatorDot, TokKind.Dot);
            AddPunctuator(punctuators, PunctuatorColon, TokKind.Colon);
            AddPunctuator(punctuators, PunctuatorCurlyOpen, TokKind.CurlyOpen);
            AddPunctuator(punctuators, PunctuatorCurlyClose, TokKind.CurlyClose);
            AddPunctuator(punctuators, PunctuatorBracketOpen, TokKind.BracketOpen);
            AddPunctuator(punctuators, PunctuatorBracketClose, TokKind.BracketClose);
            AddPunctuator(punctuators, PunctuatorAmpersand, TokKind.Ampersand);
            AddPunctuator(punctuators, PunctuatorPercent, TokKind.PercentSign);
            AddPunctuator(punctuators, PunctuatorAt, TokKind.At);
            AddPunctuator(punctuators, PunctuatorDoubleBarrelArrow, TokKind.DoubleBarrelArrow);

            // Commenting punctuators
            AddPunctuator(punctuators, PunctuatorBlockComment, TokKind.Comment);
            AddPunctuator(punctuators, PunctuatorLineComment, TokKind.Comment);

            // Localized
            AddPunctuator(punctuators, LocalizedPunctuatorListSeparator, TokKind.Comma);
            AddPunctuator(punctuators, LocalizedPunctuatorChainingSeparator, TokKind.Semicolon);

            _punctuators = punctuators;
        }

        private static bool AddPunctuator(Dictionary<string, TokKind> punctuators, string str, TokKind tid)
        {
            Contracts.AssertNonEmpty(str);

            if (punctuators.TryGetValue(str, out var tidCur))
            {
                if (tidCur == tid)
                {
                    return true;
                }

                if (tidCur != TokKind.None)
                {
                    return false;
                }
            }
            else
            {
                // Map all prefixes (that aren't already mapped) to TokKind.None.
                for (var ich = 1; ich < str.Length; ich++)
                {
                    var strTmp = str.Substring(0, ich);
                    if (!punctuators.TryGetValue(strTmp, out _))
                    {
                        punctuators.Add(strTmp, TokKind.None);
                    }
                }
            }

            punctuators[str] = tid;
            return true;
        }

        public IReadOnlyList<Token> LexSource(string text, Flags flags = Flags.None)
        {
            Contracts.AssertValue(text);

            var tokens = new List<Token>();
            StringBuilder sb = null;

            try
            {
                // This StringBuilder is used by the Lexer as a temporary storage for tokenized characters.
                sb = StringBuilderCache.Acquire(Math.Min(text.Length, DesiredStringBuilderSize));

                Token tok;
                var impl = new LexerImpl(this, text, sb, flags);

                while ((tok = impl.GetNextToken()) != null)
                {
                    tokens.Add(tok);
                }

                tokens.Add(impl.GetEof());
            }
            finally
            {
                if (sb != null)
                {
                    StringBuilderCache.Release(sb);
                }
            }

            return tokens;
        }

        public List<Token> GetTokens(string text, Flags flags = Flags.None)
        {
            Contracts.AssertValue(text);

            Token tok;
            var impl = new LexerImpl(this, text, new StringBuilder(), flags);
            var tokens = new List<Token>();
            while ((tok = impl.GetNextToken()) != null)
            {
                tokens.Add(tok);
            }

            return tokens;
        }

        public static bool RequiresWhiteSpace(Token tk)
        {
            bool result;
            switch (tk.Kind)
            {
                case TokKind.True:
                case TokKind.False:
                case TokKind.In:
                case TokKind.Exactin:
                case TokKind.Parent:
                case TokKind.KeyAnd:
                case TokKind.KeyNot:
                case TokKind.KeyOr:
                case TokKind.As:
                    result = true;
                    break;
                default:
                    result = false;
                    break;
            }

            return result;
        }

        public string GetMinifiedScript(string text, List<Token> tokens)
        {
            Contracts.AssertValue(text);
            Contracts.AssertValue(tokens);

            var stringBuilder = new StringBuilder();

            foreach (var tk in tokens)
            {
                if (tk.Kind == TokKind.Comment)
                {
                    stringBuilder.Append(tk.Span.GetFragment(text));
                }
                else if (RequiresWhiteSpace(tk))
                {
                    stringBuilder.Append(" " + tk.Span.GetFragment(text) + " ");
                }
                else
                {
                    var tokenString = tk.Span.GetFragment(text);
                    var newString = tokenString.Trim();

                    stringBuilder.Append(newString);
                }
            }

            var result = stringBuilder.ToString();
            return result;
        }

        public string RemoveWhiteSpace(string text)
        {
            Contracts.AssertValue(text);

            var tokens = GetTokens(text);
            if (tokens.Count == 1)
            {
                return text;
            }

            var textLength = text.Length;
            var result = GetMinifiedScript(text, tokens);

            return result;
        }

        // Enumerate all supported unary operator keywords.
        public static IReadOnlyList<string> GetUnaryOperatorKeywords() => _unaryOperatorKeywords;

        // Enumerate all supported binary operator keywords.
        public static IReadOnlyList<string> GetBinaryOperatorKeywords() => _binaryOperatorKeywords;

        // Enumerate all supported keywords for the given type.
        // Review hekum - should we have leftType and right type seperately?
        public static IReadOnlyList<string> GetOperatorKeywords(DType type)
        {
            Contracts.Assert(type.IsValid);

            if (type.IsPrimitive)
            {
                return _operatorKeywordsPrimitive;
            }

            // TASK 97994: Investigate and Implement the functionality if lhs of  'in' operator is a control type.
            if (type.IsAggregate || type.IsControl)
            {
                return _operatorKeywordsAggregate;
            }

            return new List<string>();
        }

        // Enumerate all supported constant keywords.
        public static IReadOnlyList<string> GetConstantKeywords(bool getParent) => getParent ? _constantKeywordsGetParent : _constantKeywordsDefault;

        // Enumerate all supported localized punctuators and their invariant counterparts.
        public IReadOnlyDictionary<string, string> GetPunctuatorsAndInvariants() => _punctuatorsAndInvariants;

        // Returns true and sets 'tid' if the specified string is a keyword.
        public static bool IsKeyword(string str, out TokKind tid)
        {
            return _keywords.TryGetValue(str, out tid);
        }

        // Returns true if the specified string is a reserved keyword.
        public static bool IsReservedKeyword(string str)
        {
            return _reservedKeywords.Contains(str);
        }

        // Returns true and set 'tid' if the specified string is a punctuator.
        // A tid of TokKind.None means it's a prefix of a valid punctuator, but isn't itself a valid punctuator.
        public bool TryGetPunctuator(string str, out TokKind tid)
        {
            return _punctuators.TryGetValue(str, out tid);
        }

        // Returns true if the specified string is a punctuator.
        public bool IsPunctuator(string str)
        {
            Contracts.AssertValue(str);

            return _punctuators.ContainsKey(str);
        }

        // Returns true if the specified character is valid as the first character of an identifier.
        // If an identifier contains any other characters, it has to be surrounded by single quotation marks.
        public static bool IsIdentStart(char ch)
        {
            if (ch >= 128)
            {
                return (CharacterUtils.GetUniCatFlags(ch) & CharacterUtils.UniCatFlags.IdentStartChar) != 0;
            }

            return ((uint)(ch - 'a') < 26) || ((uint)(ch - 'A') < 26) || (ch == '_') || (ch == IdentifierDelimiter);
        }

        // Returns true if the specified character is a valid simple identifier character.
        public static bool IsSimpleIdentCh(char ch)
        {
            if (ch >= 128)
            {
                return (CharacterUtils.GetUniCatFlags(ch) & CharacterUtils.UniCatFlags.IdentPartChar) != 0;
            }

            return ((uint)(ch - 'a') < 26) || ((uint)(ch - 'A') < 26) || ((uint)(ch - '0') <= 9) || (ch == '_');
        }

        // Returns true if the specified character constitutes a valid start for a numeric literal.
        public bool IsNumStart(char ch) => CharacterUtils.IsDigit(ch) || ch == _decimalSeparator;

        // Returns true if the specified character is the start/end identifier delimiter.
        public static bool IsIdentDelimiter(char ch) => ch == IdentifierDelimiter;

        // Returns true if the specified character starts an interpolated string.
        public static bool IsInterpolatedStringStart(char ch, char nextCh) => ch == '$' && nextCh == '\"';

        // Returns true if the specified character is an open curly bracket, used by interpolated strings.
        public static bool IsCurlyOpen(char ch) => ch == '{';

        // Returns true if the specified character is an open curly bracket, used by interpolated strings.
        public static bool IsCurlyClose(char ch) => ch == '}';

        // Returns true if the specified character is a valid string delimiter.
        public static bool IsStringDelimiter(char ch) => ch == '\"';

        // Returns true if the specified character is a new line character.
        public static bool IsNewLineCharacter(char ch) => ch == '\n';

        // Takes a valid name and changes it to an identifier, escaping if needed.
        public static string EscapeName(DName name)
        {
            Contracts.Assert(name.IsValid);
            return EscapeName(name.Value);
        }

        // Takes a valid name and changes it to an identifier, escaping if needed.
        public static string EscapeName(string name)
        {
            Contracts.Assert(DName.IsValidDName(name));

            var nameLen = name.Length;
            Contracts.Assert(nameLen > 0);

            var fEscaping = !IsIdentStart(name[0]) || IsIdentDelimiter(name[0]);
            var fFirst = true;

            StringBuilder sb = null;

            try
            {
                sb = StringBuilderCache.Acquire(nameLen);

                for (var i = fEscaping ? 0 : 1; i < nameLen; i++)
                {
                    var ch = name[i];
                    fEscaping = fEscaping || !IsSimpleIdentCh(ch);

                    if (!fEscaping)
                    {
                        continue;
                    }

                    if (fFirst)
                    {
                        sb.Append(IdentifierDelimiter);
                        sb.Append(name, 0, i);
                        fFirst = false;
                    }

                    if (ch == IdentifierDelimiter)
                    {
                        sb.Append(ch);
                    }

                    sb.Append(ch);
                }

                if (fEscaping)
                {
                    sb.Append(IdentifierDelimiter);
                    return sb.ToString();
                }

                if (!IsKeyword(name, out var kind))
                {
                    return name;
                }

                sb.Length = 0;
                sb.EnsureCapacity(nameLen + 2);

                sb.Append(IdentifierDelimiter);
                sb.Append(name);
                sb.Append(IdentifierDelimiter);

                return sb.ToString();
            }
            finally
            {
                if (sb != null)
                {
                    StringBuilderCache.Release(sb);
                }
            }
        }

        // Takes an escaped string and returns the unescaped version.
        // For ex: 'ab''c' = ab'c
        public static string UnescapeName(string name)
        {
            Contracts.AssertValueOrNull(name);

            if (string.IsNullOrEmpty(name))
            {
                return string.Empty;
            }

            var len = name.Length;
            StringBuilder sb = null;

            try
            {
                sb = StringBuilderCache.Acquire(len);

                for (var i = 0; i < name.Length; i++)
                {
                    var ch = name[i];

                    if (ch != IdentifierDelimiter)
                    {
                        sb.Append(ch);
                    }
                    else
                    {
                        if (i == 0 || i == len - 1)
                        {
                            continue;
                        }

                        if (name[i + 1] != IdentifierDelimiter)
                        {
                            continue;
                        }

                        sb.Append(ch);
                        i++;
                    }
                }

                return sb.ToString();
            }
            finally
            {
                if (sb != null)
                {
                    StringBuilderCache.Release(sb);
                }
            }
        }

        // Takes a name or an identifier and returns whether it can be a valid name and sets strNameValid to be the parsed name.
        // If the first non-space character in strIn is not a start delimiter then this is treated as a name.
        // Else if the first non-space character in strIn is the start delimiter this is treated as an identifier.
        public static bool TryNameOrIdentifierToName(string strIn, out DName name)
        {
            Contracts.AssertValueOrNull(strIn);

            if (string.IsNullOrEmpty(strIn))
            {
                name = default;
                return false;
            }

            // Find the first non space character.
            StringBuilder sb = null;

            try
            {
                sb = StringBuilderCache.Acquire(strIn.Length);

                var fIdent = false;
                var fName = false;
                int i;
                for (i = 0; i < strIn.Length; i++)
                {
                    var ch = strIn[i];
                    if (!CharacterUtils.IsSpace(ch))
                    {
                        if (ch == IdentifierDelimiter)
                        {
                            // skip the delimiter start.
                            i++;
                            fIdent = true;
                            break;
                        }

                        fName = true;
                        break;
                    }
                }

                if (fName)
                {
                    // Parse as a name.
                    var ichTrailingSpace = -1;
                    var iStart = i;

                    for (; i < strIn.Length; i++)
                    {
                        var ch = strIn[i];
                        if (!CharacterUtils.IsSpace(ch))
                        {
                            ichTrailingSpace = -1;
                        }
                        else if (ichTrailingSpace == -1)
                        {
                            ichTrailingSpace = i;
                        }

                        sb.Append(ch);
                    }

                    // Remove trailing spaces.
                    if (ichTrailingSpace != -1)
                    {
                        sb.Length = ichTrailingSpace - iStart;
                    }

                    name = new DName(sb.ToString());
                    return true;
                }

                if (!fIdent)
                {
                    name = default;
                    return false;
                }

                // Parse as an identifier.
                var fAllWhiteSpace = true;
                var fHasEndDelimiter = false;

                for (; i < strIn.Length; i++)
                {
                    var ch = strIn[i];
                    if (ch == IdentifierDelimiter)
                    {
                        i++;
                        if (i < strIn.Length && strIn[i] == IdentifierDelimiter)
                        {
                            // Escaped end delimiter
                            fAllWhiteSpace = false;
                        }
                        else
                        {
                            // end of identifier
                            fHasEndDelimiter = true;
                            break;
                        }
                    }
                    else if (fAllWhiteSpace && !CharacterUtils.IsSpace(ch))
                    {
                        fAllWhiteSpace = false;
                    }

                    sb.Append(ch);
                }

                if (fAllWhiteSpace || !fHasEndDelimiter)
                {
                    name = default;
                    return false;
                }

                // Check the remaining characters are white space.
                for (; i < strIn.Length; i++)
                {
                    if (!CharacterUtils.IsSpace(strIn[i]))
                    {
                        name = default;
                        return false;
                    }
                }

                name = new DName(sb.ToString());
                return true;
            }
            finally
            {
                if (sb != null)
                {
                    StringBuilderCache.Release(sb);
                }
            }
        }

        // Choose an unambiguous decimal separator.
        private static string ChooseDecimalSeparator(string preferred)
        {
            Contracts.AssertNonEmpty(preferred);

            if (preferred != PunctuatorDecimalSeparatorInvariant)
            {
                return preferred;
            }

            return PunctuatorDecimalSeparatorInvariant;
        }

        // Choose an unambiguous list separator.
        private static string ChooseListSeparatorPunctuator(string decimalSeparator)
        {
            // We can't use the same punctuator, since that would cause an ambiguous grammar:
            //  Foo(1,23, 3,45) could represent two distinct things in a fr-FR locale:
            //      - either the equivalent of Foo(1.23, 3.45)
            //      - or the equivalent of Foo(1, 23, 3, 45)
            if (decimalSeparator == PunctuatorCommaInvariant)
            {
                return PunctuatorSemicolonInvariant;
            }

            return PunctuatorCommaInvariant;
        }

        // Choose an unambiguous chaining punctuator.
        private static string ChooseChainingPunctuator(string listSeparator, string decimalSeparator)
        {
            Contracts.Assert(listSeparator != decimalSeparator);

            if (decimalSeparator == PunctuatorCommaInvariant)
            {
                return PunctuatorSemicolonAlt1;
            }

            Contracts.Assert(decimalSeparator == PunctuatorDecimalSeparatorInvariant);

            return PunctuatorSemicolonDefault;
        }

        private sealed class LexerImpl
        {
            // The Mode of the lexer, required because the behavior of the lexer changes
            // when lexing inside of a String Interpolation, for example $"Hello {"World"}"
            // has special lexing behavior.In theory, you could do this with just 2 modes,
            // but we are using a 3rd mode, Island, to help keep track of when we need
            // to produce IslandStart and IslandEnd tokens, which will be used by the
            // Parser to correctly organize the string interpolation into a function call.
            public enum LexerMode
            {
                Normal,
                Island,
                StringInterpolation
            }

            private readonly TexlLexer _lex;
            private readonly string _text;
            private readonly int _charCount;
            private readonly StringBuilder _sb; // Used while building a token.
            private readonly Stack<LexerMode> _modeStack;
            private readonly bool _numberIsFloat;
            private readonly bool _disableReservedKeywords;

            private int _currentTokenPos; // The start of the current token.
            private int _lastCommentTokenPos; // The last seen comment token position.

            public LexerImpl(TexlLexer lex, string text, StringBuilder sb, Flags flags)
            {
                Contracts.AssertValue(lex);
                Contracts.AssertValue(text);
                Contracts.AssertValue(sb);

                _lex = lex;
                _text = text;
                _charCount = _text.Length;
                _sb = sb;

                _numberIsFloat = flags.HasFlag(TexlLexer.Flags.NumberIsFloat);
                _disableReservedKeywords = flags.HasFlag(TexlLexer.Flags.DisableReservedKeywords);

                _modeStack = new Stack<LexerMode>();
                _modeStack.Push(LexerMode.Normal);
            }

            // If the mode stack is empty, this is already an parse, use NormalMode as a default
            private LexerMode CurrentMode => _modeStack.Count != 0 ? _modeStack.Peek() : LexerMode.Normal;

            private void EnterMode(LexerMode newMode)
            {
                _modeStack.Push(newMode);
            }

            private void ExitMode()
            {
                if (_modeStack.Count != 0)
                {
                    _modeStack.Pop();
                }
            }

            // Whether we've hit the end of input yet. If this returns true, ChCur will be zero.
            private bool Eof => CurrentPos >= _charCount;

            // The current position.
            private int CurrentPos { get; set; }

            // The current character. Zero if we've hit the end of input.
            private char CurrentChar => CurrentPos < _charCount ? _text[CurrentPos] : '\0';

            // Advance to the next character and returns it.
            private char NextChar()
            {
                Contracts.Assert(CurrentPos < _charCount);

                if (++CurrentPos < _charCount)
                {
                    return _text[CurrentPos];
                }

                CurrentPos = _charCount;
                return '\0';
            }

            // Return the ich character without advancing the current position.
            private char PeekChar(int ich)
            {
                Contracts.AssertIndexInclusive(ich, _text.Length - CurrentPos);
                ich += CurrentPos;
                return (ich < _charCount) ? _text[ich] : '\0';
            }

            // Return the token n away from the current position, and then
            // reset the lexer to the state it was when called
            private Token Lookahead(int n)
            {
                var lookaheadStart = CurrentPos;
                var lookaheadTokenStart = _currentTokenPos;
                Token foundTok = null;
                for (var i = 0; i <= n; i++)
                {
                    if (Eof)
                    {
                        foundTok = null;
                        break;
                    }

                    foundTok = Dispatch(true, true);
                }

                _currentTokenPos = lookaheadTokenStart;
                CurrentPos = lookaheadStart;
                return foundTok;
            }

            // Marks the beginning of the current token.
            private void StartToken()
            {
                _currentTokenPos = CurrentPos;
            }

            // Resets current read position to the beginning of the current token.
            private void ResetToken()
            {
                CurrentPos = _currentTokenPos;
            }

            private Span GetTextSpan()
            {
                return new Span(_currentTokenPos, CurrentPos);
            }

            // Form and return the next token. Returns null to signal end of input.
            public Token GetNextToken()
            {
                for (; ;)
                {
                    if (Eof)
                    {
                        return null;
                    }

                    var tok = Dispatch(true, true);
                    if (tok != null)
                    {
                        return tok;
                    }
                }
            }

            // Call once GetNextToken returns null if you need an Eof token.
            public EofToken GetEof()
            {
                Contracts.Assert(Eof);

                return new EofToken(new Span(_charCount, _charCount));
            }

            /// <summary>
            /// Forms a new token.
            /// </summary>
            /// <param name="allowContextDependentTokens">Enables the <c>%text%</c> expression support.</param>
            /// <param name="allowLocalizableTokens">Enables the <c>##text##</c> expression support.</param>
            private Token Dispatch(bool allowContextDependentTokens, bool allowLocalizableTokens)
            {
                StartToken();
                var ch = CurrentChar;
                var nextCh = PeekChar(1);

                if (CurrentMode == LexerMode.Normal || CurrentMode == LexerMode.Island)
                {
                    if (CurrentMode == LexerMode.Island && IsCurlyClose(ch))
                    {
                        // The LexerMode.Normal mode is pushed onto the mode stack every time the '{' character
                        // appears within the body of an Island, for example when using the Table function inside
                        // an interpolated string. If we are in the Island mode, it means that all the Normal
                        // modes have been popped off, i.e. all the '{' inside the Island are paired with '}'
                        // In that case just end the Island and resume parsing characters as string literals.
                        return LexIslandEnd();
                    }

                    if (_lex.IsNumStart(ch))
                    {
                        return LexNumLit();
                    }

                    if (IsIdentStart(ch))
                    {
                        return LexIdent();
                    }

                    if (IsInterpolatedStringStart(ch, nextCh))
                    {
                        return LexInterpolatedStringStart();
                    }

                    if (IsStringDelimiter(ch))
                    {
                        return LexStringLit();
                    }

                    if (CharacterUtils.IsSpace(ch) || CharacterUtils.IsLineTerm(ch))
                    {
                        return LexSpace();
                    }

                    return LexOther();
                }
                else if (IsStringDelimiter(ch) && !IsStringDelimiter(nextCh))
                {
                    return LexInterpolatedStringEnd();
                }
                else if (IsCurlyOpen(ch) && !IsCurlyOpen(nextCh))
                {
                    return LexIslandStart();
                }
                else
                {
                    return LexInterpolatedStringBody();
                }
            }

            private Token LexOther()
            {
                var punctuatorLength = 0;
                var tidPunc = TokKind.None;

                _sb.Length = 0;
                _sb.Append(CurrentChar);
                for (; ;)
                {
                    var str = _sb.ToString();
                    if (!_lex.TryGetPunctuator(str, out var tidCur))
                    {
                        break;
                    }

                    if (tidCur == TokKind.Comment)
                    {
                        tidPunc = tidCur;
                        punctuatorLength = _sb.Length;

                        return LexComment(_sb.Length);
                    }

                    if (tidCur != TokKind.None)
                    {
                        tidPunc = tidCur;
                        punctuatorLength = _sb.Length;
                    }

                    _sb.Append(PeekChar(_sb.Length));
                }

                if (punctuatorLength == 0)
                {
                    return LexError();
                }

                while (--punctuatorLength >= 0)
                {
                    NextChar();
                }

                if (tidPunc == TokKind.CurlyOpen)
                {
                    EnterMode(LexerMode.Normal);
                }

                if (tidPunc == TokKind.CurlyClose)
                {
                    ExitMode();
                }

                return new KeyToken(tidPunc, GetTextSpan());
            }

            // Called to lex a numeric literal or a Dot token.
            private Token LexNumLit()
            {
                Contracts.Assert(CharacterUtils.IsDigit(CurrentChar) || CurrentChar == _lex._decimalSeparator);

                // A dot that is not followed by a digit is just a Dot.
                if (CurrentChar == _lex._decimalSeparator && !CharacterUtils.IsDigit(PeekChar(1)))
                {
                    return LexOther();
                }

                // Decimal literal (possible floating point).
                return LexDecLit();
            }

            // Lex a decimal (double) literal.
            private Token LexDecLit()
            {
                Contracts.Assert(CharacterUtils.IsDigit(CurrentChar) || (CurrentChar == _lex._decimalSeparator && CharacterUtils.IsDigit(PeekChar(1))));

                bool hasDot = false, isCorrect = true;

                _sb.Length = 0;
                if (CurrentChar == _lex._decimalSeparator)
                {
                    Contracts.Assert(CharacterUtils.IsDigit(PeekChar(1)));
                    hasDot = true;
                }

                _sb.Append(CurrentChar);

                for (; ;)
                {
                    if (NextChar() == _lex._decimalSeparator)
                    {
                        if (hasDot)
                        {
                            isCorrect = false;
                            break;
                        }

                        hasDot = true;
                        _sb.Append(CurrentChar);
                    }
                    else
                    {
                        if (!CharacterUtils.IsDigit(CurrentChar))
                        {
                            break;
                        }

                        // Push leading zeros as well. All digits are important.
                        // We'll let the framework deal with the specifics internally.
                        _sb.Append(CurrentChar);
                    }
                }

                // Check for an exponent.
                if (CurrentChar == 'e' || CurrentChar == 'E')
                {
                    var chTmp = PeekChar(1);
                    if (CharacterUtils.IsDigit(chTmp) || (IsSign(chTmp) && CharacterUtils.IsDigit(PeekChar(2))))
                    {
                        _sb.Append(CurrentChar);
                        NextChar(); // Skip the e.
                        if (IsSign(chTmp))
                        {
                            _sb.Append(chTmp);
                            NextChar(); // Skip the sign
                        }

                        do
                        {
                            _sb.Append(CurrentChar);
                        }
                        while (CharacterUtils.IsDigit(NextChar()));
                    }
                }

                if (_numberIsFloat)
                {
                    // Parsing in the current culture, to allow the CLR to correctly parse non-arabic numerals.
                    if (!double.TryParse(_sb.ToString(), NumberStyles.Float, _lex._numberFormatInfo, out var value) || double.IsNaN(value) || double.IsInfinity(value))
                    {
                        return isCorrect ?
                            new ErrorToken(GetTextSpan(), TexlStrings.ErrNumberTooLarge) :
                            new ErrorToken(GetTextSpan());
                    }

                    return new NumLitToken(value, GetTextSpan());
                }
                else
                {
                    // Parsing in the current culture, to allow the CLR to correctly parse non-arabic numerals.
                    if (!decimal.TryParse(_sb.ToString(), NumberStyles.Float, _lex._numberFormatInfo, out var value))
                    {
                        return isCorrect ?
                            new ErrorToken(GetTextSpan(), TexlStrings.ErrNumberTooLarge) :
                            new ErrorToken(GetTextSpan());
                    }

                    return new DecLitToken(value, GetTextSpan());
                }
            }

            private bool IsSign(char ch)
            {
                return ch == PunctuatorAdd[0] || ch == PunctuatorSub[0];
            }

            // Lex an identifier.
            // If this code changes, NameValidation will probably have to change as well.
            private Token LexIdent()
            {
                var str = LexIdentCore(out var fDelimiterStart, out var fDelimiterEnd);

                var spanTok = GetTextSpan();

                // Only lex a keyword if the identifier didn't start with a delimiter.
                if (IsKeyword(str, out var tid) && !fDelimiterStart)
                {
                    // Lookahead to distinguish Keyword "and/or/not" from Function "and/or/not"
                    if ((tid == TokKind.KeyAnd || tid == TokKind.KeyOr || tid == TokKind.KeyNot) &&
                       Lookahead(0)?.Kind == TokKind.ParenOpen)
                    {
                        return new IdentToken(str, spanTok, fDelimiterStart, fDelimiterEnd);
                    }

                    return new KeyToken(tid, spanTok);
                }

                // Reserved words under a Features gate
                if (!_disableReservedKeywords && IsReservedKeyword(str) && !fDelimiterStart)
                {
                    return new ErrorToken(GetTextSpan(), TexlStrings.ErrReservedKeyword);
                }

                return new IdentToken(str, spanTok, fDelimiterStart, fDelimiterEnd);
            }

            // Core functionality for lexing an identifier.
            private string LexIdentCore(out bool fDelimiterStart, out bool fDelimiterEnd)
            {
                Contracts.Assert(IsIdentStart(CurrentChar));

                _sb.Length = 0;
                fDelimiterStart = IsIdentDelimiter(CurrentChar);
                fDelimiterEnd = false;

                if (!fDelimiterStart)
                {
                    // Simple identifier.
                    while (IsSimpleIdentCh(CurrentChar))
                    {
                        _sb.Append(CurrentChar);
                        NextChar();
                    }

                    return _sb.ToString();
                }

                // Delimited identifier.
                NextChar();
                var ichStrMin = CurrentPos;
                var semicolonIndex = -1;

                // Accept any characters up to the next unescaped identifier delimiter.
                // String will be corrected in the IdentToken if needed.
                for (; ;)
                {
                    if (Eof)
                    {
                        // Ident was never closed, tokenize ident up to semicolon
                        if (semicolonIndex != -1)
                        {
                            CurrentPos = ichStrMin;
                            _sb.Length = 0;
                            while (CurrentPos < semicolonIndex)
                            {
                                _sb.Append(CurrentChar);
                                NextChar();
                            }
                        }

                        break;
                    }

                    if (IsIdentDelimiter(CurrentChar))
                    {
                        if (IsIdentDelimiter(PeekChar(1)))
                        {
                            // Escaped delimiter.
                            _sb.Append(CurrentChar);
                            NextChar();
                            NextChar();
                        }
                        else
                        {
                            // End of the identifier.
                            NextChar();
                            fDelimiterEnd = true;
                            break;
                        }
                    }
                    else if (IsNewLineCharacter(CurrentChar))
                    {
                        // Terminate an identifier on a new line character
                        // Don't include the new line in the identifier
                        fDelimiterEnd = false;
                        break;
                    }
                    else if (CurrentChar.ToString() == PunctuatorSemicolonInvariant)
                    {
                        // This is to enable parser restarting
                        // Don't know if semicolon is end of identifier so we will store for fallback
                        // Some locales use ;;, so we check for match and move shift 2 characters instead of 1
                        if (_lex.TryGetPunctuator(CurrentChar.ToString(), out TokKind tid) && tid == TokKind.Semicolon)
                        {
                            semicolonIndex = semicolonIndex == -1 ? CurrentPos : semicolonIndex;
                        }
                        else if (_lex.TryGetPunctuator(CurrentChar.ToString() + _text[Math.Min(CurrentPos + 1, _charCount)].ToString(), out tid) && tid == TokKind.Semicolon)
                        {
                            semicolonIndex = semicolonIndex == -1 ? CurrentPos : semicolonIndex;
                            _sb.Append(CurrentChar);
                            NextChar();
                        }

                        _sb.Append(CurrentChar);
                        NextChar();
                    }
                    else
                    {
                        _sb.Append(CurrentChar);
                        NextChar();
                    }
                }

                return _sb.ToString();
            }

            // Lex a string.
            private Token LexStringLit()
            {
                Contracts.Assert(IsStringDelimiter(CurrentChar));

                _sb.Length = 0;

                var chDelim = CurrentChar;
                while (!Eof)
                {
                    var ch = NextChar();
                    if (ch == chDelim)
                    {
                        char nextCh;
                        if (Eof || CharacterUtils.IsLineTerm(nextCh = PeekChar(1)) || nextCh != chDelim)
                        {
                            break;
                        }

                        // If we are here, we are seeing a double quote followed immediately by another
                        // double quote. That is actually an escape sequence for double quote characters
                        // within a string literal. Excel supports the exact same escape sequence.
                        // We want to include these characters in the string literal, and keep lexing.
                        _sb.Append(ch);
                        NextChar();
                    }
                    else if (!CharacterUtils.IsFormatCh(ch))
                    {
                        _sb.Append(ch);
                    }
                }

                if (Eof)
                {
                    return new ErrorToken(GetTextSpan());
                }

                NextChar();
                return new StrLitToken(_sb.ToString(), GetTextSpan());
            }

            // Lex an interpolated string body start.
            private Token LexInterpolatedStringStart()
            {
                Contracts.Assert(IsInterpolatedStringStart(CurrentChar, PeekChar(1)));

                NextChar();
                NextChar();
                EnterMode(LexerMode.StringInterpolation);

                return new StrInterpStartToken(GetTextSpan());
            }

            // Lex an interpolated string body end.
            private Token LexInterpolatedStringEnd()
            {
                Contracts.Assert(IsStringDelimiter(CurrentChar));

                NextChar();
                ExitMode();

                return new StrInterpEndToken(GetTextSpan());
            }

            // Lex an interpolated string island start.
            private Token LexIslandStart()
            {
                Contracts.Assert(IsCurlyOpen(CurrentChar));

                NextChar();
                EnterMode(LexerMode.Island);

                return new IslandStartToken(GetTextSpan());
            }

            // Lex an interpolated string island end.
            private Token LexIslandEnd()
            {
                Contracts.Assert(IsCurlyClose(CurrentChar));

                NextChar();
                ExitMode();

                return new IslandEndToken(GetTextSpan());
            }

            // Lex a interpolated string body.
            private Token LexInterpolatedStringBody()
            {
                _sb.Length = 0;

                do
                {
                    var ch = CurrentChar;

                    if (IsStringDelimiter(ch))
                    {
                        char nextCh;
                        if (Eof || CharacterUtils.IsLineTerm(nextCh = PeekChar(1)) || !IsStringDelimiter(nextCh))
                        {
                            // Interpolated string end, do not call NextChar()
                            if (Eof)
                            {
                                return new ErrorToken(GetTextSpan());
                            }

                            return new StrLitToken(_sb.ToString(), GetTextSpan());
                        }

                        // If we are here, we are seeing a double quote followed immediately by another
                        // double quote. That is an escape sequence for double quote characters.
                        _sb.Append(ch);
                        NextChar();
                    }
                    else if (IsCurlyOpen(ch))
                    {
                        char nextCh;
                        if (Eof || CharacterUtils.IsLineTerm(nextCh = PeekChar(1)) || !IsCurlyOpen(nextCh))
                        {
                            // Island start, do not call NextChar()
                            if (Eof)
                            {
                                return new ErrorToken(GetTextSpan());
                            }

                            return new StrLitToken(_sb.ToString(), GetTextSpan());
                        }

                        // If we are here, we are seeing a open curly followed immediately by another
                        // open curly. That is an escape sequence for open curly characters.
                        _sb.Append(ch);
                        NextChar();
                    }
                    else if (IsCurlyClose(ch))
                    {
                        char nextCh;
                        if (Eof || CharacterUtils.IsLineTerm(nextCh = PeekChar(1)) || !IsCurlyClose(nextCh))
                        {
                            var res = new ErrorToken(GetTextSpan());
                            NextChar();
                            return res;
                        }

                        // If we are here, we are seeing a close curly followed immediately by another
                        // close curly. That is an escape sequence for close curly characters.
                        _sb.Append(ch);
                        NextChar();
                    }
                    else if (!CharacterUtils.IsFormatCh(ch))
                    {
                        _sb.Append(ch);
                    }

                    NextChar();
                }
                while (!Eof);

                return new ErrorToken(GetTextSpan());
            }

            // Lex a sequence of spacing characters.
            private Token LexSpace()
            {
                Contracts.Assert(CharacterUtils.IsSpace(CurrentChar) || CharacterUtils.IsLineTerm(CurrentChar));

                _sb.Length = 0;
                while (CharacterUtils.IsSpace(NextChar()) || CharacterUtils.IsLineTerm(CurrentChar))
                {
                    _sb.Append(CurrentChar);
                }

                return new WhitespaceToken(_sb.ToString(), GetTextSpan());
            }

            private Token LexComment(int commentLength)
            {
                _sb.Length = 0;
                _sb.Append(CurrentChar);
                for (var i = 1; i < commentLength; i++)
                {
                    _sb.Append(NextChar());
                }

                Contracts.Assert(_sb.ToString().Equals("/*", StringComparison.Ordinal) || _sb.ToString().Equals("//", StringComparison.Ordinal));
                var commentEnd = _sb.ToString().StartsWith("/*", StringComparison.Ordinal) ? "*/" : "\n";

                // Comment initiation takes up two chars, so must - 1 to get start
                var startingPosition = CurrentPos - 1;

                while (CurrentPos < _text.Length)
                {
                    _sb.Append(NextChar());
                    var str = _sb.ToString();

                    // "str.Length >= commentLength + commentEnd.Length"  ensures block comment of "/*/"
                    // does not satisfy starts with "/*" and ends with "*/" conditions
                    if (str.EndsWith(commentEnd, StringComparison.Ordinal) && str.Length >= commentLength + commentEnd.Length)
                    {
                        break;
                    }
                }

                // Trailing comment space
                while (CurrentPos < _text.Length)
                {
                    var nxtChar = NextChar();

                    // If nxtChar is not whitespace, no need to handle trailing whitespace
                    if (!char.IsWhiteSpace(nxtChar) || commentEnd != "*/")
                    {
                        break;
                    }

                    // Handle/Preserve trailing white space and line breaks for block comments
                    if (IsNewLineCharacter(nxtChar))
                    {
                        _sb.Append(nxtChar);
                        ++CurrentPos;
                        break;
                    }
                }

                // Preceding to check whitespace or newline characters after the last seen commment.
                while (startingPosition > _lastCommentTokenPos)
                {
                    var previousChar = _text[startingPosition - 1];
                    if (!char.IsWhiteSpace(previousChar))
                    {
                        break;
                    }

                    if (IsNewLineCharacter(previousChar))
                    {
                        _sb.Insert(0, previousChar);
                        _currentTokenPos = --startingPosition;
                        break;
                    }

                    startingPosition--;
                }

                bool isOpenBlock = false;
                if (_sb.ToString().Trim().StartsWith("/*", StringComparison.Ordinal) && !_sb.ToString().Trim().EndsWith("*/", StringComparison.Ordinal))
                {
<<<<<<< HEAD
                    isOpenBlock = true;
                }
                
                return new CommentToken(_sb.ToString(), GetTextSpan(), isOpenBlock);
=======
                    commentToken.IsOpenBlock = true;
                }

                _lastCommentTokenPos = commentToken.Span.Lim; // Set last seen comment token position.

                return commentToken;
>>>>>>> 3dc9b85e
            }

            // Returns specialized token for unexpected character errors.
            private Token LexError()
            {
                if (CurrentChar > 255)
                {
                    var position = CurrentPos;
                    var unexpectedChar = Convert.ToUInt16(CurrentChar).ToString("X4", CultureInfo.InvariantCulture);
                    NextChar();
                    return new ErrorToken(GetTextSpan(), TexlStrings.UnexpectedCharacterToken, string.Concat("U+", unexpectedChar), position);
                }
                else
                {
                    NextChar();
                    return new ErrorToken(GetTextSpan());
                }
            }
        }
    }
}<|MERGE_RESOLUTION|>--- conflicted
+++ resolved
@@ -1,1671 +1,1664 @@
-﻿// Copyright (c) Microsoft Corporation.
-// Licensed under the MIT license.
-
-using System;
-using System.Collections.Generic;
-using System.Collections.ObjectModel;
-using System.Globalization;
-using System.Linq;
-using System.Text;
-using System.Threading;
-using Microsoft.PowerFx.Core.Localization;
-using Microsoft.PowerFx.Core.Types;
-using Microsoft.PowerFx.Core.Utils;
-
-// Used as a temporary storage for LexerImpl class.
-// LexerImpl is private, so we cannot define 'using' for it here - TexlLexer instead.
-using StringBuilderCache = Microsoft.PowerFx.Core.Utils.StringBuilderCache<Microsoft.PowerFx.Syntax.TexlLexer>;
-
-namespace Microsoft.PowerFx.Syntax
-{
-    [ThreadSafeImmutable]
-    internal sealed class TexlLexer
-    {
-        [Flags]
-        public enum Flags
-        {
-            None = 0,
-
-            // When specified, literal numbers are treated as floats.  By default, literal numbers are decimals.
-            NumberIsFloat = 1 << 0,
-
-            // Enable the the use of reserved keywords as identifiers, for Canvas short term.
-            DisableReservedKeywords = 2 << 0
-        }
-
-        // Locale-invariant syntax.
-        public const string KeywordTrue = "true";
-        public const string KeywordFalse = "false";
-        public const string KeywordIn = "in";
-        public const string KeywordExactin = "exactin";
-        public const string KeywordSelf = "Self";
-        public const string KeywordParent = "Parent";
-        public const string KeywordAnd = "And";
-        public const string KeywordOr = "Or";
-        public const string KeywordNot = "Not";
-        public const string KeywordAs = "As";
-        public const string PunctuatorDecimalSeparatorInvariant = ".";
-        public const string PunctuatorCommaInvariant = ",";
-        public const string PunctuatorSemicolonInvariant = ";";
-        public const string PunctuatorAnd = "&&";
-        public const string PunctuatorOr = "||";
-        public const string PunctuatorDot = ".";
-        public const string PunctuatorBang = "!";
-        public const string PunctuatorAdd = "+";
-        public const string PunctuatorSub = "-";
-        public const string PunctuatorMul = "*";
-        public const string PunctuatorDiv = "/";
-        public const string PunctuatorCaret = "^";
-        public const string PunctuatorAmpersand = "&";
-        public const string PunctuatorPercent = "%";
-        public const string PunctuatorEqual = "=";
-        public const string PunctuatorNotEqual = "<>";
-        public const string PunctuatorGreater = ">";
-        public const string PunctuatorGreaterOrEqual = ">=";
-        public const string PunctuatorLess = "<";
-        public const string PunctuatorLessOrEqual = "<=";
-        public const string PunctuatorParenOpen = "(";
-        public const string PunctuatorParenClose = ")";
-        public const string PunctuatorCurlyOpen = "{";
-        public const string PunctuatorCurlyClose = "}";
-        public const string PunctuatorBracketOpen = "[";
-        public const string PunctuatorBracketClose = "]";
-        public const string PunctuatorColon = ":";
-        public const string PunctuatorAt = "@";
-        public const char IdentifierDelimiter = '\'';
-        public const string PunctuatorDoubleBarrelArrow = "=>";
-
-        // These puntuators are related to commenting in the formula bar
-        public const string PunctuatorBlockComment = "/*";
-        public const string PunctuatorLineComment = "//";
-
-        // Defaults and options for disambiguation
-        private const string PunctuatorSemicolonDefault = PunctuatorSemicolonInvariant;
-        private const string PunctuatorSemicolonAlt1 = ";;";
-
-        // Pretty Print defaults
-        public const string FourSpaces = "    ";
-        public const string LineBreakAndfourSpaces = "\n    ";
-
-        // Reserved but currently unused keywords
-        public const string ReservedBlank = "blank";
-        public const string ReservedNull = "null";
-        public const string ReservedEmpty = "empty";
-        public const string ReservedNone = "none";
-        public const string ReservedNothing = "nothing";
-        public const string ReservedUndefined = "undefined";
-        public const string ReservedThis = "This";
-        public const string ReservedIs = "Is";
-        public const string ReservedChild = "Child";
-        public const string ReservedChildren = "Children";
-        public const string ReservedSiblings = "Siblings";
-
-        // Keywords are not locale-specific, populate keyword dictionary statically
-        private static readonly IReadOnlyDictionary<string, TokKind> _keywords = new Dictionary<string, TokKind>()
-        {
-            { KeywordTrue, TokKind.True },
-            { KeywordFalse, TokKind.False },
-            { KeywordIn, TokKind.In },
-            { KeywordExactin, TokKind.Exactin },
-            { KeywordSelf, TokKind.Self },
-            { KeywordParent, TokKind.Parent },
-            { KeywordAnd, TokKind.KeyAnd },
-            { KeywordOr, TokKind.KeyOr },
-            { KeywordNot, TokKind.KeyNot },
-            { KeywordAs, TokKind.As },
-        };
-
-        // Reserved keywords are not locale-specific, populate keyword dictionary statically
-        // This list includes things we might want to use and other common keywords from other languages
-        // that have no meaning here to avoid confusion
-        private static readonly IReadOnlyCollection<string> _reservedKeywords = new HashSet<string>()
-        {
-            { ReservedBlank },
-            { ReservedNull },
-            { ReservedEmpty },
-            { ReservedNone },
-            { ReservedNothing },
-            { ReservedUndefined },
-            { ReservedIs },
-            { ReservedThis },
-            { ReservedChild },
-            { ReservedChildren },
-            { ReservedSiblings },
-        };
-
-        // Limits the StringBuilderCache TLS memory usage for LexerImpl.
-        // Usually our tokens are less than 128 characters long, unless it's a large string.
-        private const int DesiredStringBuilderSize = 128;
-
-        public static TexlLexer InvariantLexer { get; } = new TexlLexer(PunctuatorDecimalSeparatorInvariant);
-
-        public static TexlLexer CommaDecimalSeparatorLexer { get; } = new TexlLexer(PunctuatorCommaInvariant);
-
-        private static readonly IReadOnlyList<string> _unaryOperatorKeywords;
-        private static readonly IReadOnlyList<string> _binaryOperatorKeywords;
-        private static readonly IReadOnlyList<string> _operatorKeywordsPrimitive;
-        private static readonly IReadOnlyList<string> _operatorKeywordsAggregate;
-        private static readonly IReadOnlyList<string> _constantKeywordsDefault;
-        private static readonly IReadOnlyList<string> _constantKeywordsGetParent;
-
-        private readonly IReadOnlyDictionary<string, TokKind> _punctuators;
-        private readonly char _decimalSeparator;
-        private readonly IReadOnlyDictionary<string, string> _punctuatorsAndInvariants;
-        private readonly NumberFormatInfo _numberFormatInfo;
-
-        public string LocalizedPunctuatorDecimalSeparator { get; }
-
-        public string LocalizedPunctuatorListSeparator { get; }
-
-        public string LocalizedPunctuatorChainingSeparator { get; }
-
-        static TexlLexer()
-        {
-            StringBuilderCache.SetMaxBuilderSize(DesiredStringBuilderSize);
-
-            _unaryOperatorKeywords = new[]
-            {
-                KeywordNot,
-                PunctuatorBang
-            };
-
-            _binaryOperatorKeywords = new[]
-            {
-                PunctuatorAmpersand,
-                PunctuatorAnd,
-                PunctuatorOr,
-                PunctuatorAdd,
-                PunctuatorSub,
-                PunctuatorMul,
-                PunctuatorDiv,
-                PunctuatorEqual,
-                PunctuatorLess,
-                PunctuatorLessOrEqual,
-                PunctuatorGreater,
-                PunctuatorGreaterOrEqual,
-                PunctuatorNotEqual,
-                PunctuatorCaret,
-
-                KeywordAnd,
-                KeywordOr,
-                KeywordIn,
-                KeywordExactin,
-                KeywordAs
-            };
-
-            _operatorKeywordsPrimitive = new[]
-            {
-                PunctuatorAmpersand,
-                PunctuatorEqual,
-                PunctuatorNotEqual,
-                PunctuatorAdd,
-                PunctuatorSub,
-                PunctuatorMul,
-                PunctuatorDiv,
-                PunctuatorCaret,
-                PunctuatorAnd,
-                PunctuatorOr,
-                PunctuatorLess,
-                PunctuatorLessOrEqual,
-                PunctuatorGreater,
-                PunctuatorGreaterOrEqual,
-
-                KeywordAnd,
-                KeywordOr,
-                KeywordIn,
-                KeywordExactin,
-                KeywordAs
-            };
-
-            _operatorKeywordsAggregate = new[]
-            {
-                KeywordIn, KeywordExactin, KeywordAs
-            };
-
-            _constantKeywordsDefault = new[]
-            {
-                KeywordFalse, KeywordTrue, KeywordSelf
-            };
-
-            _constantKeywordsGetParent = new[]
-            {
-                KeywordFalse, KeywordTrue, KeywordParent, KeywordSelf
-            };
-        }
-
-        public static TexlLexer GetLocalizedInstance(CultureInfo culture)
-        {
-            // this is a safe default value as we only use this value for determining the decimal separator at next line
-            culture ??= CultureInfo.InvariantCulture;
-
-            // Number decimal separator can be a dot (.), comma (,), arabic comma (Unicode 0x66B) 
-            // .Net core 3.1 doesn't support arabic comma and defines '/' as decimal separator for Persian/Farsi (fa, fa-IR) which is probably a bug
-            return culture.NumberFormat.NumberDecimalSeparator == PunctuatorDecimalSeparatorInvariant ? InvariantLexer : CommaDecimalSeparatorLexer;
-        }        
-
-        public static IReadOnlyList<string> GetKeywords()
-        {
-            return _keywords.Keys.ToList();
-        }
-
-        private TexlLexer(string preferredDecimalSeparator)
-        {
-            // List and decimal separators.
-            // These are the default global settings. If there is a collision between the two,
-            // the list separator automatically becomes ;.
-            LocalizedPunctuatorDecimalSeparator = ChooseDecimalSeparator(preferredDecimalSeparator);
-            LocalizedPunctuatorListSeparator = ChooseListSeparatorPunctuator(LocalizedPunctuatorDecimalSeparator);
-
-            // The chaining operator has to be disambiguated accordingly.
-            LocalizedPunctuatorChainingSeparator = ChooseChainingPunctuator(LocalizedPunctuatorListSeparator, LocalizedPunctuatorDecimalSeparator);
-
-            _punctuatorsAndInvariants = new Dictionary<string, string>
-            {
-                { LocalizedPunctuatorDecimalSeparator,         "." },
-                { LocalizedPunctuatorListSeparator,            "," },
-                { LocalizedPunctuatorChainingSeparator,        ";" }
-            };
-
-            _numberFormatInfo = new NumberFormatInfo() { NumberDecimalSeparator = LocalizedPunctuatorDecimalSeparator };
-            _decimalSeparator = LocalizedPunctuatorDecimalSeparator[0];
-
-            var punctuators = new Dictionary<string, TokKind>();
-
-            // Invariant punctuators
-            AddPunctuator(punctuators, PunctuatorOr, TokKind.Or);
-            AddPunctuator(punctuators, PunctuatorAnd, TokKind.And);
-            AddPunctuator(punctuators, PunctuatorBang, TokKind.Bang);
-            AddPunctuator(punctuators, PunctuatorAdd, TokKind.Add);
-            AddPunctuator(punctuators, PunctuatorSub, TokKind.Sub);
-            AddPunctuator(punctuators, PunctuatorMul, TokKind.Mul);
-            AddPunctuator(punctuators, PunctuatorDiv, TokKind.Div);
-            AddPunctuator(punctuators, PunctuatorCaret, TokKind.Caret);
-            AddPunctuator(punctuators, PunctuatorParenOpen, TokKind.ParenOpen);
-            AddPunctuator(punctuators, PunctuatorParenClose, TokKind.ParenClose);
-            AddPunctuator(punctuators, PunctuatorEqual, TokKind.Equ);
-            AddPunctuator(punctuators, PunctuatorLess, TokKind.Lss);
-            AddPunctuator(punctuators, PunctuatorLessOrEqual, TokKind.LssEqu);
-            AddPunctuator(punctuators, PunctuatorGreater, TokKind.Grt);
-            AddPunctuator(punctuators, PunctuatorGreaterOrEqual, TokKind.GrtEqu);
-            AddPunctuator(punctuators, PunctuatorNotEqual, TokKind.LssGrt);
-            AddPunctuator(punctuators, PunctuatorDot, TokKind.Dot);
-            AddPunctuator(punctuators, PunctuatorColon, TokKind.Colon);
-            AddPunctuator(punctuators, PunctuatorCurlyOpen, TokKind.CurlyOpen);
-            AddPunctuator(punctuators, PunctuatorCurlyClose, TokKind.CurlyClose);
-            AddPunctuator(punctuators, PunctuatorBracketOpen, TokKind.BracketOpen);
-            AddPunctuator(punctuators, PunctuatorBracketClose, TokKind.BracketClose);
-            AddPunctuator(punctuators, PunctuatorAmpersand, TokKind.Ampersand);
-            AddPunctuator(punctuators, PunctuatorPercent, TokKind.PercentSign);
-            AddPunctuator(punctuators, PunctuatorAt, TokKind.At);
-            AddPunctuator(punctuators, PunctuatorDoubleBarrelArrow, TokKind.DoubleBarrelArrow);
-
-            // Commenting punctuators
-            AddPunctuator(punctuators, PunctuatorBlockComment, TokKind.Comment);
-            AddPunctuator(punctuators, PunctuatorLineComment, TokKind.Comment);
-
-            // Localized
-            AddPunctuator(punctuators, LocalizedPunctuatorListSeparator, TokKind.Comma);
-            AddPunctuator(punctuators, LocalizedPunctuatorChainingSeparator, TokKind.Semicolon);
-
-            _punctuators = punctuators;
-        }
-
-        private static bool AddPunctuator(Dictionary<string, TokKind> punctuators, string str, TokKind tid)
-        {
-            Contracts.AssertNonEmpty(str);
-
-            if (punctuators.TryGetValue(str, out var tidCur))
-            {
-                if (tidCur == tid)
-                {
-                    return true;
-                }
-
-                if (tidCur != TokKind.None)
-                {
-                    return false;
-                }
-            }
-            else
-            {
-                // Map all prefixes (that aren't already mapped) to TokKind.None.
-                for (var ich = 1; ich < str.Length; ich++)
-                {
-                    var strTmp = str.Substring(0, ich);
-                    if (!punctuators.TryGetValue(strTmp, out _))
-                    {
-                        punctuators.Add(strTmp, TokKind.None);
-                    }
-                }
-            }
-
-            punctuators[str] = tid;
-            return true;
-        }
-
-        public IReadOnlyList<Token> LexSource(string text, Flags flags = Flags.None)
-        {
-            Contracts.AssertValue(text);
-
-            var tokens = new List<Token>();
-            StringBuilder sb = null;
-
-            try
-            {
-                // This StringBuilder is used by the Lexer as a temporary storage for tokenized characters.
-                sb = StringBuilderCache.Acquire(Math.Min(text.Length, DesiredStringBuilderSize));
-
-                Token tok;
-                var impl = new LexerImpl(this, text, sb, flags);
-
-                while ((tok = impl.GetNextToken()) != null)
-                {
-                    tokens.Add(tok);
-                }
-
-                tokens.Add(impl.GetEof());
-            }
-            finally
-            {
-                if (sb != null)
-                {
-                    StringBuilderCache.Release(sb);
-                }
-            }
-
-            return tokens;
-        }
-
-        public List<Token> GetTokens(string text, Flags flags = Flags.None)
-        {
-            Contracts.AssertValue(text);
-
-            Token tok;
-            var impl = new LexerImpl(this, text, new StringBuilder(), flags);
-            var tokens = new List<Token>();
-            while ((tok = impl.GetNextToken()) != null)
-            {
-                tokens.Add(tok);
-            }
-
-            return tokens;
-        }
-
-        public static bool RequiresWhiteSpace(Token tk)
-        {
-            bool result;
-            switch (tk.Kind)
-            {
-                case TokKind.True:
-                case TokKind.False:
-                case TokKind.In:
-                case TokKind.Exactin:
-                case TokKind.Parent:
-                case TokKind.KeyAnd:
-                case TokKind.KeyNot:
-                case TokKind.KeyOr:
-                case TokKind.As:
-                    result = true;
-                    break;
-                default:
-                    result = false;
-                    break;
-            }
-
-            return result;
-        }
-
-        public string GetMinifiedScript(string text, List<Token> tokens)
-        {
-            Contracts.AssertValue(text);
-            Contracts.AssertValue(tokens);
-
-            var stringBuilder = new StringBuilder();
-
-            foreach (var tk in tokens)
-            {
-                if (tk.Kind == TokKind.Comment)
-                {
-                    stringBuilder.Append(tk.Span.GetFragment(text));
-                }
-                else if (RequiresWhiteSpace(tk))
-                {
-                    stringBuilder.Append(" " + tk.Span.GetFragment(text) + " ");
-                }
-                else
-                {
-                    var tokenString = tk.Span.GetFragment(text);
-                    var newString = tokenString.Trim();
-
-                    stringBuilder.Append(newString);
-                }
-            }
-
-            var result = stringBuilder.ToString();
-            return result;
-        }
-
-        public string RemoveWhiteSpace(string text)
-        {
-            Contracts.AssertValue(text);
-
-            var tokens = GetTokens(text);
-            if (tokens.Count == 1)
-            {
-                return text;
-            }
-
-            var textLength = text.Length;
-            var result = GetMinifiedScript(text, tokens);
-
-            return result;
-        }
-
-        // Enumerate all supported unary operator keywords.
-        public static IReadOnlyList<string> GetUnaryOperatorKeywords() => _unaryOperatorKeywords;
-
-        // Enumerate all supported binary operator keywords.
-        public static IReadOnlyList<string> GetBinaryOperatorKeywords() => _binaryOperatorKeywords;
-
-        // Enumerate all supported keywords for the given type.
-        // Review hekum - should we have leftType and right type seperately?
-        public static IReadOnlyList<string> GetOperatorKeywords(DType type)
-        {
-            Contracts.Assert(type.IsValid);
-
-            if (type.IsPrimitive)
-            {
-                return _operatorKeywordsPrimitive;
-            }
-
-            // TASK 97994: Investigate and Implement the functionality if lhs of  'in' operator is a control type.
-            if (type.IsAggregate || type.IsControl)
-            {
-                return _operatorKeywordsAggregate;
-            }
-
-            return new List<string>();
-        }
-
-        // Enumerate all supported constant keywords.
-        public static IReadOnlyList<string> GetConstantKeywords(bool getParent) => getParent ? _constantKeywordsGetParent : _constantKeywordsDefault;
-
-        // Enumerate all supported localized punctuators and their invariant counterparts.
-        public IReadOnlyDictionary<string, string> GetPunctuatorsAndInvariants() => _punctuatorsAndInvariants;
-
-        // Returns true and sets 'tid' if the specified string is a keyword.
-        public static bool IsKeyword(string str, out TokKind tid)
-        {
-            return _keywords.TryGetValue(str, out tid);
-        }
-
-        // Returns true if the specified string is a reserved keyword.
-        public static bool IsReservedKeyword(string str)
-        {
-            return _reservedKeywords.Contains(str);
-        }
-
-        // Returns true and set 'tid' if the specified string is a punctuator.
-        // A tid of TokKind.None means it's a prefix of a valid punctuator, but isn't itself a valid punctuator.
-        public bool TryGetPunctuator(string str, out TokKind tid)
-        {
-            return _punctuators.TryGetValue(str, out tid);
-        }
-
-        // Returns true if the specified string is a punctuator.
-        public bool IsPunctuator(string str)
-        {
-            Contracts.AssertValue(str);
-
-            return _punctuators.ContainsKey(str);
-        }
-
-        // Returns true if the specified character is valid as the first character of an identifier.
-        // If an identifier contains any other characters, it has to be surrounded by single quotation marks.
-        public static bool IsIdentStart(char ch)
-        {
-            if (ch >= 128)
-            {
-                return (CharacterUtils.GetUniCatFlags(ch) & CharacterUtils.UniCatFlags.IdentStartChar) != 0;
-            }
-
-            return ((uint)(ch - 'a') < 26) || ((uint)(ch - 'A') < 26) || (ch == '_') || (ch == IdentifierDelimiter);
-        }
-
-        // Returns true if the specified character is a valid simple identifier character.
-        public static bool IsSimpleIdentCh(char ch)
-        {
-            if (ch >= 128)
-            {
-                return (CharacterUtils.GetUniCatFlags(ch) & CharacterUtils.UniCatFlags.IdentPartChar) != 0;
-            }
-
-            return ((uint)(ch - 'a') < 26) || ((uint)(ch - 'A') < 26) || ((uint)(ch - '0') <= 9) || (ch == '_');
-        }
-
-        // Returns true if the specified character constitutes a valid start for a numeric literal.
-        public bool IsNumStart(char ch) => CharacterUtils.IsDigit(ch) || ch == _decimalSeparator;
-
-        // Returns true if the specified character is the start/end identifier delimiter.
-        public static bool IsIdentDelimiter(char ch) => ch == IdentifierDelimiter;
-
-        // Returns true if the specified character starts an interpolated string.
-        public static bool IsInterpolatedStringStart(char ch, char nextCh) => ch == '$' && nextCh == '\"';
-
-        // Returns true if the specified character is an open curly bracket, used by interpolated strings.
-        public static bool IsCurlyOpen(char ch) => ch == '{';
-
-        // Returns true if the specified character is an open curly bracket, used by interpolated strings.
-        public static bool IsCurlyClose(char ch) => ch == '}';
-
-        // Returns true if the specified character is a valid string delimiter.
-        public static bool IsStringDelimiter(char ch) => ch == '\"';
-
-        // Returns true if the specified character is a new line character.
-        public static bool IsNewLineCharacter(char ch) => ch == '\n';
-
-        // Takes a valid name and changes it to an identifier, escaping if needed.
-        public static string EscapeName(DName name)
-        {
-            Contracts.Assert(name.IsValid);
-            return EscapeName(name.Value);
-        }
-
-        // Takes a valid name and changes it to an identifier, escaping if needed.
-        public static string EscapeName(string name)
-        {
-            Contracts.Assert(DName.IsValidDName(name));
-
-            var nameLen = name.Length;
-            Contracts.Assert(nameLen > 0);
-
-            var fEscaping = !IsIdentStart(name[0]) || IsIdentDelimiter(name[0]);
-            var fFirst = true;
-
-            StringBuilder sb = null;
-
-            try
-            {
-                sb = StringBuilderCache.Acquire(nameLen);
-
-                for (var i = fEscaping ? 0 : 1; i < nameLen; i++)
-                {
-                    var ch = name[i];
-                    fEscaping = fEscaping || !IsSimpleIdentCh(ch);
-
-                    if (!fEscaping)
-                    {
-                        continue;
-                    }
-
-                    if (fFirst)
-                    {
-                        sb.Append(IdentifierDelimiter);
-                        sb.Append(name, 0, i);
-                        fFirst = false;
-                    }
-
-                    if (ch == IdentifierDelimiter)
-                    {
-                        sb.Append(ch);
-                    }
-
-                    sb.Append(ch);
-                }
-
-                if (fEscaping)
-                {
-                    sb.Append(IdentifierDelimiter);
-                    return sb.ToString();
-                }
-
-                if (!IsKeyword(name, out var kind))
-                {
-                    return name;
-                }
-
-                sb.Length = 0;
-                sb.EnsureCapacity(nameLen + 2);
-
-                sb.Append(IdentifierDelimiter);
-                sb.Append(name);
-                sb.Append(IdentifierDelimiter);
-
-                return sb.ToString();
-            }
-            finally
-            {
-                if (sb != null)
-                {
-                    StringBuilderCache.Release(sb);
-                }
-            }
-        }
-
-        // Takes an escaped string and returns the unescaped version.
-        // For ex: 'ab''c' = ab'c
-        public static string UnescapeName(string name)
-        {
-            Contracts.AssertValueOrNull(name);
-
-            if (string.IsNullOrEmpty(name))
-            {
-                return string.Empty;
-            }
-
-            var len = name.Length;
-            StringBuilder sb = null;
-
-            try
-            {
-                sb = StringBuilderCache.Acquire(len);
-
-                for (var i = 0; i < name.Length; i++)
-                {
-                    var ch = name[i];
-
-                    if (ch != IdentifierDelimiter)
-                    {
-                        sb.Append(ch);
-                    }
-                    else
-                    {
-                        if (i == 0 || i == len - 1)
-                        {
-                            continue;
-                        }
-
-                        if (name[i + 1] != IdentifierDelimiter)
-                        {
-                            continue;
-                        }
-
-                        sb.Append(ch);
-                        i++;
-                    }
-                }
-
-                return sb.ToString();
-            }
-            finally
-            {
-                if (sb != null)
-                {
-                    StringBuilderCache.Release(sb);
-                }
-            }
-        }
-
-        // Takes a name or an identifier and returns whether it can be a valid name and sets strNameValid to be the parsed name.
-        // If the first non-space character in strIn is not a start delimiter then this is treated as a name.
-        // Else if the first non-space character in strIn is the start delimiter this is treated as an identifier.
-        public static bool TryNameOrIdentifierToName(string strIn, out DName name)
-        {
-            Contracts.AssertValueOrNull(strIn);
-
-            if (string.IsNullOrEmpty(strIn))
-            {
-                name = default;
-                return false;
-            }
-
-            // Find the first non space character.
-            StringBuilder sb = null;
-
-            try
-            {
-                sb = StringBuilderCache.Acquire(strIn.Length);
-
-                var fIdent = false;
-                var fName = false;
-                int i;
-                for (i = 0; i < strIn.Length; i++)
-                {
-                    var ch = strIn[i];
-                    if (!CharacterUtils.IsSpace(ch))
-                    {
-                        if (ch == IdentifierDelimiter)
-                        {
-                            // skip the delimiter start.
-                            i++;
-                            fIdent = true;
-                            break;
-                        }
-
-                        fName = true;
-                        break;
-                    }
-                }
-
-                if (fName)
-                {
-                    // Parse as a name.
-                    var ichTrailingSpace = -1;
-                    var iStart = i;
-
-                    for (; i < strIn.Length; i++)
-                    {
-                        var ch = strIn[i];
-                        if (!CharacterUtils.IsSpace(ch))
-                        {
-                            ichTrailingSpace = -1;
-                        }
-                        else if (ichTrailingSpace == -1)
-                        {
-                            ichTrailingSpace = i;
-                        }
-
-                        sb.Append(ch);
-                    }
-
-                    // Remove trailing spaces.
-                    if (ichTrailingSpace != -1)
-                    {
-                        sb.Length = ichTrailingSpace - iStart;
-                    }
-
-                    name = new DName(sb.ToString());
-                    return true;
-                }
-
-                if (!fIdent)
-                {
-                    name = default;
-                    return false;
-                }
-
-                // Parse as an identifier.
-                var fAllWhiteSpace = true;
-                var fHasEndDelimiter = false;
-
-                for (; i < strIn.Length; i++)
-                {
-                    var ch = strIn[i];
-                    if (ch == IdentifierDelimiter)
-                    {
-                        i++;
-                        if (i < strIn.Length && strIn[i] == IdentifierDelimiter)
-                        {
-                            // Escaped end delimiter
-                            fAllWhiteSpace = false;
-                        }
-                        else
-                        {
-                            // end of identifier
-                            fHasEndDelimiter = true;
-                            break;
-                        }
-                    }
-                    else if (fAllWhiteSpace && !CharacterUtils.IsSpace(ch))
-                    {
-                        fAllWhiteSpace = false;
-                    }
-
-                    sb.Append(ch);
-                }
-
-                if (fAllWhiteSpace || !fHasEndDelimiter)
-                {
-                    name = default;
-                    return false;
-                }
-
-                // Check the remaining characters are white space.
-                for (; i < strIn.Length; i++)
-                {
-                    if (!CharacterUtils.IsSpace(strIn[i]))
-                    {
-                        name = default;
-                        return false;
-                    }
-                }
-
-                name = new DName(sb.ToString());
-                return true;
-            }
-            finally
-            {
-                if (sb != null)
-                {
-                    StringBuilderCache.Release(sb);
-                }
-            }
-        }
-
-        // Choose an unambiguous decimal separator.
-        private static string ChooseDecimalSeparator(string preferred)
-        {
-            Contracts.AssertNonEmpty(preferred);
-
-            if (preferred != PunctuatorDecimalSeparatorInvariant)
-            {
-                return preferred;
-            }
-
-            return PunctuatorDecimalSeparatorInvariant;
-        }
-
-        // Choose an unambiguous list separator.
-        private static string ChooseListSeparatorPunctuator(string decimalSeparator)
-        {
-            // We can't use the same punctuator, since that would cause an ambiguous grammar:
-            //  Foo(1,23, 3,45) could represent two distinct things in a fr-FR locale:
-            //      - either the equivalent of Foo(1.23, 3.45)
-            //      - or the equivalent of Foo(1, 23, 3, 45)
-            if (decimalSeparator == PunctuatorCommaInvariant)
-            {
-                return PunctuatorSemicolonInvariant;
-            }
-
-            return PunctuatorCommaInvariant;
-        }
-
-        // Choose an unambiguous chaining punctuator.
-        private static string ChooseChainingPunctuator(string listSeparator, string decimalSeparator)
-        {
-            Contracts.Assert(listSeparator != decimalSeparator);
-
-            if (decimalSeparator == PunctuatorCommaInvariant)
-            {
-                return PunctuatorSemicolonAlt1;
-            }
-
-            Contracts.Assert(decimalSeparator == PunctuatorDecimalSeparatorInvariant);
-
-            return PunctuatorSemicolonDefault;
-        }
-
-        private sealed class LexerImpl
-        {
-            // The Mode of the lexer, required because the behavior of the lexer changes
-            // when lexing inside of a String Interpolation, for example $"Hello {"World"}"
-            // has special lexing behavior.In theory, you could do this with just 2 modes,
-            // but we are using a 3rd mode, Island, to help keep track of when we need
-            // to produce IslandStart and IslandEnd tokens, which will be used by the
-            // Parser to correctly organize the string interpolation into a function call.
-            public enum LexerMode
-            {
-                Normal,
-                Island,
-                StringInterpolation
-            }
-
-            private readonly TexlLexer _lex;
-            private readonly string _text;
-            private readonly int _charCount;
-            private readonly StringBuilder _sb; // Used while building a token.
-            private readonly Stack<LexerMode> _modeStack;
-            private readonly bool _numberIsFloat;
-            private readonly bool _disableReservedKeywords;
-
-            private int _currentTokenPos; // The start of the current token.
-            private int _lastCommentTokenPos; // The last seen comment token position.
-
-            public LexerImpl(TexlLexer lex, string text, StringBuilder sb, Flags flags)
-            {
-                Contracts.AssertValue(lex);
-                Contracts.AssertValue(text);
-                Contracts.AssertValue(sb);
-
-                _lex = lex;
-                _text = text;
-                _charCount = _text.Length;
-                _sb = sb;
-
-                _numberIsFloat = flags.HasFlag(TexlLexer.Flags.NumberIsFloat);
-                _disableReservedKeywords = flags.HasFlag(TexlLexer.Flags.DisableReservedKeywords);
-
-                _modeStack = new Stack<LexerMode>();
-                _modeStack.Push(LexerMode.Normal);
-            }
-
-            // If the mode stack is empty, this is already an parse, use NormalMode as a default
-            private LexerMode CurrentMode => _modeStack.Count != 0 ? _modeStack.Peek() : LexerMode.Normal;
-
-            private void EnterMode(LexerMode newMode)
-            {
-                _modeStack.Push(newMode);
-            }
-
-            private void ExitMode()
-            {
-                if (_modeStack.Count != 0)
-                {
-                    _modeStack.Pop();
-                }
-            }
-
-            // Whether we've hit the end of input yet. If this returns true, ChCur will be zero.
-            private bool Eof => CurrentPos >= _charCount;
-
-            // The current position.
-            private int CurrentPos { get; set; }
-
-            // The current character. Zero if we've hit the end of input.
-            private char CurrentChar => CurrentPos < _charCount ? _text[CurrentPos] : '\0';
-
-            // Advance to the next character and returns it.
-            private char NextChar()
-            {
-                Contracts.Assert(CurrentPos < _charCount);
-
-                if (++CurrentPos < _charCount)
-                {
-                    return _text[CurrentPos];
-                }
-
-                CurrentPos = _charCount;
-                return '\0';
-            }
-
-            // Return the ich character without advancing the current position.
-            private char PeekChar(int ich)
-            {
-                Contracts.AssertIndexInclusive(ich, _text.Length - CurrentPos);
-                ich += CurrentPos;
-                return (ich < _charCount) ? _text[ich] : '\0';
-            }
-
-            // Return the token n away from the current position, and then
-            // reset the lexer to the state it was when called
-            private Token Lookahead(int n)
-            {
-                var lookaheadStart = CurrentPos;
-                var lookaheadTokenStart = _currentTokenPos;
-                Token foundTok = null;
-                for (var i = 0; i <= n; i++)
-                {
-                    if (Eof)
-                    {
-                        foundTok = null;
-                        break;
-                    }
-
-                    foundTok = Dispatch(true, true);
-                }
-
-                _currentTokenPos = lookaheadTokenStart;
-                CurrentPos = lookaheadStart;
-                return foundTok;
-            }
-
-            // Marks the beginning of the current token.
-            private void StartToken()
-            {
-                _currentTokenPos = CurrentPos;
-            }
-
-            // Resets current read position to the beginning of the current token.
-            private void ResetToken()
-            {
-                CurrentPos = _currentTokenPos;
-            }
-
-            private Span GetTextSpan()
-            {
-                return new Span(_currentTokenPos, CurrentPos);
-            }
-
-            // Form and return the next token. Returns null to signal end of input.
-            public Token GetNextToken()
-            {
-                for (; ;)
-                {
-                    if (Eof)
-                    {
-                        return null;
-                    }
-
-                    var tok = Dispatch(true, true);
-                    if (tok != null)
-                    {
-                        return tok;
-                    }
-                }
-            }
-
-            // Call once GetNextToken returns null if you need an Eof token.
-            public EofToken GetEof()
-            {
-                Contracts.Assert(Eof);
-
-                return new EofToken(new Span(_charCount, _charCount));
-            }
-
-            /// <summary>
-            /// Forms a new token.
-            /// </summary>
-            /// <param name="allowContextDependentTokens">Enables the <c>%text%</c> expression support.</param>
-            /// <param name="allowLocalizableTokens">Enables the <c>##text##</c> expression support.</param>
-            private Token Dispatch(bool allowContextDependentTokens, bool allowLocalizableTokens)
-            {
-                StartToken();
-                var ch = CurrentChar;
-                var nextCh = PeekChar(1);
-
-                if (CurrentMode == LexerMode.Normal || CurrentMode == LexerMode.Island)
-                {
-                    if (CurrentMode == LexerMode.Island && IsCurlyClose(ch))
-                    {
-                        // The LexerMode.Normal mode is pushed onto the mode stack every time the '{' character
-                        // appears within the body of an Island, for example when using the Table function inside
-                        // an interpolated string. If we are in the Island mode, it means that all the Normal
-                        // modes have been popped off, i.e. all the '{' inside the Island are paired with '}'
-                        // In that case just end the Island and resume parsing characters as string literals.
-                        return LexIslandEnd();
-                    }
-
-                    if (_lex.IsNumStart(ch))
-                    {
-                        return LexNumLit();
-                    }
-
-                    if (IsIdentStart(ch))
-                    {
-                        return LexIdent();
-                    }
-
-                    if (IsInterpolatedStringStart(ch, nextCh))
-                    {
-                        return LexInterpolatedStringStart();
-                    }
-
-                    if (IsStringDelimiter(ch))
-                    {
-                        return LexStringLit();
-                    }
-
-                    if (CharacterUtils.IsSpace(ch) || CharacterUtils.IsLineTerm(ch))
-                    {
-                        return LexSpace();
-                    }
-
-                    return LexOther();
-                }
-                else if (IsStringDelimiter(ch) && !IsStringDelimiter(nextCh))
-                {
-                    return LexInterpolatedStringEnd();
-                }
-                else if (IsCurlyOpen(ch) && !IsCurlyOpen(nextCh))
-                {
-                    return LexIslandStart();
-                }
-                else
-                {
-                    return LexInterpolatedStringBody();
-                }
-            }
-
-            private Token LexOther()
-            {
-                var punctuatorLength = 0;
-                var tidPunc = TokKind.None;
-
-                _sb.Length = 0;
-                _sb.Append(CurrentChar);
-                for (; ;)
-                {
-                    var str = _sb.ToString();
-                    if (!_lex.TryGetPunctuator(str, out var tidCur))
-                    {
-                        break;
-                    }
-
-                    if (tidCur == TokKind.Comment)
-                    {
-                        tidPunc = tidCur;
-                        punctuatorLength = _sb.Length;
-
-                        return LexComment(_sb.Length);
-                    }
-
-                    if (tidCur != TokKind.None)
-                    {
-                        tidPunc = tidCur;
-                        punctuatorLength = _sb.Length;
-                    }
-
-                    _sb.Append(PeekChar(_sb.Length));
-                }
-
-                if (punctuatorLength == 0)
-                {
-                    return LexError();
-                }
-
-                while (--punctuatorLength >= 0)
-                {
-                    NextChar();
-                }
-
-                if (tidPunc == TokKind.CurlyOpen)
-                {
-                    EnterMode(LexerMode.Normal);
-                }
-
-                if (tidPunc == TokKind.CurlyClose)
-                {
-                    ExitMode();
-                }
-
-                return new KeyToken(tidPunc, GetTextSpan());
-            }
-
-            // Called to lex a numeric literal or a Dot token.
-            private Token LexNumLit()
-            {
-                Contracts.Assert(CharacterUtils.IsDigit(CurrentChar) || CurrentChar == _lex._decimalSeparator);
-
-                // A dot that is not followed by a digit is just a Dot.
-                if (CurrentChar == _lex._decimalSeparator && !CharacterUtils.IsDigit(PeekChar(1)))
-                {
-                    return LexOther();
-                }
-
-                // Decimal literal (possible floating point).
-                return LexDecLit();
-            }
-
-            // Lex a decimal (double) literal.
-            private Token LexDecLit()
-            {
-                Contracts.Assert(CharacterUtils.IsDigit(CurrentChar) || (CurrentChar == _lex._decimalSeparator && CharacterUtils.IsDigit(PeekChar(1))));
-
-                bool hasDot = false, isCorrect = true;
-
-                _sb.Length = 0;
-                if (CurrentChar == _lex._decimalSeparator)
-                {
-                    Contracts.Assert(CharacterUtils.IsDigit(PeekChar(1)));
-                    hasDot = true;
-                }
-
-                _sb.Append(CurrentChar);
-
-                for (; ;)
-                {
-                    if (NextChar() == _lex._decimalSeparator)
-                    {
-                        if (hasDot)
-                        {
-                            isCorrect = false;
-                            break;
-                        }
-
-                        hasDot = true;
-                        _sb.Append(CurrentChar);
-                    }
-                    else
-                    {
-                        if (!CharacterUtils.IsDigit(CurrentChar))
-                        {
-                            break;
-                        }
-
-                        // Push leading zeros as well. All digits are important.
-                        // We'll let the framework deal with the specifics internally.
-                        _sb.Append(CurrentChar);
-                    }
-                }
-
-                // Check for an exponent.
-                if (CurrentChar == 'e' || CurrentChar == 'E')
-                {
-                    var chTmp = PeekChar(1);
-                    if (CharacterUtils.IsDigit(chTmp) || (IsSign(chTmp) && CharacterUtils.IsDigit(PeekChar(2))))
-                    {
-                        _sb.Append(CurrentChar);
-                        NextChar(); // Skip the e.
-                        if (IsSign(chTmp))
-                        {
-                            _sb.Append(chTmp);
-                            NextChar(); // Skip the sign
-                        }
-
-                        do
-                        {
-                            _sb.Append(CurrentChar);
-                        }
-                        while (CharacterUtils.IsDigit(NextChar()));
-                    }
-                }
-
-                if (_numberIsFloat)
-                {
-                    // Parsing in the current culture, to allow the CLR to correctly parse non-arabic numerals.
-                    if (!double.TryParse(_sb.ToString(), NumberStyles.Float, _lex._numberFormatInfo, out var value) || double.IsNaN(value) || double.IsInfinity(value))
-                    {
-                        return isCorrect ?
-                            new ErrorToken(GetTextSpan(), TexlStrings.ErrNumberTooLarge) :
-                            new ErrorToken(GetTextSpan());
-                    }
-
-                    return new NumLitToken(value, GetTextSpan());
-                }
-                else
-                {
-                    // Parsing in the current culture, to allow the CLR to correctly parse non-arabic numerals.
-                    if (!decimal.TryParse(_sb.ToString(), NumberStyles.Float, _lex._numberFormatInfo, out var value))
-                    {
-                        return isCorrect ?
-                            new ErrorToken(GetTextSpan(), TexlStrings.ErrNumberTooLarge) :
-                            new ErrorToken(GetTextSpan());
-                    }
-
-                    return new DecLitToken(value, GetTextSpan());
-                }
-            }
-
-            private bool IsSign(char ch)
-            {
-                return ch == PunctuatorAdd[0] || ch == PunctuatorSub[0];
-            }
-
-            // Lex an identifier.
-            // If this code changes, NameValidation will probably have to change as well.
-            private Token LexIdent()
-            {
-                var str = LexIdentCore(out var fDelimiterStart, out var fDelimiterEnd);
-
-                var spanTok = GetTextSpan();
-
-                // Only lex a keyword if the identifier didn't start with a delimiter.
-                if (IsKeyword(str, out var tid) && !fDelimiterStart)
-                {
-                    // Lookahead to distinguish Keyword "and/or/not" from Function "and/or/not"
-                    if ((tid == TokKind.KeyAnd || tid == TokKind.KeyOr || tid == TokKind.KeyNot) &&
-                       Lookahead(0)?.Kind == TokKind.ParenOpen)
-                    {
-                        return new IdentToken(str, spanTok, fDelimiterStart, fDelimiterEnd);
-                    }
-
-                    return new KeyToken(tid, spanTok);
-                }
-
-                // Reserved words under a Features gate
-                if (!_disableReservedKeywords && IsReservedKeyword(str) && !fDelimiterStart)
-                {
-                    return new ErrorToken(GetTextSpan(), TexlStrings.ErrReservedKeyword);
-                }
-
-                return new IdentToken(str, spanTok, fDelimiterStart, fDelimiterEnd);
-            }
-
-            // Core functionality for lexing an identifier.
-            private string LexIdentCore(out bool fDelimiterStart, out bool fDelimiterEnd)
-            {
-                Contracts.Assert(IsIdentStart(CurrentChar));
-
-                _sb.Length = 0;
-                fDelimiterStart = IsIdentDelimiter(CurrentChar);
-                fDelimiterEnd = false;
-
-                if (!fDelimiterStart)
-                {
-                    // Simple identifier.
-                    while (IsSimpleIdentCh(CurrentChar))
-                    {
-                        _sb.Append(CurrentChar);
-                        NextChar();
-                    }
-
-                    return _sb.ToString();
-                }
-
-                // Delimited identifier.
-                NextChar();
-                var ichStrMin = CurrentPos;
-                var semicolonIndex = -1;
-
-                // Accept any characters up to the next unescaped identifier delimiter.
-                // String will be corrected in the IdentToken if needed.
-                for (; ;)
-                {
-                    if (Eof)
-                    {
-                        // Ident was never closed, tokenize ident up to semicolon
-                        if (semicolonIndex != -1)
-                        {
-                            CurrentPos = ichStrMin;
-                            _sb.Length = 0;
-                            while (CurrentPos < semicolonIndex)
-                            {
-                                _sb.Append(CurrentChar);
-                                NextChar();
-                            }
-                        }
-
-                        break;
-                    }
-
-                    if (IsIdentDelimiter(CurrentChar))
-                    {
-                        if (IsIdentDelimiter(PeekChar(1)))
-                        {
-                            // Escaped delimiter.
-                            _sb.Append(CurrentChar);
-                            NextChar();
-                            NextChar();
-                        }
-                        else
-                        {
-                            // End of the identifier.
-                            NextChar();
-                            fDelimiterEnd = true;
-                            break;
-                        }
-                    }
-                    else if (IsNewLineCharacter(CurrentChar))
-                    {
-                        // Terminate an identifier on a new line character
-                        // Don't include the new line in the identifier
-                        fDelimiterEnd = false;
-                        break;
-                    }
-                    else if (CurrentChar.ToString() == PunctuatorSemicolonInvariant)
-                    {
-                        // This is to enable parser restarting
-                        // Don't know if semicolon is end of identifier so we will store for fallback
-                        // Some locales use ;;, so we check for match and move shift 2 characters instead of 1
-                        if (_lex.TryGetPunctuator(CurrentChar.ToString(), out TokKind tid) && tid == TokKind.Semicolon)
-                        {
-                            semicolonIndex = semicolonIndex == -1 ? CurrentPos : semicolonIndex;
-                        }
-                        else if (_lex.TryGetPunctuator(CurrentChar.ToString() + _text[Math.Min(CurrentPos + 1, _charCount)].ToString(), out tid) && tid == TokKind.Semicolon)
-                        {
-                            semicolonIndex = semicolonIndex == -1 ? CurrentPos : semicolonIndex;
-                            _sb.Append(CurrentChar);
-                            NextChar();
-                        }
-
-                        _sb.Append(CurrentChar);
-                        NextChar();
-                    }
-                    else
-                    {
-                        _sb.Append(CurrentChar);
-                        NextChar();
-                    }
-                }
-
-                return _sb.ToString();
-            }
-
-            // Lex a string.
-            private Token LexStringLit()
-            {
-                Contracts.Assert(IsStringDelimiter(CurrentChar));
-
-                _sb.Length = 0;
-
-                var chDelim = CurrentChar;
-                while (!Eof)
-                {
-                    var ch = NextChar();
-                    if (ch == chDelim)
-                    {
-                        char nextCh;
-                        if (Eof || CharacterUtils.IsLineTerm(nextCh = PeekChar(1)) || nextCh != chDelim)
-                        {
-                            break;
-                        }
-
-                        // If we are here, we are seeing a double quote followed immediately by another
-                        // double quote. That is actually an escape sequence for double quote characters
-                        // within a string literal. Excel supports the exact same escape sequence.
-                        // We want to include these characters in the string literal, and keep lexing.
-                        _sb.Append(ch);
-                        NextChar();
-                    }
-                    else if (!CharacterUtils.IsFormatCh(ch))
-                    {
-                        _sb.Append(ch);
-                    }
-                }
-
-                if (Eof)
-                {
-                    return new ErrorToken(GetTextSpan());
-                }
-
-                NextChar();
-                return new StrLitToken(_sb.ToString(), GetTextSpan());
-            }
-
-            // Lex an interpolated string body start.
-            private Token LexInterpolatedStringStart()
-            {
-                Contracts.Assert(IsInterpolatedStringStart(CurrentChar, PeekChar(1)));
-
-                NextChar();
-                NextChar();
-                EnterMode(LexerMode.StringInterpolation);
-
-                return new StrInterpStartToken(GetTextSpan());
-            }
-
-            // Lex an interpolated string body end.
-            private Token LexInterpolatedStringEnd()
-            {
-                Contracts.Assert(IsStringDelimiter(CurrentChar));
-
-                NextChar();
-                ExitMode();
-
-                return new StrInterpEndToken(GetTextSpan());
-            }
-
-            // Lex an interpolated string island start.
-            private Token LexIslandStart()
-            {
-                Contracts.Assert(IsCurlyOpen(CurrentChar));
-
-                NextChar();
-                EnterMode(LexerMode.Island);
-
-                return new IslandStartToken(GetTextSpan());
-            }
-
-            // Lex an interpolated string island end.
-            private Token LexIslandEnd()
-            {
-                Contracts.Assert(IsCurlyClose(CurrentChar));
-
-                NextChar();
-                ExitMode();
-
-                return new IslandEndToken(GetTextSpan());
-            }
-
-            // Lex a interpolated string body.
-            private Token LexInterpolatedStringBody()
-            {
-                _sb.Length = 0;
-
-                do
-                {
-                    var ch = CurrentChar;
-
-                    if (IsStringDelimiter(ch))
-                    {
-                        char nextCh;
-                        if (Eof || CharacterUtils.IsLineTerm(nextCh = PeekChar(1)) || !IsStringDelimiter(nextCh))
-                        {
-                            // Interpolated string end, do not call NextChar()
-                            if (Eof)
-                            {
-                                return new ErrorToken(GetTextSpan());
-                            }
-
-                            return new StrLitToken(_sb.ToString(), GetTextSpan());
-                        }
-
-                        // If we are here, we are seeing a double quote followed immediately by another
-                        // double quote. That is an escape sequence for double quote characters.
-                        _sb.Append(ch);
-                        NextChar();
-                    }
-                    else if (IsCurlyOpen(ch))
-                    {
-                        char nextCh;
-                        if (Eof || CharacterUtils.IsLineTerm(nextCh = PeekChar(1)) || !IsCurlyOpen(nextCh))
-                        {
-                            // Island start, do not call NextChar()
-                            if (Eof)
-                            {
-                                return new ErrorToken(GetTextSpan());
-                            }
-
-                            return new StrLitToken(_sb.ToString(), GetTextSpan());
-                        }
-
-                        // If we are here, we are seeing a open curly followed immediately by another
-                        // open curly. That is an escape sequence for open curly characters.
-                        _sb.Append(ch);
-                        NextChar();
-                    }
-                    else if (IsCurlyClose(ch))
-                    {
-                        char nextCh;
-                        if (Eof || CharacterUtils.IsLineTerm(nextCh = PeekChar(1)) || !IsCurlyClose(nextCh))
-                        {
-                            var res = new ErrorToken(GetTextSpan());
-                            NextChar();
-                            return res;
-                        }
-
-                        // If we are here, we are seeing a close curly followed immediately by another
-                        // close curly. That is an escape sequence for close curly characters.
-                        _sb.Append(ch);
-                        NextChar();
-                    }
-                    else if (!CharacterUtils.IsFormatCh(ch))
-                    {
-                        _sb.Append(ch);
-                    }
-
-                    NextChar();
-                }
-                while (!Eof);
-
-                return new ErrorToken(GetTextSpan());
-            }
-
-            // Lex a sequence of spacing characters.
-            private Token LexSpace()
-            {
-                Contracts.Assert(CharacterUtils.IsSpace(CurrentChar) || CharacterUtils.IsLineTerm(CurrentChar));
-
-                _sb.Length = 0;
-                while (CharacterUtils.IsSpace(NextChar()) || CharacterUtils.IsLineTerm(CurrentChar))
-                {
-                    _sb.Append(CurrentChar);
-                }
-
-                return new WhitespaceToken(_sb.ToString(), GetTextSpan());
-            }
-
-            private Token LexComment(int commentLength)
-            {
-                _sb.Length = 0;
-                _sb.Append(CurrentChar);
-                for (var i = 1; i < commentLength; i++)
-                {
-                    _sb.Append(NextChar());
-                }
-
-                Contracts.Assert(_sb.ToString().Equals("/*", StringComparison.Ordinal) || _sb.ToString().Equals("//", StringComparison.Ordinal));
-                var commentEnd = _sb.ToString().StartsWith("/*", StringComparison.Ordinal) ? "*/" : "\n";
-
-                // Comment initiation takes up two chars, so must - 1 to get start
-                var startingPosition = CurrentPos - 1;
-
-                while (CurrentPos < _text.Length)
-                {
-                    _sb.Append(NextChar());
-                    var str = _sb.ToString();
-
-                    // "str.Length >= commentLength + commentEnd.Length"  ensures block comment of "/*/"
-                    // does not satisfy starts with "/*" and ends with "*/" conditions
-                    if (str.EndsWith(commentEnd, StringComparison.Ordinal) && str.Length >= commentLength + commentEnd.Length)
-                    {
-                        break;
-                    }
-                }
-
-                // Trailing comment space
-                while (CurrentPos < _text.Length)
-                {
-                    var nxtChar = NextChar();
-
-                    // If nxtChar is not whitespace, no need to handle trailing whitespace
-                    if (!char.IsWhiteSpace(nxtChar) || commentEnd != "*/")
-                    {
-                        break;
-                    }
-
-                    // Handle/Preserve trailing white space and line breaks for block comments
-                    if (IsNewLineCharacter(nxtChar))
-                    {
-                        _sb.Append(nxtChar);
-                        ++CurrentPos;
-                        break;
-                    }
-                }
-
-                // Preceding to check whitespace or newline characters after the last seen commment.
-                while (startingPosition > _lastCommentTokenPos)
-                {
-                    var previousChar = _text[startingPosition - 1];
-                    if (!char.IsWhiteSpace(previousChar))
-                    {
-                        break;
-                    }
-
-                    if (IsNewLineCharacter(previousChar))
-                    {
-                        _sb.Insert(0, previousChar);
-                        _currentTokenPos = --startingPosition;
-                        break;
-                    }
-
-                    startingPosition--;
-                }
-
-                bool isOpenBlock = false;
-                if (_sb.ToString().Trim().StartsWith("/*", StringComparison.Ordinal) && !_sb.ToString().Trim().EndsWith("*/", StringComparison.Ordinal))
-                {
-<<<<<<< HEAD
-                    isOpenBlock = true;
-                }
-                
-                return new CommentToken(_sb.ToString(), GetTextSpan(), isOpenBlock);
-=======
-                    commentToken.IsOpenBlock = true;
-                }
-
-                _lastCommentTokenPos = commentToken.Span.Lim; // Set last seen comment token position.
-
-                return commentToken;
->>>>>>> 3dc9b85e
-            }
-
-            // Returns specialized token for unexpected character errors.
-            private Token LexError()
-            {
-                if (CurrentChar > 255)
-                {
-                    var position = CurrentPos;
-                    var unexpectedChar = Convert.ToUInt16(CurrentChar).ToString("X4", CultureInfo.InvariantCulture);
-                    NextChar();
-                    return new ErrorToken(GetTextSpan(), TexlStrings.UnexpectedCharacterToken, string.Concat("U+", unexpectedChar), position);
-                }
-                else
-                {
-                    NextChar();
-                    return new ErrorToken(GetTextSpan());
-                }
-            }
-        }
-    }
-}+﻿// Copyright (c) Microsoft Corporation.
+// Licensed under the MIT license.
+
+using System;
+using System.Collections.Generic;
+using System.Collections.ObjectModel;
+using System.Globalization;
+using System.Linq;
+using System.Text;
+using System.Threading;
+using Microsoft.PowerFx.Core.Localization;
+using Microsoft.PowerFx.Core.Types;
+using Microsoft.PowerFx.Core.Utils;
+
+// Used as a temporary storage for LexerImpl class.
+// LexerImpl is private, so we cannot define 'using' for it here - TexlLexer instead.
+using StringBuilderCache = Microsoft.PowerFx.Core.Utils.StringBuilderCache<Microsoft.PowerFx.Syntax.TexlLexer>;
+
+namespace Microsoft.PowerFx.Syntax
+{
+    [ThreadSafeImmutable]
+    internal sealed class TexlLexer
+    {
+        [Flags]
+        public enum Flags
+        {
+            None = 0,
+
+            // When specified, literal numbers are treated as floats.  By default, literal numbers are decimals.
+            NumberIsFloat = 1 << 0,
+
+            // Enable the the use of reserved keywords as identifiers, for Canvas short term.
+            DisableReservedKeywords = 2 << 0
+        }
+
+        // Locale-invariant syntax.
+        public const string KeywordTrue = "true";
+        public const string KeywordFalse = "false";
+        public const string KeywordIn = "in";
+        public const string KeywordExactin = "exactin";
+        public const string KeywordSelf = "Self";
+        public const string KeywordParent = "Parent";
+        public const string KeywordAnd = "And";
+        public const string KeywordOr = "Or";
+        public const string KeywordNot = "Not";
+        public const string KeywordAs = "As";
+        public const string PunctuatorDecimalSeparatorInvariant = ".";
+        public const string PunctuatorCommaInvariant = ",";
+        public const string PunctuatorSemicolonInvariant = ";";
+        public const string PunctuatorAnd = "&&";
+        public const string PunctuatorOr = "||";
+        public const string PunctuatorDot = ".";
+        public const string PunctuatorBang = "!";
+        public const string PunctuatorAdd = "+";
+        public const string PunctuatorSub = "-";
+        public const string PunctuatorMul = "*";
+        public const string PunctuatorDiv = "/";
+        public const string PunctuatorCaret = "^";
+        public const string PunctuatorAmpersand = "&";
+        public const string PunctuatorPercent = "%";
+        public const string PunctuatorEqual = "=";
+        public const string PunctuatorNotEqual = "<>";
+        public const string PunctuatorGreater = ">";
+        public const string PunctuatorGreaterOrEqual = ">=";
+        public const string PunctuatorLess = "<";
+        public const string PunctuatorLessOrEqual = "<=";
+        public const string PunctuatorParenOpen = "(";
+        public const string PunctuatorParenClose = ")";
+        public const string PunctuatorCurlyOpen = "{";
+        public const string PunctuatorCurlyClose = "}";
+        public const string PunctuatorBracketOpen = "[";
+        public const string PunctuatorBracketClose = "]";
+        public const string PunctuatorColon = ":";
+        public const string PunctuatorAt = "@";
+        public const char IdentifierDelimiter = '\'';
+        public const string PunctuatorDoubleBarrelArrow = "=>";
+
+        // These puntuators are related to commenting in the formula bar
+        public const string PunctuatorBlockComment = "/*";
+        public const string PunctuatorLineComment = "//";
+
+        // Defaults and options for disambiguation
+        private const string PunctuatorSemicolonDefault = PunctuatorSemicolonInvariant;
+        private const string PunctuatorSemicolonAlt1 = ";;";
+
+        // Pretty Print defaults
+        public const string FourSpaces = "    ";
+        public const string LineBreakAndfourSpaces = "\n    ";
+
+        // Reserved but currently unused keywords
+        public const string ReservedBlank = "blank";
+        public const string ReservedNull = "null";
+        public const string ReservedEmpty = "empty";
+        public const string ReservedNone = "none";
+        public const string ReservedNothing = "nothing";
+        public const string ReservedUndefined = "undefined";
+        public const string ReservedThis = "This";
+        public const string ReservedIs = "Is";
+        public const string ReservedChild = "Child";
+        public const string ReservedChildren = "Children";
+        public const string ReservedSiblings = "Siblings";
+
+        // Keywords are not locale-specific, populate keyword dictionary statically
+        private static readonly IReadOnlyDictionary<string, TokKind> _keywords = new Dictionary<string, TokKind>()
+        {
+            { KeywordTrue, TokKind.True },
+            { KeywordFalse, TokKind.False },
+            { KeywordIn, TokKind.In },
+            { KeywordExactin, TokKind.Exactin },
+            { KeywordSelf, TokKind.Self },
+            { KeywordParent, TokKind.Parent },
+            { KeywordAnd, TokKind.KeyAnd },
+            { KeywordOr, TokKind.KeyOr },
+            { KeywordNot, TokKind.KeyNot },
+            { KeywordAs, TokKind.As },
+        };
+
+        // Reserved keywords are not locale-specific, populate keyword dictionary statically
+        // This list includes things we might want to use and other common keywords from other languages
+        // that have no meaning here to avoid confusion
+        private static readonly IReadOnlyCollection<string> _reservedKeywords = new HashSet<string>()
+        {
+            { ReservedBlank },
+            { ReservedNull },
+            { ReservedEmpty },
+            { ReservedNone },
+            { ReservedNothing },
+            { ReservedUndefined },
+            { ReservedIs },
+            { ReservedThis },
+            { ReservedChild },
+            { ReservedChildren },
+            { ReservedSiblings },
+        };
+
+        // Limits the StringBuilderCache TLS memory usage for LexerImpl.
+        // Usually our tokens are less than 128 characters long, unless it's a large string.
+        private const int DesiredStringBuilderSize = 128;
+
+        public static TexlLexer InvariantLexer { get; } = new TexlLexer(PunctuatorDecimalSeparatorInvariant);
+
+        public static TexlLexer CommaDecimalSeparatorLexer { get; } = new TexlLexer(PunctuatorCommaInvariant);
+
+        private static readonly IReadOnlyList<string> _unaryOperatorKeywords;
+        private static readonly IReadOnlyList<string> _binaryOperatorKeywords;
+        private static readonly IReadOnlyList<string> _operatorKeywordsPrimitive;
+        private static readonly IReadOnlyList<string> _operatorKeywordsAggregate;
+        private static readonly IReadOnlyList<string> _constantKeywordsDefault;
+        private static readonly IReadOnlyList<string> _constantKeywordsGetParent;
+
+        private readonly IReadOnlyDictionary<string, TokKind> _punctuators;
+        private readonly char _decimalSeparator;
+        private readonly IReadOnlyDictionary<string, string> _punctuatorsAndInvariants;
+        private readonly NumberFormatInfo _numberFormatInfo;
+
+        public string LocalizedPunctuatorDecimalSeparator { get; }
+
+        public string LocalizedPunctuatorListSeparator { get; }
+
+        public string LocalizedPunctuatorChainingSeparator { get; }
+
+        static TexlLexer()
+        {
+            StringBuilderCache.SetMaxBuilderSize(DesiredStringBuilderSize);
+
+            _unaryOperatorKeywords = new[]
+            {
+                KeywordNot,
+                PunctuatorBang
+            };
+
+            _binaryOperatorKeywords = new[]
+            {
+                PunctuatorAmpersand,
+                PunctuatorAnd,
+                PunctuatorOr,
+                PunctuatorAdd,
+                PunctuatorSub,
+                PunctuatorMul,
+                PunctuatorDiv,
+                PunctuatorEqual,
+                PunctuatorLess,
+                PunctuatorLessOrEqual,
+                PunctuatorGreater,
+                PunctuatorGreaterOrEqual,
+                PunctuatorNotEqual,
+                PunctuatorCaret,
+
+                KeywordAnd,
+                KeywordOr,
+                KeywordIn,
+                KeywordExactin,
+                KeywordAs
+            };
+
+            _operatorKeywordsPrimitive = new[]
+            {
+                PunctuatorAmpersand,
+                PunctuatorEqual,
+                PunctuatorNotEqual,
+                PunctuatorAdd,
+                PunctuatorSub,
+                PunctuatorMul,
+                PunctuatorDiv,
+                PunctuatorCaret,
+                PunctuatorAnd,
+                PunctuatorOr,
+                PunctuatorLess,
+                PunctuatorLessOrEqual,
+                PunctuatorGreater,
+                PunctuatorGreaterOrEqual,
+
+                KeywordAnd,
+                KeywordOr,
+                KeywordIn,
+                KeywordExactin,
+                KeywordAs
+            };
+
+            _operatorKeywordsAggregate = new[]
+            {
+                KeywordIn, KeywordExactin, KeywordAs
+            };
+
+            _constantKeywordsDefault = new[]
+            {
+                KeywordFalse, KeywordTrue, KeywordSelf
+            };
+
+            _constantKeywordsGetParent = new[]
+            {
+                KeywordFalse, KeywordTrue, KeywordParent, KeywordSelf
+            };
+        }
+
+        public static TexlLexer GetLocalizedInstance(CultureInfo culture)
+        {
+            // this is a safe default value as we only use this value for determining the decimal separator at next line
+            culture ??= CultureInfo.InvariantCulture;
+
+            // Number decimal separator can be a dot (.), comma (,), arabic comma (Unicode 0x66B) 
+            // .Net core 3.1 doesn't support arabic comma and defines '/' as decimal separator for Persian/Farsi (fa, fa-IR) which is probably a bug
+            return culture.NumberFormat.NumberDecimalSeparator == PunctuatorDecimalSeparatorInvariant ? InvariantLexer : CommaDecimalSeparatorLexer;
+        }        
+
+        public static IReadOnlyList<string> GetKeywords()
+        {
+            return _keywords.Keys.ToList();
+        }
+
+        private TexlLexer(string preferredDecimalSeparator)
+        {
+            // List and decimal separators.
+            // These are the default global settings. If there is a collision between the two,
+            // the list separator automatically becomes ;.
+            LocalizedPunctuatorDecimalSeparator = ChooseDecimalSeparator(preferredDecimalSeparator);
+            LocalizedPunctuatorListSeparator = ChooseListSeparatorPunctuator(LocalizedPunctuatorDecimalSeparator);
+
+            // The chaining operator has to be disambiguated accordingly.
+            LocalizedPunctuatorChainingSeparator = ChooseChainingPunctuator(LocalizedPunctuatorListSeparator, LocalizedPunctuatorDecimalSeparator);
+
+            _punctuatorsAndInvariants = new Dictionary<string, string>
+            {
+                { LocalizedPunctuatorDecimalSeparator,         "." },
+                { LocalizedPunctuatorListSeparator,            "," },
+                { LocalizedPunctuatorChainingSeparator,        ";" }
+            };
+
+            _numberFormatInfo = new NumberFormatInfo() { NumberDecimalSeparator = LocalizedPunctuatorDecimalSeparator };
+            _decimalSeparator = LocalizedPunctuatorDecimalSeparator[0];
+
+            var punctuators = new Dictionary<string, TokKind>();
+
+            // Invariant punctuators
+            AddPunctuator(punctuators, PunctuatorOr, TokKind.Or);
+            AddPunctuator(punctuators, PunctuatorAnd, TokKind.And);
+            AddPunctuator(punctuators, PunctuatorBang, TokKind.Bang);
+            AddPunctuator(punctuators, PunctuatorAdd, TokKind.Add);
+            AddPunctuator(punctuators, PunctuatorSub, TokKind.Sub);
+            AddPunctuator(punctuators, PunctuatorMul, TokKind.Mul);
+            AddPunctuator(punctuators, PunctuatorDiv, TokKind.Div);
+            AddPunctuator(punctuators, PunctuatorCaret, TokKind.Caret);
+            AddPunctuator(punctuators, PunctuatorParenOpen, TokKind.ParenOpen);
+            AddPunctuator(punctuators, PunctuatorParenClose, TokKind.ParenClose);
+            AddPunctuator(punctuators, PunctuatorEqual, TokKind.Equ);
+            AddPunctuator(punctuators, PunctuatorLess, TokKind.Lss);
+            AddPunctuator(punctuators, PunctuatorLessOrEqual, TokKind.LssEqu);
+            AddPunctuator(punctuators, PunctuatorGreater, TokKind.Grt);
+            AddPunctuator(punctuators, PunctuatorGreaterOrEqual, TokKind.GrtEqu);
+            AddPunctuator(punctuators, PunctuatorNotEqual, TokKind.LssGrt);
+            AddPunctuator(punctuators, PunctuatorDot, TokKind.Dot);
+            AddPunctuator(punctuators, PunctuatorColon, TokKind.Colon);
+            AddPunctuator(punctuators, PunctuatorCurlyOpen, TokKind.CurlyOpen);
+            AddPunctuator(punctuators, PunctuatorCurlyClose, TokKind.CurlyClose);
+            AddPunctuator(punctuators, PunctuatorBracketOpen, TokKind.BracketOpen);
+            AddPunctuator(punctuators, PunctuatorBracketClose, TokKind.BracketClose);
+            AddPunctuator(punctuators, PunctuatorAmpersand, TokKind.Ampersand);
+            AddPunctuator(punctuators, PunctuatorPercent, TokKind.PercentSign);
+            AddPunctuator(punctuators, PunctuatorAt, TokKind.At);
+            AddPunctuator(punctuators, PunctuatorDoubleBarrelArrow, TokKind.DoubleBarrelArrow);
+
+            // Commenting punctuators
+            AddPunctuator(punctuators, PunctuatorBlockComment, TokKind.Comment);
+            AddPunctuator(punctuators, PunctuatorLineComment, TokKind.Comment);
+
+            // Localized
+            AddPunctuator(punctuators, LocalizedPunctuatorListSeparator, TokKind.Comma);
+            AddPunctuator(punctuators, LocalizedPunctuatorChainingSeparator, TokKind.Semicolon);
+
+            _punctuators = punctuators;
+        }
+
+        private static bool AddPunctuator(Dictionary<string, TokKind> punctuators, string str, TokKind tid)
+        {
+            Contracts.AssertNonEmpty(str);
+
+            if (punctuators.TryGetValue(str, out var tidCur))
+            {
+                if (tidCur == tid)
+                {
+                    return true;
+                }
+
+                if (tidCur != TokKind.None)
+                {
+                    return false;
+                }
+            }
+            else
+            {
+                // Map all prefixes (that aren't already mapped) to TokKind.None.
+                for (var ich = 1; ich < str.Length; ich++)
+                {
+                    var strTmp = str.Substring(0, ich);
+                    if (!punctuators.TryGetValue(strTmp, out _))
+                    {
+                        punctuators.Add(strTmp, TokKind.None);
+                    }
+                }
+            }
+
+            punctuators[str] = tid;
+            return true;
+        }
+
+        public IReadOnlyList<Token> LexSource(string text, Flags flags = Flags.None)
+        {
+            Contracts.AssertValue(text);
+
+            var tokens = new List<Token>();
+            StringBuilder sb = null;
+
+            try
+            {
+                // This StringBuilder is used by the Lexer as a temporary storage for tokenized characters.
+                sb = StringBuilderCache.Acquire(Math.Min(text.Length, DesiredStringBuilderSize));
+
+                Token tok;
+                var impl = new LexerImpl(this, text, sb, flags);
+
+                while ((tok = impl.GetNextToken()) != null)
+                {
+                    tokens.Add(tok);
+                }
+
+                tokens.Add(impl.GetEof());
+            }
+            finally
+            {
+                if (sb != null)
+                {
+                    StringBuilderCache.Release(sb);
+                }
+            }
+
+            return tokens;
+        }
+
+        public List<Token> GetTokens(string text, Flags flags = Flags.None)
+        {
+            Contracts.AssertValue(text);
+
+            Token tok;
+            var impl = new LexerImpl(this, text, new StringBuilder(), flags);
+            var tokens = new List<Token>();
+            while ((tok = impl.GetNextToken()) != null)
+            {
+                tokens.Add(tok);
+            }
+
+            return tokens;
+        }
+
+        public static bool RequiresWhiteSpace(Token tk)
+        {
+            bool result;
+            switch (tk.Kind)
+            {
+                case TokKind.True:
+                case TokKind.False:
+                case TokKind.In:
+                case TokKind.Exactin:
+                case TokKind.Parent:
+                case TokKind.KeyAnd:
+                case TokKind.KeyNot:
+                case TokKind.KeyOr:
+                case TokKind.As:
+                    result = true;
+                    break;
+                default:
+                    result = false;
+                    break;
+            }
+
+            return result;
+        }
+
+        public string GetMinifiedScript(string text, List<Token> tokens)
+        {
+            Contracts.AssertValue(text);
+            Contracts.AssertValue(tokens);
+
+            var stringBuilder = new StringBuilder();
+
+            foreach (var tk in tokens)
+            {
+                if (tk.Kind == TokKind.Comment)
+                {
+                    stringBuilder.Append(tk.Span.GetFragment(text));
+                }
+                else if (RequiresWhiteSpace(tk))
+                {
+                    stringBuilder.Append(" " + tk.Span.GetFragment(text) + " ");
+                }
+                else
+                {
+                    var tokenString = tk.Span.GetFragment(text);
+                    var newString = tokenString.Trim();
+
+                    stringBuilder.Append(newString);
+                }
+            }
+
+            var result = stringBuilder.ToString();
+            return result;
+        }
+
+        public string RemoveWhiteSpace(string text)
+        {
+            Contracts.AssertValue(text);
+
+            var tokens = GetTokens(text);
+            if (tokens.Count == 1)
+            {
+                return text;
+            }
+
+            var textLength = text.Length;
+            var result = GetMinifiedScript(text, tokens);
+
+            return result;
+        }
+
+        // Enumerate all supported unary operator keywords.
+        public static IReadOnlyList<string> GetUnaryOperatorKeywords() => _unaryOperatorKeywords;
+
+        // Enumerate all supported binary operator keywords.
+        public static IReadOnlyList<string> GetBinaryOperatorKeywords() => _binaryOperatorKeywords;
+
+        // Enumerate all supported keywords for the given type.
+        // Review hekum - should we have leftType and right type seperately?
+        public static IReadOnlyList<string> GetOperatorKeywords(DType type)
+        {
+            Contracts.Assert(type.IsValid);
+
+            if (type.IsPrimitive)
+            {
+                return _operatorKeywordsPrimitive;
+            }
+
+            // TASK 97994: Investigate and Implement the functionality if lhs of  'in' operator is a control type.
+            if (type.IsAggregate || type.IsControl)
+            {
+                return _operatorKeywordsAggregate;
+            }
+
+            return new List<string>();
+        }
+
+        // Enumerate all supported constant keywords.
+        public static IReadOnlyList<string> GetConstantKeywords(bool getParent) => getParent ? _constantKeywordsGetParent : _constantKeywordsDefault;
+
+        // Enumerate all supported localized punctuators and their invariant counterparts.
+        public IReadOnlyDictionary<string, string> GetPunctuatorsAndInvariants() => _punctuatorsAndInvariants;
+
+        // Returns true and sets 'tid' if the specified string is a keyword.
+        public static bool IsKeyword(string str, out TokKind tid)
+        {
+            return _keywords.TryGetValue(str, out tid);
+        }
+
+        // Returns true if the specified string is a reserved keyword.
+        public static bool IsReservedKeyword(string str)
+        {
+            return _reservedKeywords.Contains(str);
+        }
+
+        // Returns true and set 'tid' if the specified string is a punctuator.
+        // A tid of TokKind.None means it's a prefix of a valid punctuator, but isn't itself a valid punctuator.
+        public bool TryGetPunctuator(string str, out TokKind tid)
+        {
+            return _punctuators.TryGetValue(str, out tid);
+        }
+
+        // Returns true if the specified string is a punctuator.
+        public bool IsPunctuator(string str)
+        {
+            Contracts.AssertValue(str);
+
+            return _punctuators.ContainsKey(str);
+        }
+
+        // Returns true if the specified character is valid as the first character of an identifier.
+        // If an identifier contains any other characters, it has to be surrounded by single quotation marks.
+        public static bool IsIdentStart(char ch)
+        {
+            if (ch >= 128)
+            {
+                return (CharacterUtils.GetUniCatFlags(ch) & CharacterUtils.UniCatFlags.IdentStartChar) != 0;
+            }
+
+            return ((uint)(ch - 'a') < 26) || ((uint)(ch - 'A') < 26) || (ch == '_') || (ch == IdentifierDelimiter);
+        }
+
+        // Returns true if the specified character is a valid simple identifier character.
+        public static bool IsSimpleIdentCh(char ch)
+        {
+            if (ch >= 128)
+            {
+                return (CharacterUtils.GetUniCatFlags(ch) & CharacterUtils.UniCatFlags.IdentPartChar) != 0;
+            }
+
+            return ((uint)(ch - 'a') < 26) || ((uint)(ch - 'A') < 26) || ((uint)(ch - '0') <= 9) || (ch == '_');
+        }
+
+        // Returns true if the specified character constitutes a valid start for a numeric literal.
+        public bool IsNumStart(char ch) => CharacterUtils.IsDigit(ch) || ch == _decimalSeparator;
+
+        // Returns true if the specified character is the start/end identifier delimiter.
+        public static bool IsIdentDelimiter(char ch) => ch == IdentifierDelimiter;
+
+        // Returns true if the specified character starts an interpolated string.
+        public static bool IsInterpolatedStringStart(char ch, char nextCh) => ch == '$' && nextCh == '\"';
+
+        // Returns true if the specified character is an open curly bracket, used by interpolated strings.
+        public static bool IsCurlyOpen(char ch) => ch == '{';
+
+        // Returns true if the specified character is an open curly bracket, used by interpolated strings.
+        public static bool IsCurlyClose(char ch) => ch == '}';
+
+        // Returns true if the specified character is a valid string delimiter.
+        public static bool IsStringDelimiter(char ch) => ch == '\"';
+
+        // Returns true if the specified character is a new line character.
+        public static bool IsNewLineCharacter(char ch) => ch == '\n';
+
+        // Takes a valid name and changes it to an identifier, escaping if needed.
+        public static string EscapeName(DName name)
+        {
+            Contracts.Assert(name.IsValid);
+            return EscapeName(name.Value);
+        }
+
+        // Takes a valid name and changes it to an identifier, escaping if needed.
+        public static string EscapeName(string name)
+        {
+            Contracts.Assert(DName.IsValidDName(name));
+
+            var nameLen = name.Length;
+            Contracts.Assert(nameLen > 0);
+
+            var fEscaping = !IsIdentStart(name[0]) || IsIdentDelimiter(name[0]);
+            var fFirst = true;
+
+            StringBuilder sb = null;
+
+            try
+            {
+                sb = StringBuilderCache.Acquire(nameLen);
+
+                for (var i = fEscaping ? 0 : 1; i < nameLen; i++)
+                {
+                    var ch = name[i];
+                    fEscaping = fEscaping || !IsSimpleIdentCh(ch);
+
+                    if (!fEscaping)
+                    {
+                        continue;
+                    }
+
+                    if (fFirst)
+                    {
+                        sb.Append(IdentifierDelimiter);
+                        sb.Append(name, 0, i);
+                        fFirst = false;
+                    }
+
+                    if (ch == IdentifierDelimiter)
+                    {
+                        sb.Append(ch);
+                    }
+
+                    sb.Append(ch);
+                }
+
+                if (fEscaping)
+                {
+                    sb.Append(IdentifierDelimiter);
+                    return sb.ToString();
+                }
+
+                if (!IsKeyword(name, out var kind))
+                {
+                    return name;
+                }
+
+                sb.Length = 0;
+                sb.EnsureCapacity(nameLen + 2);
+
+                sb.Append(IdentifierDelimiter);
+                sb.Append(name);
+                sb.Append(IdentifierDelimiter);
+
+                return sb.ToString();
+            }
+            finally
+            {
+                if (sb != null)
+                {
+                    StringBuilderCache.Release(sb);
+                }
+            }
+        }
+
+        // Takes an escaped string and returns the unescaped version.
+        // For ex: 'ab''c' = ab'c
+        public static string UnescapeName(string name)
+        {
+            Contracts.AssertValueOrNull(name);
+
+            if (string.IsNullOrEmpty(name))
+            {
+                return string.Empty;
+            }
+
+            var len = name.Length;
+            StringBuilder sb = null;
+
+            try
+            {
+                sb = StringBuilderCache.Acquire(len);
+
+                for (var i = 0; i < name.Length; i++)
+                {
+                    var ch = name[i];
+
+                    if (ch != IdentifierDelimiter)
+                    {
+                        sb.Append(ch);
+                    }
+                    else
+                    {
+                        if (i == 0 || i == len - 1)
+                        {
+                            continue;
+                        }
+
+                        if (name[i + 1] != IdentifierDelimiter)
+                        {
+                            continue;
+                        }
+
+                        sb.Append(ch);
+                        i++;
+                    }
+                }
+
+                return sb.ToString();
+            }
+            finally
+            {
+                if (sb != null)
+                {
+                    StringBuilderCache.Release(sb);
+                }
+            }
+        }
+
+        // Takes a name or an identifier and returns whether it can be a valid name and sets strNameValid to be the parsed name.
+        // If the first non-space character in strIn is not a start delimiter then this is treated as a name.
+        // Else if the first non-space character in strIn is the start delimiter this is treated as an identifier.
+        public static bool TryNameOrIdentifierToName(string strIn, out DName name)
+        {
+            Contracts.AssertValueOrNull(strIn);
+
+            if (string.IsNullOrEmpty(strIn))
+            {
+                name = default;
+                return false;
+            }
+
+            // Find the first non space character.
+            StringBuilder sb = null;
+
+            try
+            {
+                sb = StringBuilderCache.Acquire(strIn.Length);
+
+                var fIdent = false;
+                var fName = false;
+                int i;
+                for (i = 0; i < strIn.Length; i++)
+                {
+                    var ch = strIn[i];
+                    if (!CharacterUtils.IsSpace(ch))
+                    {
+                        if (ch == IdentifierDelimiter)
+                        {
+                            // skip the delimiter start.
+                            i++;
+                            fIdent = true;
+                            break;
+                        }
+
+                        fName = true;
+                        break;
+                    }
+                }
+
+                if (fName)
+                {
+                    // Parse as a name.
+                    var ichTrailingSpace = -1;
+                    var iStart = i;
+
+                    for (; i < strIn.Length; i++)
+                    {
+                        var ch = strIn[i];
+                        if (!CharacterUtils.IsSpace(ch))
+                        {
+                            ichTrailingSpace = -1;
+                        }
+                        else if (ichTrailingSpace == -1)
+                        {
+                            ichTrailingSpace = i;
+                        }
+
+                        sb.Append(ch);
+                    }
+
+                    // Remove trailing spaces.
+                    if (ichTrailingSpace != -1)
+                    {
+                        sb.Length = ichTrailingSpace - iStart;
+                    }
+
+                    name = new DName(sb.ToString());
+                    return true;
+                }
+
+                if (!fIdent)
+                {
+                    name = default;
+                    return false;
+                }
+
+                // Parse as an identifier.
+                var fAllWhiteSpace = true;
+                var fHasEndDelimiter = false;
+
+                for (; i < strIn.Length; i++)
+                {
+                    var ch = strIn[i];
+                    if (ch == IdentifierDelimiter)
+                    {
+                        i++;
+                        if (i < strIn.Length && strIn[i] == IdentifierDelimiter)
+                        {
+                            // Escaped end delimiter
+                            fAllWhiteSpace = false;
+                        }
+                        else
+                        {
+                            // end of identifier
+                            fHasEndDelimiter = true;
+                            break;
+                        }
+                    }
+                    else if (fAllWhiteSpace && !CharacterUtils.IsSpace(ch))
+                    {
+                        fAllWhiteSpace = false;
+                    }
+
+                    sb.Append(ch);
+                }
+
+                if (fAllWhiteSpace || !fHasEndDelimiter)
+                {
+                    name = default;
+                    return false;
+                }
+
+                // Check the remaining characters are white space.
+                for (; i < strIn.Length; i++)
+                {
+                    if (!CharacterUtils.IsSpace(strIn[i]))
+                    {
+                        name = default;
+                        return false;
+                    }
+                }
+
+                name = new DName(sb.ToString());
+                return true;
+            }
+            finally
+            {
+                if (sb != null)
+                {
+                    StringBuilderCache.Release(sb);
+                }
+            }
+        }
+
+        // Choose an unambiguous decimal separator.
+        private static string ChooseDecimalSeparator(string preferred)
+        {
+            Contracts.AssertNonEmpty(preferred);
+
+            if (preferred != PunctuatorDecimalSeparatorInvariant)
+            {
+                return preferred;
+            }
+
+            return PunctuatorDecimalSeparatorInvariant;
+        }
+
+        // Choose an unambiguous list separator.
+        private static string ChooseListSeparatorPunctuator(string decimalSeparator)
+        {
+            // We can't use the same punctuator, since that would cause an ambiguous grammar:
+            //  Foo(1,23, 3,45) could represent two distinct things in a fr-FR locale:
+            //      - either the equivalent of Foo(1.23, 3.45)
+            //      - or the equivalent of Foo(1, 23, 3, 45)
+            if (decimalSeparator == PunctuatorCommaInvariant)
+            {
+                return PunctuatorSemicolonInvariant;
+            }
+
+            return PunctuatorCommaInvariant;
+        }
+
+        // Choose an unambiguous chaining punctuator.
+        private static string ChooseChainingPunctuator(string listSeparator, string decimalSeparator)
+        {
+            Contracts.Assert(listSeparator != decimalSeparator);
+
+            if (decimalSeparator == PunctuatorCommaInvariant)
+            {
+                return PunctuatorSemicolonAlt1;
+            }
+
+            Contracts.Assert(decimalSeparator == PunctuatorDecimalSeparatorInvariant);
+
+            return PunctuatorSemicolonDefault;
+        }
+
+        private sealed class LexerImpl
+        {
+            // The Mode of the lexer, required because the behavior of the lexer changes
+            // when lexing inside of a String Interpolation, for example $"Hello {"World"}"
+            // has special lexing behavior.In theory, you could do this with just 2 modes,
+            // but we are using a 3rd mode, Island, to help keep track of when we need
+            // to produce IslandStart and IslandEnd tokens, which will be used by the
+            // Parser to correctly organize the string interpolation into a function call.
+            public enum LexerMode
+            {
+                Normal,
+                Island,
+                StringInterpolation
+            }
+
+            private readonly TexlLexer _lex;
+            private readonly string _text;
+            private readonly int _charCount;
+            private readonly StringBuilder _sb; // Used while building a token.
+            private readonly Stack<LexerMode> _modeStack;
+            private readonly bool _numberIsFloat;
+            private readonly bool _disableReservedKeywords;
+
+            private int _currentTokenPos; // The start of the current token.
+            private int _lastCommentTokenPos; // The last seen comment token position.
+
+            public LexerImpl(TexlLexer lex, string text, StringBuilder sb, Flags flags)
+            {
+                Contracts.AssertValue(lex);
+                Contracts.AssertValue(text);
+                Contracts.AssertValue(sb);
+
+                _lex = lex;
+                _text = text;
+                _charCount = _text.Length;
+                _sb = sb;
+
+                _numberIsFloat = flags.HasFlag(TexlLexer.Flags.NumberIsFloat);
+                _disableReservedKeywords = flags.HasFlag(TexlLexer.Flags.DisableReservedKeywords);
+
+                _modeStack = new Stack<LexerMode>();
+                _modeStack.Push(LexerMode.Normal);
+            }
+
+            // If the mode stack is empty, this is already an parse, use NormalMode as a default
+            private LexerMode CurrentMode => _modeStack.Count != 0 ? _modeStack.Peek() : LexerMode.Normal;
+
+            private void EnterMode(LexerMode newMode)
+            {
+                _modeStack.Push(newMode);
+            }
+
+            private void ExitMode()
+            {
+                if (_modeStack.Count != 0)
+                {
+                    _modeStack.Pop();
+                }
+            }
+
+            // Whether we've hit the end of input yet. If this returns true, ChCur will be zero.
+            private bool Eof => CurrentPos >= _charCount;
+
+            // The current position.
+            private int CurrentPos { get; set; }
+
+            // The current character. Zero if we've hit the end of input.
+            private char CurrentChar => CurrentPos < _charCount ? _text[CurrentPos] : '\0';
+
+            // Advance to the next character and returns it.
+            private char NextChar()
+            {
+                Contracts.Assert(CurrentPos < _charCount);
+
+                if (++CurrentPos < _charCount)
+                {
+                    return _text[CurrentPos];
+                }
+
+                CurrentPos = _charCount;
+                return '\0';
+            }
+
+            // Return the ich character without advancing the current position.
+            private char PeekChar(int ich)
+            {
+                Contracts.AssertIndexInclusive(ich, _text.Length - CurrentPos);
+                ich += CurrentPos;
+                return (ich < _charCount) ? _text[ich] : '\0';
+            }
+
+            // Return the token n away from the current position, and then
+            // reset the lexer to the state it was when called
+            private Token Lookahead(int n)
+            {
+                var lookaheadStart = CurrentPos;
+                var lookaheadTokenStart = _currentTokenPos;
+                Token foundTok = null;
+                for (var i = 0; i <= n; i++)
+                {
+                    if (Eof)
+                    {
+                        foundTok = null;
+                        break;
+                    }
+
+                    foundTok = Dispatch(true, true);
+                }
+
+                _currentTokenPos = lookaheadTokenStart;
+                CurrentPos = lookaheadStart;
+                return foundTok;
+            }
+
+            // Marks the beginning of the current token.
+            private void StartToken()
+            {
+                _currentTokenPos = CurrentPos;
+            }
+
+            // Resets current read position to the beginning of the current token.
+            private void ResetToken()
+            {
+                CurrentPos = _currentTokenPos;
+            }
+
+            private Span GetTextSpan()
+            {
+                return new Span(_currentTokenPos, CurrentPos);
+            }
+
+            // Form and return the next token. Returns null to signal end of input.
+            public Token GetNextToken()
+            {
+                for (; ;)
+                {
+                    if (Eof)
+                    {
+                        return null;
+                    }
+
+                    var tok = Dispatch(true, true);
+                    if (tok != null)
+                    {
+                        return tok;
+                    }
+                }
+            }
+
+            // Call once GetNextToken returns null if you need an Eof token.
+            public EofToken GetEof()
+            {
+                Contracts.Assert(Eof);
+
+                return new EofToken(new Span(_charCount, _charCount));
+            }
+
+            /// <summary>
+            /// Forms a new token.
+            /// </summary>
+            /// <param name="allowContextDependentTokens">Enables the <c>%text%</c> expression support.</param>
+            /// <param name="allowLocalizableTokens">Enables the <c>##text##</c> expression support.</param>
+            private Token Dispatch(bool allowContextDependentTokens, bool allowLocalizableTokens)
+            {
+                StartToken();
+                var ch = CurrentChar;
+                var nextCh = PeekChar(1);
+
+                if (CurrentMode == LexerMode.Normal || CurrentMode == LexerMode.Island)
+                {
+                    if (CurrentMode == LexerMode.Island && IsCurlyClose(ch))
+                    {
+                        // The LexerMode.Normal mode is pushed onto the mode stack every time the '{' character
+                        // appears within the body of an Island, for example when using the Table function inside
+                        // an interpolated string. If we are in the Island mode, it means that all the Normal
+                        // modes have been popped off, i.e. all the '{' inside the Island are paired with '}'
+                        // In that case just end the Island and resume parsing characters as string literals.
+                        return LexIslandEnd();
+                    }
+
+                    if (_lex.IsNumStart(ch))
+                    {
+                        return LexNumLit();
+                    }
+
+                    if (IsIdentStart(ch))
+                    {
+                        return LexIdent();
+                    }
+
+                    if (IsInterpolatedStringStart(ch, nextCh))
+                    {
+                        return LexInterpolatedStringStart();
+                    }
+
+                    if (IsStringDelimiter(ch))
+                    {
+                        return LexStringLit();
+                    }
+
+                    if (CharacterUtils.IsSpace(ch) || CharacterUtils.IsLineTerm(ch))
+                    {
+                        return LexSpace();
+                    }
+
+                    return LexOther();
+                }
+                else if (IsStringDelimiter(ch) && !IsStringDelimiter(nextCh))
+                {
+                    return LexInterpolatedStringEnd();
+                }
+                else if (IsCurlyOpen(ch) && !IsCurlyOpen(nextCh))
+                {
+                    return LexIslandStart();
+                }
+                else
+                {
+                    return LexInterpolatedStringBody();
+                }
+            }
+
+            private Token LexOther()
+            {
+                var punctuatorLength = 0;
+                var tidPunc = TokKind.None;
+
+                _sb.Length = 0;
+                _sb.Append(CurrentChar);
+                for (; ;)
+                {
+                    var str = _sb.ToString();
+                    if (!_lex.TryGetPunctuator(str, out var tidCur))
+                    {
+                        break;
+                    }
+
+                    if (tidCur == TokKind.Comment)
+                    {
+                        tidPunc = tidCur;
+                        punctuatorLength = _sb.Length;
+
+                        return LexComment(_sb.Length);
+                    }
+
+                    if (tidCur != TokKind.None)
+                    {
+                        tidPunc = tidCur;
+                        punctuatorLength = _sb.Length;
+                    }
+
+                    _sb.Append(PeekChar(_sb.Length));
+                }
+
+                if (punctuatorLength == 0)
+                {
+                    return LexError();
+                }
+
+                while (--punctuatorLength >= 0)
+                {
+                    NextChar();
+                }
+
+                if (tidPunc == TokKind.CurlyOpen)
+                {
+                    EnterMode(LexerMode.Normal);
+                }
+
+                if (tidPunc == TokKind.CurlyClose)
+                {
+                    ExitMode();
+                }
+
+                return new KeyToken(tidPunc, GetTextSpan());
+            }
+
+            // Called to lex a numeric literal or a Dot token.
+            private Token LexNumLit()
+            {
+                Contracts.Assert(CharacterUtils.IsDigit(CurrentChar) || CurrentChar == _lex._decimalSeparator);
+
+                // A dot that is not followed by a digit is just a Dot.
+                if (CurrentChar == _lex._decimalSeparator && !CharacterUtils.IsDigit(PeekChar(1)))
+                {
+                    return LexOther();
+                }
+
+                // Decimal literal (possible floating point).
+                return LexDecLit();
+            }
+
+            // Lex a decimal (double) literal.
+            private Token LexDecLit()
+            {
+                Contracts.Assert(CharacterUtils.IsDigit(CurrentChar) || (CurrentChar == _lex._decimalSeparator && CharacterUtils.IsDigit(PeekChar(1))));
+
+                bool hasDot = false, isCorrect = true;
+
+                _sb.Length = 0;
+                if (CurrentChar == _lex._decimalSeparator)
+                {
+                    Contracts.Assert(CharacterUtils.IsDigit(PeekChar(1)));
+                    hasDot = true;
+                }
+
+                _sb.Append(CurrentChar);
+
+                for (; ;)
+                {
+                    if (NextChar() == _lex._decimalSeparator)
+                    {
+                        if (hasDot)
+                        {
+                            isCorrect = false;
+                            break;
+                        }
+
+                        hasDot = true;
+                        _sb.Append(CurrentChar);
+                    }
+                    else
+                    {
+                        if (!CharacterUtils.IsDigit(CurrentChar))
+                        {
+                            break;
+                        }
+
+                        // Push leading zeros as well. All digits are important.
+                        // We'll let the framework deal with the specifics internally.
+                        _sb.Append(CurrentChar);
+                    }
+                }
+
+                // Check for an exponent.
+                if (CurrentChar == 'e' || CurrentChar == 'E')
+                {
+                    var chTmp = PeekChar(1);
+                    if (CharacterUtils.IsDigit(chTmp) || (IsSign(chTmp) && CharacterUtils.IsDigit(PeekChar(2))))
+                    {
+                        _sb.Append(CurrentChar);
+                        NextChar(); // Skip the e.
+                        if (IsSign(chTmp))
+                        {
+                            _sb.Append(chTmp);
+                            NextChar(); // Skip the sign
+                        }
+
+                        do
+                        {
+                            _sb.Append(CurrentChar);
+                        }
+                        while (CharacterUtils.IsDigit(NextChar()));
+                    }
+                }
+
+                if (_numberIsFloat)
+                {
+                    // Parsing in the current culture, to allow the CLR to correctly parse non-arabic numerals.
+                    if (!double.TryParse(_sb.ToString(), NumberStyles.Float, _lex._numberFormatInfo, out var value) || double.IsNaN(value) || double.IsInfinity(value))
+                    {
+                        return isCorrect ?
+                            new ErrorToken(GetTextSpan(), TexlStrings.ErrNumberTooLarge) :
+                            new ErrorToken(GetTextSpan());
+                    }
+
+                    return new NumLitToken(value, GetTextSpan());
+                }
+                else
+                {
+                    // Parsing in the current culture, to allow the CLR to correctly parse non-arabic numerals.
+                    if (!decimal.TryParse(_sb.ToString(), NumberStyles.Float, _lex._numberFormatInfo, out var value))
+                    {
+                        return isCorrect ?
+                            new ErrorToken(GetTextSpan(), TexlStrings.ErrNumberTooLarge) :
+                            new ErrorToken(GetTextSpan());
+                    }
+
+                    return new DecLitToken(value, GetTextSpan());
+                }
+            }
+
+            private bool IsSign(char ch)
+            {
+                return ch == PunctuatorAdd[0] || ch == PunctuatorSub[0];
+            }
+
+            // Lex an identifier.
+            // If this code changes, NameValidation will probably have to change as well.
+            private Token LexIdent()
+            {
+                var str = LexIdentCore(out var fDelimiterStart, out var fDelimiterEnd);
+
+                var spanTok = GetTextSpan();
+
+                // Only lex a keyword if the identifier didn't start with a delimiter.
+                if (IsKeyword(str, out var tid) && !fDelimiterStart)
+                {
+                    // Lookahead to distinguish Keyword "and/or/not" from Function "and/or/not"
+                    if ((tid == TokKind.KeyAnd || tid == TokKind.KeyOr || tid == TokKind.KeyNot) &&
+                       Lookahead(0)?.Kind == TokKind.ParenOpen)
+                    {
+                        return new IdentToken(str, spanTok, fDelimiterStart, fDelimiterEnd);
+                    }
+
+                    return new KeyToken(tid, spanTok);
+                }
+
+                // Reserved words under a Features gate
+                if (!_disableReservedKeywords && IsReservedKeyword(str) && !fDelimiterStart)
+                {
+                    return new ErrorToken(GetTextSpan(), TexlStrings.ErrReservedKeyword);
+                }
+
+                return new IdentToken(str, spanTok, fDelimiterStart, fDelimiterEnd);
+            }
+
+            // Core functionality for lexing an identifier.
+            private string LexIdentCore(out bool fDelimiterStart, out bool fDelimiterEnd)
+            {
+                Contracts.Assert(IsIdentStart(CurrentChar));
+
+                _sb.Length = 0;
+                fDelimiterStart = IsIdentDelimiter(CurrentChar);
+                fDelimiterEnd = false;
+
+                if (!fDelimiterStart)
+                {
+                    // Simple identifier.
+                    while (IsSimpleIdentCh(CurrentChar))
+                    {
+                        _sb.Append(CurrentChar);
+                        NextChar();
+                    }
+
+                    return _sb.ToString();
+                }
+
+                // Delimited identifier.
+                NextChar();
+                var ichStrMin = CurrentPos;
+                var semicolonIndex = -1;
+
+                // Accept any characters up to the next unescaped identifier delimiter.
+                // String will be corrected in the IdentToken if needed.
+                for (; ;)
+                {
+                    if (Eof)
+                    {
+                        // Ident was never closed, tokenize ident up to semicolon
+                        if (semicolonIndex != -1)
+                        {
+                            CurrentPos = ichStrMin;
+                            _sb.Length = 0;
+                            while (CurrentPos < semicolonIndex)
+                            {
+                                _sb.Append(CurrentChar);
+                                NextChar();
+                            }
+                        }
+
+                        break;
+                    }
+
+                    if (IsIdentDelimiter(CurrentChar))
+                    {
+                        if (IsIdentDelimiter(PeekChar(1)))
+                        {
+                            // Escaped delimiter.
+                            _sb.Append(CurrentChar);
+                            NextChar();
+                            NextChar();
+                        }
+                        else
+                        {
+                            // End of the identifier.
+                            NextChar();
+                            fDelimiterEnd = true;
+                            break;
+                        }
+                    }
+                    else if (IsNewLineCharacter(CurrentChar))
+                    {
+                        // Terminate an identifier on a new line character
+                        // Don't include the new line in the identifier
+                        fDelimiterEnd = false;
+                        break;
+                    }
+                    else if (CurrentChar.ToString() == PunctuatorSemicolonInvariant)
+                    {
+                        // This is to enable parser restarting
+                        // Don't know if semicolon is end of identifier so we will store for fallback
+                        // Some locales use ;;, so we check for match and move shift 2 characters instead of 1
+                        if (_lex.TryGetPunctuator(CurrentChar.ToString(), out TokKind tid) && tid == TokKind.Semicolon)
+                        {
+                            semicolonIndex = semicolonIndex == -1 ? CurrentPos : semicolonIndex;
+                        }
+                        else if (_lex.TryGetPunctuator(CurrentChar.ToString() + _text[Math.Min(CurrentPos + 1, _charCount)].ToString(), out tid) && tid == TokKind.Semicolon)
+                        {
+                            semicolonIndex = semicolonIndex == -1 ? CurrentPos : semicolonIndex;
+                            _sb.Append(CurrentChar);
+                            NextChar();
+                        }
+
+                        _sb.Append(CurrentChar);
+                        NextChar();
+                    }
+                    else
+                    {
+                        _sb.Append(CurrentChar);
+                        NextChar();
+                    }
+                }
+
+                return _sb.ToString();
+            }
+
+            // Lex a string.
+            private Token LexStringLit()
+            {
+                Contracts.Assert(IsStringDelimiter(CurrentChar));
+
+                _sb.Length = 0;
+
+                var chDelim = CurrentChar;
+                while (!Eof)
+                {
+                    var ch = NextChar();
+                    if (ch == chDelim)
+                    {
+                        char nextCh;
+                        if (Eof || CharacterUtils.IsLineTerm(nextCh = PeekChar(1)) || nextCh != chDelim)
+                        {
+                            break;
+                        }
+
+                        // If we are here, we are seeing a double quote followed immediately by another
+                        // double quote. That is actually an escape sequence for double quote characters
+                        // within a string literal. Excel supports the exact same escape sequence.
+                        // We want to include these characters in the string literal, and keep lexing.
+                        _sb.Append(ch);
+                        NextChar();
+                    }
+                    else if (!CharacterUtils.IsFormatCh(ch))
+                    {
+                        _sb.Append(ch);
+                    }
+                }
+
+                if (Eof)
+                {
+                    return new ErrorToken(GetTextSpan());
+                }
+
+                NextChar();
+                return new StrLitToken(_sb.ToString(), GetTextSpan());
+            }
+
+            // Lex an interpolated string body start.
+            private Token LexInterpolatedStringStart()
+            {
+                Contracts.Assert(IsInterpolatedStringStart(CurrentChar, PeekChar(1)));
+
+                NextChar();
+                NextChar();
+                EnterMode(LexerMode.StringInterpolation);
+
+                return new StrInterpStartToken(GetTextSpan());
+            }
+
+            // Lex an interpolated string body end.
+            private Token LexInterpolatedStringEnd()
+            {
+                Contracts.Assert(IsStringDelimiter(CurrentChar));
+
+                NextChar();
+                ExitMode();
+
+                return new StrInterpEndToken(GetTextSpan());
+            }
+
+            // Lex an interpolated string island start.
+            private Token LexIslandStart()
+            {
+                Contracts.Assert(IsCurlyOpen(CurrentChar));
+
+                NextChar();
+                EnterMode(LexerMode.Island);
+
+                return new IslandStartToken(GetTextSpan());
+            }
+
+            // Lex an interpolated string island end.
+            private Token LexIslandEnd()
+            {
+                Contracts.Assert(IsCurlyClose(CurrentChar));
+
+                NextChar();
+                ExitMode();
+
+                return new IslandEndToken(GetTextSpan());
+            }
+
+            // Lex a interpolated string body.
+            private Token LexInterpolatedStringBody()
+            {
+                _sb.Length = 0;
+
+                do
+                {
+                    var ch = CurrentChar;
+
+                    if (IsStringDelimiter(ch))
+                    {
+                        char nextCh;
+                        if (Eof || CharacterUtils.IsLineTerm(nextCh = PeekChar(1)) || !IsStringDelimiter(nextCh))
+                        {
+                            // Interpolated string end, do not call NextChar()
+                            if (Eof)
+                            {
+                                return new ErrorToken(GetTextSpan());
+                            }
+
+                            return new StrLitToken(_sb.ToString(), GetTextSpan());
+                        }
+
+                        // If we are here, we are seeing a double quote followed immediately by another
+                        // double quote. That is an escape sequence for double quote characters.
+                        _sb.Append(ch);
+                        NextChar();
+                    }
+                    else if (IsCurlyOpen(ch))
+                    {
+                        char nextCh;
+                        if (Eof || CharacterUtils.IsLineTerm(nextCh = PeekChar(1)) || !IsCurlyOpen(nextCh))
+                        {
+                            // Island start, do not call NextChar()
+                            if (Eof)
+                            {
+                                return new ErrorToken(GetTextSpan());
+                            }
+
+                            return new StrLitToken(_sb.ToString(), GetTextSpan());
+                        }
+
+                        // If we are here, we are seeing a open curly followed immediately by another
+                        // open curly. That is an escape sequence for open curly characters.
+                        _sb.Append(ch);
+                        NextChar();
+                    }
+                    else if (IsCurlyClose(ch))
+                    {
+                        char nextCh;
+                        if (Eof || CharacterUtils.IsLineTerm(nextCh = PeekChar(1)) || !IsCurlyClose(nextCh))
+                        {
+                            var res = new ErrorToken(GetTextSpan());
+                            NextChar();
+                            return res;
+                        }
+
+                        // If we are here, we are seeing a close curly followed immediately by another
+                        // close curly. That is an escape sequence for close curly characters.
+                        _sb.Append(ch);
+                        NextChar();
+                    }
+                    else if (!CharacterUtils.IsFormatCh(ch))
+                    {
+                        _sb.Append(ch);
+                    }
+
+                    NextChar();
+                }
+                while (!Eof);
+
+                return new ErrorToken(GetTextSpan());
+            }
+
+            // Lex a sequence of spacing characters.
+            private Token LexSpace()
+            {
+                Contracts.Assert(CharacterUtils.IsSpace(CurrentChar) || CharacterUtils.IsLineTerm(CurrentChar));
+
+                _sb.Length = 0;
+                while (CharacterUtils.IsSpace(NextChar()) || CharacterUtils.IsLineTerm(CurrentChar))
+                {
+                    _sb.Append(CurrentChar);
+                }
+
+                return new WhitespaceToken(_sb.ToString(), GetTextSpan());
+            }
+
+            private Token LexComment(int commentLength)
+            {
+                _sb.Length = 0;
+                _sb.Append(CurrentChar);
+                for (var i = 1; i < commentLength; i++)
+                {
+                    _sb.Append(NextChar());
+                }
+
+                Contracts.Assert(_sb.ToString().Equals("/*", StringComparison.Ordinal) || _sb.ToString().Equals("//", StringComparison.Ordinal));
+                var commentEnd = _sb.ToString().StartsWith("/*", StringComparison.Ordinal) ? "*/" : "\n";
+
+                // Comment initiation takes up two chars, so must - 1 to get start
+                var startingPosition = CurrentPos - 1;
+
+                while (CurrentPos < _text.Length)
+                {
+                    _sb.Append(NextChar());
+                    var str = _sb.ToString();
+
+                    // "str.Length >= commentLength + commentEnd.Length"  ensures block comment of "/*/"
+                    // does not satisfy starts with "/*" and ends with "*/" conditions
+                    if (str.EndsWith(commentEnd, StringComparison.Ordinal) && str.Length >= commentLength + commentEnd.Length)
+                    {
+                        break;
+                    }
+                }
+
+                // Trailing comment space
+                while (CurrentPos < _text.Length)
+                {
+                    var nxtChar = NextChar();
+
+                    // If nxtChar is not whitespace, no need to handle trailing whitespace
+                    if (!char.IsWhiteSpace(nxtChar) || commentEnd != "*/")
+                    {
+                        break;
+                    }
+
+                    // Handle/Preserve trailing white space and line breaks for block comments
+                    if (IsNewLineCharacter(nxtChar))
+                    {
+                        _sb.Append(nxtChar);
+                        ++CurrentPos;
+                        break;
+                    }
+                }
+
+                // Preceding to check whitespace or newline characters after the last seen commment.
+                while (startingPosition > _lastCommentTokenPos)
+                {
+                    var previousChar = _text[startingPosition - 1];
+                    if (!char.IsWhiteSpace(previousChar))
+                    {
+                        break;
+                    }
+
+                    if (IsNewLineCharacter(previousChar))
+                    {
+                        _sb.Insert(0, previousChar);
+                        _currentTokenPos = --startingPosition;
+                        break;
+                    }
+
+                    startingPosition--;
+                }
+
+                bool isOpenBlock = false;
+                if (_sb.ToString().Trim().StartsWith("/*", StringComparison.Ordinal) && !_sb.ToString().Trim().EndsWith("*/", StringComparison.Ordinal))
+                {
+                    isOpenBlock = true;
+                }
+                
+                _lastCommentTokenPos = commentToken.Span.Lim; // Set last seen comment token position.
+              
+                return new CommentToken(_sb.ToString(), GetTextSpan(), isOpenBlock);
+            }
+
+            // Returns specialized token for unexpected character errors.
+            private Token LexError()
+            {
+                if (CurrentChar > 255)
+                {
+                    var position = CurrentPos;
+                    var unexpectedChar = Convert.ToUInt16(CurrentChar).ToString("X4", CultureInfo.InvariantCulture);
+                    NextChar();
+                    return new ErrorToken(GetTextSpan(), TexlStrings.UnexpectedCharacterToken, string.Concat("U+", unexpectedChar), position);
+                }
+                else
+                {
+                    NextChar();
+                    return new ErrorToken(GetTextSpan());
+                }
+            }
+        }
+    }
+}