﻿// Copyright (c) Microsoft Corporation.
// Licensed under the MIT license.

using System;
using System.Collections.Generic;
using System.Collections.ObjectModel;
using System.Globalization;
using System.Linq;
using System.Text;
using System.Threading;
using Microsoft.PowerFx.Core.Localization;
using Microsoft.PowerFx.Core.Types;
using Microsoft.PowerFx.Core.Utils;

// Used as a temporary storage for LexerImpl class.
// LexerImpl is private, so we cannot define 'using' for it here - TexlLexer instead.
using StringBuilderCache = Microsoft.PowerFx.Core.Utils.StringBuilderCache<Microsoft.PowerFx.Syntax.TexlLexer>;

namespace Microsoft.PowerFx.Syntax
{
    [ThreadSafeImmutable]
    internal sealed class TexlLexer
    {
        [Flags]
        public enum Flags
        {
            None,
        }

        // Locale-invariant syntax.
        public const string KeywordTrue = "true";
        public const string KeywordFalse = "false";
        public const string KeywordIn = "in";
        public const string KeywordExactin = "exactin";
        public const string KeywordSelf = "Self";
        public const string KeywordParent = "Parent";
        public const string KeywordAnd = "And";
        public const string KeywordOr = "Or";
        public const string KeywordNot = "Not";
        public const string KeywordAs = "As";
        public const string PunctuatorDecimalSeparatorInvariant = ".";
        public const string PunctuatorCommaInvariant = ",";
        public const string PunctuatorSemicolonInvariant = ";";
        public const string PunctuatorAnd = "&&";
        public const string PunctuatorOr = "||";
        public const string PunctuatorDot = ".";
        public const string PunctuatorBang = "!";
        public const string PunctuatorAdd = "+";
        public const string PunctuatorSub = "-";
        public const string PunctuatorMul = "*";
        public const string PunctuatorDiv = "/";
        public const string PunctuatorCaret = "^";
        public const string PunctuatorAmpersand = "&";
        public const string PunctuatorPercent = "%";
        public const string PunctuatorEqual = "=";
        public const string PunctuatorNotEqual = "<>";
        public const string PunctuatorGreater = ">";
        public const string PunctuatorGreaterOrEqual = ">=";
        public const string PunctuatorLess = "<";
        public const string PunctuatorLessOrEqual = "<=";
        public const string PunctuatorParenOpen = "(";
        public const string PunctuatorParenClose = ")";
        public const string PunctuatorCurlyOpen = "{";
        public const string PunctuatorCurlyClose = "}";
        public const string PunctuatorBracketOpen = "[";
        public const string PunctuatorBracketClose = "]";
        public const string PunctuatorColon = ":";
        public const string PunctuatorAt = "@";
        public const char IdentifierDelimiter = '\'';
        public const string PunctuatorDoubleBarrelArrow = "=>";

        // These puntuators are related to commenting in the formula bar
        public const string PunctuatorBlockComment = "/*";
        public const string PunctuatorLineComment = "//";

        // Defaults and options for disambiguation
        private const string PunctuatorSemicolonDefault = PunctuatorSemicolonInvariant;
        private const string PunctuatorSemicolonAlt1 = ";;";

        // Pretty Print defaults
        public const string FourSpaces = "    ";
        public const string LineBreakAndfourSpaces = "\n    ";

        // Keywords are not locale-specific, populate keyword dictionary statically
        private static readonly IReadOnlyDictionary<string, TokKind> _keywords = new Dictionary<string, TokKind>()
        {
            { KeywordTrue, TokKind.True },
            { KeywordFalse, TokKind.False },
            { KeywordIn, TokKind.In },
            { KeywordExactin, TokKind.Exactin },
            { KeywordSelf, TokKind.Self },
            { KeywordParent, TokKind.Parent },
            { KeywordAnd, TokKind.KeyAnd },
            { KeywordOr, TokKind.KeyOr },
            { KeywordNot, TokKind.KeyNot },
            { KeywordAs, TokKind.As },
        };

        // Limits the StringBuilderCache TLS memory usage for LexerImpl.
        // Usually our tokens are less than 128 characters long, unless it's a large string.
        private const int DesiredStringBuilderSize = 128;

        public static TexlLexer InvariantLexer { get; } = new TexlLexer(PunctuatorDecimalSeparatorInvariant);

        public static TexlLexer CommaDecimalSeparatorLexer { get; } = new TexlLexer(PunctuatorCommaInvariant);

        private static readonly IReadOnlyList<string> _unaryOperatorKeywords;
        private static readonly IReadOnlyList<string> _binaryOperatorKeywords;
        private static readonly IReadOnlyList<string> _operatorKeywordsPrimitive;
        private static readonly IReadOnlyList<string> _operatorKeywordsAggregate;
        private static readonly IReadOnlyList<string> _constantKeywordsDefault;
        private static readonly IReadOnlyList<string> _constantKeywordsGetParent;

        private readonly IReadOnlyDictionary<string, TokKind> _punctuators;
        private readonly char _decimalSeparator;
        private readonly IReadOnlyDictionary<string, string> _punctuatorsAndInvariants;
        private readonly NumberFormatInfo _numberFormatInfo;

        public string LocalizedPunctuatorDecimalSeparator { get; }

        public string LocalizedPunctuatorListSeparator { get; }

        public string LocalizedPunctuatorChainingSeparator { get; }

        static TexlLexer()
        {
            StringBuilderCache.SetMaxBuilderSize(DesiredStringBuilderSize);

            _unaryOperatorKeywords = new[]
            {
                KeywordNot,
                PunctuatorBang
            };

            _binaryOperatorKeywords = new[]
            {
                PunctuatorAmpersand,
                PunctuatorAnd,
                PunctuatorOr,
                PunctuatorAdd,
                PunctuatorSub,
                PunctuatorMul,
                PunctuatorDiv,
                PunctuatorEqual,
                PunctuatorLess,
                PunctuatorLessOrEqual,
                PunctuatorGreater,
                PunctuatorGreaterOrEqual,
                PunctuatorNotEqual,
                PunctuatorCaret,

                KeywordAnd,
                KeywordOr,
                KeywordIn,
                KeywordExactin,
                KeywordAs
            };

            _operatorKeywordsPrimitive = new[]
            {
                PunctuatorAmpersand,
                PunctuatorEqual,
                PunctuatorNotEqual,
                PunctuatorAdd,
                PunctuatorSub,
                PunctuatorMul,
                PunctuatorDiv,
                PunctuatorCaret,
                PunctuatorAnd,
                PunctuatorOr,
                PunctuatorLess,
                PunctuatorLessOrEqual,
                PunctuatorGreater,
                PunctuatorGreaterOrEqual,

                KeywordAnd,
                KeywordOr,
                KeywordIn,
                KeywordExactin,
                KeywordAs
            };

            _operatorKeywordsAggregate = new[]
            {
                KeywordIn, KeywordExactin, KeywordAs
            };

            _constantKeywordsDefault = new[]
            {
                KeywordFalse, KeywordTrue, KeywordSelf
            };

            _constantKeywordsGetParent = new[]
            {
                KeywordFalse, KeywordTrue, KeywordParent, KeywordSelf
            };
        }

        public static TexlLexer GetLocalizedInstance(CultureInfo culture)
        {
            culture ??= CultureInfo.InvariantCulture;

            // Number decimal separator can be a dot (.), comma (,), arabic comma (Unicode 0x66B) 
            // .Net core 3.1 doesn't support arabic comma and defines '/' as decimal separator for Persian/Farsi (fa, fa-IR) which is probably a bug
            return culture.NumberFormat.NumberDecimalSeparator == PunctuatorDecimalSeparatorInvariant ? InvariantLexer : CommaDecimalSeparatorLexer;
        }        

        public static IReadOnlyList<string> GetKeywords()
        {
            return _keywords.Keys.ToList();
        }

        private TexlLexer(string preferredDecimalSeparator)
        {
            // List and decimal separators.
            // These are the default global settings. If there is a collision between the two,
            // the list separator automatically becomes ;.
            LocalizedPunctuatorDecimalSeparator = ChooseDecimalSeparator(preferredDecimalSeparator);
            LocalizedPunctuatorListSeparator = ChooseListSeparatorPunctuator(LocalizedPunctuatorDecimalSeparator);

            // The chaining operator has to be disambiguated accordingly.
            LocalizedPunctuatorChainingSeparator = ChooseChainingPunctuator(LocalizedPunctuatorListSeparator, LocalizedPunctuatorDecimalSeparator);

            _punctuatorsAndInvariants = new Dictionary<string, string>
            {
                { LocalizedPunctuatorDecimalSeparator,         "." },
                { LocalizedPunctuatorListSeparator,            "," },
                { LocalizedPunctuatorChainingSeparator,        ";" }
            };

            _numberFormatInfo = new NumberFormatInfo() { NumberDecimalSeparator = LocalizedPunctuatorDecimalSeparator };
            _decimalSeparator = LocalizedPunctuatorDecimalSeparator[0];

            var punctuators = new Dictionary<string, TokKind>();

            // Invariant punctuators
            AddPunctuator(punctuators, PunctuatorOr, TokKind.Or);
            AddPunctuator(punctuators, PunctuatorAnd, TokKind.And);
            AddPunctuator(punctuators, PunctuatorBang, TokKind.Bang);
            AddPunctuator(punctuators, PunctuatorAdd, TokKind.Add);
            AddPunctuator(punctuators, PunctuatorSub, TokKind.Sub);
            AddPunctuator(punctuators, PunctuatorMul, TokKind.Mul);
            AddPunctuator(punctuators, PunctuatorDiv, TokKind.Div);
            AddPunctuator(punctuators, PunctuatorCaret, TokKind.Caret);
            AddPunctuator(punctuators, PunctuatorParenOpen, TokKind.ParenOpen);
            AddPunctuator(punctuators, PunctuatorParenClose, TokKind.ParenClose);
            AddPunctuator(punctuators, PunctuatorEqual, TokKind.Equ);
            AddPunctuator(punctuators, PunctuatorLess, TokKind.Lss);
            AddPunctuator(punctuators, PunctuatorLessOrEqual, TokKind.LssEqu);
            AddPunctuator(punctuators, PunctuatorGreater, TokKind.Grt);
            AddPunctuator(punctuators, PunctuatorGreaterOrEqual, TokKind.GrtEqu);
            AddPunctuator(punctuators, PunctuatorNotEqual, TokKind.LssGrt);
            AddPunctuator(punctuators, PunctuatorDot, TokKind.Dot);
            AddPunctuator(punctuators, PunctuatorColon, TokKind.Colon);
            AddPunctuator(punctuators, PunctuatorCurlyOpen, TokKind.CurlyOpen);
            AddPunctuator(punctuators, PunctuatorCurlyClose, TokKind.CurlyClose);
            AddPunctuator(punctuators, PunctuatorBracketOpen, TokKind.BracketOpen);
            AddPunctuator(punctuators, PunctuatorBracketClose, TokKind.BracketClose);
            AddPunctuator(punctuators, PunctuatorAmpersand, TokKind.Ampersand);
            AddPunctuator(punctuators, PunctuatorPercent, TokKind.PercentSign);
            AddPunctuator(punctuators, PunctuatorAt, TokKind.At);
            AddPunctuator(punctuators, PunctuatorDoubleBarrelArrow, TokKind.DoubleBarrelArrow);

            // Commenting punctuators
            AddPunctuator(punctuators, PunctuatorBlockComment, TokKind.Comment);
            AddPunctuator(punctuators, PunctuatorLineComment, TokKind.Comment);

            // Localized
            AddPunctuator(punctuators, LocalizedPunctuatorListSeparator, TokKind.Comma);
            AddPunctuator(punctuators, LocalizedPunctuatorChainingSeparator, TokKind.Semicolon);

            _punctuators = punctuators;
        }

        private static bool AddPunctuator(Dictionary<string, TokKind> punctuators, string str, TokKind tid)
        {
            Contracts.AssertNonEmpty(str);

            if (punctuators.TryGetValue(str, out var tidCur))
            {
                if (tidCur == tid)
                {
                    return true;
                }

                if (tidCur != TokKind.None)
                {
                    return false;
                }
            }
            else
            {
                // Map all prefixes (that aren't already mapped) to TokKind.None.
                for (var ich = 1; ich < str.Length; ich++)
                {
                    var strTmp = str.Substring(0, ich);
                    if (!punctuators.TryGetValue(strTmp, out _))
                    {
                        punctuators.Add(strTmp, TokKind.None);
                    }
                }
            }

            punctuators[str] = tid;
            return true;
        }

        public IReadOnlyList<Token> LexSource(string text, Flags flags = Flags.None)
        {
            Contracts.AssertValue(text);

            var tokens = new List<Token>();
            StringBuilder sb = null;

            try
            {
                // This StringBuilder is used by the Lexer as a temporary storage for tokenized characters.
                sb = StringBuilderCache.Acquire(Math.Min(text.Length, DesiredStringBuilderSize));

                Token tok;
                var impl = new LexerImpl(this, text, sb, flags);

                while ((tok = impl.GetNextToken()) != null)
                {
                    tokens.Add(tok);
                }

                tokens.Add(impl.GetEof());
            }
            finally
            {
                if (sb != null)
                {
                    StringBuilderCache.Release(sb);
                }
            }

            return tokens;
        }

        public List<Token> GetTokens(string text)
        {
            Contracts.AssertValue(text);

            Token tok;
            var impl = new LexerImpl(this, text, new StringBuilder(), Flags.None);
            var tokens = new List<Token>();
            while ((tok = impl.GetNextToken()) != null)
            {
                tokens.Add(tok);
            }

            return tokens;
        }

        public static bool RequiresWhiteSpace(Token tk)
        {
            bool result;
            switch (tk.Kind)
            {
                case TokKind.True:
                case TokKind.False:
                case TokKind.In:
                case TokKind.Exactin:
                case TokKind.Parent:
                case TokKind.KeyAnd:
                case TokKind.KeyNot:
                case TokKind.KeyOr:
                case TokKind.As:
                    result = true;
                    break;
                default:
                    result = false;
                    break;
            }

            return result;
        }

        public string GetMinifiedScript(string text, List<Token> tokens)
        {
            Contracts.AssertValue(text);
            Contracts.AssertValue(tokens);

            var stringBuilder = new StringBuilder();

            foreach (var tk in tokens)
            {
                if (tk.Kind == TokKind.Comment)
                {
                    stringBuilder.Append(tk.Span.GetFragment(text));
                }
                else if (RequiresWhiteSpace(tk))
                {
                    stringBuilder.Append(" " + tk.Span.GetFragment(text) + " ");
                }
                else
                {
                    var tokenString = tk.Span.GetFragment(text);
                    var newString = tokenString.Trim();

                    stringBuilder.Append(newString);
                }
            }

            var result = stringBuilder.ToString();
            return result;
        }

        public string RemoveWhiteSpace(string text)
        {
            Contracts.AssertValue(text);

            var tokens = GetTokens(text);
            if (tokens.Count == 1)
            {
                return text;
            }

            var textLength = text.Length;
            var result = GetMinifiedScript(text, tokens);

            return result;
        }

        // Enumerate all supported unary operator keywords.
        public static IReadOnlyList<string> GetUnaryOperatorKeywords() => _unaryOperatorKeywords;

        // Enumerate all supported binary operator keywords.
        public static IReadOnlyList<string> GetBinaryOperatorKeywords() => _binaryOperatorKeywords;

        // Enumerate all supported keywords for the given type.
        // Review hekum - should we have leftType and right type seperately?
        public static IReadOnlyList<string> GetOperatorKeywords(DType type)
        {
            Contracts.Assert(type.IsValid);

            if (type.IsPrimitive)
            {
                return _operatorKeywordsPrimitive;
            }

            // TASK 97994: Investigate and Implement the functionality if lhs of  'in' operator is a control type.
            if (type.IsAggregate || type.IsControl)
            {
                return _operatorKeywordsAggregate;
            }

            return new List<string>();
        }

        // Enumerate all supported constant keywords.
        public static IReadOnlyList<string> GetConstantKeywords(bool getParent) => getParent ? _constantKeywordsGetParent : _constantKeywordsDefault;

        // Enumerate all supported localized punctuators and their invariant counterparts.
        public IReadOnlyDictionary<string, string> GetPunctuatorsAndInvariants() => _punctuatorsAndInvariants;

        // Returns true and sets 'tid' if the specified string is a keyword.
        public static bool IsKeyword(string str, out TokKind tid)
        {
            return _keywords.TryGetValue(str, out tid);
        }

        // Returns true and set 'tid' if the specified string is a punctuator.
        // A tid of TokKind.None means it's a prefix of a valid punctuator, but isn't itself a valid punctuator.
        public bool TryGetPunctuator(string str, out TokKind tid)
        {
            return _punctuators.TryGetValue(str, out tid);
        }

        // Returns true if the specified string is a punctuator.
        public bool IsPunctuator(string str)
        {
            Contracts.AssertValue(str);

            return _punctuators.ContainsKey(str);
        }

        // Returns true if the specified character is valid as the first character of an identifier.
        // If an identifier contains any other characters, it has to be surrounded by single quotation marks.
        public static bool IsIdentStart(char ch)
        {
            if (ch < 128)
            {
                return ((uint)(ch - 'a') < 26) || ((uint)(ch - 'A') < 26) || (ch == '_') || (ch == IdentifierDelimiter);
            }

            return (CharacterUtils.GetUniCatFlags(ch) & CharacterUtils.UniCatFlags.IdentStartChar) != 0;
        }

        // Returns true if the specified character is a valid simple identifier character.
        public static bool IsSimpleIdentCh(char ch)
        {
            if (ch < 128)
            {
                // Character range where this method will return true: [0-9], [A-Z], _, [a-z]
                // This code is equivalent to return ((uint)(ch - 'a') < 26) || ((uint)(ch - 'A') < 26) || ((uint)(ch - '0') <= 9) || (ch == '_');
                // Below code is ~8% faster on .Net Core 3.1
                return ch < '{' && ("\0\0\0\u03ff\ufffe\u87ff\ufffe\u07ff"[ch >> 4] & (1 << (ch & 0xF))) != 0;
            }

            return (CharacterUtils.GetUniCatFlags(ch) & CharacterUtils.UniCatFlags.IdentPartChar) != 0;
        }

        // Returns true if the specified character constitutes a valid start for a numeric literal.
        public bool IsNumStart(char ch) => CharacterUtils.IsDigit(ch) || ch == _decimalSeparator;

        // Returns true if the specified character is the start/end identifier delimiter.
        public static bool IsIdentDelimiter(char ch) => ch == IdentifierDelimiter;

        // Returns true if the specified character starts an interpolated string.
        public static bool IsInterpolatedStringStart(char ch, char nextCh) => ch == '$' && nextCh == '\"';

        // Returns true if the specified character is an open curly bracket, used by interpolated strings.
        public static bool IsCurlyOpen(char ch) => ch == '{';

        // Returns true if the specified character is an open curly bracket, used by interpolated strings.
        public static bool IsCurlyClose(char ch) => ch == '}';

        // Returns true if the specified character is a valid string delimiter.
        public static bool IsStringDelimiter(char ch) => ch == '\"';

        // Returns true if the specified character is a new line character.
        public static bool IsNewLineCharacter(char ch) => ch == '\n';

        // Takes a valid name and changes it to an identifier, escaping if needed.
        public static string EscapeName(DName name)
        {
            Contracts.Assert(name.IsValid);
            return EscapeName(name.Value);
        }

        // Takes a valid name and changes it to an identifier, escaping if needed.
        public static string EscapeName(string name)
        {
            Contracts.Assert(DName.IsValidDName(name));

            var nameLen = name.Length;
            Contracts.Assert(nameLen > 0);

            var fEscaping = !IsIdentStart(name[0]) || IsIdentDelimiter(name[0]);
            var fFirst = true;

            StringBuilder sb = null;

            try
            {
                sb = StringBuilderCache.Acquire(nameLen);

                for (var i = fEscaping ? 0 : 1; i < nameLen; i++)
                {
                    var ch = name[i];
                    fEscaping = fEscaping || !IsSimpleIdentCh(ch);

                    if (!fEscaping)
                    {
                        continue;
                    }

                    if (fFirst)
                    {
                        sb.Append(IdentifierDelimiter);
                        sb.Append(name, 0, i);
                        fFirst = false;
                    }

                    if (ch == IdentifierDelimiter)
                    {
                        sb.Append(ch);
                    }

                    sb.Append(ch);
                }

                if (fEscaping)
                {
                    sb.Append(IdentifierDelimiter);
                    return sb.ToString();
                }

                if (!IsKeyword(name, out var kind))
                {
                    return name;
                }

                sb.Length = 0;
                sb.EnsureCapacity(nameLen + 2);

                sb.Append(IdentifierDelimiter);
                sb.Append(name);
                sb.Append(IdentifierDelimiter);

                return sb.ToString();
            }
            finally
            {
                if (sb != null)
                {
                    StringBuilderCache.Release(sb);
                }
            }
        }

        // Takes an escaped string and returns the unescaped version.
        // For ex: 'ab''c' = ab'c
        public static string UnescapeName(string name)
        {
            Contracts.AssertValueOrNull(name);

            if (string.IsNullOrEmpty(name))
            {
                return string.Empty;
            }

            var len = name.Length;
            StringBuilder sb = null;

            try
            {
                sb = StringBuilderCache.Acquire(len);

                for (var i = 0; i < name.Length; i++)
                {
                    var ch = name[i];

                    if (ch != IdentifierDelimiter)
                    {
                        sb.Append(ch);
                    }
                    else
                    {
                        if (i == 0 || i == len - 1)
                        {
                            continue;
                        }

                        if (name[i + 1] != IdentifierDelimiter)
                        {
                            continue;
                        }

                        sb.Append(ch);
                        i++;
                    }
                }

                return sb.ToString();
            }
            finally
            {
                if (sb != null)
                {
                    StringBuilderCache.Release(sb);
                }
            }
        }

        // Takes a name or an identifier and returns whether it can be a valid name and sets strNameValid to be the parsed name.
        // If the first non-space character in strIn is not a start delimiter then this is treated as a name.
        // Else if the first non-space character in strIn is the start delimiter this is treated as an identifier.
        public static bool TryNameOrIdentifierToName(string strIn, out DName name)
        {
            Contracts.AssertValueOrNull(strIn);

            if (string.IsNullOrEmpty(strIn))
            {
                name = default;
                return false;
            }

            // Find the first non space character.
            StringBuilder sb = null;

            try
            {
                sb = StringBuilderCache.Acquire(strIn.Length);

                var fIdent = false;
                var fName = false;
                int i;
                for (i = 0; i < strIn.Length; i++)
                {
                    var ch = strIn[i];
                    if (!CharacterUtils.IsSpace(ch))
                    {
                        if (ch == IdentifierDelimiter)
                        {
                            // skip the delimiter start.
                            i++;
                            fIdent = true;
                            break;
                        }

                        fName = true;
                        break;
                    }
                }

                if (fName)
                {
                    // Parse as a name.
                    var ichTrailingSpace = -1;
                    var iStart = i;

                    for (; i < strIn.Length; i++)
                    {
                        var ch = strIn[i];
                        if (!CharacterUtils.IsSpace(ch))
                        {
                            ichTrailingSpace = -1;
                        }
                        else if (ichTrailingSpace == -1)
                        {
                            ichTrailingSpace = i;
                        }

                        sb.Append(ch);
                    }

                    // Remove trailing spaces.
                    if (ichTrailingSpace != -1)
                    {
                        sb.Length = ichTrailingSpace - iStart;
                    }

                    name = new DName(sb.ToString());
                    return true;
                }

                if (!fIdent)
                {
                    name = default;
                    return false;
                }

                // Parse as an identifier.
                var fAllWhiteSpace = true;
                var fHasEndDelimiter = false;

                for (; i < strIn.Length; i++)
                {
                    var ch = strIn[i];
                    if (ch == IdentifierDelimiter)
                    {
                        i++;
                        if (i < strIn.Length && strIn[i] == IdentifierDelimiter)
                        {
                            // Escaped end delimiter
                            fAllWhiteSpace = false;
                        }
                        else
                        {
                            // end of identifier
                            fHasEndDelimiter = true;
                            break;
                        }
                    }
                    else if (fAllWhiteSpace && !CharacterUtils.IsSpace(ch))
                    {
                        fAllWhiteSpace = false;
                    }

                    sb.Append(ch);
                }

                if (fAllWhiteSpace || !fHasEndDelimiter)
                {
                    name = default;
                    return false;
                }

                // Check the remaining characters are white space.
                for (; i < strIn.Length; i++)
                {
                    if (!CharacterUtils.IsSpace(strIn[i]))
                    {
                        name = default;
                        return false;
                    }
                }

                name = new DName(sb.ToString());
                return true;
            }
            finally
            {
                if (sb != null)
                {
                    StringBuilderCache.Release(sb);
                }
            }
        }

        // Choose an unambiguous decimal separator.
        private static string ChooseDecimalSeparator(string preferred)
        {
            Contracts.AssertNonEmpty(preferred);

            if (preferred != PunctuatorDecimalSeparatorInvariant)
            {
                return preferred;
            }

            return PunctuatorDecimalSeparatorInvariant;
        }

        // Choose an unambiguous list separator.
        private static string ChooseListSeparatorPunctuator(string decimalSeparator)
        {
            // We can't use the same punctuator, since that would cause an ambiguous grammar:
            //  Foo(1,23, 3,45) could represent two distinct things in a fr-FR locale:
            //      - either the equivalent of Foo(1.23, 3.45)
            //      - or the equivalent of Foo(1, 23, 3, 45)
            if (decimalSeparator == PunctuatorCommaInvariant)
            {
                return PunctuatorSemicolonInvariant;
            }

            return PunctuatorCommaInvariant;
        }

        // Choose an unambiguous chaining punctuator.
        private static string ChooseChainingPunctuator(string listSeparator, string decimalSeparator)
        {
            Contracts.Assert(listSeparator != decimalSeparator);

            if (decimalSeparator == PunctuatorCommaInvariant)
            {
                return PunctuatorSemicolonAlt1;
            }

            Contracts.Assert(decimalSeparator == PunctuatorDecimalSeparatorInvariant);

            return PunctuatorSemicolonDefault;
        }

        private sealed class LexerImpl
        {
            // The Mode of the lexer, required because the behavior of the lexer changes
            // when lexing inside of a String Interpolation, for example $"Hello {"World"}"
            // has special lexing behavior.In theory, you could do this with just 2 modes,
            // but we are using a 3rd mode, Island, to help keep track of when we need
            // to produce IslandStart and IslandEnd tokens, which will be used by the
            // Parser to correctly organize the string interpolation into a function call.
            public enum LexerMode
            {
                Normal,
                Island,
                StringInterpolation
            }

            private readonly TexlLexer _lex;
            private readonly string _text;
            private readonly int _charCount;
            private readonly StringBuilder _sb; // Used while building a token.
            private readonly Stack<LexerMode> _modeStack;

            private int _currentTokenPos; // The start of the current token.

            public LexerImpl(TexlLexer lex, string text, StringBuilder sb, Flags flags)
            {
                Contracts.AssertValue(lex);
                Contracts.AssertValue(text);
                Contracts.AssertValue(sb);

                _lex = lex;
                _text = text;
                _charCount = _text.Length;
                _sb = sb;

                _modeStack = new Stack<LexerMode>();
                _modeStack.Push(LexerMode.Normal);
            }

            // If the mode stack is empty, this is already an parse, use NormalMode as a default
            private LexerMode CurrentMode => _modeStack.Count != 0 ? _modeStack.Peek() : LexerMode.Normal;

            private void EnterMode(LexerMode newMode)
            {
                _modeStack.Push(newMode);
            }

            private void ExitMode()
            {
                if (_modeStack.Count != 0)
                {
                    _modeStack.Pop();
                }
            }

            // Whether we've hit the end of input yet. If this returns true, ChCur will be zero.
            private bool Eof => _currentPosition >= _charCount;

            // The current position.
            private int _currentPosition;

            // The current character. Zero if we've hit the end of input.
            private char CurrentChar => _currentPosition < _charCount ? _text[_currentPosition] : '\0';

            // Advance to the next character and returns it.
            private char NextChar()
            {
                Contracts.Assert(_currentPosition < _charCount);

                if (++_currentPosition < _charCount)
                {
                    return _text[_currentPosition];
                }

                _currentPosition = _charCount;
                return '\0';
            }

            // Return the ich character without advancing the current position.
            private char PeekChar(int ich)
            {
                Contracts.AssertIndexInclusive(ich, _text.Length - _currentPosition);
                ich += _currentPosition;
                return (ich < _charCount) ? _text[ich] : '\0';
            }

            // Return the token n away from the current position, and then
            // reset the lexer to the state it was when called
            private Token Lookahead(int n)
            {
                var lookaheadStart = _currentPosition;
                var lookaheadTokenStart = _currentTokenPos;
                Token foundTok = null;
                for (var i = 0; i <= n; i++)
                {
                    if (Eof)
                    {
                        foundTok = null;
                        break;
                    }

                    foundTok = Dispatch(true, true);
                }

                _currentTokenPos = lookaheadTokenStart;
                _currentPosition = lookaheadStart;
                return foundTok;
            }

            // Marks the beginning of the current token.
            private void StartToken()
            {
                _currentTokenPos = _currentPosition;
            }

            // Resets current read position to the beginning of the current token.
            private void ResetToken()
            {
                _currentPosition = _currentTokenPos;
            }

            private Span GetTextSpan()
            {
                return new Span(_currentTokenPos, _currentPosition);
            }

            // Form and return the next token. Returns null to signal end of input.
            public Token GetNextToken()
            {
                while (_currentPosition < _charCount)
                {
                    var tok = Dispatch(true, true);
                    if (tok != null)
                    {
                        return tok;
                    }
                }

                return null;
            }

            // Call once GetNextToken returns null if you need an Eof token.
            public EofToken GetEof()
            {
                Contracts.Assert(Eof);

                return new EofToken(new Span(_charCount, _charCount));
            }

            /// <summary>
            /// Forms a new token.
            /// </summary>
            /// <param name="allowContextDependentTokens">Enables the <c>%text%</c> expression support.</param>
            /// <param name="allowLocalizableTokens">Enables the <c>##text##</c> expression support.</param>
            private Token Dispatch(bool allowContextDependentTokens, bool allowLocalizableTokens)
            {
                StartToken();
                var ch = CurrentChar;
                var nextCh = PeekChar(1);

                if (CurrentMode == LexerMode.Normal || CurrentMode == LexerMode.Island)
                {
                    if (CurrentMode == LexerMode.Island && IsCurlyClose(ch))
                    {
                        // The LexerMode.Normal mode is pushed onto the mode stack every time the '{' character
                        // appears within the body of an Island, for example when using the Table function inside
                        // an interpolated string. If we are in the Island mode, it means that all the Normal
                        // modes have been popped off, i.e. all the '{' inside the Island are paired with '}'
                        // In that case just end the Island and resume parsing characters as string literals.
                        return LexIslandEnd();
                    }

                    if (_lex.IsNumStart(ch))
                    {
                        return LexNumLit();
                    }

                    if (IsIdentStart(ch))
                    {
                        return LexIdent();
                    }

                    if (IsInterpolatedStringStart(ch, nextCh))
                    {
                        return LexInterpolatedStringStart();
                    }

                    if (IsStringDelimiter(ch))
                    {
                        return LexStringLit();
                    }

                    if (CharacterUtils.IsSpace(ch) || CharacterUtils.IsLineTerm(ch))
                    {
                        return LexSpace();
                    }

                    return LexOther();
                }
                else if (IsStringDelimiter(ch) && !IsStringDelimiter(nextCh))
                {
                    return LexInterpolatedStringEnd();
                }
                else if (IsCurlyOpen(ch) && !IsCurlyOpen(nextCh))
                {
                    return LexIslandStart();
                }
                else
                {
                    return LexInterpolatedStringBody();
                }
            }

            private Token LexOther()
            {
                var punctuatorLength = 0;
                var tidPunc = TokKind.None;

                _sb.Length = 0;
                _sb.Append(CurrentChar);

                for (; ;)
                {
                    var str = _sb.ToString();
                    if (!_lex.TryGetPunctuator(str, out var tidCur))
                    {
                        break;
                    }

                    if (tidCur == TokKind.Comment)
                    {
                        tidPunc = tidCur;
                        punctuatorLength = _sb.Length;

                        return LexComment(_sb.Length);
                    }

                    if (tidCur != TokKind.None)
                    {
                        tidPunc = tidCur;
                        punctuatorLength = _sb.Length;
                    }

                    _sb.Append(PeekChar(_sb.Length));
                }

                if (punctuatorLength == 0)
                {
                    return LexError();
                }

                while (--punctuatorLength >= 0)
                {
                    NextChar();
                }

                if (tidPunc == TokKind.CurlyOpen)
                {
                    EnterMode(LexerMode.Normal);
                }

                if (tidPunc == TokKind.CurlyClose)
                {
                    ExitMode();
                }

                return new KeyToken(tidPunc, GetTextSpan());
            }

            // Called to lex a numeric literal or a Dot token.
            private Token LexNumLit()
            {
                Contracts.Assert(CharacterUtils.IsDigit(CurrentChar) || CurrentChar == _lex._decimalSeparator);

                // A dot that is not followed by a digit is just a Dot.
                if (CurrentChar == _lex._decimalSeparator && !CharacterUtils.IsDigit(PeekChar(1)))
                {
                    return LexOther();
                }

                // Decimal literal (possible floating point).
                return LexDecLit();
            }

            // Lex a decimal (double) literal.
            private Token LexDecLit()
            {
                Contracts.Assert(CharacterUtils.IsDigit(CurrentChar) || (CurrentChar == _lex._decimalSeparator && CharacterUtils.IsDigit(PeekChar(1))));

                bool hasDot = false, isCorrect = true;

                _sb.Length = 0;
                if (CurrentChar == _lex._decimalSeparator)
                {
                    Contracts.Assert(CharacterUtils.IsDigit(PeekChar(1)));
                    hasDot = true;
                }

                _sb.Append(CurrentChar);

                for (; ;)
                {
                    if (NextChar() == _lex._decimalSeparator)
                    {
                        if (hasDot)
                        {
                            isCorrect = false;
                            break;
                        }

                        hasDot = true;
                        _sb.Append(CurrentChar);
                    }
                    else
                    {
                        if (!CharacterUtils.IsDigit(CurrentChar))
                        {
                            break;
                        }

                        // Push leading zeros as well. All digits are important.
                        // We'll let the framework deal with the specifics internally.
                        _sb.Append(CurrentChar);
                    }
                }

                // Check for an exponent.
                if (CurrentChar == 'e' || CurrentChar == 'E')
                {
                    var chTmp = PeekChar(1);
                    if (CharacterUtils.IsDigit(chTmp) || (IsSign(chTmp) && CharacterUtils.IsDigit(PeekChar(2))))
                    {
                        _sb.Append(CurrentChar);
                        NextChar(); // Skip the e.
                        if (IsSign(chTmp))
                        {
                            _sb.Append(chTmp);
                            NextChar(); // Skip the sign
                        }

                        do
                        {
                            _sb.Append(CurrentChar);
                        }
                        while (CharacterUtils.IsDigit(NextChar()));
                    }
                }

                // Parsing in the current culture, to allow the CLR to correctly parse non-arabic numerals.
                if (!double.TryParse(_sb.ToString(), NumberStyles.Float, _lex._numberFormatInfo, out var value) || double.IsNaN(value) || double.IsInfinity(value))
                {
                    return isCorrect ?
                        new ErrorToken(GetTextSpan(), TexlStrings.ErrNumberTooLarge) :
                        new ErrorToken(GetTextSpan());
                }

                return new NumLitToken(value, GetTextSpan());
            }

            private bool IsSign(char ch)
            {
                return ch == PunctuatorAdd[0] || ch == PunctuatorSub[0];
            }

            // Lex an identifier.
            // If this code changes, NameValidation will probably have to change as well.
            private Token LexIdent()
            {
                var str = LexIdentCore(out var fDelimiterStart, out var fDelimiterEnd);

                var spanTok = GetTextSpan();

                // Only lex a keyword if the identifier didn't start with a delimiter.
                if (IsKeyword(str, out var tid) && !fDelimiterStart)
                {
                    // Lookahead to distinguish Keyword "and/or/not" from Function "and/or/not"
                    if ((tid == TokKind.KeyAnd || tid == TokKind.KeyOr || tid == TokKind.KeyNot) && Lookahead(0)?.Kind == TokKind.ParenOpen)
                    {
                        return new IdentToken(str, spanTok, fDelimiterStart, fDelimiterEnd);
                    }

                    return new KeyToken(tid, spanTok);
                }

                return new IdentToken(str, spanTok, fDelimiterStart, fDelimiterEnd);
            }

            // Core functionality for lexing an identifier.
            private string LexIdentCore(out bool fDelimiterStart, out bool fDelimiterEnd)
            {
                char currentChar = _text[_currentPosition];

                Contracts.Assert(IsIdentStart(currentChar));

                _sb.Length = 0;
                fDelimiterStart = IsIdentDelimiter(currentChar);
                fDelimiterEnd = false;

                if (!fDelimiterStart)
                {
                    // Simple identifier.
                    while (IsSimpleIdentCh(currentChar))
                    {
                        _sb.Append(currentChar);

                        if (++_currentPosition < _charCount)
                        {
                            currentChar = _text[_currentPosition];
                        }
                        else
                        {
                            break;
                        }
                    }

                    return _sb.ToString();
                }

                var ichStrMin = _currentPosition + 1;

                // Accept any characters up to the next unescaped identifier delimiter.
                // String will be corrected in the IdentToken if needed.
                while (++_currentPosition < _charCount)
                {
                    currentChar = _text[_currentPosition];

                    if (IsIdentDelimiter(currentChar))
                    {
                        if (IsIdentDelimiter(PeekChar(1)))
                        {
                            // Escaped delimiter.
                            _sb.Append(currentChar);
                            _currentPosition++;
                        }
                        else
                        {
                            // End of the identifier.
                            _currentPosition++;
                            fDelimiterEnd = true;
                            break;
                        }
                    }
                    else if (IsNewLineCharacter(currentChar))
                    {
                        // Terminate an identifier on a new line character
                        // Don't include the new line in the identifier
                        fDelimiterEnd = false;
                        break;
                    }
                    else
                    {
                        _sb.Append(currentChar);
                    }
                }

                return _sb.ToString();
            }

            // Lex a string.
            private Token LexStringLit()
            {
                Contracts.Assert(IsStringDelimiter(CurrentChar));

                _sb.Length = 0;

                var chDelim = CurrentChar;
                while (!Eof)
                {
                    var ch = NextChar();
                    if (ch == chDelim)
                    {
                        char nextCh;
                        if (Eof || CharacterUtils.IsLineTerm(nextCh = PeekChar(1)) || nextCh != chDelim)
                        {
                            break;
                        }

                        // If we are here, we are seeing a double quote followed immediately by another
                        // double quote. That is actually an escape sequence for double quote characters
                        // within a string literal. Excel supports the exact same escape sequence.
                        // We want to include these characters in the string literal, and keep lexing.
                        _sb.Append(ch);
                        NextChar();
                    }
                    else if (!CharacterUtils.IsFormatCh(ch))
                    {
                        _sb.Append(ch);
                    }
                }

                if (Eof)
                {
                    return new ErrorToken(GetTextSpan());
                }

                NextChar();
                return new StrLitToken(_sb.ToString(), GetTextSpan());
            }

            // Lex an interpolated string body start.
            private Token LexInterpolatedStringStart()
            {
                Contracts.Assert(IsInterpolatedStringStart(CurrentChar, PeekChar(1)));

                NextChar();
                NextChar();
                EnterMode(LexerMode.StringInterpolation);

                return new StrInterpStartToken(GetTextSpan());
            }

            // Lex an interpolated string body end.
            private Token LexInterpolatedStringEnd()
            {
                Contracts.Assert(IsStringDelimiter(CurrentChar));

                NextChar();
                ExitMode();

                return new StrInterpEndToken(GetTextSpan());
            }

            // Lex an interpolated string island start.
            private Token LexIslandStart()
            {
                Contracts.Assert(IsCurlyOpen(CurrentChar));

                NextChar();
                EnterMode(LexerMode.Island);

                return new IslandStartToken(GetTextSpan());
            }

            // Lex an interpolated string island end.
            private Token LexIslandEnd()
            {
                Contracts.Assert(IsCurlyClose(CurrentChar));

                NextChar();
                ExitMode();

                return new IslandEndToken(GetTextSpan());
            }

            // Lex a interpolated string body.
            private Token LexInterpolatedStringBody()
            {
                _sb.Length = 0;

                do
                {
                    var ch = CurrentChar;

                    if (IsStringDelimiter(ch))
                    {
                        char nextCh;
                        if (Eof || CharacterUtils.IsLineTerm(nextCh = PeekChar(1)) || !IsStringDelimiter(nextCh))
                        {
                            // Interpolated string end, do not call NextChar()
                            if (Eof)
                            {
                                return new ErrorToken(GetTextSpan());
                            }

                            return new StrLitToken(_sb.ToString(), GetTextSpan());
                        }

                        // If we are here, we are seeing a double quote followed immediately by another
                        // double quote. That is an escape sequence for double quote characters.
                        _sb.Append(ch);
                        NextChar();
                    }
                    else if (IsCurlyOpen(ch))
                    {
                        char nextCh;
                        if (Eof || CharacterUtils.IsLineTerm(nextCh = PeekChar(1)) || !IsCurlyOpen(nextCh))
                        {
                            // Island start, do not call NextChar()
                            if (Eof)
                            {
                                return new ErrorToken(GetTextSpan());
                            }

                            return new StrLitToken(_sb.ToString(), GetTextSpan());
                        }

                        // If we are here, we are seeing a open curly followed immediately by another
                        // open curly. That is an escape sequence for open curly characters.
                        _sb.Append(ch);
                        NextChar();
                    }
                    else if (IsCurlyClose(ch))
                    {
                        char nextCh;
                        if (Eof || CharacterUtils.IsLineTerm(nextCh = PeekChar(1)) || !IsCurlyClose(nextCh))
                        {
                            var res = new ErrorToken(GetTextSpan());
                            NextChar();
                            return res;
                        }

                        // If we are here, we are seeing a close curly followed immediately by another
                        // close curly. That is an escape sequence for close curly characters.
                        _sb.Append(ch);
                        NextChar();
                    }
                    else if (!CharacterUtils.IsFormatCh(ch))
                    {
                        _sb.Append(ch);
                    }

                    NextChar();
                }
                while (!Eof);

                return new ErrorToken(GetTextSpan());
            }

            // Lex a sequence of spacing characters.
            private Token LexSpace()
            {
                Contracts.Assert(CharacterUtils.IsSpace(CurrentChar) || CharacterUtils.IsLineTerm(CurrentChar));

                _sb.Length = 0;
                while (CharacterUtils.IsSpace(NextChar()) || CharacterUtils.IsLineTerm(CurrentChar))
                {
                    _sb.Append(CurrentChar);
                }

                return new WhitespaceToken(_sb.ToString(), GetTextSpan());
            }

            private Token LexComment(int commentLength)
            {
                _sb.Length = 0;
                _sb.Append(CurrentChar);
                for (var i = 1; i < commentLength; i++)
                {
                    _sb.Append(NextChar());
                }

                Contracts.Assert(_sb.ToString().Equals("/*", StringComparison.Ordinal) || _sb.ToString().Equals("//", StringComparison.Ordinal));
                var commentEnd = _sb.ToString().StartsWith("/*", StringComparison.Ordinal) ? "*/" : "\n";

                // Comment initiation takes up two chars, so must - 1 to get start
                var startingPosition = _currentPosition - 1;

                while (_currentPosition < _text.Length)
                {
                    _sb.Append(NextChar());
                    var str = _sb.ToString();

                    // "str.Length >= commentLength + commentEnd.Length"  ensures block comment of "/*/"
                    // does not satisfy starts with "/*" and ends with "*/" conditions
                    if (str.EndsWith(commentEnd, StringComparison.Ordinal) && str.Length >= commentLength + commentEnd.Length)
                    {
                        break;
                    }
                }

                // Trailing comment space
                while (_currentPosition < _text.Length)
                {
                    var nxtChar = NextChar();

                    // If nxtChar is not whitespace, no need to handle trailing whitespace
                    if (!char.IsWhiteSpace(nxtChar) || commentEnd != "*/")
                    {
                        break;
                    }

                    // Handle/Preserve trailing white space and line breaks for block comments
                    if (IsNewLineCharacter(nxtChar))
                    {
                        _sb.Append(nxtChar);
                        ++_currentPosition;
                        break;
                    }
                }

                // Preceding,
                while (startingPosition > 0)
                {
                    var previousChar = _text[startingPosition - 1];
                    if (!char.IsWhiteSpace(previousChar))
                    {
                        break;
                    }

                    if (IsNewLineCharacter(previousChar))
                    {
                        _sb.Insert(0, previousChar);
                        _currentTokenPos = --startingPosition;
                        break;
                    }

                    startingPosition--;
                }

                var commentToken = new CommentToken(_sb.ToString(), GetTextSpan());
                if (_sb.ToString().Trim().StartsWith("/*", StringComparison.Ordinal) && !_sb.ToString().Trim().EndsWith("*/", StringComparison.Ordinal))
                {
                    commentToken.IsOpenBlock = true;
                }

                return commentToken;
            }

            // Returns specialized token for unexpected character errors.
            private Token LexError()
            {
                if (CurrentChar > 255)
                {
<<<<<<< HEAD
                    var position = _currentPosition;
                    var unexpectedChar = Convert.ToUInt16(CurrentChar).ToString("X4");
=======
                    var position = CurrentPos;
                    var unexpectedChar = Convert.ToUInt16(CurrentChar).ToString("X4", CultureInfo.InvariantCulture);
>>>>>>> 5753cac2
                    NextChar();
                    return new ErrorToken(GetTextSpan(), TexlStrings.UnexpectedCharacterToken, string.Concat("U+", unexpectedChar), position);
                }
                else
                {
                    NextChar();
                    return new ErrorToken(GetTextSpan());
                }
            }
        }
    }
}<|MERGE_RESOLUTION|>--- conflicted
+++ resolved
@@ -1546,13 +1546,8 @@
             {
                 if (CurrentChar > 255)
                 {
-<<<<<<< HEAD
                     var position = _currentPosition;
-                    var unexpectedChar = Convert.ToUInt16(CurrentChar).ToString("X4");
-=======
-                    var position = CurrentPos;
                     var unexpectedChar = Convert.ToUInt16(CurrentChar).ToString("X4", CultureInfo.InvariantCulture);
->>>>>>> 5753cac2
                     NextChar();
                     return new ErrorToken(GetTextSpan(), TexlStrings.UnexpectedCharacterToken, string.Concat("U+", unexpectedChar), position);
                 }
