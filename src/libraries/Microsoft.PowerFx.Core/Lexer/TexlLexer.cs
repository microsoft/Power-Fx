--- conflicted
+++ resolved
@@ -1075,12 +1075,9 @@
             private readonly int _charCount;
             private readonly StringBuilder _sb; // Used while building a token.
             private readonly bool _allowReplaceableTokens;
-<<<<<<< HEAD
-=======
             private readonly Stack<LexerMode> _modeStack;
 
             private int _currentPos; // Current position.
->>>>>>> 2c5df2a3
             private int _currentTokenPos; // The start of the current token.
 
             public LexerImpl(TexlLexer lex, string text, StringBuilder sb, Flags flags)
@@ -1222,40 +1219,6 @@
                 var ch = CurrentChar;
                 var nextCh = PeekChar(1);
 
-<<<<<<< HEAD
-                if (_lex.IsNumStart(ch))
-                {
-                    return LexNumLit();
-                }
-
-                if (IsIdentStart(ch))
-                {
-                    return LexIdent();
-                }
-
-                if (IsStringDelimiter(ch))
-                {
-                    return LexStringLit();
-                }
-
-                if (CharacterUtils.IsSpace(ch) || CharacterUtils.IsLineTerm(ch))
-                {
-                    return LexSpace();
-                }
-
-                if (_allowReplaceableTokens)
-                {
-                    if (allowContextDependentTokens && IsContextDependentTokenDelimiter(ch))
-                    {
-                        return LexContextDependentTokenLit();
-                    }
-
-                    if (allowLocalizableTokens && IsLocalizableTokenDelimiter(ch, nextCh))
-                    {
-                        return LexLocalizableTokenLit();
-                    }
-                }
-=======
                 if (CurrentMode == LexerMode.Normal || CurrentMode == LexerMode.Island)
                 {
                     if (CurrentMode == LexerMode.Island && IsCurlyClose(ch))
@@ -1283,7 +1246,6 @@
                     {
                         if (allowContextDependentTokens && IsContextDependentTokenDelimiter(ch))
                             return LexContextDependentTokenLit();
->>>>>>> 2c5df2a3
 
                         if (allowLocalizableTokens && IsLocalizableTokenDelimiter(ch, nextCh))
                             return LexLocalizableTokenLit();
@@ -1339,8 +1301,6 @@
                 while (--punctuatorLength >= 0)
                 {
                     NextChar();
-<<<<<<< HEAD
-=======
 
                 if (tidPunc == TokKind.CurlyOpen)
                 {
@@ -1353,7 +1313,6 @@
                     {
                         return LexError(TexlStrings.ErrUnmatchedCurly);
                     }
->>>>>>> 2c5df2a3
                 }
 
                 return new KeyToken(tidPunc, GetTextSpan());
@@ -1735,11 +1694,7 @@
                 var commentEnd = _sb.ToString().StartsWith("/*") ? "*/" : "\n";
 
                 // Comment initiation takes up two chars, so must - 1 to get start
-<<<<<<< HEAD
-                var startingPosition = CurrentPos - 1;
-=======
                 int startingPosition = _currentPos - 1;
->>>>>>> 2c5df2a3
 
                 while (CurrentPos < _text.Length)
                 {
@@ -1890,11 +1845,7 @@
                     var position = CurrentPos;
                     var unexpectedChar = Convert.ToUInt16(CurrentChar).ToString("X4");
                     NextChar();
-<<<<<<< HEAD
-                    return new ErrorToken(GetTextSpan(), TexlStrings.UnexpectedCharacterToken, string.Concat(UnicodePrefix, unexpectedChar), position);
-=======
                     return new ErrorToken(GetTextSpan(), errorResourceKey, String.Concat(UnicodePrefix, unexpectedChar), position);
->>>>>>> 2c5df2a3
                 }
                 else
                 {
