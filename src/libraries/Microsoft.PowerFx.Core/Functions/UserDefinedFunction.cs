--- conflicted
+++ resolved
@@ -24,11 +24,7 @@
 using Microsoft.PowerFx.Core.Utils;
 using Microsoft.PowerFx.Syntax;
 using Microsoft.PowerFx.Types;
-<<<<<<< HEAD
 using static Microsoft.PowerFx.Core.Localization.TexlStrings;
-=======
-using static Microsoft.PowerFx.Core.Localization.TexlStrings;
->>>>>>> 752efe46
 using CallNode = Microsoft.PowerFx.Syntax.CallNode;
 
 namespace Microsoft.PowerFx.Core.Functions
@@ -44,16 +40,6 @@
         private readonly IEnumerable<UDFArg> _args;
         private TexlBinding _binding;
 
-<<<<<<< HEAD
-        public override bool IsAsync => _binding?.IsAsync(UdfBody) ?? false;
-
-        public bool IsPageable => _binding?.IsPageable(_binding.Top) ?? false;
-
-        public bool IsDelegatable => _binding?.IsDelegatable(_binding.Top) ?? false;
-
-        public override bool IsServerDelegatable(CallNode callNode, TexlBinding binding)
-        {
-=======
         public override bool IsAsync => _binding.IsAsync(UdfBody);
 
         public bool IsPageable => _binding.IsPageable(_binding.Top);
@@ -66,7 +52,6 @@
             Contracts.AssertValue(binding);
             Contracts.Assert(binding.GetInfo(callNode).Function is UserDefinedFunction udf && udf.Binding != null);
 
->>>>>>> 752efe46
             return base.IsServerDelegatable(callNode, binding) || IsDelegatable;
         }
 
