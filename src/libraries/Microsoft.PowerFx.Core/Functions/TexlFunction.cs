--- conflicted
+++ resolved
@@ -18,7 +18,7 @@
 using Microsoft.PowerFx.Core.Functions.FunctionArgValidators;
 using Microsoft.PowerFx.Core.Functions.Publish;
 using Microsoft.PowerFx.Core.Functions.TransportSchemas;
-using Microsoft.PowerFx.Core.IR;
+using Microsoft.PowerFx.Core.IR;
 using Microsoft.PowerFx.Core.IR.Nodes;
 using Microsoft.PowerFx.Core.IR.Symbols;
 using Microsoft.PowerFx.Core.Localization;
@@ -995,13 +995,8 @@
                 errors.Errors(node, targetType, targetDifference, targetDifferenceType);
             }
             else
-<<<<<<< HEAD
-            {
-                errors.EnsureError(DocumentErrorSeverity.Severe, node, TexlStrings.ErrBadType_ExpectedType_ProvidedType, expectedType.GetKindString(), nodeType.GetKindString());
-=======
             {
                 errors.TypeMismatchError(node, expectedType, nodeType);
->>>>>>> 254acaf7
             }
 
             return false;
@@ -1052,8 +1047,8 @@
         public bool CheckDecimalColumnType(DType type, TexlNode arg, IErrorContainer errors, ref Dictionary<TexlNode, DType> nodeToCoercedTypeMap)
         {
             return CheckColumnType(type, arg, DType.Decimal, errors, TexlStrings.ErrInvalidSchemaNeedDecCol_Col, ref nodeToCoercedTypeMap);
-        }
-
+        }
+
         public bool CheckNumDecColumnType(DType numberType, DType type, TexlNode arg, IErrorContainer errors, ref Dictionary<TexlNode, DType> nodeToCoercedTypeMap)
         {
             return CheckColumnType(type, arg, numberType, errors, numberType == DType.Decimal ? TexlStrings.ErrInvalidSchemaNeedDecCol_Col : TexlStrings.ErrInvalidSchemaNeedNumCol_Col, ref nodeToCoercedTypeMap);
@@ -1087,27 +1082,27 @@
             return CheckColumnType(type, arg, DType.Boolean, errors, TexlStrings.ErrInvalidSchemaNeedColorCol_Col, ref nodeToCoercedTypeMap);
         }
 
-        protected DType NumDecReturnType(CheckTypesContext context, bool nativeDecimal, DType argType)
-        {
-            IEnumerable<TypedName> columns;
-
-            if (argType.IsTable && (columns = argType.GetNames(DPath.Root)).Count() == 1)
-            {
-                argType = columns.Single().Type;
-            }
-
-            // TODO Decimal: Is this the right thing to do for deferred and unknown?
-            if (argType == DType.Deferred || argType == DType.Unknown)
-            {
-                return argType;
-            }
-
-            return nativeDecimal && 
-                   (argType == DType.Decimal ||
-                    ((argType == DType.Boolean || argType == DType.ObjNull || argType == DType.String) && !context.NumberIsFloat))
-                   ? DType.Decimal : DType.Number;
-        }
-
+        protected DType NumDecReturnType(CheckTypesContext context, bool nativeDecimal, DType argType)
+        {
+            IEnumerable<TypedName> columns;
+
+            if (argType.IsTable && (columns = argType.GetNames(DPath.Root)).Count() == 1)
+            {
+                argType = columns.Single().Type;
+            }
+
+            // TODO Decimal: Is this the right thing to do for deferred and unknown?
+            if (argType == DType.Deferred || argType == DType.Unknown)
+            {
+                return argType;
+            }
+
+            return nativeDecimal && 
+                   (argType == DType.Decimal ||
+                    ((argType == DType.Boolean || argType == DType.ObjNull || argType == DType.String) && !context.NumberIsFloat))
+                   ? DType.Decimal : DType.Number;
+        }
+
         // Enumerate some of the function signatures for a specified arity and known parameter descriptions.
         // The last parameter may be repeated as many times as necessary in order to satisfy the arity constraint.
         protected IEnumerable<TexlStrings.StringGetter[]> GetGenericSignatures(int arity, params TexlStrings.StringGetter[] args)
@@ -1468,8 +1463,8 @@
             if (paramType == DType.Number)
             {
                 return ArgPreprocessor.ReplaceBlankWithFloatZero;
-            }
-            else if (paramType == DType.Decimal)
+            }
+            else if (paramType == DType.Decimal)
             {
                 return ArgPreprocessor.ReplaceBlankWithDecimalZero;
             }
