--- conflicted
+++ resolved
@@ -1,1756 +1,1712 @@
-﻿// Copyright (c) Microsoft Corporation.
-// Licensed under the MIT license.
-
-using System;
-using System.Collections.Generic;
-using System.Collections.ObjectModel;
-using System.Diagnostics;
-using System.Globalization;
-using System.Linq;
-using System.Numerics;
-using System.Threading;
-using System.Threading.Tasks;
-using Microsoft.PowerFx.Core.App.ErrorContainers;
-using Microsoft.PowerFx.Core.Binding;
-using Microsoft.PowerFx.Core.Entities;
-using Microsoft.PowerFx.Core.Entities.QueryOptions;
-using Microsoft.PowerFx.Core.Errors;
-using Microsoft.PowerFx.Core.Functions.Delegation;
-using Microsoft.PowerFx.Core.Functions.Delegation.DelegationStrategies;
-using Microsoft.PowerFx.Core.Functions.DLP;
-using Microsoft.PowerFx.Core.Functions.FunctionArgValidators;
-using Microsoft.PowerFx.Core.Functions.Publish;
-using Microsoft.PowerFx.Core.Functions.TransportSchemas;
-using Microsoft.PowerFx.Core.IR.Nodes;
-using Microsoft.PowerFx.Core.IR.Symbols;
-using Microsoft.PowerFx.Core.Localization;
-using Microsoft.PowerFx.Core.Logging.Trackers;
-using Microsoft.PowerFx.Core.Types;
-using Microsoft.PowerFx.Core.Types.Enums;
-using Microsoft.PowerFx.Core.Utils;
-using Microsoft.PowerFx.Intellisense;
-using Microsoft.PowerFx.Syntax;
-using Microsoft.PowerFx.Types;
-using static Microsoft.PowerFx.Core.IR.IRTranslator;
-using CallNode = Microsoft.PowerFx.Syntax.CallNode;
-using IRCallNode = Microsoft.PowerFx.Core.IR.Nodes.CallNode;
-
-namespace Microsoft.PowerFx.Core.Functions
-{
-    [ThreadSafeImmutable]
-    [DebuggerDisplay("{Name}")]
-    internal abstract class TexlFunction : IFunction
-    {
-        // Column name when Features.ConsistentOneColumnTableResult is enabled.
-        public const string ColumnName_ValueStr = "Value";
-
-        // A default "no-op" error container that does not post document errors.
-        public static IErrorContainer DefaultErrorContainer => new DefaultNoOpErrorContainer();
-
-        // The information for scope if there is one.
-        private FunctionScopeInfo _scopeInfo;
-
-        // A description associated with this function.
-        private readonly TexlStrings.StringGetter _description;
-
-        // Convenience mask that indicates which parameters are to be treated as lambdas.
-        // Bit at position K refers to argument of rank K. A bit of 1 denotes a lambda, 0 denotes non-lambda.
-        // Overloads may choose to ignore this mask, and override the HasLambdas/IsLambdaParam APIs instead.
-        protected readonly BigInteger _maskLambdas;
-
-        // The parent namespace for this function. DPath.Root indicates the global namespace.
-        public DPath Namespace { get; }
-
-        // A DType.Unknown return type means that this function can return any type
-        // and the specific return type will depend on the argument types.
-        // If the function can return some shape of record, which depends on the argument types,
-        // DType.EmptyRecord should be used. Similarly for tables and DType.EmptyTable.
-        // CheckTypes can be used to infer the exact return type of a specific invocation.
-        public DType ReturnType { get; }
-
-        // Function arity (expected min/max number of arguments).
-        public int MinArity { get; }
-
-        public int MaxArity { get; }
-
-        // Parameter types.
-        public readonly DType[] ParamTypes;
-
-        private SignatureConstraint _signatureConstraint;
-
-        private TransportSchemas.FunctionInfo _cachedFunctionInfo;
-
-        private string _cachedLocaleName;
-
-        // Return true if the function should be hidden from the formular bar, false otherwise.
-        public virtual bool IsHidden => false;
-
-        // Return true if the function expects lambda arguments, false otherwise.
-        public virtual bool HasLambdas => !_maskLambdas.IsZero;
-
-        /// <summary>
-        /// Returns true if the function expect identifiers, false otherwise.
-        /// Needs to be overloaded for functions having identifier parameters.
-        /// Also overload <see cref="GetIdentifierParamStatus(Features, int)"/> method. 
-        /// </summary>
-        public virtual bool HasColumnIdentifiers => false;
-
-        // Return true if lambda args should affect ECS, false otherwise.
-        public virtual bool HasEcsExcemptLambdas => false;
-
-        // Return true if the function is asynchronous, false otherwise.
-        public virtual bool IsAsync => false;
-
-        // Return true if the function is declared as variadic.
-        public bool IsVariadicFunction => MaxArity == int.MaxValue;
-
-        // Return true if the function's return value only depends on the global variable
-        // e.g. Today(), Now() depend on the system time.
-        public virtual bool IsGlobalReliant => false;
-
-        // Return true if the function is self-contained (no side effects), or false otherwise.
-        // This is a decision that developers will need to do for new functions, so making it
-        // abstract will force them to do so.
-        public abstract bool IsSelfContained { get; }
-
-        // Return true if the function is stateless (same result for same input), or false otherwise.
-        public virtual bool IsStateless => true;
-
-        // Returns false if we want to block the function within FunctionWithScope calls
-        // that have a nondeterministic operation order (due to multiple async calls).
-        public virtual bool AllowedWithinNondeterministicOperationOrder => true;
-
-        /// <summary>
-        /// Whether the function always produces a visible error if CheckTypes returns invalid.
-        /// This can be used to prevent the overall "Function has invalid arguments" error.
-        /// </summary>
-        public virtual bool HasPreciseErrors => false;
-
-        // Returns true if the function will mutate the value of argument 0, as is the case with Patch, Collect, Remove, etc.
-        public virtual bool MutatesArg0 => false;
-
-        public virtual RequiredDataSourcePermissions FunctionPermission => RequiredDataSourcePermissions.None;
-
-        // Return true if the function is pure (stateless with no side effects), or false otherwise.
-        public bool IsPure => IsSelfContained && IsStateless;
-
-        // Return true if the function is strict (in all of its parameters), or false otherwise.
-        // A strict function is a function that always evaluates all of its arguments (the parameters
-        // have to be computed before the function can run). A non-strict function is a function
-        // that does not always evaluate all of its arguments. In terms of dependencies, a strict
-        // function means that a dependence on the function result implies dependencies on all of its args,
-        // whereas a non-strict function means that a dependence on the result implies dependencies
-        // on only some of the args.
-        public virtual bool IsStrict => true;
-
-        // Return true if the function can only be used in behavior rules, i.e. rules that run in
-        // response to user feedback. Only certain functions fall into this category, e.g. functions
-        // with side effects, such as Collect.
-        public virtual bool IsBehaviorOnly => !IsSelfContained;
-
-        // Return true if the function can only be used as part of test cases. Functions that
-        // emulate user interaction fall into this category, such as SetProperty.
-        public virtual bool IsTestOnly => false;
-
-        // Return true if the function manipulates collections.
-        public virtual bool ManipulatesCollections => false;
-
-        /// <summary>
-        ///  Return true if the function uses an input's column names to inform Intellisense's suggestions. Also, consider overriding <see cref="TryGetTypeForArgSuggestionAt(int, out DType)"/>.
-        /// </summary>
-        public virtual bool CanSuggestInputColumns => false;
-
-        /// <summary>
-        /// If this returns false, the Intellisense will use Arg[0] type to suggest the type of the argument.
-        /// e.g. Collect(), Remove(), etc.
-        /// </summary>
-        /// <param name="argIndex"></param>
-        /// <param name="type"></param>
-        /// <returns></returns>
-        public virtual bool TryGetTypeForArgSuggestionAt(int argIndex, out DType type)
-        {
-            var maxArgIndex = (ParamTypes?.Count() ?? 0) - 1;
-
-            if (argIndex >= 0 && argIndex <= maxArgIndex)
-            {
-                type = ParamTypes.ElementAt(argIndex);
-                return true;
-            }
-
-            type = default;
-            return false;
-        }
-
-        // Return true if the function expects a screen's context variables to be suggested within a record argument.
-        public virtual bool CanSuggestContextVariables => false;
-
-        // Return true if this function affects collection schemas.
-        public virtual bool AffectsCollectionSchemas => false;
-
-        // Return true if this function affects screen aliases ("context variables").
-        public virtual bool AffectsAliases => false;
-
-        // Return true if this function affects scope variable ("app scope variable or component scope variable").
-        public virtual bool AffectsScopeVariable => false;
-
-        // Return true if this function affects datasource query options.
-        public virtual bool AffectsDataSourceQueryOptions => false;
-
-        // Return true if this function can return a type with ExpandInfo.
-        public virtual bool CanReturnExpandInfo => false;
-
-        // Return true if this function can generate new data on its own without re-evaluating a rule.
-        public virtual bool IsAutoRefreshable => false;
-
-        // Return true if this function returns dynamic metadata
-        public virtual bool IsDynamic => false;
-
-        // Return the index to be used to provide type recommendations for later arguments
-        public virtual int SuggestionTypeReferenceParamIndex => 0;
-
-        // Return true if the function uses the parent scope to provide suggestions
-        public virtual bool UseParentScopeForArgumentSuggestions => false;
-
-        // Return true if the function uses the enum namespace for type suggestions
-        public virtual bool UsesEnumNamespace => false;
-
-        // Return true if the function supports parameter coercion.
-        public virtual bool SupportsParamCoercion => true;
-
-        /// <summary>Indicates whether table and record param types require all columns to be specified in the input argument.</summary>
-        public virtual bool RequireAllParamColumns => false;
-
-        /// <summary>
-        /// Indicates whether the function will propagate the mutability of its first argument.
-        /// For example, if x is a mutable reference (i.e., a variable), then First(x) will still
-        /// be mutable (since First is one function which propagates mutability).
-        /// </summary>
-        public virtual bool PropagatesMutability => false;
-
-        /// <summary>
-        /// Adds an error to the container if the given argument is immutable.
-        /// </summary>
-        /// <param name="binding"></param>
-        /// <param name="arg"></param>
-        /// <param name="errors"></param>
-        protected void ValidateArgumentIsMutable(TexlBinding binding, TexlNode arg, IErrorContainer errors)
-        {
-            if (binding.Features.PowerFxV1CompatibilityRules && !binding.IsMutable(arg))
-            {
-                errors.EnsureError(
-                    arg,
-                    new ErrorResourceKey("ErrorResource_MutationFunctionCannotBeUsedWithImmutableValue"),
-                    this.Name);
-            }
-        }
-
-        /// <summary>
-        /// Indicates whether the function sets a value.
-        /// </summary>
-        public virtual bool ModifiesValues => false;
-
-        // This method is used for managing "x-ms-dynamic-XXX" OpenApi extensions in connectors
-        // https://learn.microsoft.com/en-us/connectors/custom-connectors/openapi-extensions
-        public virtual async Task<ConnectorSuggestions> GetConnectorSuggestionsAsync(FormulaValue[] knownParameters, int argPosition, IServiceProvider serviceProvider, CancellationToken cancellationToken)
-        {
-            return null;
-        }
-
-        /// <summary>
-        /// The function's name as surfaced in / accessible from the language.
-        /// Using properties instead of fields here, to account for the fact that subclasses may override LocaleSpecificName.
-        /// </summary>
-        public string Name { get; }
-
-        // The localized version of the namespace for this function.
-        public DPath LocaleSpecificNamespace { get; }
-
-        /// <summary>
-        /// The function's locale-specific name.
-        /// These should all be defined in the string resources, e.g. Abs_Name, Filter_Name, etc.
-        /// The derived classes can pass in the value if needed and in that case, the passed in value is directly used.
-        /// </summary>
-        public string LocaleSpecificName { get; }
-
-        // The function's English / locale-invariant name.
-        public string LocaleInvariantName { get; }
-
-        // A description associated with this function.
-        public string Description => _description(null);
-
-        // Locale aware description.
-        public string GetDescription(string locale) => _description(locale);
-
-        /// <summary>
-        /// This function requires an AI disclaimer. 
-        /// </summary>
-        public virtual bool ShowAIDisclaimer => _aiWhitelist.Contains(this.Name);
-
-        // Move away from whitelist: https://github.com/microsoft/Power-Fx/issues/2118
-        private static readonly ISet<string> _aiWhitelist = new HashSet<string>()
-        {
-            "AIClassify", 
-            "AIExtract",
-            "AIReply",
-            "AISentiment",
-            "AISummarize",
-            "AISummarizeRecord",
-            "AITranslate"
-        };
-
-        // A forward link to the function help.
-        public virtual string HelpLink =>
-
-                // The invariant name is used to form a URL. It cannot contain spaces and other
-                // funky characters. We have tests that enforce this constraint. If we ever need
-                // such characters (#, &, %, ?), they need to be encoded here, e.g. %20, etc.
-                StringResources.Get("FunctionReference_Link") + char.ToLowerInvariant(LocaleInvariantName.First());
-
-        /// <summary>
-        /// Might need to reset if Function is variadic function.
-        /// </summary>
-        public SignatureConstraint SignatureConstraint
-        {
-            get
-            {
-                if (MaxArity == int.MaxValue && _signatureConstraint == null)
-                {
-                    _signatureConstraint = new SignatureConstraint(MinArity + 1, 1, 0, MinArity + 3);
-                }
-
-                return _signatureConstraint;
-            }
-            protected init => _signatureConstraint = value;
-        }
-
-        /// <summary>
-        /// Gives information for scope if the function has scope. If this is null,
-        /// the function does not involve row scope.
-        /// </summary>
-        public FunctionScopeInfo ScopeInfo
-        {
-            get => _scopeInfo;
-
-            protected set
-            {
-                if (_scopeInfo != null)
-                {
-                    Contracts.Assert(false, "The ScopeInfo should only be set once in the constructor, if at all.");
-                }
-
-                _scopeInfo = value;
-            }
-        }
-
-        // Mask indicating the function categories the function belongs to.
-        public FunctionCategories FunctionCategoriesMask { get; }
-
-        // Mask indicating the function delegation capabilities.
-        public virtual DelegationCapability FunctionDelegationCapability => DelegationCapability.None;
-
-        // Mask indicating the function capabilities.
-        public virtual Capabilities Capabilities => Capabilities.None;
-
-        // The function's fully qualified locale-specific name, including the namespace.
-        // If the function is in the global namespace, this.QualifiedName is the same as this.Name.
-        public string QualifiedName => Namespace.IsRoot ? Name : Namespace.ToDottedSyntax() + TexlLexer.PunctuatorDot + TexlLexer.EscapeName(Name);
-
-        public bool IsDeprecatedOrInternalFunction => this is IHasUnsupportedFunctions sdf && (sdf.IsDeprecated || sdf.IsInternal);
-
-        public TexlFunction(
-            DPath theNamespace,
-            string name,
-            string localeSpecificName,
-            TexlStrings.StringGetter description,
-            FunctionCategories functionCategories,
-            DType returnType,
-            BigInteger maskLambdas,
-            int arityMin,
-            int arityMax,
-            params DType[] paramTypes)
-        {
-            Contracts.Assert(theNamespace.IsValid);
-            Contracts.AssertNonEmpty(name);
-            Contracts.AssertValue(localeSpecificName);
-            Contracts.Assert((uint)functionCategories > 0);
-            Contracts.Assert(returnType.IsValid);
-            Contracts.AssertValue(paramTypes);
-            Contracts.AssertAllValid(paramTypes);
-            Contracts.Assert(maskLambdas.Sign >= 0 || arityMax == int.MaxValue);
-            Contracts.Assert(arityMax >= 0 && paramTypes.Length <= arityMax);
-            Contracts.AssertIndexInclusive(arityMin, arityMax);
-
-            Namespace = theNamespace;
-            LocaleInvariantName = name;
-            FunctionCategoriesMask = functionCategories;
-            _description = description;
-            ReturnType = returnType;
-            _maskLambdas = maskLambdas;
-            MinArity = arityMin;
-            MaxArity = arityMax;
-            ParamTypes = paramTypes;
-
-            // Locale Specific Name is a legacy piece of code only used by ServiceFunctions.
-            // For all other instances, the name is the same as the En-Us name
-            if (!string.IsNullOrEmpty(localeSpecificName))
-            {
-                LocaleSpecificNamespace = new DPath().Append(new DName(localeSpecificName));
-                LocaleSpecificName = localeSpecificName;
-            }
-            else
-            {
-                LocaleSpecificName = LocaleInvariantName;
-            }
-
-            Name = LocaleSpecificName;
-        }
-
-        // Return all signatures for this function.
-        // Functions with optional parameters have more than one signature.
-        public abstract IEnumerable<TexlStrings.StringGetter[]> GetSignatures();
-
-        // Return all enums that are required by this function.
-        // This can be used to generate a list of enums required for a function library.
-        public virtual IEnumerable<string> GetRequiredEnumNames()
-        {
-            return Enumerable.Empty<string>();
-        }
-
-        // Return all signatures with at most 'arity' parameters.
-        public virtual IEnumerable<TexlStrings.StringGetter[]> GetSignatures(int arity)
-        {
-            Contracts.Assert(arity >= 0);
-
-            foreach (var signature in GetSignatures())
-            {
-                if (arity <= signature.Length)
-                {
-                    yield return signature;
-                }
-            }
-        }
-
-        public bool HandleCheckInvocation(TexlBinding binding, TexlNode[] args, DType[] argTypes, IErrorContainer errors, out DType returnType, out Dictionary<TexlNode, DType> nodeToCoercedTypeMap)
-        {
-            var result = CheckTypes(binding.CheckTypesContext, args, argTypes, errors, out returnType, out nodeToCoercedTypeMap);
-            if (result)
-            {
-                CheckSemantics(binding, args, argTypes, errors, ref nodeToCoercedTypeMap);
-            }
-
-            return result;
-        }
-
-        /// <summary>
-        /// Perform sub-expression type checking and produce a return type.
-        /// </summary>
-        public virtual bool CheckTypes(CheckTypesContext context, TexlNode[] args, DType[] argTypes, IErrorContainer errors, out DType returnType, out Dictionary<TexlNode, DType> nodeToCoercedTypeMap)
-        {
-            return CheckTypesCore(context, args, argTypes, errors, out returnType, out nodeToCoercedTypeMap);
-        }
-
-        /// <summary>
-        /// Perform expression-level semantics checks which require a binding. May produce coercions.
-        /// </summary>
-        public virtual void CheckSemantics(TexlBinding binding, TexlNode[] args, DType[] argTypes, IErrorContainer errors, ref Dictionary<TexlNode, DType> nodeToCoercedTypeMap)
-        {
-            CheckSemantics(binding, args, argTypes, errors);
-        }
-
-        public virtual void CheckSemantics(TexlBinding binding, TexlNode[] args, DType[] argTypes, IErrorContainer errors)
-        {
-        }
-
-        public virtual bool CheckForDynamicReturnType(TexlBinding binding, TexlNode[] args)
-        {
-            return false;
-        }
-
-        protected static uint ComputeArgHash(TexlNode[] args)
-        {
-            var argHash = string.Empty;
-
-            for (var i = 0; i < args.Length; i++)
-            {
-                argHash += args[i].ToString();
-            }
-
-            return Hashing.HashString(argHash);
-        }
-
-        public virtual bool SupportCoercionForArg(int argIndex)
-        {
-            return SupportsParamCoercion && (argIndex <= MinArity || argIndex <= MaxArity);
-        }
-
-        private bool CheckTypesCore(CheckTypesContext context, TexlNode[] args, DType[] argTypes, IErrorContainer errors, out DType returnType, out Dictionary<TexlNode, DType> nodeToCoercedTypeMap)
-        {
-            Contracts.AssertValue(args);
-            Contracts.AssertAllValues(args);
-            Contracts.AssertValue(argTypes);
-            Contracts.Assert(args.Length == argTypes.Length);
-            Contracts.AssertValue(errors);
-            Contracts.Assert(MinArity <= args.Length && args.Length <= MaxArity);
-
-            var fValid = true;
-            var count = Math.Min(args.Length, ParamTypes.Length);
-
-            nodeToCoercedTypeMap = null;
-
-            // Type check the args
-            for (var i = 0; i < count; i++)
-            {
-                // Identifiers don't have a type
-                if (ParameterCanBeIdentifier(context.Features, i))
-                {
-                    continue;
-                }
-
-                Contracts.AssertValid(argTypes[i]);
-                var expectedParamType = ParamTypes[i];
-
-                // If the strong-enum type flag is disabled, treat an enum option set type as the enum supertype instead
-                if (!context.Features.StronglyTypedBuiltinEnums && expectedParamType.OptionSetInfo is EnumSymbol enumSymbol)
-                {
-                    expectedParamType = enumSymbol.EnumType.GetEnumSupertype();
-                }
-
-                var typeChecks = CheckType(context, args[i], argTypes[i], expectedParamType, errors, SupportCoercionForArg(i), out DType coercionType);
-                if (typeChecks)
-                {
-                    // For implementations, coerce enum option set values to the backing type
-                    if (!context.Features.StronglyTypedBuiltinEnums && expectedParamType.OptionSetInfo is EnumSymbol enumSymbol1)
-                    {
-                        coercionType = enumSymbol1.EnumType.GetEnumSupertype();
-                    }
-
-                    if (coercionType != null)
-                    {
-                        CollectionUtils.Add(ref nodeToCoercedTypeMap, args[i], coercionType);
-                    }
-                }
-
-                fValid &= typeChecks;
-            }
-
-            for (var i = count; i < args.Length; i++)
-            {
-                // Identifiers don't have a type
-                if (ParameterCanBeIdentifier(context.Features, i))
-                {
-                    continue;
-                }
-
-                var type = argTypes[i];
-                if (type.IsError ||
-<<<<<<< HEAD
-                    type.IsVoid)
-                {
-                    errors.EnsureError(args[i], TexlStrings.ErrBadType);
-                    fValid = false;
-                }
-            }
-
-            if (!fValid)
-            {
-                nodeToCoercedTypeMap = null;
-            }
-
-            ScopeInfo?.CheckLiteralPredicates(args, errors);
-
-            // Default return type.
-            returnType = ReturnType;
-
-            return fValid;
-        }
-
-        /// <summary>
-        /// True if there was any custom post-visit validation errors applied for this function.
-        /// </summary>
-        public virtual bool PostVisitValidation(TexlBinding binding, CallNode callNode)
-        {
-            return false;
-        }
-
-        // Return true if the parameter at the specified 0-based rank is a lambda parameter, false otherwise.
-        public virtual bool IsLambdaParam(int index)
-        {
-            Contracts.AssertIndexInclusive(index, MaxArity);
-
-            return _maskLambdas.TestBit(index);
-        }
-
-        // Return true if the parameter at the specified 0-based rank is a lambda parameter or is an specific TexlNode, false otherwise.
-        // The function can decide with form of validation to apply.
-        public virtual bool IsLambdaParam(TexlNode node, int index)
-        {
-            Contracts.AssertIndexInclusive(index, MaxArity);
-            Contracts.Assert(node != null);
-
-            return IsLambdaParam(index);
-        }
-
-        /// <summary>
-        /// True if the evaluation of the param at the 0-based index is controlled by the function in question
-        /// e.g. conditionally evaluated, repeatedly evaluated, etc.., false otherwise.
-        /// All lambda params are Lazy, but others may also be, including short-circuit booleans, conditionals, etc..
-        /// </summary>
-=======
-                    type.IsVoid)
-                {
-                    errors.EnsureError(args[i], TexlStrings.ErrBadType);
-                    fValid = false;
-                }
-            }
-
-            if (!fValid)
-            {
-                nodeToCoercedTypeMap = null;
-            }
-
-            ScopeInfo?.CheckLiteralPredicates(args, errors);
-
-            // Default return type.
-            returnType = ReturnType;
-
-            return fValid;
-        }
-
-        /// <summary>
-        /// True if there was any custom post-visit validation errors applied for this function.
-        /// </summary>
-        public virtual bool PostVisitValidation(TexlBinding binding, CallNode callNode)
-        {
-            return false;
-        }
-
-        // Return true if the parameter at the specified 0-based rank is a lambda parameter, false otherwise.
-        public virtual bool IsLambdaParam(int index)
-        {
-            Contracts.AssertIndexInclusive(index, MaxArity);
-
-            return _maskLambdas.TestBit(index);
-        }
-
-        /// <summary>
-        /// True if the evaluation of the param at the 0-based index is controlled by the function in question
-        /// e.g. conditionally evaluated, repeatedly evaluated, etc.., false otherwise.
-        /// All lambda params are Lazy, but others may also be, including short-circuit booleans, conditionals, etc..
-        /// </summary>
->>>>>>> 22c1f718
-        /// <param name="index">Parameter index, 0-based.</param>
-        /// <param name="features">Engine features.</param>
-        public virtual bool IsLazyEvalParam(int index, Features features)
-        {
-            Contracts.AssertIndexInclusive(index, MaxArity);
-
-            return IsLambdaParam(index);
-        }
-
-        public virtual bool IsEcsExcemptedLambda(int index)
-        {
-            Contracts.Assert(index >= 0);
-
-            return false;
-        }
-
-        /// <summary>
-        /// Defines whether a function parameter must / can / cannot be represented by an identifier.
-        /// Used in functions which take column names as arguments.
-        /// </summary>
-        public enum ParamIdentifierStatus
-        {
-            /// <summary>
-            /// The parameter can never be represented by an identifier.
-            /// </summary>
-            NeverIdentifier,
-
-            /// <summary>
-            /// The parameter can be represented by an identifier, or by a string (with the value of
-            /// the column logical name)
-            /// </summary>
-            PossiblyIdentifier,
-
-            /// <summary>
-            /// The parameter can only be represented by an identifier (representing the column logical
-            /// or display name).
-            /// </summary>
-            AlwaysIdentifier,
-        }
-
-        /// <summary>
-        /// Returns whether the parameter can be represented by an identifier.
-        /// </summary>
-        /// <param name="features">The features enabled for the expression.</param>
-        /// <param name="index">Parameter's index.</param>
-        /// <returns>Value from <see cref="ParamIdentifierStatus"/> which tells whether
-        /// the parameter in the given index can be an identifier.</returns>
-        public virtual ParamIdentifierStatus GetIdentifierParamStatus(Features features, int index)
-        {
-            Contracts.Assert(index >= 0);
-
-            if (HasColumnIdentifiers)
-            {
-                throw new InvalidOperationException($"Override {nameof(GetIdentifierParamStatus)}, if {nameof(HasColumnIdentifiers)} is overridden.");
-            }
-
-            return ParamIdentifierStatus.NeverIdentifier;
-        }
-
-        /// <summary>
-        /// Returns whether the parameter can be represented by an identifier.
-        /// </summary>
-        /// <param name="features">The features enabled for the expression.</param>
-        /// <param name="index">Parameter's index.</param>
-        /// <returns>true if the parameter can be an identifier, false otherwise.</returns>
-        public bool ParameterCanBeIdentifier(Features features, int index)
-        {
-            var paramIdentifierStatus = GetIdentifierParamStatus(features, index);
-            return paramIdentifierStatus ==
-                ParamIdentifierStatus.AlwaysIdentifier ||
-                paramIdentifierStatus == ParamIdentifierStatus.PossiblyIdentifier;
-        }
-
-        public virtual bool ParameterCanBeIdentifier(TexlNode node, int index, Features features)
-        {
-            return ParameterCanBeIdentifier(features, index);
-        }
-
-        /// <summary>
-        /// Transformes a AsNode into a RecordNode.
-        /// Some functions (like Summarize) will need both information from left and right side.
-        /// Average(table, column) As average_column => {average_column:Average(table, column)}.
-        /// </summary>
-        /// <param name="node">Node.</param>
-        /// <returns></returns>
-        public virtual bool TranslateAsNodeToRecordNode(TexlNode node)
-        {
-            Contracts.Assert(node != null);
-            return false;
-        }
-
-        /// <summary>
-        /// Tries to retrieve the column logical name from the argument node.
-        /// </summary>
-        /// <param name="sourceType">Type from which the column comes from. Can be null if
-        /// we are adding a new column name.</param>
-        /// <param name="supportColumnNamesAsIdentifiers">Flag indicating whether <see
-        /// cref="Features.SupportColumnNamesAsIdentifiers"/> is enabled.</param>
-        /// <param name="argNode">The function argument node for the function.</param>
-        /// <param name="errors">An error container to store an error if the name cannot be
-        /// retrieved or it is invalid.</param>
-        /// <param name="columnName">The name for the column retrieved from the argument, or null
-        /// if it cannot be retrieved.</param>
-        /// <returns>True if the column logical name can be retrieved; false otherwise.</returns>
-        protected bool TryGetColumnLogicalName(DType sourceType, bool supportColumnNamesAsIdentifiers, TexlNode argNode, IErrorContainer errors, out DName columnName)
-        {
-            return TryGetColumnLogicalName(sourceType, supportColumnNamesAsIdentifiers, argNode, errors, out columnName, out var _);
-        }
-
-        /// <summary>
-        /// Tries to retrieve the column logical name from the argument node.
-        /// </summary>
-        /// <param name="sourceType">Type from which the column comes from. Can be null if
-        /// we are adding a new column name.</param>
-        /// <param name="supportColumnNamesAsIdentifiers">Flag indicating whether <see
-        /// cref="Features.SupportColumnNamesAsIdentifiers"/> is enabled.</param>
-        /// <param name="argNode">The function argument node for the function.</param>
-        /// <param name="errors">An error container to store an error if the name cannot be
-        /// retrieved or it is invalid.</param>
-        /// <param name="columnName">The name for the column retrieved from the argument, or null
-        /// if it cannot be retrieved.</param>
-        /// <param name="columnType">The type for the column retrieved from the argument if
-        /// the source type was passed, or null if it cannot be retrieved.</param>
-        /// <returns>True if the column logical name can be retrieved; false otherwise.</returns>
-        protected bool TryGetColumnLogicalName(DType sourceType, bool supportColumnNamesAsIdentifiers, TexlNode argNode, IErrorContainer errors, out DName columnName, out DType columnType)
-        {
-            columnName = default;
-            columnType = null;
-
-            if (supportColumnNamesAsIdentifiers)
-            {
-                if (argNode is not FirstNameNode identifierNode)
-                {
-                    // Argument '{0}' is invalid, expected an identifier.
-                    errors.EnsureError(DocumentErrorSeverity.Severe, argNode, TexlStrings.ErrExpectedIdentifierArg_Name, argNode.ToString());
-                    return false;
-                }
-
-                var possibleColumnName = identifierNode.Ident.Name;
-
-                if (sourceType != null && DType.TryGetLogicalNameForColumn(sourceType, possibleColumnName.Value, out var logicalName))
-                {
-                    possibleColumnName = new DName(logicalName);
-                }
-
-                if (sourceType != null && !sourceType.TryGetType(possibleColumnName, out columnType))
-                {
-                    sourceType.ReportNonExistingName(FieldNameKind.Logical, errors, possibleColumnName, argNode);
-                    return false;
-                }
-
-                columnName = possibleColumnName;
-            }
-            else
-            {
-                if (argNode is not StrLitNode stringLitNode)
-                {
-                    // Argument '{0}' is invalid, expected a text literal.
-                    errors.EnsureError(DocumentErrorSeverity.Severe, argNode, TexlStrings.ErrExpectedStringLiteralArg_Name, argNode.ToString());
-                    return false;
-                }
-
-                // Verify that the name is valid.
-                if (!DName.IsValidDName(stringLitNode.Value))
-                {
-                    // Argument '{0}' is not a valid identifier.
-                    errors.EnsureError(DocumentErrorSeverity.Severe, argNode, TexlStrings.ErrArgNotAValidIdentifier_Name, stringLitNode.Value);
-                    return false;
-                }
-
-                var possibleColumnName = new DName(stringLitNode.Value);
-                if (sourceType != null && !sourceType.TryGetType(possibleColumnName, out columnType))
-                {
-                    sourceType.ReportNonExistingName(FieldNameKind.Logical, errors, possibleColumnName, argNode);
-                    return false;
-                }
-
-                columnName = possibleColumnName;
-            }
-
-            return true;
-        }
-
-        public virtual bool AllowsRowScopedParamDelegationExempted(int index)
-        {
-            return false;
-        }
-
-        // Return true if this function requires global binding context info.
-        public virtual bool RequiresGlobalBindingContext(TexlNode[] args, TexlBinding binding)
-        {
-            return false;
-        }
-
-        // Returns true if function requires actual data to be pulled for this arg. This is applicable to pagable args only like datasource object.
-        // It's used in codegen in optimizing generated code where there is no data is required to be pulled from server.
-        protected virtual bool RequiresPagedDataForParamCore(TexlNode[] args, int paramIndex, TexlBinding binding)
-        {
-            return true;
-        }
-
-        public bool RequiresPagedDataForParam(CallNode callNode, int paramIndex, TexlBinding binding)
-        {
-            Contracts.AssertValue(callNode);
-            Contracts.AssertValue(callNode.Args);
-            Contracts.Assert(paramIndex >= 0 && paramIndex < callNode.Args.Children.Count());
-            Contracts.AssertValue(binding);
-
-            var child = callNode.Args.Children[paramIndex].VerifyValue();
-            if (!binding.IsPageable(child))
-            {
-                return false;
-            }
-
-            // If the parent call node is pagable then we don't need to pull the data.
-            if (binding.IsPageable(callNode))
-            {
-                return false;
-            }
-
-            // Check with function if we actually need data for this param.
-            return RequiresPagedDataForParamCore(callNode.Args.Children.ToArray(), paramIndex, binding);
-        }
-
-        /// <summary>
-        /// Provides dataentitymetadata for a callnode.
-        /// </summary>
-        /// <returns></returns>
-        public static bool TryGetEntityMetadata(CallNode callNode, TexlBinding binding, out IDataEntityMetadata metadata)
-        {
-            Contracts.AssertValue(callNode);
-            Contracts.AssertValue(binding);
-
-            var args = callNode.Args.Children.VerifyValue();
-            if (!binding.IsPageable(args[0]) || !binding.TryGetEntityInfo(args[0], out var entityInfo))
-            {
-                metadata = null;
-                return false;
-            }
-
-            Contracts.AssertValue(entityInfo.ParentDataSource);
-            Contracts.AssertValue(entityInfo.ParentDataSource.DataEntityMetadataProvider);
-
-            var metadataProvider = entityInfo.ParentDataSource.DataEntityMetadataProvider;
-
-            if (!metadataProvider.TryGetEntityMetadata(entityInfo.Identity, out var entityMetadata))
-            {
-                metadata = null;
-                return false;
-            }
-
-            metadata = entityMetadata.VerifyValue();
-            return true;
-        }
-
-        /// <summary>
-        /// Provides delegationmetadata for a callnode. It's used by delegable functions to get delegation metadata. For example, Filter, Sort, SortByColumns.
-        /// </summary>
-        /// <returns></returns>
-        public static bool TryGetEntityMetadata(CallNode callNode, TexlBinding binding, out IDelegationMetadata metadata)
-        {
-            if (!TryGetEntityMetadata(callNode, binding, out IDataEntityMetadata entityMetadata))
-            {
-                metadata = null;
-                return false;
-            }
-
-            metadata = entityMetadata.DelegationMetadata.VerifyValue();
-            return true;
-        }
-
-        // Fetch the description associated with the specified parameter name (which must be the INVARIANT name)
-        // If the param has no description, this will return false.
-        public virtual bool TryGetParamDescription(string paramName, out string paramDescription)
-        {
-            Contracts.AssertNonEmpty(paramName);
-
-            // Fetch it from the string resources by default. Subclasses can override this
-            // and use their own dictionaries, etc.
-            return StringResources.TryGet("About" + LocaleInvariantName + "_" + paramName, out paramDescription);
-        }
-
-        // Exhaustive list of parameter names, in no guaranteed order.
-        // (Used by Tests only)
-        public IEnumerable<string> GetParamNames()
-        {
-            return GetSignatures().SelectMany(args => args.Select(arg => arg(null))).Distinct();
-        }
-
-        // Allows a function to determine if a given type is valid for a given parameter index.
-        public virtual bool IsSuggestionTypeValid(int paramIndex, DType type)
-        {
-            Contracts.Assert(paramIndex >= 0);
-            Contracts.AssertValid(type);
-
-            return paramIndex < MaxArity;
-        }
-
-        // Functions can use custom logic to determine if an invocation is inherently async, and therefore requires async codegen.
-        public virtual bool IsAsyncInvocation(CallNode callNode, TexlBinding binding)
-        {
-            Contracts.AssertValue(callNode);
-            Contracts.AssertValue(binding);
-
-            return IsAsync || IsServerDelegatable(callNode, binding);
-        }
-
-        // Functions which support server delegation need to override this method to verify server delegation can be supported for this CallNode.
-        public virtual bool IsServerDelegatable(CallNode callNode, TexlBinding binding)
-        {
-            Contracts.AssertValue(callNode);
-            Contracts.AssertValue(binding);
-
-            // Valiate to see if offline usage hints are applicable.
-            if (binding.DelegationHintProvider?.TryGetWarning(callNode, this, out var warning) ?? false)
-            {
-                SuggestDelegationHint(callNode, binding);
-            }
-
-            return false;
-        }
-
-        public virtual bool SupportsPaging(CallNode callNode, TexlBinding binding)
-        {
-            Contracts.AssertValue(callNode);
-            Contracts.AssertValue(binding);
-
-            return binding.IsDelegatable(callNode) || IsServerDelegatable(callNode, binding);
-        }
-
-        // Returns true if function is row scoped and supports delegation.
-        // Needs to be overriden by functions (For example, IsBlank) which are not server delegatable themselves but can become one when scoped inside a delegatable function.
-        public virtual bool IsRowScopedServerDelegatable(CallNode callNode, TexlBinding binding, OperationCapabilityMetadata metadata)
-        {
-            Contracts.AssertValue(callNode);
-            Contracts.AssertValue(binding);
-
-            if (!binding.IsRowScope(callNode))
-            {
-                return false;
-            }
-
-            return IsServerDelegatable(callNode, binding);
-        }
-
-        public virtual bool TryGetDataSource(CallNode callNode, TexlBinding binding, out IExternalDataSource dsInfo)
-        {
-            Contracts.AssertValue(callNode);
-            Contracts.AssertValue(binding);
-
-            dsInfo = null;
-            if (callNode.Args.Count < 1)
-            {
-                return false;
-            }
-
-            var args = callNode.Args.Children.VerifyValue();
-            var arg0 = args[0].VerifyValue();
-            return ArgValidators.DelegatableDataSourceInfoValidator.TryGetValidValue(arg0, binding, out dsInfo);
-        }
-
-        // Returns a datasource node for a function if function operates on datasource.
-        public virtual bool TryGetDataSourceNodes(CallNode callNode, TexlBinding binding, out IList<FirstNameNode> dsNodes)
-        {
-            Contracts.AssertValue(callNode);
-            Contracts.AssertValue(binding);
-
-            dsNodes = new List<FirstNameNode>();
-            if (callNode.Args.Count < 1)
-            {
-                return false;
-            }
-
-            var args = callNode.Args.Children.VerifyValue();
-            var arg0 = args[0].VerifyValue();
-            return ArgValidators.DataSourceArgNodeValidator.TryGetValidValue(arg0, binding, out dsNodes);
-        }
-
-        // Returns a entityInfo for a function if function operates on entity.
-        public bool TryGetEntityInfo(CallNode callNode, TexlBinding binding, out IExpandInfo entityInfo)
-        {
-            Contracts.AssertValue(callNode);
-            Contracts.AssertValue(binding);
-
-            entityInfo = null;
-            if (callNode.Args.Count < 1)
-            {
-                return false;
-            }
-
-            var args = callNode.Args.Children.VerifyValue();
-            var arg0 = args[0].VerifyValue();
-            return ArgValidators.EntityArgNodeValidator.TryGetValidValue(arg0, binding, out entityInfo);
-        }
-
-        public virtual IEnumerable<Identifier> GetIdentifierOfModifiedValue(TexlNode[] args, out TexlNode identifierNode)
-        {
-            identifierNode = null;
-
-            return null;
-        }
-
-        // Override if Function.AffectsScopeVariable is true. Returns the index of the arg that contains the app/component variable names.
-        public virtual int ScopeVariableNameAffectingArg()
-        {
-            return -1;
-        }
-
-        public virtual bool RequiresDataSourceScope => false;
-
-        public virtual bool ArgMatchesDatasourceType(int argNum)
-        {
-            return false;
-        }
-
-        /// <summary>
-        /// Gets TexlNodes of function argument that need to be processed for tabular datasource
-        /// E.g. Filter function will have first argument node that will be associated with tabular datasource,
-        /// however With function will have Record type argument that can hold multiple datasource type columns
-        /// Functions that have datasource arguments in places ither than first argument need to override this.
-        /// </summary>
-        /// <param name="callNode">Function Texl Node.</param>
-        public virtual IEnumerable<TexlNode> GetTabularDataSourceArg(CallNode callNode)
-        {
-            Contracts.AssertValue(callNode);
-
-            return new[] { callNode.Args.Children[0] };
-        }
-
-        /// <summary>
-        /// If true, the scope this function creates isn't used for field names of inline records.
-        /// </summary>
-        public virtual bool SkipScopeForInlineRecords => false;
-
-        protected static bool Arg0RequiresAsync(CallNode callNode, TexlBinding binding)
-        {
-            Contracts.AssertValue(callNode);
-            Contracts.AssertValue(binding);
-
-            if (!TryGetArg0AsDsInfo(callNode, binding, out var dataSource))
-            {
-                return false;
-            }
-
-            return dataSource.RequiresAsync;
-        }
-
-        private static bool TryGetArg0AsDsInfo(CallNode callNode, TexlBinding binding, out IExternalDataSource dsInfo)
-        {
-            Contracts.AssertValue(callNode);
-            Contracts.AssertValue(binding);
-
-            dsInfo = null;
-            if (callNode.Args.Count < 1)
-            {
-                return false;
-            }
-
-            var args = callNode.Args.Children.VerifyValue();
-            var arg0 = args[0].VerifyValue();
-
-            var firstName = arg0.AsFirstName();
-            if (firstName == null || !binding.GetType(firstName).IsTable)
-            {
-                return false;
-            }
-
-            var firstNameInfo = binding.GetInfo(firstName);
-            if (firstNameInfo == null || firstNameInfo.Kind != BindKind.Data)
-            {
-                return false;
-            }
-
-            var result = binding.EntityScope != null &&
-               binding.EntityScope.TryGetEntity(firstNameInfo.Name, out dsInfo);
-            return result;
-        }
-
-        protected bool SetErrorForMismatchedColumns(DType expectedType, DType actualType, TexlNode errorArg, IErrorContainer errors, Features features)
-        {
-            Contracts.AssertValid(expectedType);
-            Contracts.AssertValid(actualType);
-            Contracts.AssertValue(errorArg);
-            Contracts.AssertValue(errors);
-
-            return SetErrorForMismatchedColumnsCore(expectedType, actualType, errorArg, errors, DPath.Root, features);
-        }
-
-        // This function recursively traverses the types to find the first occurence of a type mismatch.
-        // DTypes are guaranteed to be finite, so there is no risk of a call stack overflow
-        private bool SetErrorForMismatchedColumnsCore(DType expectedType, DType actualType, TexlNode errorArg, IErrorContainer errors, DPath columnPrefix, Features features)
-        {
-            Contracts.AssertValid(expectedType);
-            Contracts.AssertValid(actualType);
-            Contracts.AssertValue(errorArg);
-            Contracts.AssertValue(errors);
-            Contracts.AssertValid(columnPrefix);
-
-            // Iterate through the expectedType until an error is found.
-            foreach (var expectedColumn in expectedType.GetAllNames(DPath.Root))
-            {
-                // First, set type mismatch message.
-                if (actualType.TryGetType(expectedColumn.Name, out var actualColumnType))
-                {
-                    var expectedColumnType = expectedColumn.Type;
-                    if (expectedColumnType.Accepts(actualColumnType, exact: true, useLegacyDateTimeAccepts: false, usePowerFxV1CompatibilityRules: features.PowerFxV1CompatibilityRules))
-                    {
-                        continue;
-                    }
-
-                    if (!DType.TryGetDisplayNameForColumn(expectedType, expectedColumn.Name, out var errName))
-                    {
-                        errName = expectedColumn.Name;
-                    }
-
-                    if ((expectedColumn.Type.IsTable && actualColumnType.IsTable) || (expectedColumn.Type.IsRecord && actualColumnType.IsRecord))
-                    {
-                        return SetErrorForMismatchedColumnsCore(
-                            expectedColumn.Type,
-                            actualColumnType,
-                            errorArg,
-                            errors,
-                            columnPrefix.Append(new DName(errName)),
-                            features);
-                    }
-
-                    if (expectedColumn.Type.IsExpandEntity
-                        && DType.IsMatchingExpandType(expectedColumn.Type, actualColumnType))
-                    {
-                        continue;
-                    }
-
-                    errors.EnsureError(
-                        DocumentErrorSeverity.Severe,
-                        errorArg,
-                        TexlStrings.ErrColumnTypeMismatch_ColName_ExpectedType_ActualType,
-                        columnPrefix.Append(new DName(errName)).ToDottedSyntax(),
-                        expectedColumn.Type.GetKindString(),
-                        actualColumnType.GetKindString());
-                    return true;
-                }
-
-                // Second, set column missing message if applicable
-                if (RequireAllParamColumns && !expectedType.AreFieldsOptional)
-                {
-                    errors.EnsureError(
-                        DocumentErrorSeverity.Severe,
-                        errorArg,
-                        TexlStrings.ErrColumnMissing_ColName_ExpectedType,
-                        columnPrefix.Append(expectedColumn.Name).ToDottedSyntax(),
-                        expectedColumn.Type.GetKindString());
-                    return true;
-                }
-            }
-
-            return false;
-        }
-
-        #region Internal functionality
-
-        public virtual bool SupportsMetadataTypeArg => false;
-
-        public virtual bool IsMetadataTypeArg(int index)
-        {
-            Contracts.Assert(!SupportsMetadataTypeArg);
-
-            return SupportsMetadataTypeArg;
-        }
-
-        // Return true if the function has special suggestions for the corresponding parameter.
-        public virtual bool HasSuggestionsForParam(int index)
-        {
-            return false;
-        }
-
-        // Return the data type, either Decimal or Number, that should be the return type for a function
-        // if the provided argument was the first type encountered.
-        protected static DType DetermineNumericFunctionReturnType(bool nativeDecimal, bool numberIsFloat, DType argType)
-        {
-            // when numberIsFloat, favor Number, return type is always Number except when operand is Decimal
-            // when !numberIsFloat, favor Decimal, return type is only Number operand is Number
-            // should match the logic in CheckDecimalBinaryOp in BinderUtils.cs
-            return !nativeDecimal ||
-                   (numberIsFloat && argType != DType.Decimal) ||
-                   (!numberIsFloat && argType == DType.Number)
-                        ? DType.Number : DType.Decimal;
-        }
-
-        protected bool CheckType(CheckTypesContext context, TexlNode node, DType nodeType, DType expectedType, IErrorContainer errors, out bool matchedWithCoercion)
-        {
-            return CheckType(context, node, nodeType, expectedType, errors, SupportsParamCoercion, out matchedWithCoercion);
-        }
-
-        protected bool CheckType(CheckTypesContext context, TexlNode node, DType nodeType, DType expectedType, IErrorContainer errors, bool coerceIfSupported, out bool matchedWithCoercion)
-        {
-            var typeChecks = CheckType(context, node, nodeType, expectedType, errors, coerceIfSupported, out DType coercionType);
-            matchedWithCoercion = typeChecks && coercionType != null;
-            return typeChecks;
-        }
-
-        protected bool CheckType(CheckTypesContext context, TexlNode node, DType nodeType, DType expectedType, IErrorContainer errors, ref Dictionary<TexlNode, DType> nodeToCoercedTypeMap)
-        {
-            var typeChecks = CheckType(context, node, nodeType, expectedType, errors, coerceIfSupported: true, out DType coercionType);
-
-            if (coercionType != null)
-            {
-                CollectionUtils.Add(ref nodeToCoercedTypeMap, node, coercionType);
-            }
-
-            return typeChecks;
-        }
-
-        // Check the type of a specified node against an expected type and possibly emit errors
-        // accordingly. Returns true if the types align, false otherwise.
-        protected bool CheckType(CheckTypesContext context, TexlNode node, DType nodeType, DType expectedType, IErrorContainer errors, bool coerceIfSupported, out DType coercionType)
-        {
-            Contracts.AssertValue(context);
-            Contracts.AssertValue(node);
-            Contracts.Assert(nodeType.IsValid);
-            Contracts.Assert(expectedType.IsValid);
-            Contracts.AssertValue(errors);
-
-            coercionType = null;
-            var usePFxv1CompatRules = context.Features.PowerFxV1CompatibilityRules;
-            if (expectedType.Accepts(
-                nodeType,
-                out var schemaDifference,
-                out var schemaDifferenceType,
-                exact: true,
-                useLegacyDateTimeAccepts: false,
-                usePowerFxV1CompatibilityRules: usePFxv1CompatRules))
-            {
-                return true;
-            }
-
-            KeyValuePair<string, DType> coercionDifference = default;
-            DType coercionDifferenceType = null;
-            if (coerceIfSupported && nodeType.CoercesTo(expectedType, out _, out coercionType, out coercionDifference, out coercionDifferenceType, aggregateCoercion: true, isTopLevelCoercion: false, context.Features))
-            {
-                return true;
-            }
-
-            // If we could coerce some but not all of it we don't want errors for the coercible fields
-            var targetType = coercionType ?? nodeType;
-            var targetDifference = coercionType == null ? schemaDifference : coercionDifference;
-            var targetDifferenceType = coercionType == null ? schemaDifferenceType : coercionDifferenceType;
-
-            if ((targetType.IsTable && nodeType.IsTable) || (targetType.IsRecord && nodeType.IsRecord))
-            {
-                if (SetErrorForMismatchedColumns(expectedType, targetType, node, errors, context.Features))
-                {
-                    return false;
-                }
-            }
-
-            if (nodeType.Kind == expectedType.Kind && !expectedType.IsOptionSet)
-            {
-                // If coercion type is non null and coercion difference is, then the node should have been coercible.
-                // This likely indicates a bug in CoercesTo, called above
-                errors.Errors(node, targetType, targetDifference, targetDifferenceType);
-            }
-            else
-            {
-                errors.TypeMismatchError(node, expectedType, nodeType);
-            }
-
-            return false;
-        }
-
-        protected bool TryGetSingleColumn(DType type, TexlNode arg, IErrorContainer errors, out TypedName column)
-        {
-            IEnumerable<TypedName> columns;
-
-            column = default;
-
-            if (!type.IsTable || (columns = type.GetNames(DPath.Root)).Count() != 1)
-            {
-                errors.EnsureError(DocumentErrorSeverity.Severe, arg, TexlStrings.ErrInvalidSchemaNeedCol);
-                return false;
-            }
-
-            column = columns.Single();
-            return true;
-        }
-
-        // Check that the type of a specified node is of a particular column type, and possibly emit errors accordingly.
-        // Coercion is supported and nodeToCoercedTypeMap is updated.
-        //
-        // Many functions return the same type and column name (in the days before ConsistentOneColumnTableResult) as the first argument,
-        // pass context (to get at features) and an out parameter for the type to use as the result of such a function.
-        // If not needed, use one of the overloads without context and the out parameter.
-        // Date/DateTime/Time are special and will not snap to expectedType but will retain the subtype.
-        private bool CheckColumnTypeCore(CheckTypesContext context, TexlNode arg, DType type, TypedName column, DType expectedType, IErrorContainer errors, ref Dictionary<TexlNode, DType> nodeToCoercedTypeMap, out DType returnType)
-        {
-            Contracts.Assert(type.IsValid);
-            Contracts.AssertValue(arg);
-            Contracts.Assert(expectedType.IsValid);
-            Contracts.AssertValue(errors);
-
-            returnType = type;
-
-            if (!column.IsValid)
-            {
-                return false;
-            }
-
-            if (!expectedType.Accepts(column.Type, exact: true, useLegacyDateTimeAccepts: false, usePowerFxV1CompatibilityRules: context.Features.PowerFxV1CompatibilityRules))
-            {
-                if (SupportsParamCoercion && column.Type.CoercesTo(expectedType, aggregateCoercion: true, isTopLevelCoercion: false, context.Features))
-                {
-                    returnType = DType.CreateTable(new TypedName(expectedType, column.Name));
-                    CollectionUtils.Add(ref nodeToCoercedTypeMap, arg, returnType);
-                }
-                else
-                {
-                    errors.EnsureError(DocumentErrorSeverity.Severe, arg, TexlStrings.ErrInvalidSchemaNeedTypeCol_Col, expectedType.GetKindString(), column.Name.Value);
-                    return false;
-                }
-            }
-
-            return true;
-        }
-
-        protected bool CheckColumnType(CheckTypesContext context, TexlNode arg, DType type, TypedName column, DType expectedType, IErrorContainer errors, ref Dictionary<TexlNode, DType> nodeToCoercedTypeMap)
-        {
-            return CheckColumnTypeCore(context, arg, type, column, expectedType, errors, ref nodeToCoercedTypeMap, out _);
-        }
-
-        protected bool CheckColumnType(CheckTypesContext context, TexlNode arg, DType type, TypedName column, DType expectedType, IErrorContainer errors, ref Dictionary<TexlNode, DType> nodeToCoercedTypeMap, out DType returnType)
-        {
-            if (CheckColumnTypeCore(context, arg, type, column, expectedType, errors, ref nodeToCoercedTypeMap, out returnType))
-            {
-                if (context.Features.ConsistentOneColumnTableResult)
-                {
-                    returnType = DType.CreateTable(new TypedName(expectedType, new DName(ColumnName_ValueStr)));
-                }
-
-                return true;
-            }
-
-            return false;
-        }
-
-        protected bool CheckColumnType(CheckTypesContext context, TexlNode arg, DType type, DType expectedType, IErrorContainer errors, ref Dictionary<TexlNode, DType> nodeToCoercedTypeMap)
-        {
-            return TryGetSingleColumn(type, arg, errors, out var column) &&
-                CheckColumnTypeCore(context, arg, type, column, expectedType, errors, ref nodeToCoercedTypeMap, out _);
-        }
-
-        protected bool CheckColumnType(CheckTypesContext context, TexlNode arg, DType type, DType expectedType, IErrorContainer errors, ref Dictionary<TexlNode, DType> nodeToCoercedTypeMap, out DType returnType)
-        {
-            returnType = type;
-
-            if (TryGetSingleColumn(type, arg, errors, out var column) &&
-                CheckColumnTypeCore(context, arg, type, column, expectedType, errors, ref nodeToCoercedTypeMap, out returnType))
-            {
-                if (context.Features.ConsistentOneColumnTableResult)
-                {
-                    returnType = DType.CreateTable(new TypedName(expectedType, new DName(ColumnName_ValueStr)));
-                }
-
-                return true;
-            }
-
-            return false;
-        }
-
-        // Check that the type of a specified node is a number column type, and possibly emit errors
-        // accordingly. Returns true if the types align, false otherwise.
-        public bool CheckNumericColumnType(CheckTypesContext context, TexlNode arg, DType type, IErrorContainer errors, ref Dictionary<TexlNode, DType> nodeToCoercedTypeMap)
-        {
-            return CheckColumnType(context, arg, type, DType.Number, errors, ref nodeToCoercedTypeMap);
-        }
-
-        // This overload returns the single column table type to use for a function for which this arg is the first parameter.
-        public bool CheckNumericColumnType(CheckTypesContext context, TexlNode arg, DType type, IErrorContainer errors, ref Dictionary<TexlNode, DType> nodeToCoercedTypeMap, out DType returnType)
-        {
-            return CheckColumnType(context, arg, type, DType.Number, errors, ref nodeToCoercedTypeMap, out returnType);
-        }
-
-        // Check that the type of a specified node is a color column type, and possibly emit errors
-        // accordingly. Returns true if the types align, false otherwise.
-        protected bool CheckColorColumnType(CheckTypesContext context, TexlNode arg, DType type, IErrorContainer errors, ref Dictionary<TexlNode, DType> nodeToCoercedTypeMap)
-        {
-            return CheckColumnType(context, arg, type, DType.Color, errors, ref nodeToCoercedTypeMap);
-        }
-
-        // This overload returns the single column table type to use for a function for which this arg is the first parameter.
-        protected bool CheckColorColumnType(CheckTypesContext context, TexlNode arg, DType type, IErrorContainer errors, ref Dictionary<TexlNode, DType> nodeToCoercedTypeMap, out DType returnType)
-        {
-            return CheckColumnType(context, arg, type, DType.Color, errors, ref nodeToCoercedTypeMap, out returnType);
-        }
-
-        // Check that the type of a specified node is a string column type, and possibly emit errors
-        // accordingly. Returns true if the types align, false otherwise.
-        protected bool CheckStringColumnType(CheckTypesContext context, TexlNode arg, DType type, IErrorContainer errors, ref Dictionary<TexlNode, DType> nodeToCoercedTypeMap)
-        {
-            return CheckColumnType(context, arg, type, DType.String, errors, ref nodeToCoercedTypeMap);
-        }
-
-        // This overload returns the single column table type to use for a function for which this arg is the first parameter.
-        protected bool CheckStringColumnType(CheckTypesContext context, TexlNode arg, DType type, IErrorContainer errors, ref Dictionary<TexlNode, DType> nodeToCoercedTypeMap, out DType returnType)
-        {
-            return CheckColumnType(context, arg, type, DType.String, errors, ref nodeToCoercedTypeMap, out returnType);
-        }
-
-        // Check that the type of a specified node is a date column type, and possibly emit errors
-        // accordingly. Returns true if the types align, false otherwise.
-        protected bool CheckDateColumnType(CheckTypesContext context, TexlNode arg, DType type, IErrorContainer errors, ref Dictionary<TexlNode, DType> nodeToCoercedTypeMap)
-        {
-            return CheckColumnType(context, arg, type, DType.DateTime, errors, ref nodeToCoercedTypeMap);
-        }
-
-        // This overload returns the single column table type to use for a function for which this arg is the first parameter.
-        // Note that the function return type will retain the same DateTime subtype - could be Date, DateTime, or Time
-        protected bool CheckDateColumnType(CheckTypesContext context, TexlNode arg, DType type, IErrorContainer errors, ref Dictionary<TexlNode, DType> nodeToCoercedTypeMap, out DType returnType)
-        {
-            returnType = type;
-
-            if (TryGetSingleColumn(type, arg, errors, out var column) &&
-                CheckColumnTypeCore(context, arg, type, column, DType.DateTime, errors, ref nodeToCoercedTypeMap, out returnType))
-            {
-                if (context.Features.ConsistentOneColumnTableResult)
-                {
-                    // Note that DateTime retains the subtype and does not snap to expectedType like the other types.
-                    // For example, DateAdd([Date(2000,1,1)],3) should return *[Value:D] and not *[Value:d]
-                    returnType = DType.CreateTable(new TypedName(column.Type, new DName(ColumnName_ValueStr)));
-                }
-
-                return true;
-            }
-
-            return false;
-        }
-
-        // Check that the type of a specified node is a boolean column type, and possibly emit errors
-        // accordingly. Returns true if the types align, false otherwise.
-        protected bool CheckBooleanColumnType(CheckTypesContext context, TexlNode arg, DType type, IErrorContainer errors, ref Dictionary<TexlNode, DType> nodeToCoercedTypeMap)
-        {
-            return CheckColumnType(context, arg, type, DType.Boolean, errors, ref nodeToCoercedTypeMap);
-        }
-
-        // Enumerate some of the function signatures for a specified arity and known parameter descriptions.
-        // The last parameter may be repeated as many times as necessary in order to satisfy the arity constraint.
-        protected IEnumerable<TexlStrings.StringGetter[]> GetGenericSignatures(int arity, params TexlStrings.StringGetter[] args)
-        {
-            Contracts.Assert(MinArity <= arity && arity <= MaxArity);
-            Contracts.AssertValue(args);
-            Contracts.Assert(args.Length > 0);
-
-            var signatureCount = 5;
-            var argCount = arity;
-
-            // Limit the signature length of params descriptions.
-            if (SignatureConstraint != null && (arity + signatureCount) > SignatureConstraint.RepeatTopLength)
-            {
-                signatureCount = (SignatureConstraint.RepeatTopLength - arity) > 0 ? SignatureConstraint.RepeatTopLength - arity : 1;
-                argCount = arity < SignatureConstraint.RepeatTopLength ? arity : SignatureConstraint.RepeatTopLength;
-            }
-
-            var signatures = new List<TexlStrings.StringGetter[]>(signatureCount);
-            var lastArg = args.Last();
-
-            for (var sigIndex = 0; sigIndex < signatureCount; sigIndex++)
-            {
-                var signature = new TexlStrings.StringGetter[argCount];
-
-                // Populate from the given args (as much as possible). The last arg will be repeated.
-                for (var i = 0; i < argCount; i++)
-                {
-                    signature[i] = i < args.Length ? args[i] : lastArg;
-                }
-
-                signatures.Add(signature);
-                argCount++;
-            }
-
-            return new ReadOnlyCollection<TexlStrings.StringGetter[]>(signatures);
-        }
-
-        protected void AddSuggestionMessageToTelemetry(string telemetryMessage, TexlNode node, TexlBinding binding)
-        {
-            Contracts.AssertNonEmpty(telemetryMessage);
-            Contracts.AssertValue(node);
-            Contracts.AssertValue(binding);
-
-            var message = string.Format(CultureInfo.InvariantCulture, "Function:{0}, Message:{1}", Name, telemetryMessage);
-            TrackingProvider.Instance.AddSuggestionMessage(message, node, binding);
-        }
-
-        protected void SuggestDelegationHint(TexlNode node, TexlBinding binding, string telemetryMessage)
-        {
-            SuggestDelegationHint(node, binding);
-            AddSuggestionMessageToTelemetry(telemetryMessage, node, binding);
-        }
-
-        // Helper used to provide hints when we detect non-delegable parts of the expression due to server restrictions.
-        protected void SuggestDelegationHint(TexlNode node, TexlBinding binding)
-        {
-            Contracts.AssertValue(node);
-            Contracts.AssertValue(binding);
-
-            binding.ErrorContainer.EnsureError(DocumentErrorSeverity.Warning, node, TexlStrings.SuggestRemoteExecutionHint, Name);
-        }
-
-        protected bool CheckArgsCount(CallNode callNode, TexlBinding binding, DocumentErrorSeverity errorSeverity = DocumentErrorSeverity.Suggestion)
-        {
-            Contracts.AssertValue(callNode);
-            Contracts.AssertValue(binding);
-
-            if (binding.ErrorContainer.HasErrors(callNode, errorSeverity) || binding.ErrorContainer.HasErrors(callNode.Head.Token, errorSeverity))
-            {
-                return false;
-            }
-
-            var args = callNode.Args.Children.VerifyValue();
-            var cargs = args.Count();
-            return !(cargs < MinArity || cargs > MaxArity);
-        }
-
-        // Helper used to validate call node and get delegatable datasource value.
-        protected bool TryGetValidDataSourceForDelegation(CallNode callNode, TexlBinding binding, DelegationCapability expectedCapability, out IExternalDataSource dataSource)
-        {
-            Contracts.AssertValue(callNode);
-            Contracts.AssertValue(binding);
-
-            dataSource = null;
-
-            // Only check for errors with severity more than warning.
-            // Ignore warning errors as it's quite possible to have delegation warnings on a node in different call node context.
-            // For example, Filter(CDS, A = B) It's possible that B as itself is delegatable but in the context of Filter it's not and could have warning on it.
-            if (binding.ErrorContainer.HasErrors(callNode, DocumentErrorSeverity.Moderate))
-            {
-                return false;
-            }
-
-            if (!TryGetDataSource(callNode, binding, out dataSource))
-            {
-                return false;
-            }
-
-            if (dataSource == null)
-            {
-                return false;
-            }
-
-            // Check if DS is server delegatable.
-            return dataSource.IsDelegatable &&
-                    dataSource.DelegationMetadata.VerifyValue().TableCapabilities.HasCapability(expectedCapability.Capabilities);
-        }
-
-        // Helper to drop all of a single types from a result type
-        protected bool DropAllOfKindNested(ref DType itemType, IErrorContainer errors, TexlNode node, DKind kind)
-        {
-            return DropAllMatchingNested(ref itemType, errors, node, type => type.Kind == kind);
-        }
-
-        protected bool DropAllMatchingNested(ref DType itemType, IErrorContainer errors, TexlNode node, Func<DType, bool> matchFunc)
-        {
-            Contracts.AssertValid(itemType);
-            Contracts.AssertValue(errors);
-            Contracts.AssertValue(node);
-
-            var fError = false;
-            itemType = itemType.DropAllMatchingNested(ref fError, DPath.Root, matchFunc);
-            if (fError)
-            {
-                errors.EnsureError(DocumentErrorSeverity.Severe, node, TexlStrings.ErrIncompatibleTypes);
-
-                // As DropAllOfKind doesn't set returned type to erroneous in case of failure, explicitly set it here.
-                itemType = DType.Error;
-                return false;
-            }
-
-            return true;
-        }
-
-        public virtual bool TryGetDelegationMetadata(CallNode node, TexlBinding binding, out IDelegationMetadata metadata)
-        {
-            metadata = null;
-            return false;
-        }
-
-        public virtual IOpDelegationStrategy GetOpDelegationStrategy(BinaryOp op, PowerFx.Syntax.BinaryOpNode opNode)
-        {
-            Contracts.AssertValueOrNull(opNode);
-
-            if (op == BinaryOp.In)
-            {
-                Contracts.AssertValue(opNode);
-                Contracts.Assert(opNode.Op == op);
-
-                return new InOpDelegationStrategy(opNode, this);
-            }
-
-            return new DefaultBinaryOpDelegationStrategy(op, this);
-        }
-
-        // This updates the field projection info for datasources. For most of the functions, binder takes care of it.
-        // But if functions have specific semantics then this allows functions to contribute this information.
-        // For example, Search function which references columns as string literals.
-        public virtual bool UpdateDataQuerySelects(CallNode node, TexlBinding binding, DataSourceToQueryOptionsMap dataSourceToQueryOptionsMap)
-        {
-            return false;
-        }
-
-        public IOpDelegationStrategy GetOpDelegationStrategy(UnaryOp op)
-        {
-            return new DefaultUnaryOpDelegationStrategy(op, this);
-        }
-
-        public virtual ICallNodeDelegatableNodeValidationStrategy GetCallNodeDelegationStrategy()
-        {
-            return new DelegationValidationStrategy(this);
-        }
-
-        public IDottedNameNodeDelegatableNodeValidationStrategy GetDottedNameNodeDelegationStrategy()
-        {
-            return new DelegationValidationStrategy(this);
-        }
-
-        public IFirstNameNodeDelegatableNodeValidationStrategy GetFirstNameNodeDelegationStrategy()
-        {
-            return new DelegationValidationStrategy(this);
-        }
-
-        #endregion
-
-        internal TransportSchemas.FunctionInfo Info(string locale)
-        {
-            // $$$ can't use CurrentUILanguageName
-            // If the locale has changed, we want to reset the function info to one of the new locale
-            if (CurrentLocaleInfo.CurrentUILanguageName == _cachedLocaleName && _cachedFunctionInfo != null)
-            {
-                return _cachedFunctionInfo;
-            }
-
-            // $$$ can't use CurrentUILanguageName
-            _cachedLocaleName = CurrentLocaleInfo.CurrentUILanguageName;
-            return _cachedFunctionInfo = new TransportSchemas.FunctionInfo()
-            {
-                Label = Name,
-                Detail = Description,
-                Signatures = GetSignatures().Select(signature => new FunctionSignature()
-                {
-                    // $$$ can't use current culture
-                    Label = Name + (signature == null ?
-                        "()" :
-                        ("(" + string.Join(TexlLexer.GetLocalizedInstance(CultureInfo.CurrentCulture).LocalizedPunctuatorListSeparator + " ", signature.Select(getter => getter(null))) + ")")),
-                    Parameters = signature?.Select(getter =>
-                    {
-                        TryGetParamDescription(getter(locale), out var description);
-
-                        return new ParameterInfo()
-                        {
-                            Label = getter(null),
-                            Documentation = description
-                        };
-                    }).ToArray()
-                }).ToArray()
-            };
-        }
-
-        /// <summary>
-        /// Override this method to rewrite the CallNode that is generated.
-        /// e.g. Boolean(true) would want to emit the arg true directly instead of a function call.
-        /// </summary>
-        internal virtual IntermediateNode CreateIRCallNode(CallNode node, IRTranslatorContext context, List<IntermediateNode> args, ScopeSymbol scope)
-        {
-            if (scope != null)
-            {
-                return new IRCallNode(context.GetIRContext(node), this, scope, args);
-            }
-
-            return new IRCallNode(context.GetIRContext(node), this, args);
-        }
-
-        /// <summary>
-        /// Function can override this method to provide pre-processing policy for argument.
-        /// By default, function does not attach any pre-processing for arguments.
-        /// </summary>
-        /// <param name="index">0 based index of argument.</param>
-        /// <param name="argCount">The number of arguments passed in the function invocation. 
-        /// For example, the Text function has different blank handling behaviors depending on whether it receives 1 argument (blanks are propagated) or more (blanks are converted to empty strings).</param>
-        /// <returns></returns>
-        public virtual ArgPreprocessor GetArgPreprocessor(int index, int argCount)
-        {
-            return ArgPreprocessor.None;
-        }
-
-        /// <summary>
-        /// Generic arg preprocessor that uses <see cref="ParamTypes"/> to determine pre-processing policy.
-        /// </summary>
-        /// <param name="index"></param>
-        /// <returns></returns>
-        internal ArgPreprocessor GetGenericArgPreprocessor(int index)
-        {
-            var paramType = ParamTypes[index] ?? DType.Unknown;
-
-            if (paramType == DType.Number)
-            {
-                return ArgPreprocessor.ReplaceBlankWithFloatZero;
-            }
-            else if (paramType == DType.Decimal)
-            {
-                return ArgPreprocessor.ReplaceBlankWithDecimalZero;
-            }
-            else if (paramType == DType.String)
-            {
-                return ArgPreprocessor.ReplaceBlankWithEmptyString;
-            }
-
-            return ArgPreprocessor.None;
-        }
-    }
-}
+﻿// Copyright (c) Microsoft Corporation.
+// Licensed under the MIT license.
+
+using System;
+using System.Collections.Generic;
+using System.Collections.ObjectModel;
+using System.Diagnostics;
+using System.Globalization;
+using System.Linq;
+using System.Numerics;
+using System.Threading;
+using System.Threading.Tasks;
+using Microsoft.PowerFx.Core.App.ErrorContainers;
+using Microsoft.PowerFx.Core.Binding;
+using Microsoft.PowerFx.Core.Entities;
+using Microsoft.PowerFx.Core.Entities.QueryOptions;
+using Microsoft.PowerFx.Core.Errors;
+using Microsoft.PowerFx.Core.Functions.Delegation;
+using Microsoft.PowerFx.Core.Functions.Delegation.DelegationStrategies;
+using Microsoft.PowerFx.Core.Functions.DLP;
+using Microsoft.PowerFx.Core.Functions.FunctionArgValidators;
+using Microsoft.PowerFx.Core.Functions.Publish;
+using Microsoft.PowerFx.Core.Functions.TransportSchemas;
+using Microsoft.PowerFx.Core.IR.Nodes;
+using Microsoft.PowerFx.Core.IR.Symbols;
+using Microsoft.PowerFx.Core.Localization;
+using Microsoft.PowerFx.Core.Logging.Trackers;
+using Microsoft.PowerFx.Core.Types;
+using Microsoft.PowerFx.Core.Types.Enums;
+using Microsoft.PowerFx.Core.Utils;
+using Microsoft.PowerFx.Intellisense;
+using Microsoft.PowerFx.Syntax;
+using Microsoft.PowerFx.Types;
+using static Microsoft.PowerFx.Core.IR.IRTranslator;
+using CallNode = Microsoft.PowerFx.Syntax.CallNode;
+using IRCallNode = Microsoft.PowerFx.Core.IR.Nodes.CallNode;
+
+namespace Microsoft.PowerFx.Core.Functions
+{
+    [ThreadSafeImmutable]
+    [DebuggerDisplay("{Name}")]
+    internal abstract class TexlFunction : IFunction
+    {
+        // Column name when Features.ConsistentOneColumnTableResult is enabled.
+        public const string ColumnName_ValueStr = "Value";
+
+        // A default "no-op" error container that does not post document errors.
+        public static IErrorContainer DefaultErrorContainer => new DefaultNoOpErrorContainer();
+
+        // The information for scope if there is one.
+        private FunctionScopeInfo _scopeInfo;
+
+        // A description associated with this function.
+        private readonly TexlStrings.StringGetter _description;
+
+        // Convenience mask that indicates which parameters are to be treated as lambdas.
+        // Bit at position K refers to argument of rank K. A bit of 1 denotes a lambda, 0 denotes non-lambda.
+        // Overloads may choose to ignore this mask, and override the HasLambdas/IsLambdaParam APIs instead.
+        protected readonly BigInteger _maskLambdas;
+
+        // The parent namespace for this function. DPath.Root indicates the global namespace.
+        public DPath Namespace { get; }
+
+        // A DType.Unknown return type means that this function can return any type
+        // and the specific return type will depend on the argument types.
+        // If the function can return some shape of record, which depends on the argument types,
+        // DType.EmptyRecord should be used. Similarly for tables and DType.EmptyTable.
+        // CheckTypes can be used to infer the exact return type of a specific invocation.
+        public DType ReturnType { get; }
+
+        // Function arity (expected min/max number of arguments).
+        public int MinArity { get; }
+
+        public int MaxArity { get; }
+
+        // Parameter types.
+        public readonly DType[] ParamTypes;
+
+        private SignatureConstraint _signatureConstraint;
+
+        private TransportSchemas.FunctionInfo _cachedFunctionInfo;
+
+        private string _cachedLocaleName;
+
+        // Return true if the function should be hidden from the formular bar, false otherwise.
+        public virtual bool IsHidden => false;
+
+        // Return true if the function expects lambda arguments, false otherwise.
+        public virtual bool HasLambdas => !_maskLambdas.IsZero;
+
+        /// <summary>
+        /// Returns true if the function expect identifiers, false otherwise.
+        /// Needs to be overloaded for functions having identifier parameters.
+        /// Also overload <see cref="GetIdentifierParamStatus(Features, int)"/> method. 
+        /// </summary>
+        public virtual bool HasColumnIdentifiers => false;
+
+        // Return true if lambda args should affect ECS, false otherwise.
+        public virtual bool HasEcsExcemptLambdas => false;
+
+        // Return true if the function is asynchronous, false otherwise.
+        public virtual bool IsAsync => false;
+
+        // Return true if the function is declared as variadic.
+        public bool IsVariadicFunction => MaxArity == int.MaxValue;
+
+        // Return true if the function's return value only depends on the global variable
+        // e.g. Today(), Now() depend on the system time.
+        public virtual bool IsGlobalReliant => false;
+
+        // Return true if the function is self-contained (no side effects), or false otherwise.
+        // This is a decision that developers will need to do for new functions, so making it
+        // abstract will force them to do so.
+        public abstract bool IsSelfContained { get; }
+
+        // Return true if the function is stateless (same result for same input), or false otherwise.
+        public virtual bool IsStateless => true;
+
+        // Returns false if we want to block the function within FunctionWithScope calls
+        // that have a nondeterministic operation order (due to multiple async calls).
+        public virtual bool AllowedWithinNondeterministicOperationOrder => true;
+
+        /// <summary>
+        /// Whether the function always produces a visible error if CheckTypes returns invalid.
+        /// This can be used to prevent the overall "Function has invalid arguments" error.
+        /// </summary>
+        public virtual bool HasPreciseErrors => false;
+
+        // Returns true if the function will mutate the value of argument 0, as is the case with Patch, Collect, Remove, etc.
+        public virtual bool MutatesArg0 => false;
+
+        public virtual RequiredDataSourcePermissions FunctionPermission => RequiredDataSourcePermissions.None;
+
+        // Return true if the function is pure (stateless with no side effects), or false otherwise.
+        public bool IsPure => IsSelfContained && IsStateless;
+
+        // Return true if the function is strict (in all of its parameters), or false otherwise.
+        // A strict function is a function that always evaluates all of its arguments (the parameters
+        // have to be computed before the function can run). A non-strict function is a function
+        // that does not always evaluate all of its arguments. In terms of dependencies, a strict
+        // function means that a dependence on the function result implies dependencies on all of its args,
+        // whereas a non-strict function means that a dependence on the result implies dependencies
+        // on only some of the args.
+        public virtual bool IsStrict => true;
+
+        // Return true if the function can only be used in behavior rules, i.e. rules that run in
+        // response to user feedback. Only certain functions fall into this category, e.g. functions
+        // with side effects, such as Collect.
+        public virtual bool IsBehaviorOnly => !IsSelfContained;
+
+        // Return true if the function can only be used as part of test cases. Functions that
+        // emulate user interaction fall into this category, such as SetProperty.
+        public virtual bool IsTestOnly => false;
+
+        // Return true if the function manipulates collections.
+        public virtual bool ManipulatesCollections => false;
+
+        /// <summary>
+        ///  Return true if the function uses an input's column names to inform Intellisense's suggestions. Also, consider overriding <see cref="TryGetTypeForArgSuggestionAt(int, out DType)"/>.
+        /// </summary>
+        public virtual bool CanSuggestInputColumns => false;
+
+        /// <summary>
+        /// If this returns false, the Intellisense will use Arg[0] type to suggest the type of the argument.
+        /// e.g. Collect(), Remove(), etc.
+        /// </summary>
+        /// <param name="argIndex"></param>
+        /// <param name="type"></param>
+        /// <returns></returns>
+        public virtual bool TryGetTypeForArgSuggestionAt(int argIndex, out DType type)
+        {
+            var maxArgIndex = (ParamTypes?.Count() ?? 0) - 1;
+
+            if (argIndex >= 0 && argIndex <= maxArgIndex)
+            {
+                type = ParamTypes.ElementAt(argIndex);
+                return true;
+            }
+
+            type = default;
+            return false;
+        }
+
+        // Return true if the function expects a screen's context variables to be suggested within a record argument.
+        public virtual bool CanSuggestContextVariables => false;
+
+        // Return true if this function affects collection schemas.
+        public virtual bool AffectsCollectionSchemas => false;
+
+        // Return true if this function affects screen aliases ("context variables").
+        public virtual bool AffectsAliases => false;
+
+        // Return true if this function affects scope variable ("app scope variable or component scope variable").
+        public virtual bool AffectsScopeVariable => false;
+
+        // Return true if this function affects datasource query options.
+        public virtual bool AffectsDataSourceQueryOptions => false;
+
+        // Return true if this function can return a type with ExpandInfo.
+        public virtual bool CanReturnExpandInfo => false;
+
+        // Return true if this function can generate new data on its own without re-evaluating a rule.
+        public virtual bool IsAutoRefreshable => false;
+
+        // Return true if this function returns dynamic metadata
+        public virtual bool IsDynamic => false;
+
+        // Return the index to be used to provide type recommendations for later arguments
+        public virtual int SuggestionTypeReferenceParamIndex => 0;
+
+        // Return true if the function uses the parent scope to provide suggestions
+        public virtual bool UseParentScopeForArgumentSuggestions => false;
+
+        // Return true if the function uses the enum namespace for type suggestions
+        public virtual bool UsesEnumNamespace => false;
+
+        // Return true if the function supports parameter coercion.
+        public virtual bool SupportsParamCoercion => true;
+
+        /// <summary>Indicates whether table and record param types require all columns to be specified in the input argument.</summary>
+        public virtual bool RequireAllParamColumns => false;
+
+        /// <summary>
+        /// Indicates whether the function will propagate the mutability of its first argument.
+        /// For example, if x is a mutable reference (i.e., a variable), then First(x) will still
+        /// be mutable (since First is one function which propagates mutability).
+        /// </summary>
+        public virtual bool PropagatesMutability => false;
+
+        /// <summary>
+        /// Adds an error to the container if the given argument is immutable.
+        /// </summary>
+        /// <param name="binding"></param>
+        /// <param name="arg"></param>
+        /// <param name="errors"></param>
+        protected void ValidateArgumentIsMutable(TexlBinding binding, TexlNode arg, IErrorContainer errors)
+        {
+            if (binding.Features.PowerFxV1CompatibilityRules && !binding.IsMutable(arg))
+            {
+                errors.EnsureError(
+                    arg,
+                    new ErrorResourceKey("ErrorResource_MutationFunctionCannotBeUsedWithImmutableValue"),
+                    this.Name);
+            }
+        }
+
+        /// <summary>
+        /// Indicates whether the function sets a value.
+        /// </summary>
+        public virtual bool ModifiesValues => false;
+
+        // This method is used for managing "x-ms-dynamic-XXX" OpenApi extensions in connectors
+        // https://learn.microsoft.com/en-us/connectors/custom-connectors/openapi-extensions
+        public virtual async Task<ConnectorSuggestions> GetConnectorSuggestionsAsync(FormulaValue[] knownParameters, int argPosition, IServiceProvider serviceProvider, CancellationToken cancellationToken)
+        {
+            return null;
+        }
+
+        /// <summary>
+        /// The function's name as surfaced in / accessible from the language.
+        /// Using properties instead of fields here, to account for the fact that subclasses may override LocaleSpecificName.
+        /// </summary>
+        public string Name { get; }
+
+        // The localized version of the namespace for this function.
+        public DPath LocaleSpecificNamespace { get; }
+
+        /// <summary>
+        /// The function's locale-specific name.
+        /// These should all be defined in the string resources, e.g. Abs_Name, Filter_Name, etc.
+        /// The derived classes can pass in the value if needed and in that case, the passed in value is directly used.
+        /// </summary>
+        public string LocaleSpecificName { get; }
+
+        // The function's English / locale-invariant name.
+        public string LocaleInvariantName { get; }
+
+        // A description associated with this function.
+        public string Description => _description(null);
+
+        // Locale aware description.
+        public string GetDescription(string locale) => _description(locale);
+
+        /// <summary>
+        /// This function requires an AI disclaimer. 
+        /// </summary>
+        public virtual bool ShowAIDisclaimer => _aiWhitelist.Contains(this.Name);
+
+        // Move away from whitelist: https://github.com/microsoft/Power-Fx/issues/2118
+        private static readonly ISet<string> _aiWhitelist = new HashSet<string>()
+        {
+            "AIClassify", 
+            "AIExtract",
+            "AIReply",
+            "AISentiment",
+            "AISummarize",
+            "AISummarizeRecord",
+            "AITranslate"
+        };
+
+        // A forward link to the function help.
+        public virtual string HelpLink =>
+
+                // The invariant name is used to form a URL. It cannot contain spaces and other
+                // funky characters. We have tests that enforce this constraint. If we ever need
+                // such characters (#, &, %, ?), they need to be encoded here, e.g. %20, etc.
+                StringResources.Get("FunctionReference_Link") + char.ToLowerInvariant(LocaleInvariantName.First());
+
+        /// <summary>
+        /// Might need to reset if Function is variadic function.
+        /// </summary>
+        public SignatureConstraint SignatureConstraint
+        {
+            get
+            {
+                if (MaxArity == int.MaxValue && _signatureConstraint == null)
+                {
+                    _signatureConstraint = new SignatureConstraint(MinArity + 1, 1, 0, MinArity + 3);
+                }
+
+                return _signatureConstraint;
+            }
+            protected init => _signatureConstraint = value;
+        }
+
+        /// <summary>
+        /// Gives information for scope if the function has scope. If this is null,
+        /// the function does not involve row scope.
+        /// </summary>
+        public FunctionScopeInfo ScopeInfo
+        {
+            get => _scopeInfo;
+
+            protected set
+            {
+                if (_scopeInfo != null)
+                {
+                    Contracts.Assert(false, "The ScopeInfo should only be set once in the constructor, if at all.");
+                }
+
+                _scopeInfo = value;
+            }
+        }
+
+        // Mask indicating the function categories the function belongs to.
+        public FunctionCategories FunctionCategoriesMask { get; }
+
+        // Mask indicating the function delegation capabilities.
+        public virtual DelegationCapability FunctionDelegationCapability => DelegationCapability.None;
+
+        // Mask indicating the function capabilities.
+        public virtual Capabilities Capabilities => Capabilities.None;
+
+        // The function's fully qualified locale-specific name, including the namespace.
+        // If the function is in the global namespace, this.QualifiedName is the same as this.Name.
+        public string QualifiedName => Namespace.IsRoot ? Name : Namespace.ToDottedSyntax() + TexlLexer.PunctuatorDot + TexlLexer.EscapeName(Name);
+
+        public bool IsDeprecatedOrInternalFunction => this is IHasUnsupportedFunctions sdf && (sdf.IsDeprecated || sdf.IsInternal);
+
+        public TexlFunction(
+            DPath theNamespace,
+            string name,
+            string localeSpecificName,
+            TexlStrings.StringGetter description,
+            FunctionCategories functionCategories,
+            DType returnType,
+            BigInteger maskLambdas,
+            int arityMin,
+            int arityMax,
+            params DType[] paramTypes)
+        {
+            Contracts.Assert(theNamespace.IsValid);
+            Contracts.AssertNonEmpty(name);
+            Contracts.AssertValue(localeSpecificName);
+            Contracts.Assert((uint)functionCategories > 0);
+            Contracts.Assert(returnType.IsValid);
+            Contracts.AssertValue(paramTypes);
+            Contracts.AssertAllValid(paramTypes);
+            Contracts.Assert(maskLambdas.Sign >= 0 || arityMax == int.MaxValue);
+            Contracts.Assert(arityMax >= 0 && paramTypes.Length <= arityMax);
+            Contracts.AssertIndexInclusive(arityMin, arityMax);
+
+            Namespace = theNamespace;
+            LocaleInvariantName = name;
+            FunctionCategoriesMask = functionCategories;
+            _description = description;
+            ReturnType = returnType;
+            _maskLambdas = maskLambdas;
+            MinArity = arityMin;
+            MaxArity = arityMax;
+            ParamTypes = paramTypes;
+
+            // Locale Specific Name is a legacy piece of code only used by ServiceFunctions.
+            // For all other instances, the name is the same as the En-Us name
+            if (!string.IsNullOrEmpty(localeSpecificName))
+            {
+                LocaleSpecificNamespace = new DPath().Append(new DName(localeSpecificName));
+                LocaleSpecificName = localeSpecificName;
+            }
+            else
+            {
+                LocaleSpecificName = LocaleInvariantName;
+            }
+
+            Name = LocaleSpecificName;
+        }
+
+        // Return all signatures for this function.
+        // Functions with optional parameters have more than one signature.
+        public abstract IEnumerable<TexlStrings.StringGetter[]> GetSignatures();
+
+        // Return all enums that are required by this function.
+        // This can be used to generate a list of enums required for a function library.
+        public virtual IEnumerable<string> GetRequiredEnumNames()
+        {
+            return Enumerable.Empty<string>();
+        }
+
+        // Return all signatures with at most 'arity' parameters.
+        public virtual IEnumerable<TexlStrings.StringGetter[]> GetSignatures(int arity)
+        {
+            Contracts.Assert(arity >= 0);
+
+            foreach (var signature in GetSignatures())
+            {
+                if (arity <= signature.Length)
+                {
+                    yield return signature;
+                }
+            }
+        }
+
+        public bool HandleCheckInvocation(TexlBinding binding, TexlNode[] args, DType[] argTypes, IErrorContainer errors, out DType returnType, out Dictionary<TexlNode, DType> nodeToCoercedTypeMap)
+        {
+            var result = CheckTypes(binding.CheckTypesContext, args, argTypes, errors, out returnType, out nodeToCoercedTypeMap);
+            if (result)
+            {
+                CheckSemantics(binding, args, argTypes, errors, ref nodeToCoercedTypeMap);
+            }
+
+            return result;
+        }
+
+        /// <summary>
+        /// Perform sub-expression type checking and produce a return type.
+        /// </summary>
+        public virtual bool CheckTypes(CheckTypesContext context, TexlNode[] args, DType[] argTypes, IErrorContainer errors, out DType returnType, out Dictionary<TexlNode, DType> nodeToCoercedTypeMap)
+        {
+            return CheckTypesCore(context, args, argTypes, errors, out returnType, out nodeToCoercedTypeMap);
+        }
+
+        /// <summary>
+        /// Perform expression-level semantics checks which require a binding. May produce coercions.
+        /// </summary>
+        public virtual void CheckSemantics(TexlBinding binding, TexlNode[] args, DType[] argTypes, IErrorContainer errors, ref Dictionary<TexlNode, DType> nodeToCoercedTypeMap)
+        {
+            CheckSemantics(binding, args, argTypes, errors);
+        }
+
+        public virtual void CheckSemantics(TexlBinding binding, TexlNode[] args, DType[] argTypes, IErrorContainer errors)
+        {
+        }
+
+        public virtual bool CheckForDynamicReturnType(TexlBinding binding, TexlNode[] args)
+        {
+            return false;
+        }
+
+        protected static uint ComputeArgHash(TexlNode[] args)
+        {
+            var argHash = string.Empty;
+
+            for (var i = 0; i < args.Length; i++)
+            {
+                argHash += args[i].ToString();
+            }
+
+            return Hashing.HashString(argHash);
+        }
+
+        public virtual bool SupportCoercionForArg(int argIndex)
+        {
+            return SupportsParamCoercion && (argIndex <= MinArity || argIndex <= MaxArity);
+        }
+
+        private bool CheckTypesCore(CheckTypesContext context, TexlNode[] args, DType[] argTypes, IErrorContainer errors, out DType returnType, out Dictionary<TexlNode, DType> nodeToCoercedTypeMap)
+        {
+            Contracts.AssertValue(args);
+            Contracts.AssertAllValues(args);
+            Contracts.AssertValue(argTypes);
+            Contracts.Assert(args.Length == argTypes.Length);
+            Contracts.AssertValue(errors);
+            Contracts.Assert(MinArity <= args.Length && args.Length <= MaxArity);
+
+            var fValid = true;
+            var count = Math.Min(args.Length, ParamTypes.Length);
+
+            nodeToCoercedTypeMap = null;
+
+            // Type check the args
+            for (var i = 0; i < count; i++)
+            {
+                // Identifiers don't have a type
+                if (ParameterCanBeIdentifier(context.Features, i))
+                {
+                    continue;
+                }
+
+                Contracts.AssertValid(argTypes[i]);
+                var expectedParamType = ParamTypes[i];
+
+                // If the strong-enum type flag is disabled, treat an enum option set type as the enum supertype instead
+                if (!context.Features.StronglyTypedBuiltinEnums && expectedParamType.OptionSetInfo is EnumSymbol enumSymbol)
+                {
+                    expectedParamType = enumSymbol.EnumType.GetEnumSupertype();
+                }
+
+                var typeChecks = CheckType(context, args[i], argTypes[i], expectedParamType, errors, SupportCoercionForArg(i), out DType coercionType);
+                if (typeChecks)
+                {
+                    // For implementations, coerce enum option set values to the backing type
+                    if (!context.Features.StronglyTypedBuiltinEnums && expectedParamType.OptionSetInfo is EnumSymbol enumSymbol1)
+                    {
+                        coercionType = enumSymbol1.EnumType.GetEnumSupertype();
+                    }
+
+                    if (coercionType != null)
+                    {
+                        CollectionUtils.Add(ref nodeToCoercedTypeMap, args[i], coercionType);
+                    }
+                }
+
+                fValid &= typeChecks;
+            }
+
+            for (var i = count; i < args.Length; i++)
+            {
+                // Identifiers don't have a type
+                if (ParameterCanBeIdentifier(context.Features, i))
+                {
+                    continue;
+                }
+
+                var type = argTypes[i];
+                if (type.IsError ||
+                    type.IsVoid)
+                {
+                    errors.EnsureError(args[i], TexlStrings.ErrBadType);
+                    fValid = false;
+                }
+            }
+
+            if (!fValid)
+            {
+                nodeToCoercedTypeMap = null;
+            }
+
+            ScopeInfo?.CheckLiteralPredicates(args, errors);
+
+            // Default return type.
+            returnType = ReturnType;
+
+            return fValid;
+        }
+
+        /// <summary>
+        /// True if there was any custom post-visit validation errors applied for this function.
+        /// </summary>
+        public virtual bool PostVisitValidation(TexlBinding binding, CallNode callNode)
+        {
+            return false;
+        }
+
+        // Return true if the parameter at the specified 0-based rank is a lambda parameter, false otherwise.
+        public virtual bool IsLambdaParam(int index)
+        {
+            Contracts.AssertIndexInclusive(index, MaxArity);
+
+            return _maskLambdas.TestBit(index);
+        }
+        
+        // Return true if the parameter at the specified 0-based rank is a lambda parameter or is an specific TexlNode, false otherwise.
+        // The function can decide with form of validation to apply.
+        public virtual bool IsLambdaParam(TexlNode node, int index)
+        {
+            Contracts.AssertIndexInclusive(index, MaxArity);
+            Contracts.Assert(node != null);
+
+            return IsLambdaParam(index);
+        }
+
+        /// <summary>
+        /// True if the evaluation of the param at the 0-based index is controlled by the function in question
+        /// e.g. conditionally evaluated, repeatedly evaluated, etc.., false otherwise.
+        /// All lambda params are Lazy, but others may also be, including short-circuit booleans, conditionals, etc..
+        /// </summary>
+        /// <param name="index">Parameter index, 0-based.</param>
+        /// <param name="features">Engine features.</param>
+        public virtual bool IsLazyEvalParam(int index, Features features)
+        {
+            Contracts.AssertIndexInclusive(index, MaxArity);
+
+            return IsLambdaParam(index);
+        }
+
+        public virtual bool IsEcsExcemptedLambda(int index)
+        {
+            Contracts.Assert(index >= 0);
+
+            return false;
+        }
+
+        /// <summary>
+        /// Defines whether a function parameter must / can / cannot be represented by an identifier.
+        /// Used in functions which take column names as arguments.
+        /// </summary>
+        public enum ParamIdentifierStatus
+        {
+            /// <summary>
+            /// The parameter can never be represented by an identifier.
+            /// </summary>
+            NeverIdentifier,
+
+            /// <summary>
+            /// The parameter can be represented by an identifier, or by a string (with the value of
+            /// the column logical name)
+            /// </summary>
+            PossiblyIdentifier,
+
+            /// <summary>
+            /// The parameter can only be represented by an identifier (representing the column logical
+            /// or display name).
+            /// </summary>
+            AlwaysIdentifier,
+        }
+
+        /// <summary>
+        /// Returns whether the parameter can be represented by an identifier.
+        /// </summary>
+        /// <param name="features">The features enabled for the expression.</param>
+        /// <param name="index">Parameter's index.</param>
+        /// <returns>Value from <see cref="ParamIdentifierStatus"/> which tells whether
+        /// the parameter in the given index can be an identifier.</returns>
+        public virtual ParamIdentifierStatus GetIdentifierParamStatus(Features features, int index)
+        {
+            Contracts.Assert(index >= 0);
+
+            if (HasColumnIdentifiers)
+            {
+                throw new InvalidOperationException($"Override {nameof(GetIdentifierParamStatus)}, if {nameof(HasColumnIdentifiers)} is overridden.");
+            }
+
+            return ParamIdentifierStatus.NeverIdentifier;
+        }
+
+        /// <summary>
+        /// Returns whether the parameter can be represented by an identifier.
+        /// </summary>
+        /// <param name="features">The features enabled for the expression.</param>
+        /// <param name="index">Parameter's index.</param>
+        /// <returns>true if the parameter can be an identifier, false otherwise.</returns>
+        public bool ParameterCanBeIdentifier(Features features, int index)
+        {
+            var paramIdentifierStatus = GetIdentifierParamStatus(features, index);
+            return paramIdentifierStatus ==
+                ParamIdentifierStatus.AlwaysIdentifier ||
+                paramIdentifierStatus == ParamIdentifierStatus.PossiblyIdentifier;
+        }
+
+        public virtual bool ParameterCanBeIdentifier(TexlNode node, int index, Features features)
+        {
+            return ParameterCanBeIdentifier(features, index);
+        }
+
+        /// <summary>
+        /// Transformes a AsNode into a RecordNode.
+        /// Some functions (like Summarize) will need both information from left and right side.
+        /// Average(table, column) As average_column => {average_column:Average(table, column)}.
+        /// </summary>
+        /// <param name="node">Node.</param>
+        /// <returns></returns>
+        public virtual bool TranslateAsNodeToRecordNode(TexlNode node)
+        {
+            Contracts.Assert(node != null);
+            return false;
+        }
+
+        /// <summary>
+        /// Tries to retrieve the column logical name from the argument node.
+        /// </summary>
+        /// <param name="sourceType">Type from which the column comes from. Can be null if
+        /// we are adding a new column name.</param>
+        /// <param name="supportColumnNamesAsIdentifiers">Flag indicating whether <see
+        /// cref="Features.SupportColumnNamesAsIdentifiers"/> is enabled.</param>
+        /// <param name="argNode">The function argument node for the function.</param>
+        /// <param name="errors">An error container to store an error if the name cannot be
+        /// retrieved or it is invalid.</param>
+        /// <param name="columnName">The name for the column retrieved from the argument, or null
+        /// if it cannot be retrieved.</param>
+        /// <returns>True if the column logical name can be retrieved; false otherwise.</returns>
+        protected bool TryGetColumnLogicalName(DType sourceType, bool supportColumnNamesAsIdentifiers, TexlNode argNode, IErrorContainer errors, out DName columnName)
+        {
+            return TryGetColumnLogicalName(sourceType, supportColumnNamesAsIdentifiers, argNode, errors, out columnName, out var _);
+        }
+
+        /// <summary>
+        /// Tries to retrieve the column logical name from the argument node.
+        /// </summary>
+        /// <param name="sourceType">Type from which the column comes from. Can be null if
+        /// we are adding a new column name.</param>
+        /// <param name="supportColumnNamesAsIdentifiers">Flag indicating whether <see
+        /// cref="Features.SupportColumnNamesAsIdentifiers"/> is enabled.</param>
+        /// <param name="argNode">The function argument node for the function.</param>
+        /// <param name="errors">An error container to store an error if the name cannot be
+        /// retrieved or it is invalid.</param>
+        /// <param name="columnName">The name for the column retrieved from the argument, or null
+        /// if it cannot be retrieved.</param>
+        /// <param name="columnType">The type for the column retrieved from the argument if
+        /// the source type was passed, or null if it cannot be retrieved.</param>
+        /// <returns>True if the column logical name can be retrieved; false otherwise.</returns>
+        protected bool TryGetColumnLogicalName(DType sourceType, bool supportColumnNamesAsIdentifiers, TexlNode argNode, IErrorContainer errors, out DName columnName, out DType columnType)
+        {
+            columnName = default;
+            columnType = null;
+
+            if (supportColumnNamesAsIdentifiers)
+            {
+                if (argNode is not FirstNameNode identifierNode)
+                {
+                    // Argument '{0}' is invalid, expected an identifier.
+                    errors.EnsureError(DocumentErrorSeverity.Severe, argNode, TexlStrings.ErrExpectedIdentifierArg_Name, argNode.ToString());
+                    return false;
+                }
+
+                var possibleColumnName = identifierNode.Ident.Name;
+
+                if (sourceType != null && DType.TryGetLogicalNameForColumn(sourceType, possibleColumnName.Value, out var logicalName))
+                {
+                    possibleColumnName = new DName(logicalName);
+                }
+
+                if (sourceType != null && !sourceType.TryGetType(possibleColumnName, out columnType))
+                {
+                    sourceType.ReportNonExistingName(FieldNameKind.Logical, errors, possibleColumnName, argNode);
+                    return false;
+                }
+
+                columnName = possibleColumnName;
+            }
+            else
+            {
+                if (argNode is not StrLitNode stringLitNode)
+                {
+                    // Argument '{0}' is invalid, expected a text literal.
+                    errors.EnsureError(DocumentErrorSeverity.Severe, argNode, TexlStrings.ErrExpectedStringLiteralArg_Name, argNode.ToString());
+                    return false;
+                }
+
+                // Verify that the name is valid.
+                if (!DName.IsValidDName(stringLitNode.Value))
+                {
+                    // Argument '{0}' is not a valid identifier.
+                    errors.EnsureError(DocumentErrorSeverity.Severe, argNode, TexlStrings.ErrArgNotAValidIdentifier_Name, stringLitNode.Value);
+                    return false;
+                }
+
+                var possibleColumnName = new DName(stringLitNode.Value);
+                if (sourceType != null && !sourceType.TryGetType(possibleColumnName, out columnType))
+                {
+                    sourceType.ReportNonExistingName(FieldNameKind.Logical, errors, possibleColumnName, argNode);
+                    return false;
+                }
+
+                columnName = possibleColumnName;
+            }
+
+            return true;
+        }
+
+        public virtual bool AllowsRowScopedParamDelegationExempted(int index)
+        {
+            return false;
+        }
+
+        // Return true if this function requires global binding context info.
+        public virtual bool RequiresGlobalBindingContext(TexlNode[] args, TexlBinding binding)
+        {
+            return false;
+        }
+
+        // Returns true if function requires actual data to be pulled for this arg. This is applicable to pagable args only like datasource object.
+        // It's used in codegen in optimizing generated code where there is no data is required to be pulled from server.
+        protected virtual bool RequiresPagedDataForParamCore(TexlNode[] args, int paramIndex, TexlBinding binding)
+        {
+            return true;
+        }
+
+        public bool RequiresPagedDataForParam(CallNode callNode, int paramIndex, TexlBinding binding)
+        {
+            Contracts.AssertValue(callNode);
+            Contracts.AssertValue(callNode.Args);
+            Contracts.Assert(paramIndex >= 0 && paramIndex < callNode.Args.Children.Count());
+            Contracts.AssertValue(binding);
+
+            var child = callNode.Args.Children[paramIndex].VerifyValue();
+            if (!binding.IsPageable(child))
+            {
+                return false;
+            }
+
+            // If the parent call node is pagable then we don't need to pull the data.
+            if (binding.IsPageable(callNode))
+            {
+                return false;
+            }
+
+            // Check with function if we actually need data for this param.
+            return RequiresPagedDataForParamCore(callNode.Args.Children.ToArray(), paramIndex, binding);
+        }
+
+        /// <summary>
+        /// Provides dataentitymetadata for a callnode.
+        /// </summary>
+        /// <returns></returns>
+        public static bool TryGetEntityMetadata(CallNode callNode, TexlBinding binding, out IDataEntityMetadata metadata)
+        {
+            Contracts.AssertValue(callNode);
+            Contracts.AssertValue(binding);
+
+            var args = callNode.Args.Children.VerifyValue();
+            if (!binding.IsPageable(args[0]) || !binding.TryGetEntityInfo(args[0], out var entityInfo))
+            {
+                metadata = null;
+                return false;
+            }
+
+            Contracts.AssertValue(entityInfo.ParentDataSource);
+            Contracts.AssertValue(entityInfo.ParentDataSource.DataEntityMetadataProvider);
+
+            var metadataProvider = entityInfo.ParentDataSource.DataEntityMetadataProvider;
+
+            if (!metadataProvider.TryGetEntityMetadata(entityInfo.Identity, out var entityMetadata))
+            {
+                metadata = null;
+                return false;
+            }
+
+            metadata = entityMetadata.VerifyValue();
+            return true;
+        }
+
+        /// <summary>
+        /// Provides delegationmetadata for a callnode. It's used by delegable functions to get delegation metadata. For example, Filter, Sort, SortByColumns.
+        /// </summary>
+        /// <returns></returns>
+        public static bool TryGetEntityMetadata(CallNode callNode, TexlBinding binding, out IDelegationMetadata metadata)
+        {
+            if (!TryGetEntityMetadata(callNode, binding, out IDataEntityMetadata entityMetadata))
+            {
+                metadata = null;
+                return false;
+            }
+
+            metadata = entityMetadata.DelegationMetadata.VerifyValue();
+            return true;
+        }
+
+        // Fetch the description associated with the specified parameter name (which must be the INVARIANT name)
+        // If the param has no description, this will return false.
+        public virtual bool TryGetParamDescription(string paramName, out string paramDescription)
+        {
+            Contracts.AssertNonEmpty(paramName);
+
+            // Fetch it from the string resources by default. Subclasses can override this
+            // and use their own dictionaries, etc.
+            return StringResources.TryGet("About" + LocaleInvariantName + "_" + paramName, out paramDescription);
+        }
+
+        // Exhaustive list of parameter names, in no guaranteed order.
+        // (Used by Tests only)
+        public IEnumerable<string> GetParamNames()
+        {
+            return GetSignatures().SelectMany(args => args.Select(arg => arg(null))).Distinct();
+        }
+
+        // Allows a function to determine if a given type is valid for a given parameter index.
+        public virtual bool IsSuggestionTypeValid(int paramIndex, DType type)
+        {
+            Contracts.Assert(paramIndex >= 0);
+            Contracts.AssertValid(type);
+
+            return paramIndex < MaxArity;
+        }
+
+        // Functions can use custom logic to determine if an invocation is inherently async, and therefore requires async codegen.
+        public virtual bool IsAsyncInvocation(CallNode callNode, TexlBinding binding)
+        {
+            Contracts.AssertValue(callNode);
+            Contracts.AssertValue(binding);
+
+            return IsAsync || IsServerDelegatable(callNode, binding);
+        }
+
+        // Functions which support server delegation need to override this method to verify server delegation can be supported for this CallNode.
+        public virtual bool IsServerDelegatable(CallNode callNode, TexlBinding binding)
+        {
+            Contracts.AssertValue(callNode);
+            Contracts.AssertValue(binding);
+
+            // Valiate to see if offline usage hints are applicable.
+            if (binding.DelegationHintProvider?.TryGetWarning(callNode, this, out var warning) ?? false)
+            {
+                SuggestDelegationHint(callNode, binding);
+            }
+
+            return false;
+        }
+
+        public virtual bool SupportsPaging(CallNode callNode, TexlBinding binding)
+        {
+            Contracts.AssertValue(callNode);
+            Contracts.AssertValue(binding);
+
+            return binding.IsDelegatable(callNode) || IsServerDelegatable(callNode, binding);
+        }
+
+        // Returns true if function is row scoped and supports delegation.
+        // Needs to be overriden by functions (For example, IsBlank) which are not server delegatable themselves but can become one when scoped inside a delegatable function.
+        public virtual bool IsRowScopedServerDelegatable(CallNode callNode, TexlBinding binding, OperationCapabilityMetadata metadata)
+        {
+            Contracts.AssertValue(callNode);
+            Contracts.AssertValue(binding);
+
+            if (!binding.IsRowScope(callNode))
+            {
+                return false;
+            }
+
+            return IsServerDelegatable(callNode, binding);
+        }
+
+        public virtual bool TryGetDataSource(CallNode callNode, TexlBinding binding, out IExternalDataSource dsInfo)
+        {
+            Contracts.AssertValue(callNode);
+            Contracts.AssertValue(binding);
+
+            dsInfo = null;
+            if (callNode.Args.Count < 1)
+            {
+                return false;
+            }
+
+            var args = callNode.Args.Children.VerifyValue();
+            var arg0 = args[0].VerifyValue();
+            return ArgValidators.DelegatableDataSourceInfoValidator.TryGetValidValue(arg0, binding, out dsInfo);
+        }
+
+        // Returns a datasource node for a function if function operates on datasource.
+        public virtual bool TryGetDataSourceNodes(CallNode callNode, TexlBinding binding, out IList<FirstNameNode> dsNodes)
+        {
+            Contracts.AssertValue(callNode);
+            Contracts.AssertValue(binding);
+
+            dsNodes = new List<FirstNameNode>();
+            if (callNode.Args.Count < 1)
+            {
+                return false;
+            }
+
+            var args = callNode.Args.Children.VerifyValue();
+            var arg0 = args[0].VerifyValue();
+            return ArgValidators.DataSourceArgNodeValidator.TryGetValidValue(arg0, binding, out dsNodes);
+        }
+
+        // Returns a entityInfo for a function if function operates on entity.
+        public bool TryGetEntityInfo(CallNode callNode, TexlBinding binding, out IExpandInfo entityInfo)
+        {
+            Contracts.AssertValue(callNode);
+            Contracts.AssertValue(binding);
+
+            entityInfo = null;
+            if (callNode.Args.Count < 1)
+            {
+                return false;
+            }
+
+            var args = callNode.Args.Children.VerifyValue();
+            var arg0 = args[0].VerifyValue();
+            return ArgValidators.EntityArgNodeValidator.TryGetValidValue(arg0, binding, out entityInfo);
+        }
+
+        public virtual IEnumerable<Identifier> GetIdentifierOfModifiedValue(TexlNode[] args, out TexlNode identifierNode)
+        {
+            identifierNode = null;
+
+            return null;
+        }
+
+        // Override if Function.AffectsScopeVariable is true. Returns the index of the arg that contains the app/component variable names.
+        public virtual int ScopeVariableNameAffectingArg()
+        {
+            return -1;
+        }
+
+        public virtual bool RequiresDataSourceScope => false;
+
+        public virtual bool ArgMatchesDatasourceType(int argNum)
+        {
+            return false;
+        }
+
+        /// <summary>
+        /// Gets TexlNodes of function argument that need to be processed for tabular datasource
+        /// E.g. Filter function will have first argument node that will be associated with tabular datasource,
+        /// however With function will have Record type argument that can hold multiple datasource type columns
+        /// Functions that have datasource arguments in places ither than first argument need to override this.
+        /// </summary>
+        /// <param name="callNode">Function Texl Node.</param>
+        public virtual IEnumerable<TexlNode> GetTabularDataSourceArg(CallNode callNode)
+        {
+            Contracts.AssertValue(callNode);
+
+            return new[] { callNode.Args.Children[0] };
+        }
+
+        /// <summary>
+        /// If true, the scope this function creates isn't used for field names of inline records.
+        /// </summary>
+        public virtual bool SkipScopeForInlineRecords => false;
+
+        protected static bool Arg0RequiresAsync(CallNode callNode, TexlBinding binding)
+        {
+            Contracts.AssertValue(callNode);
+            Contracts.AssertValue(binding);
+
+            if (!TryGetArg0AsDsInfo(callNode, binding, out var dataSource))
+            {
+                return false;
+            }
+
+            return dataSource.RequiresAsync;
+        }
+
+        private static bool TryGetArg0AsDsInfo(CallNode callNode, TexlBinding binding, out IExternalDataSource dsInfo)
+        {
+            Contracts.AssertValue(callNode);
+            Contracts.AssertValue(binding);
+
+            dsInfo = null;
+            if (callNode.Args.Count < 1)
+            {
+                return false;
+            }
+
+            var args = callNode.Args.Children.VerifyValue();
+            var arg0 = args[0].VerifyValue();
+
+            var firstName = arg0.AsFirstName();
+            if (firstName == null || !binding.GetType(firstName).IsTable)
+            {
+                return false;
+            }
+
+            var firstNameInfo = binding.GetInfo(firstName);
+            if (firstNameInfo == null || firstNameInfo.Kind != BindKind.Data)
+            {
+                return false;
+            }
+
+            var result = binding.EntityScope != null &&
+               binding.EntityScope.TryGetEntity(firstNameInfo.Name, out dsInfo);
+            return result;
+        }
+
+        protected bool SetErrorForMismatchedColumns(DType expectedType, DType actualType, TexlNode errorArg, IErrorContainer errors, Features features)
+        {
+            Contracts.AssertValid(expectedType);
+            Contracts.AssertValid(actualType);
+            Contracts.AssertValue(errorArg);
+            Contracts.AssertValue(errors);
+
+            return SetErrorForMismatchedColumnsCore(expectedType, actualType, errorArg, errors, DPath.Root, features);
+        }
+
+        // This function recursively traverses the types to find the first occurence of a type mismatch.
+        // DTypes are guaranteed to be finite, so there is no risk of a call stack overflow
+        private bool SetErrorForMismatchedColumnsCore(DType expectedType, DType actualType, TexlNode errorArg, IErrorContainer errors, DPath columnPrefix, Features features)
+        {
+            Contracts.AssertValid(expectedType);
+            Contracts.AssertValid(actualType);
+            Contracts.AssertValue(errorArg);
+            Contracts.AssertValue(errors);
+            Contracts.AssertValid(columnPrefix);
+
+            // Iterate through the expectedType until an error is found.
+            foreach (var expectedColumn in expectedType.GetAllNames(DPath.Root))
+            {
+                // First, set type mismatch message.
+                if (actualType.TryGetType(expectedColumn.Name, out var actualColumnType))
+                {
+                    var expectedColumnType = expectedColumn.Type;
+                    if (expectedColumnType.Accepts(actualColumnType, exact: true, useLegacyDateTimeAccepts: false, usePowerFxV1CompatibilityRules: features.PowerFxV1CompatibilityRules))
+                    {
+                        continue;
+                    }
+
+                    if (!DType.TryGetDisplayNameForColumn(expectedType, expectedColumn.Name, out var errName))
+                    {
+                        errName = expectedColumn.Name;
+                    }
+
+                    if ((expectedColumn.Type.IsTable && actualColumnType.IsTable) || (expectedColumn.Type.IsRecord && actualColumnType.IsRecord))
+                    {
+                        return SetErrorForMismatchedColumnsCore(
+                            expectedColumn.Type,
+                            actualColumnType,
+                            errorArg,
+                            errors,
+                            columnPrefix.Append(new DName(errName)),
+                            features);
+                    }
+
+                    if (expectedColumn.Type.IsExpandEntity
+                        && DType.IsMatchingExpandType(expectedColumn.Type, actualColumnType))
+                    {
+                        continue;
+                    }
+
+                    errors.EnsureError(
+                        DocumentErrorSeverity.Severe,
+                        errorArg,
+                        TexlStrings.ErrColumnTypeMismatch_ColName_ExpectedType_ActualType,
+                        columnPrefix.Append(new DName(errName)).ToDottedSyntax(),
+                        expectedColumn.Type.GetKindString(),
+                        actualColumnType.GetKindString());
+                    return true;
+                }
+
+                // Second, set column missing message if applicable
+                if (RequireAllParamColumns && !expectedType.AreFieldsOptional)
+                {
+                    errors.EnsureError(
+                        DocumentErrorSeverity.Severe,
+                        errorArg,
+                        TexlStrings.ErrColumnMissing_ColName_ExpectedType,
+                        columnPrefix.Append(expectedColumn.Name).ToDottedSyntax(),
+                        expectedColumn.Type.GetKindString());
+                    return true;
+                }
+            }
+
+            return false;
+        }
+
+        #region Internal functionality
+
+        public virtual bool SupportsMetadataTypeArg => false;
+
+        public virtual bool IsMetadataTypeArg(int index)
+        {
+            Contracts.Assert(!SupportsMetadataTypeArg);
+
+            return SupportsMetadataTypeArg;
+        }
+
+        // Return true if the function has special suggestions for the corresponding parameter.
+        public virtual bool HasSuggestionsForParam(int index)
+        {
+            return false;
+        }
+
+        // Return the data type, either Decimal or Number, that should be the return type for a function
+        // if the provided argument was the first type encountered.
+        protected static DType DetermineNumericFunctionReturnType(bool nativeDecimal, bool numberIsFloat, DType argType)
+        {
+            // when numberIsFloat, favor Number, return type is always Number except when operand is Decimal
+            // when !numberIsFloat, favor Decimal, return type is only Number operand is Number
+            // should match the logic in CheckDecimalBinaryOp in BinderUtils.cs
+            return !nativeDecimal ||
+                   (numberIsFloat && argType != DType.Decimal) ||
+                   (!numberIsFloat && argType == DType.Number)
+                        ? DType.Number : DType.Decimal;
+        }
+
+        protected bool CheckType(CheckTypesContext context, TexlNode node, DType nodeType, DType expectedType, IErrorContainer errors, out bool matchedWithCoercion)
+        {
+            return CheckType(context, node, nodeType, expectedType, errors, SupportsParamCoercion, out matchedWithCoercion);
+        }
+
+        protected bool CheckType(CheckTypesContext context, TexlNode node, DType nodeType, DType expectedType, IErrorContainer errors, bool coerceIfSupported, out bool matchedWithCoercion)
+        {
+            var typeChecks = CheckType(context, node, nodeType, expectedType, errors, coerceIfSupported, out DType coercionType);
+            matchedWithCoercion = typeChecks && coercionType != null;
+            return typeChecks;
+        }
+
+        protected bool CheckType(CheckTypesContext context, TexlNode node, DType nodeType, DType expectedType, IErrorContainer errors, ref Dictionary<TexlNode, DType> nodeToCoercedTypeMap)
+        {
+            var typeChecks = CheckType(context, node, nodeType, expectedType, errors, coerceIfSupported: true, out DType coercionType);
+
+            if (coercionType != null)
+            {
+                CollectionUtils.Add(ref nodeToCoercedTypeMap, node, coercionType);
+            }
+
+            return typeChecks;
+        }
+
+        // Check the type of a specified node against an expected type and possibly emit errors
+        // accordingly. Returns true if the types align, false otherwise.
+        protected bool CheckType(CheckTypesContext context, TexlNode node, DType nodeType, DType expectedType, IErrorContainer errors, bool coerceIfSupported, out DType coercionType)
+        {
+            Contracts.AssertValue(context);
+            Contracts.AssertValue(node);
+            Contracts.Assert(nodeType.IsValid);
+            Contracts.Assert(expectedType.IsValid);
+            Contracts.AssertValue(errors);
+
+            coercionType = null;
+            var usePFxv1CompatRules = context.Features.PowerFxV1CompatibilityRules;
+            if (expectedType.Accepts(
+                nodeType,
+                out var schemaDifference,
+                out var schemaDifferenceType,
+                exact: true,
+                useLegacyDateTimeAccepts: false,
+                usePowerFxV1CompatibilityRules: usePFxv1CompatRules))
+            {
+                return true;
+            }
+
+            KeyValuePair<string, DType> coercionDifference = default;
+            DType coercionDifferenceType = null;
+            if (coerceIfSupported && nodeType.CoercesTo(expectedType, out _, out coercionType, out coercionDifference, out coercionDifferenceType, aggregateCoercion: true, isTopLevelCoercion: false, context.Features))
+            {
+                return true;
+            }
+
+            // If we could coerce some but not all of it we don't want errors for the coercible fields
+            var targetType = coercionType ?? nodeType;
+            var targetDifference = coercionType == null ? schemaDifference : coercionDifference;
+            var targetDifferenceType = coercionType == null ? schemaDifferenceType : coercionDifferenceType;
+
+            if ((targetType.IsTable && nodeType.IsTable) || (targetType.IsRecord && nodeType.IsRecord))
+            {
+                if (SetErrorForMismatchedColumns(expectedType, targetType, node, errors, context.Features))
+                {
+                    return false;
+                }
+            }
+
+            if (nodeType.Kind == expectedType.Kind && !expectedType.IsOptionSet)
+            {
+                // If coercion type is non null and coercion difference is, then the node should have been coercible.
+                // This likely indicates a bug in CoercesTo, called above
+                errors.Errors(node, targetType, targetDifference, targetDifferenceType);
+            }
+            else
+            {
+                errors.TypeMismatchError(node, expectedType, nodeType);
+            }
+
+            return false;
+        }
+
+        protected bool TryGetSingleColumn(DType type, TexlNode arg, IErrorContainer errors, out TypedName column)
+        {
+            IEnumerable<TypedName> columns;
+
+            column = default;
+
+            if (!type.IsTable || (columns = type.GetNames(DPath.Root)).Count() != 1)
+            {
+                errors.EnsureError(DocumentErrorSeverity.Severe, arg, TexlStrings.ErrInvalidSchemaNeedCol);
+                return false;
+            }
+
+            column = columns.Single();
+            return true;
+        }
+
+        // Check that the type of a specified node is of a particular column type, and possibly emit errors accordingly.
+        // Coercion is supported and nodeToCoercedTypeMap is updated.
+        //
+        // Many functions return the same type and column name (in the days before ConsistentOneColumnTableResult) as the first argument,
+        // pass context (to get at features) and an out parameter for the type to use as the result of such a function.
+        // If not needed, use one of the overloads without context and the out parameter.
+        // Date/DateTime/Time are special and will not snap to expectedType but will retain the subtype.
+        private bool CheckColumnTypeCore(CheckTypesContext context, TexlNode arg, DType type, TypedName column, DType expectedType, IErrorContainer errors, ref Dictionary<TexlNode, DType> nodeToCoercedTypeMap, out DType returnType)
+        {
+            Contracts.Assert(type.IsValid);
+            Contracts.AssertValue(arg);
+            Contracts.Assert(expectedType.IsValid);
+            Contracts.AssertValue(errors);
+
+            returnType = type;
+
+            if (!column.IsValid)
+            {
+                return false;
+            }
+
+            if (!expectedType.Accepts(column.Type, exact: true, useLegacyDateTimeAccepts: false, usePowerFxV1CompatibilityRules: context.Features.PowerFxV1CompatibilityRules))
+            {
+                if (SupportsParamCoercion && column.Type.CoercesTo(expectedType, aggregateCoercion: true, isTopLevelCoercion: false, context.Features))
+                {
+                    returnType = DType.CreateTable(new TypedName(expectedType, column.Name));
+                    CollectionUtils.Add(ref nodeToCoercedTypeMap, arg, returnType);
+                }
+                else
+                {
+                    errors.EnsureError(DocumentErrorSeverity.Severe, arg, TexlStrings.ErrInvalidSchemaNeedTypeCol_Col, expectedType.GetKindString(), column.Name.Value);
+                    return false;
+                }
+            }
+
+            return true;
+        }
+
+        protected bool CheckColumnType(CheckTypesContext context, TexlNode arg, DType type, TypedName column, DType expectedType, IErrorContainer errors, ref Dictionary<TexlNode, DType> nodeToCoercedTypeMap)
+        {
+            return CheckColumnTypeCore(context, arg, type, column, expectedType, errors, ref nodeToCoercedTypeMap, out _);
+        }
+
+        protected bool CheckColumnType(CheckTypesContext context, TexlNode arg, DType type, TypedName column, DType expectedType, IErrorContainer errors, ref Dictionary<TexlNode, DType> nodeToCoercedTypeMap, out DType returnType)
+        {
+            if (CheckColumnTypeCore(context, arg, type, column, expectedType, errors, ref nodeToCoercedTypeMap, out returnType))
+            {
+                if (context.Features.ConsistentOneColumnTableResult)
+                {
+                    returnType = DType.CreateTable(new TypedName(expectedType, new DName(ColumnName_ValueStr)));
+                }
+
+                return true;
+            }
+
+            return false;
+        }
+
+        protected bool CheckColumnType(CheckTypesContext context, TexlNode arg, DType type, DType expectedType, IErrorContainer errors, ref Dictionary<TexlNode, DType> nodeToCoercedTypeMap)
+        {
+            return TryGetSingleColumn(type, arg, errors, out var column) &&
+                CheckColumnTypeCore(context, arg, type, column, expectedType, errors, ref nodeToCoercedTypeMap, out _);
+        }
+
+        protected bool CheckColumnType(CheckTypesContext context, TexlNode arg, DType type, DType expectedType, IErrorContainer errors, ref Dictionary<TexlNode, DType> nodeToCoercedTypeMap, out DType returnType)
+        {
+            returnType = type;
+
+            if (TryGetSingleColumn(type, arg, errors, out var column) &&
+                CheckColumnTypeCore(context, arg, type, column, expectedType, errors, ref nodeToCoercedTypeMap, out returnType))
+            {
+                if (context.Features.ConsistentOneColumnTableResult)
+                {
+                    returnType = DType.CreateTable(new TypedName(expectedType, new DName(ColumnName_ValueStr)));
+                }
+
+                return true;
+            }
+
+            return false;
+        }
+
+        // Check that the type of a specified node is a number column type, and possibly emit errors
+        // accordingly. Returns true if the types align, false otherwise.
+        public bool CheckNumericColumnType(CheckTypesContext context, TexlNode arg, DType type, IErrorContainer errors, ref Dictionary<TexlNode, DType> nodeToCoercedTypeMap)
+        {
+            return CheckColumnType(context, arg, type, DType.Number, errors, ref nodeToCoercedTypeMap);
+        }
+
+        // This overload returns the single column table type to use for a function for which this arg is the first parameter.
+        public bool CheckNumericColumnType(CheckTypesContext context, TexlNode arg, DType type, IErrorContainer errors, ref Dictionary<TexlNode, DType> nodeToCoercedTypeMap, out DType returnType)
+        {
+            return CheckColumnType(context, arg, type, DType.Number, errors, ref nodeToCoercedTypeMap, out returnType);
+        }
+
+        // Check that the type of a specified node is a color column type, and possibly emit errors
+        // accordingly. Returns true if the types align, false otherwise.
+        protected bool CheckColorColumnType(CheckTypesContext context, TexlNode arg, DType type, IErrorContainer errors, ref Dictionary<TexlNode, DType> nodeToCoercedTypeMap)
+        {
+            return CheckColumnType(context, arg, type, DType.Color, errors, ref nodeToCoercedTypeMap);
+        }
+
+        // This overload returns the single column table type to use for a function for which this arg is the first parameter.
+        protected bool CheckColorColumnType(CheckTypesContext context, TexlNode arg, DType type, IErrorContainer errors, ref Dictionary<TexlNode, DType> nodeToCoercedTypeMap, out DType returnType)
+        {
+            return CheckColumnType(context, arg, type, DType.Color, errors, ref nodeToCoercedTypeMap, out returnType);
+        }
+
+        // Check that the type of a specified node is a string column type, and possibly emit errors
+        // accordingly. Returns true if the types align, false otherwise.
+        protected bool CheckStringColumnType(CheckTypesContext context, TexlNode arg, DType type, IErrorContainer errors, ref Dictionary<TexlNode, DType> nodeToCoercedTypeMap)
+        {
+            return CheckColumnType(context, arg, type, DType.String, errors, ref nodeToCoercedTypeMap);
+        }
+
+        // This overload returns the single column table type to use for a function for which this arg is the first parameter.
+        protected bool CheckStringColumnType(CheckTypesContext context, TexlNode arg, DType type, IErrorContainer errors, ref Dictionary<TexlNode, DType> nodeToCoercedTypeMap, out DType returnType)
+        {
+            return CheckColumnType(context, arg, type, DType.String, errors, ref nodeToCoercedTypeMap, out returnType);
+        }
+
+        // Check that the type of a specified node is a date column type, and possibly emit errors
+        // accordingly. Returns true if the types align, false otherwise.
+        protected bool CheckDateColumnType(CheckTypesContext context, TexlNode arg, DType type, IErrorContainer errors, ref Dictionary<TexlNode, DType> nodeToCoercedTypeMap)
+        {
+            return CheckColumnType(context, arg, type, DType.DateTime, errors, ref nodeToCoercedTypeMap);
+        }
+
+        // This overload returns the single column table type to use for a function for which this arg is the first parameter.
+        // Note that the function return type will retain the same DateTime subtype - could be Date, DateTime, or Time
+        protected bool CheckDateColumnType(CheckTypesContext context, TexlNode arg, DType type, IErrorContainer errors, ref Dictionary<TexlNode, DType> nodeToCoercedTypeMap, out DType returnType)
+        {
+            returnType = type;
+
+            if (TryGetSingleColumn(type, arg, errors, out var column) &&
+                CheckColumnTypeCore(context, arg, type, column, DType.DateTime, errors, ref nodeToCoercedTypeMap, out returnType))
+            {
+                if (context.Features.ConsistentOneColumnTableResult)
+                {
+                    // Note that DateTime retains the subtype and does not snap to expectedType like the other types.
+                    // For example, DateAdd([Date(2000,1,1)],3) should return *[Value:D] and not *[Value:d]
+                    returnType = DType.CreateTable(new TypedName(column.Type, new DName(ColumnName_ValueStr)));
+                }
+
+                return true;
+            }
+
+            return false;
+        }
+
+        // Check that the type of a specified node is a boolean column type, and possibly emit errors
+        // accordingly. Returns true if the types align, false otherwise.
+        protected bool CheckBooleanColumnType(CheckTypesContext context, TexlNode arg, DType type, IErrorContainer errors, ref Dictionary<TexlNode, DType> nodeToCoercedTypeMap)
+        {
+            return CheckColumnType(context, arg, type, DType.Boolean, errors, ref nodeToCoercedTypeMap);
+        }
+
+        // Enumerate some of the function signatures for a specified arity and known parameter descriptions.
+        // The last parameter may be repeated as many times as necessary in order to satisfy the arity constraint.
+        protected IEnumerable<TexlStrings.StringGetter[]> GetGenericSignatures(int arity, params TexlStrings.StringGetter[] args)
+        {
+            Contracts.Assert(MinArity <= arity && arity <= MaxArity);
+            Contracts.AssertValue(args);
+            Contracts.Assert(args.Length > 0);
+
+            var signatureCount = 5;
+            var argCount = arity;
+
+            // Limit the signature length of params descriptions.
+            if (SignatureConstraint != null && (arity + signatureCount) > SignatureConstraint.RepeatTopLength)
+            {
+                signatureCount = (SignatureConstraint.RepeatTopLength - arity) > 0 ? SignatureConstraint.RepeatTopLength - arity : 1;
+                argCount = arity < SignatureConstraint.RepeatTopLength ? arity : SignatureConstraint.RepeatTopLength;
+            }
+
+            var signatures = new List<TexlStrings.StringGetter[]>(signatureCount);
+            var lastArg = args.Last();
+
+            for (var sigIndex = 0; sigIndex < signatureCount; sigIndex++)
+            {
+                var signature = new TexlStrings.StringGetter[argCount];
+
+                // Populate from the given args (as much as possible). The last arg will be repeated.
+                for (var i = 0; i < argCount; i++)
+                {
+                    signature[i] = i < args.Length ? args[i] : lastArg;
+                }
+
+                signatures.Add(signature);
+                argCount++;
+            }
+
+            return new ReadOnlyCollection<TexlStrings.StringGetter[]>(signatures);
+        }
+
+        protected void AddSuggestionMessageToTelemetry(string telemetryMessage, TexlNode node, TexlBinding binding)
+        {
+            Contracts.AssertNonEmpty(telemetryMessage);
+            Contracts.AssertValue(node);
+            Contracts.AssertValue(binding);
+
+            var message = string.Format(CultureInfo.InvariantCulture, "Function:{0}, Message:{1}", Name, telemetryMessage);
+            TrackingProvider.Instance.AddSuggestionMessage(message, node, binding);
+        }
+
+        protected void SuggestDelegationHint(TexlNode node, TexlBinding binding, string telemetryMessage)
+        {
+            SuggestDelegationHint(node, binding);
+            AddSuggestionMessageToTelemetry(telemetryMessage, node, binding);
+        }
+
+        // Helper used to provide hints when we detect non-delegable parts of the expression due to server restrictions.
+        protected void SuggestDelegationHint(TexlNode node, TexlBinding binding)
+        {
+            Contracts.AssertValue(node);
+            Contracts.AssertValue(binding);
+
+            binding.ErrorContainer.EnsureError(DocumentErrorSeverity.Warning, node, TexlStrings.SuggestRemoteExecutionHint, Name);
+        }
+
+        protected bool CheckArgsCount(CallNode callNode, TexlBinding binding, DocumentErrorSeverity errorSeverity = DocumentErrorSeverity.Suggestion)
+        {
+            Contracts.AssertValue(callNode);
+            Contracts.AssertValue(binding);
+
+            if (binding.ErrorContainer.HasErrors(callNode, errorSeverity) || binding.ErrorContainer.HasErrors(callNode.Head.Token, errorSeverity))
+            {
+                return false;
+            }
+
+            var args = callNode.Args.Children.VerifyValue();
+            var cargs = args.Count();
+            return !(cargs < MinArity || cargs > MaxArity);
+        }
+
+        // Helper used to validate call node and get delegatable datasource value.
+        protected bool TryGetValidDataSourceForDelegation(CallNode callNode, TexlBinding binding, DelegationCapability expectedCapability, out IExternalDataSource dataSource)
+        {
+            Contracts.AssertValue(callNode);
+            Contracts.AssertValue(binding);
+
+            dataSource = null;
+
+            // Only check for errors with severity more than warning.
+            // Ignore warning errors as it's quite possible to have delegation warnings on a node in different call node context.
+            // For example, Filter(CDS, A = B) It's possible that B as itself is delegatable but in the context of Filter it's not and could have warning on it.
+            if (binding.ErrorContainer.HasErrors(callNode, DocumentErrorSeverity.Moderate))
+            {
+                return false;
+            }
+
+            if (!TryGetDataSource(callNode, binding, out dataSource))
+            {
+                return false;
+            }
+
+            if (dataSource == null)
+            {
+                return false;
+            }
+
+            // Check if DS is server delegatable.
+            return dataSource.IsDelegatable &&
+                    dataSource.DelegationMetadata.VerifyValue().TableCapabilities.HasCapability(expectedCapability.Capabilities);
+        }
+
+        // Helper to drop all of a single types from a result type
+        protected bool DropAllOfKindNested(ref DType itemType, IErrorContainer errors, TexlNode node, DKind kind)
+        {
+            return DropAllMatchingNested(ref itemType, errors, node, type => type.Kind == kind);
+        }
+
+        protected bool DropAllMatchingNested(ref DType itemType, IErrorContainer errors, TexlNode node, Func<DType, bool> matchFunc)
+        {
+            Contracts.AssertValid(itemType);
+            Contracts.AssertValue(errors);
+            Contracts.AssertValue(node);
+
+            var fError = false;
+            itemType = itemType.DropAllMatchingNested(ref fError, DPath.Root, matchFunc);
+            if (fError)
+            {
+                errors.EnsureError(DocumentErrorSeverity.Severe, node, TexlStrings.ErrIncompatibleTypes);
+
+                // As DropAllOfKind doesn't set returned type to erroneous in case of failure, explicitly set it here.
+                itemType = DType.Error;
+                return false;
+            }
+
+            return true;
+        }
+
+        public virtual bool TryGetDelegationMetadata(CallNode node, TexlBinding binding, out IDelegationMetadata metadata)
+        {
+            metadata = null;
+            return false;
+        }
+
+        public virtual IOpDelegationStrategy GetOpDelegationStrategy(BinaryOp op, PowerFx.Syntax.BinaryOpNode opNode)
+        {
+            Contracts.AssertValueOrNull(opNode);
+
+            if (op == BinaryOp.In)
+            {
+                Contracts.AssertValue(opNode);
+                Contracts.Assert(opNode.Op == op);
+
+                return new InOpDelegationStrategy(opNode, this);
+            }
+
+            return new DefaultBinaryOpDelegationStrategy(op, this);
+        }
+
+        // This updates the field projection info for datasources. For most of the functions, binder takes care of it.
+        // But if functions have specific semantics then this allows functions to contribute this information.
+        // For example, Search function which references columns as string literals.
+        public virtual bool UpdateDataQuerySelects(CallNode node, TexlBinding binding, DataSourceToQueryOptionsMap dataSourceToQueryOptionsMap)
+        {
+            return false;
+        }
+
+        public IOpDelegationStrategy GetOpDelegationStrategy(UnaryOp op)
+        {
+            return new DefaultUnaryOpDelegationStrategy(op, this);
+        }
+
+        public virtual ICallNodeDelegatableNodeValidationStrategy GetCallNodeDelegationStrategy()
+        {
+            return new DelegationValidationStrategy(this);
+        }
+
+        public IDottedNameNodeDelegatableNodeValidationStrategy GetDottedNameNodeDelegationStrategy()
+        {
+            return new DelegationValidationStrategy(this);
+        }
+
+        public IFirstNameNodeDelegatableNodeValidationStrategy GetFirstNameNodeDelegationStrategy()
+        {
+            return new DelegationValidationStrategy(this);
+        }
+
+        #endregion
+
+        internal TransportSchemas.FunctionInfo Info(string locale)
+        {
+            // $$$ can't use CurrentUILanguageName
+            // If the locale has changed, we want to reset the function info to one of the new locale
+            if (CurrentLocaleInfo.CurrentUILanguageName == _cachedLocaleName && _cachedFunctionInfo != null)
+            {
+                return _cachedFunctionInfo;
+            }
+
+            // $$$ can't use CurrentUILanguageName
+            _cachedLocaleName = CurrentLocaleInfo.CurrentUILanguageName;
+            return _cachedFunctionInfo = new TransportSchemas.FunctionInfo()
+            {
+                Label = Name,
+                Detail = Description,
+                Signatures = GetSignatures().Select(signature => new FunctionSignature()
+                {
+                    // $$$ can't use current culture
+                    Label = Name + (signature == null ?
+                        "()" :
+                        ("(" + string.Join(TexlLexer.GetLocalizedInstance(CultureInfo.CurrentCulture).LocalizedPunctuatorListSeparator + " ", signature.Select(getter => getter(null))) + ")")),
+                    Parameters = signature?.Select(getter =>
+                    {
+                        TryGetParamDescription(getter(locale), out var description);
+
+                        return new ParameterInfo()
+                        {
+                            Label = getter(null),
+                            Documentation = description
+                        };
+                    }).ToArray()
+                }).ToArray()
+            };
+        }
+
+        /// <summary>
+        /// Override this method to rewrite the CallNode that is generated.
+        /// e.g. Boolean(true) would want to emit the arg true directly instead of a function call.
+        /// </summary>
+        internal virtual IntermediateNode CreateIRCallNode(CallNode node, IRTranslatorContext context, List<IntermediateNode> args, ScopeSymbol scope)
+        {
+            if (scope != null)
+            {
+                return new IRCallNode(context.GetIRContext(node), this, scope, args);
+            }
+
+            return new IRCallNode(context.GetIRContext(node), this, args);
+        }
+
+        /// <summary>
+        /// Function can override this method to provide pre-processing policy for argument.
+        /// By default, function does not attach any pre-processing for arguments.
+        /// </summary>
+        /// <param name="index">0 based index of argument.</param>
+        /// <param name="argCount">The number of arguments passed in the function invocation. 
+        /// For example, the Text function has different blank handling behaviors depending on whether it receives 1 argument (blanks are propagated) or more (blanks are converted to empty strings).</param>
+        /// <returns></returns>
+        public virtual ArgPreprocessor GetArgPreprocessor(int index, int argCount)
+        {
+            return ArgPreprocessor.None;
+        }
+
+        /// <summary>
+        /// Generic arg preprocessor that uses <see cref="ParamTypes"/> to determine pre-processing policy.
+        /// </summary>
+        /// <param name="index"></param>
+        /// <returns></returns>
+        internal ArgPreprocessor GetGenericArgPreprocessor(int index)
+        {
+            var paramType = ParamTypes[index] ?? DType.Unknown;
+
+            if (paramType == DType.Number)
+            {
+                return ArgPreprocessor.ReplaceBlankWithFloatZero;
+            }
+            else if (paramType == DType.Decimal)
+            {
+                return ArgPreprocessor.ReplaceBlankWithDecimalZero;
+            }
+            else if (paramType == DType.String)
+            {
+                return ArgPreprocessor.ReplaceBlankWithEmptyString;
+            }
+
+            return ArgPreprocessor.None;
+        }
+    }
+}