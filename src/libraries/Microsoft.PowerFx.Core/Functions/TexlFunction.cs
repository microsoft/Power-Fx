--- conflicted
+++ resolved
@@ -1409,11 +1409,6 @@
             return new IRCallNode(context.GetIRContext(node), this, args);
         }
 
-<<<<<<< HEAD
-        public TexlFunction ToTexlFunctions()
-        {
-            return this;
-=======
         /// <summary>
         /// Function can override this method to provide pre-processing policy for argument.
         /// By default, function does not attach any pre-processing for arguments.
@@ -1439,7 +1434,11 @@
             }
 
             return ArgPreprocessor.None;
->>>>>>> 60ccaceb
+        }
+
+        public TexlFunction ToTexlFunctions()
+        {
+            return this;
         }
     }
 }