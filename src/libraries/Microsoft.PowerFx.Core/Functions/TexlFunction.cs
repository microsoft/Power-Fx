﻿// Copyright (c) Microsoft Corporation.
// Licensed under the MIT license.

using System;
using System.Collections.Generic;
using System.Collections.ObjectModel;
using System.Globalization;
using System.Linq;
using System.Numerics;
using Microsoft.PowerFx.Core.App.ErrorContainers;
using Microsoft.PowerFx.Core.Binding;
using Microsoft.PowerFx.Core.Entities;
using Microsoft.PowerFx.Core.Entities.QueryOptions;
using Microsoft.PowerFx.Core.Errors;
using Microsoft.PowerFx.Core.Functions.Delegation;
using Microsoft.PowerFx.Core.Functions.Delegation.DelegationStrategies;
using Microsoft.PowerFx.Core.Functions.DLP;
using Microsoft.PowerFx.Core.Functions.FunctionArgValidators;
using Microsoft.PowerFx.Core.Functions.Publish;
using Microsoft.PowerFx.Core.Functions.TransportSchemas;
using Microsoft.PowerFx.Core.IR.Nodes;
using Microsoft.PowerFx.Core.IR.Symbols;
using Microsoft.PowerFx.Core.Localization;
using Microsoft.PowerFx.Core.Logging.Trackers;
using Microsoft.PowerFx.Core.Types;
using Microsoft.PowerFx.Core.Types.Enums;
using Microsoft.PowerFx.Core.Utils;
using Microsoft.PowerFx.Syntax;
using static Microsoft.PowerFx.Core.IR.IRTranslator;
using CallNode = Microsoft.PowerFx.Syntax.CallNode;
using IRCallNode = Microsoft.PowerFx.Core.IR.Nodes.CallNode;

namespace Microsoft.PowerFx.Core.Functions
{
    [ThreadSafeImmutable]
    internal abstract class TexlFunction : IFunction
    {
        // Column name when Features.ConsistentOneColumnTableResult is enabled.
        public const string ColumnName_ValueStr = "Value";

        // A default "no-op" error container that does not post document errors.
        public static IErrorContainer DefaultErrorContainer => new DefaultNoOpErrorContainer();

        // The information for scope if there is one.
        private FunctionScopeInfo _scopeInfo;

        // A description associated with this function.
        private readonly TexlStrings.StringGetter _description;

        // Convenience mask that indicates which parameters are to be treated as lambdas.
        // Bit at position K refers to argument of rank K. A bit of 1 denotes a lambda, 0 denotes non-lambda.
        // Overloads may choose to ignore this mask, and override the HasLambdas/IsLambdaParam APIs instead.
        protected readonly BigInteger _maskLambdas;

        // The parent namespace for this function. DPath.Root indicates the global namespace.
        public DPath Namespace { get; }

        // A DType.Unknown return type means that this function can return any type
        // and the specific return type will depend on the argument types.
        // If the function can return some shape of record, which depends on the argument types,
        // DType.EmptyRecord should be used. Similarly for tables and DType.EmptyTable.
        // CheckTypes can be used to infer the exact return type of a specific invocation.
        public DType ReturnType { get; }

        // Function arity (expected min/max number of arguments).
        public int MinArity { get; }

        public int MaxArity { get; }

        // Parameter types.
        public readonly DType[] ParamTypes;

        private SignatureConstraint _signatureConstraint;

        private TransportSchemas.FunctionInfo _cachedFunctionInfo;

        private string _cachedLocaleName;

        // Return true if the function should be hidden from the formular bar, false otherwise.
        public virtual bool IsHidden => false;

        // Return true if the function expects lambda arguments, false otherwise.
        public virtual bool HasLambdas => !_maskLambdas.IsZero;

        /// <summary>
        /// Returns true if the function expect identifiers, false otherwise.
        /// Needs to be overloaded for functions having identifier parameters.
        /// Also overload IsIdentifierParam method. 
        /// </summary>
        public virtual bool HasColumnIdentifiers => false;

        // Return true if lambda args should affect ECS, false otherwise.
        public virtual bool HasEcsExcemptLambdas => false;

        // Return true if the function is asynchronous, false otherwise.
        public virtual bool IsAsync => false;

        // Return true if the function is tracked in telemetry.
        public virtual bool IsTrackedInTelemetry => true;

        // Return true if the function is declared as variadic.
        public bool IsVariadicFunction => MaxArity == int.MaxValue;

        // Return true if the function's return value only depends on the global variable
        // e.g. Today(), Now() depend on the system time.
        public virtual bool IsGlobalReliant => false;

        // Return true if the function is self-contained (no side effects), or false otherwise.
        // This is a decision that developers will need to do for new functions, so making it
        // abstract will force them to do so.
        public abstract bool IsSelfContained { get; }

        // Return true if the function is stateless (same result for same input), or false otherwise.
        public virtual bool IsStateless => true;

        // Return true if the function supports inlining during codegen.
        public virtual bool SupportsInlining => false;

        // Returns false if we want to block the function within FunctionWithScope calls
        // that have a nondeterministic operation order (due to multiple async calls).
        public virtual bool AllowedWithinNondeterministicOperationOrder => true;

        // Returns true if the function creates an implicit dependency on the control's parent screen.
        public virtual bool CreatesImplicitScreenDependency => false;

        // Returns true if the function can be used in test cases; all "global" functions should
        // work, functionst that create screen dependencies don't by default (but can be overriden
        // if the function is ready for that)
        public virtual bool CanBeUsedInTests => !CreatesImplicitScreenDependency;

        /// <summary>
        /// Whether the function always produces a visible error if CheckTypes returns invalid.
        /// This can be used to prevent the overall "Function has invalid arguments" error.
        /// </summary>
        public virtual bool HasPreciseErrors => false;

        // Returns true if the function is disabled for component.
        public virtual bool DisableForComponent => false;

        // Returns true if the function is disabled for data component.
        public virtual bool DisableForDataComponent => false;

        // Returns true if the function is disabled for Commmanding
        public virtual bool DisableForCommanding => false;

        // Returns true if the function should be suppressed in Intellisense for component.
        public virtual bool SuppressIntellisenseForComponent => DisableForComponent;

        public virtual RequiredDataSourcePermissions FunctionPermission => RequiredDataSourcePermissions.None;

        // Return true if the function is pure (stateless with no side effects), or false otherwise.
        public bool IsPure => IsSelfContained && IsStateless;

        // Return true if the function is strict (in all of its parameters), or false otherwise.
        // A strict function is a function that always evaluates all of its arguments (the parameters
        // have to be computed before the function can run). A non-strict function is a function
        // that does not always evaluate all of its arguments. In terms of dependencies, a strict
        // function means that a dependence on the function result implies dependencies on all of its args,
        // whereas a non-strict function means that a dependence on the result implies dependencies
        // on only some of the args.
        public virtual bool IsStrict => true;

        // Return true if the function can only be used in behavior rules, i.e. rules that run in
        // response to user feedback. Only certain functions fall into this category, e.g. functions
        // with side effects, such as Collect.
        public virtual bool IsBehaviorOnly => !IsSelfContained;

        // Return true if the function can only be used as part of test cases. Functions that
        // emulate user interaction fall into this category, such as SetProperty.
        public virtual bool IsTestOnly => false;

        // Return true if the function manipulates collections.
        public virtual bool ManipulatesCollections => false;

        // Return true if the function uses an input's column names to inform Intellisense's suggestions.
        public virtual bool CanSuggestInputColumns => false;

        // Return true if the function expects a screen's context variables to be suggested within a record argument.
        public virtual bool CanSuggestContextVariables => false;

        // Returns true if it's valid to suggest ThisItem for this function as an argument.
        public virtual bool CanSuggestThisItem => false;

        // Return true if this function affects collection schemas.
        public virtual bool AffectsCollectionSchemas => false;

        // Return true if this function affects screen aliases ("context variables").
        public virtual bool AffectsAliases => false;

        // Return true if this function affects scope variable ("app scope variable or component scope variable").
        public virtual bool AffectsScopeVariable => false;

        // Return true if this function affects datasource query options.
        public virtual bool AffectsDataSourceQueryOptions => false;

        // Return true if this function can return a type with ExpandInfo.
        public virtual bool CanReturnExpandInfo => false;

        // Return true if this function requires binding context info.
        public virtual bool RequiresBindingContext => false;

        // Return true if this function can generate new data on its own without re-evaluating a rule.
        public virtual bool IsAutoRefreshable => false;

        // Return true if this function returns dynamic metadata
        public virtual bool IsDynamic => false;

        // Return the index to be used to provide type recommendations for later arguments
        public virtual int SuggestionTypeReferenceParamIndex => 0;

        // Return true if the function uses the parent scope to provide suggestions
        public virtual bool UseParentScopeForArgumentSuggestions => false;

        // Return true if the function uses the enum namespace for type suggestions
        public virtual bool UsesEnumNamespace => false;

        // Return true if the function supports parameter coercion.
        public virtual bool SupportsParamCoercion => true;

        /// <summary>Indicates whether table and record param types require all columns to be specified in the input argument.</summary>
        public virtual bool RequireAllParamColumns => false;

        /// <summary>
        /// Indicates whether the function sets a value.
        /// </summary>
        public virtual bool ModifiesValues => false;

        /// <summary>
        /// The function's name as surfaced in / accessible from the language.
        /// Using properties instead of fields here, to account for the fact that subclasses may override LocaleSpecificName.
        /// </summary>
        public string Name { get; }

        // The localized version of the namespace for this function.
        public DPath LocaleSpecificNamespace { get; }

        /// <summary>
        /// The function's locale-specific name.
        /// These should all be defined in the string resources, e.g. Abs_Name, Filter_Name, etc.
        /// The derived classes can pass in the value if needed and in that case, the passed in value is directly used.
        /// </summary>
        public string LocaleSpecificName { get; }

        // The function's English / locale-invariant name.
        public string LocaleInvariantName { get; }

        // A description associated with this function.
        public string Description => _description(null);

        // A forward link to the function help.
        public virtual string HelpLink =>

                // The invariant name is used to form a URL. It cannot contain spaces and other
                // funky characters. We have tests that enforce this constraint. If we ever need
                // such characters (#, &, %, ?), they need to be encoded here, e.g. %20, etc.
                StringResources.Get("FunctionReference_Link") + char.ToLower(LocaleInvariantName.First());

        /// <summary>
        /// Might need to reset if Function is variadic function.
        /// </summary>
        public SignatureConstraint SignatureConstraint
        {
            get
            {
                if (MaxArity == int.MaxValue && _signatureConstraint == null)
                {
                    _signatureConstraint = new SignatureConstraint(MinArity + 1, 1, 0, MinArity + 3);
                }

                return _signatureConstraint;
            }
            protected set => _signatureConstraint = value;
        }

        /// <summary>
        /// Gives information for scope if the function has scope. If this is null,
        /// the function does not involve row scope.
        /// </summary>
        public FunctionScopeInfo ScopeInfo
        {
            get => _scopeInfo;

            protected set
            {
                if (_scopeInfo != null)
                {
                    Contracts.Assert(false, "The ScopeInfo should only be set once in the constructor, if at all.");
                }

                _scopeInfo = value;
            }
        }

        // Mask indicating the function categories the function belongs to.
        public FunctionCategories FunctionCategoriesMask { get; }

        // Mask indicating the function delegation capabilities.
        public virtual DelegationCapability FunctionDelegationCapability => DelegationCapability.None;

        // Mask indicating the function capabilities.
        public virtual Capabilities Capabilities => Capabilities.None;

        // The function's fully qualified locale-specific name, including the namespace.
        // If the function is in the global namespace, this.QualifiedName is the same as this.Name.
        public string QualifiedName => Namespace.IsRoot ? Name : Namespace.ToDottedSyntax() + TexlLexer.PunctuatorDot + TexlLexer.EscapeName(Name);

        public TexlFunction(
            DPath theNamespace,
            string name,
            string localeSpecificName,
            TexlStrings.StringGetter description,
            FunctionCategories functionCategories,
            DType returnType,
            BigInteger maskLambdas,
            int arityMin,
            int arityMax,
            params DType[] paramTypes)
        {
            Contracts.Assert(theNamespace.IsValid);
            Contracts.AssertNonEmpty(name);
            Contracts.AssertValue(localeSpecificName);
            Contracts.Assert((uint)functionCategories > 0);
            Contracts.Assert(returnType.IsValid);
            Contracts.AssertValue(paramTypes);
            Contracts.AssertAllValid(paramTypes);
            Contracts.Assert(maskLambdas.Sign >= 0 || arityMax == int.MaxValue);
            Contracts.Assert(arityMax >= 0 && paramTypes.Length <= arityMax);
            Contracts.AssertIndexInclusive(arityMin, arityMax);

            Namespace = theNamespace;
            LocaleInvariantName = name;
            FunctionCategoriesMask = functionCategories;
            _description = description;
            ReturnType = returnType;
            _maskLambdas = maskLambdas;
            MinArity = arityMin;
            MaxArity = arityMax;
            ParamTypes = paramTypes;

            // Locale Specific Name is a legacy piece of code only used by ServiceFunctions.
            // For all other instances, the name is the same as the En-Us name
            if (!string.IsNullOrEmpty(localeSpecificName))
            {
                LocaleSpecificNamespace = new DPath().Append(new DName(localeSpecificName));
                LocaleSpecificName = localeSpecificName;
            }
            else
            {
                LocaleSpecificName = LocaleInvariantName;
            }

            Name = LocaleSpecificName;
        }

        // Return all signatures for this function.
        // Functions with optional parameters have more than one signature.
        public abstract IEnumerable<TexlStrings.StringGetter[]> GetSignatures();

        // Return all enums that are required by this function.
        // This can be used to generate a list of enums required for a function library.
        public virtual IEnumerable<string> GetRequiredEnumNames()
        {
            return Enumerable.Empty<string>();
        }

        // Return all signatures with at most 'arity' parameters.
        public virtual IEnumerable<TexlStrings.StringGetter[]> GetSignatures(int arity)
        {
            Contracts.Assert(arity >= 0);

            foreach (var signature in GetSignatures())
            {
                if (arity <= signature.Length)
                {
                    yield return signature;
                }
            }
        }

        // Return a unique name for this function (useful in the presence of overloads).
        // This is used for name mangling and Texl -> runtime function mapping.
        // TASK: 68797: We need a TexlFunction name -> JS/runtime function name map.
        public virtual string GetUniqueTexlRuntimeName(bool isPrefetching = false)
        {
            return GetUniqueTexlRuntimeName(string.Empty);
        }

        protected string GetUniqueTexlRuntimeName(string suffix, bool suppressAsync = false)
        {
            var name = Namespace.IsRoot ? LocaleInvariantName : Namespace.Name + "__" + LocaleInvariantName;
            if (name.Length <= 1)
            {
                return name.ToLowerInvariant();
            }

            return char.ToLowerInvariant(name[0]).ToString() + name.Substring(1) + suffix + (IsAsync && !suppressAsync ? "Async" : string.Empty);
        }

        public bool HandleCheckInvocation(TexlBinding binding, TexlNode[] args, DType[] argTypes, IErrorContainer errors, out DType returnType, out Dictionary<TexlNode, DType> nodeToCoercedTypeMap)
        {
            var result = CheckTypes(binding.CheckTypesContext, args, argTypes, errors, out returnType, out nodeToCoercedTypeMap);
            CheckSemantics(binding, args, argTypes, errors, ref nodeToCoercedTypeMap);
            return result;
        }

        /// <summary>
        /// Perform sub-expression type checking and produce a return type.
        /// </summary>
        public virtual bool CheckTypes(CheckTypesContext context, TexlNode[] args, DType[] argTypes, IErrorContainer errors, out DType returnType, out Dictionary<TexlNode, DType> nodeToCoercedTypeMap)
        {
            return CheckTypesCore(context, args, argTypes, errors, out returnType, out nodeToCoercedTypeMap);
        }

        /// <summary>
        /// Perform expression-level semantics checks which require a binding. May produce coercions.
        /// </summary>
        public virtual void CheckSemantics(TexlBinding binding, TexlNode[] args, DType[] argTypes, IErrorContainer errors, ref Dictionary<TexlNode, DType> nodeToCoercedTypeMap)
        {
            CheckSemantics(binding, args, argTypes, errors);
        }

        public virtual void CheckSemantics(TexlBinding binding, TexlNode[] args, DType[] argTypes, IErrorContainer errors)
        {
        }

        public virtual bool CheckForDynamicReturnType(TexlBinding binding, TexlNode[] args)
        {
            return false;
        }

        protected static uint ComputeArgHash(TexlNode[] args)
        {
            var argHash = string.Empty;

            for (var i = 0; i < args.Length; i++)
            {
                argHash += args[i].ToString();
            }

            return Hashing.HashString(argHash);
        }

        public virtual bool SupportCoercionForArg(int argIndex)
        {
            return SupportsParamCoercion && (argIndex <= MinArity || argIndex <= MaxArity);
        }

        private bool CheckTypesCore(CheckTypesContext context, TexlNode[] args, DType[] argTypes, IErrorContainer errors, out DType returnType, out Dictionary<TexlNode, DType> nodeToCoercedTypeMap)
        {
            Contracts.AssertValue(args);
            Contracts.AssertAllValues(args);
            Contracts.AssertValue(argTypes);
            Contracts.Assert(args.Length == argTypes.Length);
            Contracts.AssertValue(errors);
            Contracts.Assert(MinArity <= args.Length && args.Length <= MaxArity);

            for (var i = 0; i < argTypes.Length; i++)
            {
                if (!IsIdentifierParam(i))
                {
                    Contracts.AssertValid(argTypes[i]);
                }
            }

            var fValid = true;
            var count = Math.Min(args.Length, ParamTypes.Length);

            nodeToCoercedTypeMap = null;

            // Type check the args
            for (var i = 0; i < count; i++)
            {
<<<<<<< HEAD
                // Identifiers don't have a type
                if (IsIdentifierParam(i))
                {
                    continue;
                }

                var expectedParamType = ParamTypes[i];

                // If the strong-enum type flag is disabled, treat an enum option set type as the enum supertype instead
                if (!context.Features.HasFlag(Features.StronglyTypedBuiltinEnums) && expectedParamType.OptionSetInfo is EnumSymbol enumSymbol)
=======
                var typeChecks = CheckType(args[i], argTypes[i], ParamTypes[i], errors, SupportCoercionForArg(i), out DType coercionType);
                if (typeChecks && coercionType != null)
>>>>>>> 9f49e319
                {
                    expectedParamType = enumSymbol.EnumType.GetEnumSupertype();
                }

                var typeChecks = CheckType(args[i], argTypes[i], expectedParamType, errors, SupportCoercionForArg(i), out DType coercionType);
                if (typeChecks)
                {
                    // For implementations, coerce enum option set values to the backing type
                    if (expectedParamType.OptionSetInfo is EnumSymbol enumSymbol1)
                    {
                        coercionType = enumSymbol1.EnumType.GetEnumSupertype();
                    }

                    if (coercionType != null)
                    {
                        CollectionUtils.Add(ref nodeToCoercedTypeMap, args[i], coercionType);
                    }
                }

                fValid &= typeChecks;
            }

            for (var i = count; i < args.Length; i++)
            {
                // Identifiers don't have a type
                if (IsIdentifierParam(i))
                {
                    continue;
                }

                var type = argTypes[i];
                if (type.IsError)
                {
                    errors.EnsureError(args[i], TexlStrings.ErrBadType);
                    fValid = false;
                }
            }

            if (!fValid)
            {
                nodeToCoercedTypeMap = null;
            }

            ScopeInfo?.CheckLiteralPredicates(args, errors);

            // Default return type.
            returnType = ReturnType;

            return fValid;
        }

        /// <summary>
        /// True if there was any custom post-visit validation errors applied for this function.
        /// </summary>
        public virtual bool PostVisitValidation(TexlBinding binding, CallNode callNode)
        {
            return false;
        }

        // Return true if the parameter at the specified 0-based rank is a lambda parameter, false otherwise.
        public virtual bool IsLambdaParam(int index)
        {
            Contracts.AssertIndexInclusive(index, MaxArity);

            return _maskLambdas.TestBit(index);
        }

        /// <summary>
        /// True if the evaluation of the param at the 0-based index is controlled by the function in question
        /// e.g. conditionally evaluated, repeatedly evaluated, etc.., false otherwise.
        /// All lambda params are Lazy, but others may also be, including short-circuit booleans, conditionals, etc..
        /// </summary>
        /// <param name="index">Parameter index, 0-based.</param>
        public virtual bool IsLazyEvalParam(int index)
        {
            Contracts.AssertIndexInclusive(index, MaxArity);

            return IsLambdaParam(index);
        }

        public virtual bool IsEcsExcemptedLambda(int index)
        {
            Contracts.Assert(index >= 0);

            return false;
        }

        /// <summary>
        /// Returns true if the parameter is an identifier.
        /// </summary>
        /// <param name="index">Parameter's index.</param>
        /// <returns>Boolean representing if the parameter is an identifier.</returns>
        public virtual bool IsIdentifierParam(int index)
        {
            Contracts.Assert(index >= 0);

            return false;
        }

        public virtual bool AllowsRowScopedParamDelegationExempted(int index)
        {
            return false;
        }

        // Return true if this function requires global binding context info.
        public virtual bool RequiresGlobalBindingContext(TexlNode[] args, TexlBinding binding)
        {
            return false;
        }

        // Returns true if function requires actual data to be pulled for this arg. This is applicable to pagable args only like datasource object.
        // It's used in codegen in optimizing generated code where there is no data is required to be pulled from server.
        protected virtual bool RequiresPagedDataForParamCore(TexlNode[] args, int paramIndex, TexlBinding binding)
        {
            return true;
        }

        public bool RequiresPagedDataForParam(CallNode callNode, int paramIndex, TexlBinding binding)
        {
            Contracts.AssertValue(callNode);
            Contracts.AssertValue(callNode.Args);
            Contracts.Assert(paramIndex >= 0 && paramIndex < callNode.Args.Children.Count());
            Contracts.AssertValue(binding);

            var child = callNode.Args.Children[paramIndex].VerifyValue();
            if (!binding.IsPageable(child))
            {
                return false;
            }

            // If the parent call node is pagable then we don't need to pull the data.
            if (binding.IsPageable(callNode))
            {
                return false;
            }

            // Check with function if we actually need data for this param.
            return RequiresPagedDataForParamCore(callNode.Args.Children, paramIndex, binding);
        }

        /// <summary>
        /// Provides dataentitymetadata for a callnode.
        /// </summary>
        /// <returns></returns>
        public static bool TryGetEntityMetadata(CallNode callNode, TexlBinding binding, out IDataEntityMetadata metadata)
        {
            Contracts.AssertValue(callNode);
            Contracts.AssertValue(binding);

            var args = callNode.Args.Children.VerifyValue();
            if (!binding.IsPageable(args[0]) || !binding.TryGetEntityInfo(args[0], out var entityInfo))
            {
                metadata = null;
                return false;
            }

            Contracts.AssertValue(entityInfo.ParentDataSource);
            Contracts.AssertValue(entityInfo.ParentDataSource.DataEntityMetadataProvider);

            var metadataProvider = entityInfo.ParentDataSource.DataEntityMetadataProvider;

            if (!metadataProvider.TryGetEntityMetadata(entityInfo.Identity, out var entityMetadata))
            {
                metadata = null;
                return false;
            }

            metadata = entityMetadata.VerifyValue();
            return true;
        }

        /// <summary>
        /// Provides delegationmetadata for a callnode. It's used by delegable functions to get delegation metadata. For example, Filter, Sort, SortByColumns.
        /// </summary>
        /// <returns></returns>
        public static bool TryGetEntityMetadata(CallNode callNode, TexlBinding binding, out IDelegationMetadata metadata)
        {
            if (!TryGetEntityMetadata(callNode, binding, out IDataEntityMetadata entityMetadata))
            {
                metadata = null;
                return false;
            }

            metadata = entityMetadata.DelegationMetadata.VerifyValue();
            return true;
        }

        // Fetch the description associated with the specified parameter name (which must be the INVARIANT name)
        // If the param has no description, this will return false.
        public virtual bool TryGetParamDescription(string paramName, out string paramDescription)
        {
            Contracts.AssertNonEmpty(paramName);

            // Fetch it from the string resources by default. Subclasses can override this
            // and use their own dictionaries, etc.
            return StringResources.TryGet("About" + LocaleInvariantName + "_" + paramName, out paramDescription);
        }

        // Exhaustive list of parameter names, in no guaranteed order.
        // (Used by Tests only)
        public IEnumerable<string> GetParamNames()
        {
            return GetSignatures().SelectMany(args => args.Select(arg => arg(null))).Distinct();
        }

        // Allows a function to determine if a given type is valid for a given parameter index.
        public virtual bool IsSuggestionTypeValid(int paramIndex, DType type)
        {
            Contracts.Assert(paramIndex >= 0);
            Contracts.AssertValid(type);

            return paramIndex < MaxArity;
        }

        // Functions can use custom logic to determine if an invocation is inherently async, and therefore requires async codegen.
        public virtual bool IsAsyncInvocation(CallNode callNode, TexlBinding binding)
        {
            Contracts.AssertValue(callNode);
            Contracts.AssertValue(binding);

            return IsAsync || IsServerDelegatable(callNode, binding);
        }

        // Functions which support server delegation need to override this method to verify server delegation can be supported for this CallNode.
        public virtual bool IsServerDelegatable(CallNode callNode, TexlBinding binding)
        {
            Contracts.AssertValue(callNode);
            Contracts.AssertValue(binding);

            return false;
        }

        public virtual bool SupportsPaging(CallNode callNode, TexlBinding binding)
        {
            Contracts.AssertValue(callNode);
            Contracts.AssertValue(binding);

            return binding.IsDelegatable(callNode) || IsServerDelegatable(callNode, binding);
        }

        // Returns true if function is row scoped and supports delegation.
        // Needs to be overriden by functions (For example, IsBlank) which are not server delegatable themselves but can become one when scoped inside a delegatable function.
        public virtual bool IsRowScopedServerDelegatable(CallNode callNode, TexlBinding binding, OperationCapabilityMetadata metadata)
        {
            Contracts.AssertValue(callNode);
            Contracts.AssertValue(binding);

            if (!binding.IsRowScope(callNode))
            {
                return false;
            }

            return IsServerDelegatable(callNode, binding);
        }

        public virtual bool TryGetDataSource(CallNode callNode, TexlBinding binding, out IExternalDataSource dsInfo)
        {
            Contracts.AssertValue(callNode);
            Contracts.AssertValue(binding);

            dsInfo = null;
            if (callNode.Args.Count < 1)
            {
                return false;
            }

            var args = callNode.Args.Children.VerifyValue();
            var arg0 = args[0].VerifyValue();
            return ArgValidators.DelegatableDataSourceInfoValidator.TryGetValidValue(arg0, binding, out dsInfo);
        }

        // Returns a datasource node for a function if function operates on datasource.
        public virtual bool TryGetDataSourceNodes(CallNode callNode, TexlBinding binding, out IList<FirstNameNode> dsNodes)
        {
            Contracts.AssertValue(callNode);
            Contracts.AssertValue(binding);

            dsNodes = new List<FirstNameNode>();
            if (callNode.Args.Count < 1)
            {
                return false;
            }

            var args = callNode.Args.Children.VerifyValue();
            var arg0 = args[0].VerifyValue();
            return ArgValidators.DataSourceArgNodeValidator.TryGetValidValue(arg0, binding, out dsNodes);
        }

        // Returns a entityInfo for a function if function operates on entity.
        public bool TryGetEntityInfo(CallNode callNode, TexlBinding binding, out IExpandInfo entityInfo)
        {
            Contracts.AssertValue(callNode);
            Contracts.AssertValue(binding);

            entityInfo = null;
            if (callNode.Args.Count < 1)
            {
                return false;
            }

            var args = callNode.Args.Children.VerifyValue();
            var arg0 = args[0].VerifyValue();
            return ArgValidators.EntityArgNodeValidator.TryGetValidValue(arg0, binding, out entityInfo);
        }

        public virtual IEnumerable<Identifier> GetIdentifierOfModifiedValue(TexlNode[] args, out TexlNode identifierNode)
        {
            identifierNode = null;

            return null;
        }

        // Override if Function.AffectsScopeVariable is true. Returns the index of the arg that contains the app/component variable names.
        public virtual int ScopeVariableNameAffectingArg()
        {
            return -1;
        }

        public virtual bool RequiresDataSourceScope => false;

        public virtual bool ArgMatchesDatasourceType(int argNum)
        {
            return false;
        }

        /// <summary>
        /// Gets TexlNodes of function argument that need to be processed for tabular datasource
        /// E.g. Filter function will have first argument node that will be associated with tabular datasource,
        /// however With function will have Record type argument that can hold multiple datasource type columns
        /// Functions that have datasource arguments in places ither than first argument need to override this.
        /// </summary>
        /// <param name="callNode">Function Texl Node.</param>
        public virtual IEnumerable<TexlNode> GetTabularDataSourceArg(CallNode callNode)
        {
            Contracts.AssertValue(callNode);

            return new[] { callNode.Args.Children[0] };
        }

        /// <summary>
        /// If true, the scope this function creates isn't used for field names of inline records.
        /// </summary>
        public virtual bool SkipScopeForInlineRecords => false;

        protected static bool Arg0RequiresAsync(CallNode callNode, TexlBinding binding)
        {
            Contracts.AssertValue(callNode);
            Contracts.AssertValue(binding);

            if (!TryGetArg0AsDsInfo(callNode, binding, out var dataSource))
            {
                return false;
            }

            return dataSource.RequiresAsync;
        }

        private static bool TryGetArg0AsDsInfo(CallNode callNode, TexlBinding binding, out IExternalDataSource dsInfo)
        {
            Contracts.AssertValue(callNode);
            Contracts.AssertValue(binding);

            dsInfo = null;
            if (callNode.Args.Count < 1)
            {
                return false;
            }

            var args = callNode.Args.Children.VerifyValue();
            var arg0 = args[0].VerifyValue();

            var firstName = arg0.AsFirstName();
            if (firstName == null || !binding.GetType(firstName).IsTable)
            {
                return false;
            }

            var firstNameInfo = binding.GetInfo(firstName);
            if (firstNameInfo == null || firstNameInfo.Kind != BindKind.Data)
            {
                return false;
            }

            var result = binding.EntityScope != null &&
               binding.EntityScope.TryGetEntity(firstNameInfo.Name, out dsInfo);
            return result;
        }

        protected bool SetErrorForMismatchedColumns(DType expectedType, DType actualType, TexlNode errorArg, IErrorContainer errors)
        {
            Contracts.AssertValid(expectedType);
            Contracts.AssertValid(actualType);
            Contracts.AssertValue(errorArg);
            Contracts.AssertValue(errors);

            return SetErrorForMismatchedColumnsCore(expectedType, actualType, errorArg, errors, DPath.Root);
        }

        // This function recursively traverses the types to find the first occurence of a type mismatch.
        // DTypes are guaranteed to be finite, so there is no risk of a call stack overflow
        private bool SetErrorForMismatchedColumnsCore(DType expectedType, DType actualType, TexlNode errorArg, IErrorContainer errors, DPath columnPrefix)
        {
            Contracts.AssertValid(expectedType);
            Contracts.AssertValid(actualType);
            Contracts.AssertValue(errorArg);
            Contracts.AssertValue(errors);
            Contracts.AssertValid(columnPrefix);

            // Iterate through the expectedType until an error is found.
            foreach (var expectedColumn in expectedType.GetAllNames(DPath.Root))
            {
                // First, set type mismatch message.
                if (actualType.TryGetType(expectedColumn.Name, out var actualColumnType))
                {
                    var expectedColumnType = expectedColumn.Type;
                    if (expectedColumnType.Accepts(actualColumnType))
                    {
                        continue;
                    }

                    if (!DType.TryGetDisplayNameForColumn(expectedType, expectedColumn.Name, out var errName))
                    {
                        errName = expectedColumn.Name;
                    }

                    if ((expectedColumn.Type.IsTable && actualColumnType.IsTable) || (expectedColumn.Type.IsRecord && actualColumnType.IsRecord))
                    {
                        return SetErrorForMismatchedColumnsCore(
                            expectedColumn.Type,
                            actualColumnType,
                            errorArg,
                            errors,
                            columnPrefix.Append(new DName(errName)));
                    }

                    if (expectedColumn.Type.IsExpandEntity
                        && DType.IsMatchingExpandType(expectedColumn.Type, actualColumnType))
                    {
                        continue;
                    }

                    errors.EnsureError(
                        DocumentErrorSeverity.Severe,
                        errorArg,
                        TexlStrings.ErrColumnTypeMismatch_ColName_ExpectedType_ActualType,
                        columnPrefix.Append(new DName(errName)).ToDottedSyntax(),
                        expectedColumn.Type.GetKindString(),
                        actualColumnType.GetKindString());
                    return true;
                }

                // Second, set column missing message if applicable
                if (RequireAllParamColumns && !expectedType.AreFieldsOptional)
                {
                    errors.EnsureError(
                        DocumentErrorSeverity.Severe,
                        errorArg,
                        TexlStrings.ErrColumnMissing_ColName_ExpectedType,
                        columnPrefix.Append(expectedColumn.Name).ToDottedSyntax(),
                        expectedColumn.Type.GetKindString());
                    return true;
                }
            }

            return false;
        }

        #region Internal functionality

        public virtual bool SupportsMetadataTypeArg => false;

        public virtual bool IsMetadataTypeArg(int index)
        {
            Contracts.Assert(!SupportsMetadataTypeArg);

            return SupportsMetadataTypeArg;
        }

        // Return true if the function has special suggestions for the corresponding parameter.
        public virtual bool HasSuggestionsForParam(int index)
        {
            return false;
        }

        protected bool CheckType(TexlNode node, DType nodeType, DType expectedType, IErrorContainer errors, out bool matchedWithCoercion)
        {
            return CheckType(node, nodeType, expectedType, errors, SupportsParamCoercion, out matchedWithCoercion);
        }

        protected bool CheckType(TexlNode node, DType nodeType, DType expectedType, IErrorContainer errors, bool coerceIfSupported, out bool matchedWithCoercion)
        {
            var typeChecks = CheckType(node, nodeType, expectedType, errors, coerceIfSupported, out DType coercionType);
            matchedWithCoercion = typeChecks && coercionType != null;
            return typeChecks;
        }

        // Check the type of a specified node against an expected type and possibly emit errors
        // accordingly. Returns true if the types align, false otherwise.
        protected bool CheckType(TexlNode node, DType nodeType, DType expectedType, IErrorContainer errors, bool coerceIfSupported, out DType coercionType)
        {
            Contracts.AssertValue(node);
            Contracts.Assert(nodeType.IsValid);
            Contracts.Assert(expectedType.IsValid);
            Contracts.AssertValue(errors);

            coercionType = null;
            if (expectedType.Accepts(nodeType, out var schemaDifference, out var schemaDifferenceType))
            {
                return true;
            }

            KeyValuePair<string, DType> coercionDifference = default;
            DType coercionDifferenceType = null;
            if (coerceIfSupported && nodeType.CoercesTo(expectedType, out _, out coercionType, out coercionDifference, out coercionDifferenceType))
            {
                return true;
            }

            // If we could coerce some but not all of it we don't want errors for the coercible fields
            var targetType = coercionType ?? nodeType;
            var targetDifference = coercionType == null ? schemaDifference : coercionDifference;
            var targetDifferenceType = coercionType == null ? schemaDifferenceType : coercionDifferenceType;

            if ((targetType.IsTable && nodeType.IsTable) || (targetType.IsRecord && nodeType.IsRecord))
            {
                if (SetErrorForMismatchedColumns(expectedType, targetType, node, errors))
                {
                    return false;
                }
            }

            if (nodeType.Kind == expectedType.Kind && !expectedType.IsOptionSet)
            {
                // If coercion type is non null and coercion difference is, then the node should have been coercible.
                // This likely indicates a bug in CoercesTo, called above
                errors.Errors(node, targetType, targetDifference, targetDifferenceType);
            }
            else
            {
                errors.TypeMismatchError(node, expectedType, nodeType);
            }

            return false;
        }

        private bool CheckColumnType(DType type, TexlNode arg, DType expectedType, IErrorContainer errors, ErrorResourceKey errKey, ref Dictionary<TexlNode, DType> nodeToCoercedTypeMap)
        {
            Contracts.Assert(type.IsValid);
            Contracts.AssertValue(arg);
            Contracts.Assert(expectedType.IsValid);
            Contracts.AssertValue(errors);

            IEnumerable<TypedName> columns;
            if (!type.IsTable || (columns = type.GetNames(DPath.Root)).Count() != 1)
            {
                errors.EnsureError(DocumentErrorSeverity.Severe, arg, TexlStrings.ErrInvalidSchemaNeedCol);
                return false;
            }
            else
            {
                var column = columns.Single();
                if (!expectedType.Accepts(column.Type))
                {
                    if (SupportsParamCoercion && column.Type.CoercesTo(expectedType))
                    {
                        expectedType = DType.CreateTable(new TypedName(expectedType, column.Name));
                        CollectionUtils.Add(ref nodeToCoercedTypeMap, arg, expectedType);
                    }
                    else
                    {
                        errors.EnsureError(DocumentErrorSeverity.Severe, arg, errKey, column.Name.Value);
                        return false;
                    }
                }
            }

            return true;
        }

        // Check that the type of a specified node is a numeric column type, and possibly emit errors
        // accordingly. Returns true if the types align, false otherwise. matchedWithCoercion is set
        // to true if the types align only with coercion.
        public bool CheckNumericColumnType(DType type, TexlNode arg, IErrorContainer errors, ref Dictionary<TexlNode, DType> nodeToCoercedTypeMap)
        {
            return CheckColumnType(type, arg, DType.Number, errors, TexlStrings.ErrInvalidSchemaNeedNumCol_Col, ref nodeToCoercedTypeMap);
        }

        // Check that the type of a specified node is a color column type, and possibly emit errors
        // accordingly. Returns true if the types align, false otherwise.
        protected bool CheckColorColumnType(DType type, TexlNode arg, IErrorContainer errors, ref Dictionary<TexlNode, DType> nodeToCoercedTypeMap)
        {
            return CheckColumnType(type, arg, DType.Color, errors, TexlStrings.ErrInvalidSchemaNeedColorCol_Col, ref nodeToCoercedTypeMap);
        }

        // Check that the type of a specified node is a string column type, and possibly emit errors
        // accordingly. Returns true if the types align, false otherwise.
        protected bool CheckStringColumnType(DType type, TexlNode arg, IErrorContainer errors, ref Dictionary<TexlNode, DType> nodeToCoercedTypeMap)
        {
            return CheckColumnType(type, arg, DType.String, errors, TexlStrings.ErrInvalidSchemaNeedStringCol_Col, ref nodeToCoercedTypeMap);
        }

        // Check that the type of a specified node is a date column type, and possibly emit errors
        // accordingly. Returns true if the types align, false otherwise.
        protected bool CheckDateColumnType(DType type, TexlNode arg, IErrorContainer errors, ref Dictionary<TexlNode, DType> nodeToCoercedTypeMap)
        {
            return CheckColumnType(type, arg, DType.DateTime, errors, TexlStrings.ErrInvalidSchemaNeedDateCol_Col, ref nodeToCoercedTypeMap);
        }

        // Check that the type of a specified node is a boolean column type, and possibly emit errors
        // accordingly. Returns true if the types align, false otherwise.
        protected bool CheckBooleanColumnType(DType type, TexlNode arg, IErrorContainer errors, ref Dictionary<TexlNode, DType> nodeToCoercedTypeMap)
        {
            return CheckColumnType(type, arg, DType.Boolean, errors, TexlStrings.ErrInvalidSchemaNeedColorCol_Col, ref nodeToCoercedTypeMap);
        }

        // Enumerate some of the function signatures for a specified arity and known parameter descriptions.
        // The last parameter may be repeated as many times as necessary in order to satisfy the arity constraint.
        protected IEnumerable<TexlStrings.StringGetter[]> GetGenericSignatures(int arity, params TexlStrings.StringGetter[] args)
        {
            Contracts.Assert(MinArity <= arity && arity <= MaxArity);
            Contracts.AssertValue(args);
            Contracts.Assert(args.Length > 0);

            var signatureCount = 5;
            var argCount = arity;

            // Limit the signature length of params descriptions.
            if (SignatureConstraint != null && (arity + signatureCount) > SignatureConstraint.RepeatTopLength)
            {
                signatureCount = (SignatureConstraint.RepeatTopLength - arity) > 0 ? SignatureConstraint.RepeatTopLength - arity : 1;
                argCount = arity < SignatureConstraint.RepeatTopLength ? arity : SignatureConstraint.RepeatTopLength;
            }

            var signatures = new List<TexlStrings.StringGetter[]>(signatureCount);
            var lastArg = args.Last();

            for (var sigIndex = 0; sigIndex < signatureCount; sigIndex++)
            {
                var signature = new TexlStrings.StringGetter[argCount];

                // Populate from the given args (as much as possible). The last arg will be repeated.
                for (var i = 0; i < argCount; i++)
                {
                    signature[i] = i < args.Length ? args[i] : lastArg;
                }

                signatures.Add(signature);
                argCount++;
            }

            return new ReadOnlyCollection<TexlStrings.StringGetter[]>(signatures);
        }

        protected void AddSuggestionMessageToTelemetry(string telemetryMessage, TexlNode node, TexlBinding binding)
        {
            Contracts.AssertNonEmpty(telemetryMessage);
            Contracts.AssertValue(node);
            Contracts.AssertValue(binding);

            var message = string.Format("Function:{0}, Message:{1}", Name, telemetryMessage);
            TrackingProvider.Instance.AddSuggestionMessage(message, node, binding);
        }

        protected void SuggestDelegationHint(TexlNode node, TexlBinding binding, string telemetryMessage)
        {
            SuggestDelegationHint(node, binding);
            AddSuggestionMessageToTelemetry(telemetryMessage, node, binding);
        }

        // Helper used to provide hints when we detect non-delegable parts of the expression due to server restrictions.
        protected void SuggestDelegationHint(TexlNode node, TexlBinding binding)
        {
            Contracts.AssertValue(node);
            Contracts.AssertValue(binding);

            binding.ErrorContainer.EnsureError(DocumentErrorSeverity.Warning, node, TexlStrings.SuggestRemoteExecutionHint, Name);
        }

        protected bool CheckArgsCount(CallNode callNode, TexlBinding binding, DocumentErrorSeverity errorSeverity = DocumentErrorSeverity.Suggestion)
        {
            Contracts.AssertValue(callNode);
            Contracts.AssertValue(binding);

            if (binding.ErrorContainer.HasErrors(callNode, errorSeverity))
            {
                return false;
            }

            var args = callNode.Args.Children.VerifyValue();
            var cargs = args.Count();
            return !(cargs < MinArity || cargs > MaxArity);
        }

        // Helper used to validate call node and get delegatable datasource value.
        protected bool TryGetValidDataSourceForDelegation(CallNode callNode, TexlBinding binding, DelegationCapability expectedCapability, out IExternalDataSource dataSource)
        {
            Contracts.AssertValue(callNode);
            Contracts.AssertValue(binding);

            dataSource = null;

            // Only check for errors with severity more than warning.
            // Ignore warning errors as it's quite possible to have delegation warnings on a node in different call node context.
            // For example, Filter(CDS, A = B) It's possible that B as itself is delegatable but in the context of Filter it's not and could have warning on it.
            if (binding.ErrorContainer.HasErrors(callNode, DocumentErrorSeverity.Moderate))
            {
                return false;
            }

            if (!TryGetDataSource(callNode, binding, out dataSource))
            {
                return false;
            }

            if (dataSource == null)
            {
                return false;
            }

            // Check if DS is server delegatable.
            return dataSource.IsDelegatable &&
                    dataSource.DelegationMetadata.VerifyValue().TableCapabilities.HasCapability(expectedCapability.Capabilities);
        }

        // Helper to drop all of a single types from a result type
        protected bool DropAllOfKindNested(ref DType itemType, IErrorContainer errors, TexlNode node, DKind kind)
        {
            return DropAllMatchingNested(ref itemType, errors, node, type => type.Kind == kind);
        }

        protected bool DropAllMatchingNested(ref DType itemType, IErrorContainer errors, TexlNode node, Func<DType, bool> matchFunc)
        {
            Contracts.AssertValid(itemType);
            Contracts.AssertValue(errors);
            Contracts.AssertValue(node);

            var fError = false;
            itemType = itemType.DropAllMatchingNested(ref fError, DPath.Root, matchFunc);
            if (fError)
            {
                errors.EnsureError(DocumentErrorSeverity.Severe, node, TexlStrings.ErrIncompatibleTypes);

                // As DropAllOfKind doesn't set returned type to erroneous in case of failure, explicitly set it here.
                itemType = DType.Error;
                return false;
            }

            return true;
        }

        public virtual bool TryGetDelegationMetadata(CallNode node, TexlBinding binding, out IDelegationMetadata metadata)
        {
            metadata = null;
            return false;
        }

        public virtual IOpDelegationStrategy GetOpDelegationStrategy(BinaryOp op, PowerFx.Syntax.BinaryOpNode opNode)
        {
            Contracts.AssertValueOrNull(opNode);

            if (op == BinaryOp.In)
            {
                Contracts.AssertValue(opNode);
                Contracts.Assert(opNode.Op == op);

                return new InOpDelegationStrategy(opNode, this);
            }

            return new DefaultBinaryOpDelegationStrategy(op, this);
        }

        // This updates the field projection info for datasources. For most of the functions, binder takes care of it.
        // But if functions have specific semantics then this allows functions to contribute this information.
        // For example, Search function which references columns as string literals.
        public virtual bool UpdateDataQuerySelects(CallNode node, TexlBinding binding, DataSourceToQueryOptionsMap dataSourceToQueryOptionsMap)
        {
            return false;
        }

        public IOpDelegationStrategy GetOpDelegationStrategy(UnaryOp op)
        {
            return new DefaultUnaryOpDelegationStrategy(op, this);
        }

        public ICallNodeDelegatableNodeValidationStrategy GetCallNodeDelegationStrategy()
        {
            return new DelegationValidationStrategy(this);
        }

        public IDottedNameNodeDelegatableNodeValidationStrategy GetDottedNameNodeDelegationStrategy()
        {
            return new DelegationValidationStrategy(this);
        }

        public IFirstNameNodeDelegatableNodeValidationStrategy GetFirstNameNodeDelegationStrategy()
        {
            return new DelegationValidationStrategy(this);
        }

        // Check the type of a specified node against an expected type (either desiredType or DType.Table with a desiredType column)
        // and possibly emit errors accordingly. Returns true if the types align, false otherwise.
        protected bool CheckParamIsTypeOrSingleColumnTable(DType desiredType, TexlNode node, DType nodeType, IErrorContainer errors, out bool isTable, ref Dictionary<TexlNode, DType> nodeToCoercedTypeMap)
        {
            Contracts.Assert(desiredType.IsValid);
            Contracts.AssertValue(node);
            Contracts.Assert(nodeType.IsValid);
            Contracts.AssertValue(errors);

            isTable = false;

            if (desiredType.Accepts(nodeType))
            {
                return true;
            }

            if (SupportsParamCoercion && nodeType.CoercesTo(desiredType))
            {
                CollectionUtils.Add(ref nodeToCoercedTypeMap, node, desiredType);
                return true;
            }

            if (nodeType.IsTable)
            {
                var count = 0;
                isTable = true;
                foreach (var col in nodeType.GetNames(DPath.Root))
                {
                    count++;
                    if (!desiredType.Accepts(col.Type))
                    {
                        if (SupportsParamCoercion && col.Type.CoercesTo(desiredType))
                        {
                            desiredType = DType.CreateTable(new TypedName(desiredType, col.Name));
                            CollectionUtils.Add(ref nodeToCoercedTypeMap, node, desiredType);
                        }
                        else
                        {
                            errors.EnsureError(DocumentErrorSeverity.Severe, node, TexlStrings.ErrFunctionDoesNotAcceptThisType_Function_Expected, Name, desiredType.GetKindString());
                            return false;
                        }
                    }
                }

                if (count == 1)
                {
                    return true;
                }
            }

            errors.EnsureError(node, TexlStrings.ErrFunctionDoesNotAcceptThisType_Function_Expected, Name, desiredType.GetKindString());
            return false;
        }

        protected bool CheckAllParamsAreTypeOrSingleColumnTable(CheckTypesContext context, DType desiredType, TexlNode[] args, DType[] argTypes, IErrorContainer errors, out DType returnType, out Dictionary<TexlNode, DType> nodeToCoercedTypeMap)
        {
            Contracts.AssertValue(args);
            Contracts.AssertAllValues(args);
            Contracts.AssertValue(argTypes);
            Contracts.Assert(args.Length == argTypes.Length);
            Contracts.AssertValue(errors);

            var fValid = true;
            nodeToCoercedTypeMap = new Dictionary<TexlNode, DType>();

            returnType = DType.Invalid;

            // Type check the args
            for (var i = 0; i < args.Length; i++)
            {
                fValid &= CheckParamIsTypeOrSingleColumnTable(desiredType, args[i], argTypes[i], errors, out var isTable, ref nodeToCoercedTypeMap);

                // If there are any table args, the return type depends on the first such arg.
                if (isTable && returnType == DType.Invalid)
                {
                    if (fValid && nodeToCoercedTypeMap.Any())
                    {
                        var resultColumnName = context.Features.HasFlag(Features.ConsistentOneColumnTableResult)
                            ? new DName(ColumnName_ValueStr)
                            : argTypes[i].GetNames(DPath.Root).Single().Name;

                        returnType = DType.CreateTable(new TypedName(desiredType, resultColumnName));
                    }
                    else
                    {
                        returnType = context.Features.HasFlag(Features.ConsistentOneColumnTableResult)
                            ? DType.CreateTable(new TypedName(desiredType, new DName(ColumnName_ValueStr)))
                            : argTypes[i];
                    }
                }
            }

            // If the returnType hasn't been set, we are working with only scalars.
            if (returnType == DType.Invalid)
            {
                returnType = desiredType;
            }

            if (!fValid)
            {
                nodeToCoercedTypeMap = null;
            }

            return fValid;
        }

        #endregion

        internal TransportSchemas.FunctionInfo Info(string locale)
        {
            // If the locale has changed, we want to reset the function info to one of the new locale
            if (CurrentLocaleInfo.CurrentUILanguageName == _cachedLocaleName && _cachedFunctionInfo != null)
            {
                return _cachedFunctionInfo;
            }

            _cachedLocaleName = CurrentLocaleInfo.CurrentUILanguageName;
            return _cachedFunctionInfo = new TransportSchemas.FunctionInfo()
            {
                Label = Name,
                Detail = Description,
                Signatures = GetSignatures().Select(signature => new FunctionSignature()
                {
                    Label = Name + (signature == null ?
                        "()" :
                        ("(" + string.Join(TexlLexer.GetLocalizedInstance(CultureInfo.CurrentCulture).LocalizedPunctuatorListSeparator + " ", signature.Select(getter => getter(null))) + ")")),
                    Parameters = signature?.Select(getter =>
                    {
                        TryGetParamDescription(getter(locale), out var description);

                        return new ParameterInfo()
                        {
                            Label = getter(null),
                            Documentation = description
                        };
                    }).ToArray()
                }).ToArray()
            };
        }

        /// <summary>
        /// Override this method to rewrite the CallNode that is generated.
        /// e.g. Boolean(true) would want to emit the arg true directly instead of a function call.
        /// </summary>
        internal virtual IntermediateNode CreateIRCallNode(CallNode node, IRTranslatorContext context, List<IntermediateNode> args, ScopeSymbol scope)
        {
            if (scope != null)
            {
                return new IRCallNode(context.GetIRContext(node), this, scope, args);
            }

            return new IRCallNode(context.GetIRContext(node), this, args);
        }

        /// <summary>
        /// Function can override this method to provide pre-processing policy for argument.
        /// By default, function does not attach any pre-processing for arguments.
        /// </summary>
        /// <param name="index">0 based index of argument.</param>
        /// <returns></returns>
        public virtual ArgPreprocessor GetArgPreprocessor(int index)
        {
            return ArgPreprocessor.None;
        }

        /// <summary>
        /// Generic arg preprocessor that uses <see cref="ParamTypes"/> to determine pre-processing policy.
        /// </summary>
        /// <param name="index"></param>
        /// <returns></returns>
        internal ArgPreprocessor GetGenericArgPreprocessor(int index)
        {
            var paramType = ParamTypes[index] ?? DType.Unknown;
            if (paramType == DType.Number)
            {
                return ArgPreprocessor.ReplaceBlankWithZero;
            }
            else if (paramType == DType.String)
            {
                return ArgPreprocessor.ReplaceBlankWithEmptyString;
            }

            return ArgPreprocessor.None;
        }
    }
}<|MERGE_RESOLUTION|>--- conflicted
+++ resolved
@@ -470,7 +470,6 @@
             // Type check the args
             for (var i = 0; i < count; i++)
             {
-<<<<<<< HEAD
                 // Identifiers don't have a type
                 if (IsIdentifierParam(i))
                 {
@@ -481,10 +480,6 @@
 
                 // If the strong-enum type flag is disabled, treat an enum option set type as the enum supertype instead
                 if (!context.Features.HasFlag(Features.StronglyTypedBuiltinEnums) && expectedParamType.OptionSetInfo is EnumSymbol enumSymbol)
-=======
-                var typeChecks = CheckType(args[i], argTypes[i], ParamTypes[i], errors, SupportCoercionForArg(i), out DType coercionType);
-                if (typeChecks && coercionType != null)
->>>>>>> 9f49e319
                 {
                     expectedParamType = enumSymbol.EnumType.GetEnumSupertype();
                 }
