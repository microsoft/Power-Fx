﻿// Copyright (c) Microsoft Corporation.
// Licensed under the MIT license.

using System;
using System.Collections.Generic;
using System.Collections.ObjectModel;
using System.Globalization;
using System.Linq;
using System.Numerics;
using System.Threading;
using System.Threading.Tasks;
using Microsoft.PowerFx.Core.App.ErrorContainers;
using Microsoft.PowerFx.Core.Binding;
using Microsoft.PowerFx.Core.Entities;
using Microsoft.PowerFx.Core.Entities.QueryOptions;
using Microsoft.PowerFx.Core.Errors;
using Microsoft.PowerFx.Core.Functions.Delegation;
using Microsoft.PowerFx.Core.Functions.Delegation.DelegationStrategies;
using Microsoft.PowerFx.Core.Functions.DLP;
using Microsoft.PowerFx.Core.Functions.FunctionArgValidators;
using Microsoft.PowerFx.Core.Functions.Publish;
using Microsoft.PowerFx.Core.Functions.TransportSchemas;
using Microsoft.PowerFx.Core.IR.Nodes;
using Microsoft.PowerFx.Core.IR.Symbols;
using Microsoft.PowerFx.Core.Localization;
using Microsoft.PowerFx.Core.Logging.Trackers;
using Microsoft.PowerFx.Core.Types;
using Microsoft.PowerFx.Core.Types.Enums;
using Microsoft.PowerFx.Core.Utils;
using Microsoft.PowerFx.Syntax;
using Microsoft.PowerFx.Types;
using static Microsoft.PowerFx.Core.IR.IRTranslator;
using CallNode = Microsoft.PowerFx.Syntax.CallNode;
using IRCallNode = Microsoft.PowerFx.Core.IR.Nodes.CallNode;

namespace Microsoft.PowerFx.Core.Functions
{
    [ThreadSafeImmutable]
    internal abstract class TexlFunction : IFunction
    {
        // Column name when Features.ConsistentOneColumnTableResult is enabled.
        public const string ColumnName_ValueStr = "Value";

        // A default "no-op" error container that does not post document errors.
        public static IErrorContainer DefaultErrorContainer => new DefaultNoOpErrorContainer();

        // The information for scope if there is one.
        private FunctionScopeInfo _scopeInfo;

        // A description associated with this function.
        private readonly TexlStrings.StringGetter _description;

        // Convenience mask that indicates which parameters are to be treated as lambdas.
        // Bit at position K refers to argument of rank K. A bit of 1 denotes a lambda, 0 denotes non-lambda.
        // Overloads may choose to ignore this mask, and override the HasLambdas/IsLambdaParam APIs instead.
        protected readonly BigInteger _maskLambdas;

        // The parent namespace for this function. DPath.Root indicates the global namespace.
        public DPath Namespace { get; }

        // A DType.Unknown return type means that this function can return any type
        // and the specific return type will depend on the argument types.
        // If the function can return some shape of record, which depends on the argument types,
        // DType.EmptyRecord should be used. Similarly for tables and DType.EmptyTable.
        // CheckTypes can be used to infer the exact return type of a specific invocation.
        public DType ReturnType { get; }

        // Function arity (expected min/max number of arguments).
        public int MinArity { get; }

        public int MaxArity { get; }

        // Parameter types.
        public readonly DType[] ParamTypes;

        private SignatureConstraint _signatureConstraint;

        private TransportSchemas.FunctionInfo _cachedFunctionInfo;

        private string _cachedLocaleName;

        // Return true if the function should be hidden from the formular bar, false otherwise.
        public virtual bool IsHidden => false;

        // Return true if the function expects lambda arguments, false otherwise.
        public virtual bool HasLambdas => !_maskLambdas.IsZero;

        /// <summary>
        /// Returns true if the function expect identifiers, false otherwise.
        /// Needs to be overloaded for functions having identifier parameters.
        /// Also overload IsIdentifierParam method. 
        /// </summary>
        public virtual bool HasColumnIdentifiers => false;

        // Return true if lambda args should affect ECS, false otherwise.
        public virtual bool HasEcsExcemptLambdas => false;

        // Return true if the function is asynchronous, false otherwise.
        public virtual bool IsAsync => false;

        // Return true if the function is tracked in telemetry.
        public virtual bool IsTrackedInTelemetry => true;

        // Return true if the function is declared as variadic.
        public bool IsVariadicFunction => MaxArity == int.MaxValue;

        // Return true if the function's return value only depends on the global variable
        // e.g. Today(), Now() depend on the system time.
        public virtual bool IsGlobalReliant => false;

        // Return true if the function is self-contained (no side effects), or false otherwise.
        // This is a decision that developers will need to do for new functions, so making it
        // abstract will force them to do so.
        public abstract bool IsSelfContained { get; }

        // Return true if the function is stateless (same result for same input), or false otherwise.
        public virtual bool IsStateless => true;

        // Return true if the function supports inlining during codegen.
        public virtual bool SupportsInlining => false;

        // Returns false if we want to block the function within FunctionWithScope calls
        // that have a nondeterministic operation order (due to multiple async calls).
        public virtual bool AllowedWithinNondeterministicOperationOrder => true;

        // Returns true if the function creates an implicit dependency on the control's parent screen.
        public virtual bool CreatesImplicitScreenDependency => false;

        // Returns true if the function can be used in test cases; all "global" functions should
        // work, functionst that create screen dependencies don't by default (but can be overriden
        // if the function is ready for that)
        public virtual bool CanBeUsedInTests => !CreatesImplicitScreenDependency;

        /// <summary>
        /// Whether the function always produces a visible error if CheckTypes returns invalid.
        /// This can be used to prevent the overall "Function has invalid arguments" error.
        /// </summary>
        public virtual bool HasPreciseErrors => false;

        // Returns true if the function is disabled for component.
        public virtual bool DisableForComponent => false;

        // Returns true if the function is disabled for data component.
        public virtual bool DisableForDataComponent => false;

        // Returns true if the function is disabled for Commmanding
        public virtual bool DisableForCommanding => false;

        // Returns true if the function should be suppressed in Intellisense for component.
        public virtual bool SuppressIntellisenseForComponent => DisableForComponent;

        public virtual RequiredDataSourcePermissions FunctionPermission => RequiredDataSourcePermissions.None;

        // Return true if the function is pure (stateless with no side effects), or false otherwise.
        public bool IsPure => IsSelfContained && IsStateless;

        // Return true if the function is strict (in all of its parameters), or false otherwise.
        // A strict function is a function that always evaluates all of its arguments (the parameters
        // have to be computed before the function can run). A non-strict function is a function
        // that does not always evaluate all of its arguments. In terms of dependencies, a strict
        // function means that a dependence on the function result implies dependencies on all of its args,
        // whereas a non-strict function means that a dependence on the result implies dependencies
        // on only some of the args.
        public virtual bool IsStrict => true;

        // Return true if the function can only be used in behavior rules, i.e. rules that run in
        // response to user feedback. Only certain functions fall into this category, e.g. functions
        // with side effects, such as Collect.
        public virtual bool IsBehaviorOnly => !IsSelfContained;

        // Return true if the function can only be used as part of test cases. Functions that
        // emulate user interaction fall into this category, such as SetProperty.
        public virtual bool IsTestOnly => false;

        // Return true if the function manipulates collections.
        public virtual bool ManipulatesCollections => false;

        // Return true if the function uses an input's column names to inform Intellisense's suggestions.
        public virtual bool CanSuggestInputColumns => false;

        // Return true if the function expects a screen's context variables to be suggested within a record argument.
        public virtual bool CanSuggestContextVariables => false;

        // Returns true if it's valid to suggest ThisItem for this function as an argument.
        public virtual bool CanSuggestThisItem => false;

        // Return true if this function affects collection schemas.
        public virtual bool AffectsCollectionSchemas => false;

        // Return true if this function affects screen aliases ("context variables").
        public virtual bool AffectsAliases => false;

        // Return true if this function affects scope variable ("app scope variable or component scope variable").
        public virtual bool AffectsScopeVariable => false;

        // Return true if this function affects datasource query options.
        public virtual bool AffectsDataSourceQueryOptions => false;

        // Return true if this function can return a type with ExpandInfo.
        public virtual bool CanReturnExpandInfo => false;

        // Return true if this function requires binding context info.
        public virtual bool RequiresBindingContext => false;

        // Return true if this function can generate new data on its own without re-evaluating a rule.
        public virtual bool IsAutoRefreshable => false;

        // Return true if this function returns dynamic metadata
        public virtual bool IsDynamic => false;

        // Return the index to be used to provide type recommendations for later arguments
        public virtual int SuggestionTypeReferenceParamIndex => 0;

        // Return true if the function uses the parent scope to provide suggestions
        public virtual bool UseParentScopeForArgumentSuggestions => false;

        // Return true if the function uses the enum namespace for type suggestions
        public virtual bool UsesEnumNamespace => false;

        // Return true if the function supports parameter coercion.
        public virtual bool SupportsParamCoercion => true;

        /// <summary>Indicates whether table and record param types require all columns to be specified in the input argument.</summary>
        public virtual bool RequireAllParamColumns => false;

        /// <summary>
        /// Indicates whether the function sets a value.
        /// </summary>
        public virtual bool ModifiesValues => false;

        /// <summary>
        /// The function's name as surfaced in / accessible from the language.
        /// Using properties instead of fields here, to account for the fact that subclasses may override LocaleSpecificName.
        /// </summary>
        public string Name { get; }

        // The localized version of the namespace for this function.
        public DPath LocaleSpecificNamespace { get; }

        /// <summary>
        /// The function's locale-specific name.
        /// These should all be defined in the string resources, e.g. Abs_Name, Filter_Name, etc.
        /// The derived classes can pass in the value if needed and in that case, the passed in value is directly used.
        /// </summary>
        public string LocaleSpecificName { get; }

        // The function's English / locale-invariant name.
        public string LocaleInvariantName { get; }

        // A description associated with this function.
        public string Description => _description(null);

        // A forward link to the function help.
        public virtual string HelpLink =>

                // The invariant name is used to form a URL. It cannot contain spaces and other
                // funky characters. We have tests that enforce this constraint. If we ever need
                // such characters (#, &, %, ?), they need to be encoded here, e.g. %20, etc.
                StringResources.Get("FunctionReference_Link") + char.ToLower(LocaleInvariantName.First());

        /// <summary>
        /// Might need to reset if Function is variadic function.
        /// </summary>
        public SignatureConstraint SignatureConstraint
        {
            get
            {
                if (MaxArity == int.MaxValue && _signatureConstraint == null)
                {
                    _signatureConstraint = new SignatureConstraint(MinArity + 1, 1, 0, MinArity + 3);
                }

                return _signatureConstraint;
            }
            protected set => _signatureConstraint = value;
        }

        /// <summary>
        /// Gives information for scope if the function has scope. If this is null,
        /// the function does not involve row scope.
        /// </summary>
        public FunctionScopeInfo ScopeInfo
        {
            get => _scopeInfo;

            protected set
            {
                if (_scopeInfo != null)
                {
                    Contracts.Assert(false, "The ScopeInfo should only be set once in the constructor, if at all.");
                }

                _scopeInfo = value;
            }
        }

        // Mask indicating the function categories the function belongs to.
        public FunctionCategories FunctionCategoriesMask { get; }

        // Mask indicating the function delegation capabilities.
        public virtual DelegationCapability FunctionDelegationCapability => DelegationCapability.None;

        // Mask indicating the function capabilities.
        public virtual Capabilities Capabilities => Capabilities.None;

        // The function's fully qualified locale-specific name, including the namespace.
        // If the function is in the global namespace, this.QualifiedName is the same as this.Name.
        public string QualifiedName => Namespace.IsRoot ? Name : Namespace.ToDottedSyntax() + TexlLexer.PunctuatorDot + TexlLexer.EscapeName(Name);

        public TexlFunction(
            DPath theNamespace,
            string name,
            string localeSpecificName,
            TexlStrings.StringGetter description,
            FunctionCategories functionCategories,
            DType returnType,
            BigInteger maskLambdas,
            int arityMin,
            int arityMax,
            params DType[] paramTypes)
        {
            Contracts.Assert(theNamespace.IsValid);
            Contracts.AssertNonEmpty(name);
            Contracts.AssertValue(localeSpecificName);
            Contracts.Assert((uint)functionCategories > 0);
            Contracts.Assert(returnType.IsValid);
            Contracts.AssertValue(paramTypes);
            Contracts.AssertAllValid(paramTypes);
            Contracts.Assert(maskLambdas.Sign >= 0 || arityMax == int.MaxValue);
            Contracts.Assert(arityMax >= 0 && paramTypes.Length <= arityMax);
            Contracts.AssertIndexInclusive(arityMin, arityMax);

            Namespace = theNamespace;
            LocaleInvariantName = name;
            FunctionCategoriesMask = functionCategories;
            _description = description;
            ReturnType = returnType;
            _maskLambdas = maskLambdas;
            MinArity = arityMin;
            MaxArity = arityMax;
            ParamTypes = paramTypes;

            // Locale Specific Name is a legacy piece of code only used by ServiceFunctions.
            // For all other instances, the name is the same as the En-Us name
            if (!string.IsNullOrEmpty(localeSpecificName))
            {
                LocaleSpecificNamespace = new DPath().Append(new DName(localeSpecificName));
                LocaleSpecificName = localeSpecificName;
            }
            else
            {
                LocaleSpecificName = LocaleInvariantName;
            }

            Name = LocaleSpecificName;
        }

        // Return all signatures for this function.
        // Functions with optional parameters have more than one signature.
        public abstract IEnumerable<TexlStrings.StringGetter[]> GetSignatures();

        // Return all enums that are required by this function.
        // This can be used to generate a list of enums required for a function library.
        public virtual IEnumerable<string> GetRequiredEnumNames()
        {
            return new List<string>();
        }

        // Return all signatures with at most 'arity' parameters.
        public virtual IEnumerable<TexlStrings.StringGetter[]> GetSignatures(int arity)
        {
            Contracts.Assert(arity >= 0);

            foreach (var signature in GetSignatures())
            {
                if (arity <= signature.Length)
                {
                    yield return signature;
                }
            }
        }

        // Return a unique name for this function (useful in the presence of overloads).
        // This is used for name mangling and Texl -> runtime function mapping.
        // TASK: 68797: We need a TexlFunction name -> JS/runtime function name map.
        public virtual string GetUniqueTexlRuntimeName(bool isPrefetching = false)
        {
            return GetUniqueTexlRuntimeName(string.Empty);
        }

        protected string GetUniqueTexlRuntimeName(string suffix, bool suppressAsync = false)
        {
            var name = Namespace.IsRoot ? LocaleInvariantName : Namespace.Name + "__" + LocaleInvariantName;
            if (name.Length <= 1)
            {
                return name.ToLowerInvariant();
            }

            return char.ToLowerInvariant(name[0]).ToString() + name.Substring(1) + suffix + (IsAsync && !suppressAsync ? "Async" : string.Empty);
        }

        public bool HandleCheckInvocation(TexlBinding binding, TexlNode[] args, DType[] argTypes, IErrorContainer errors, out DType returnType, out Dictionary<TexlNode, DType> nodeToCoercedTypeMap)
        {
            var result = CheckTypes(binding.CheckTypesContext, args, argTypes, errors, out returnType, out nodeToCoercedTypeMap);
            CheckSemantics(binding, args, argTypes, errors, ref nodeToCoercedTypeMap);
            return result;
        }

        /// <summary>
        /// Perform sub-expression type checking and produce a return type.
        /// </summary>
        public virtual bool CheckTypes(CheckTypesContext context, TexlNode[] args, DType[] argTypes, IErrorContainer errors, out DType returnType, out Dictionary<TexlNode, DType> nodeToCoercedTypeMap)
        {
            return CheckTypesCore(context, args, argTypes, errors, out returnType, out nodeToCoercedTypeMap);
        }

        /// <summary>
        /// Perform expression-level semantics checks which require a binding. May produce coercions.
        /// </summary>
        public virtual void CheckSemantics(TexlBinding binding, TexlNode[] args, DType[] argTypes, IErrorContainer errors, ref Dictionary<TexlNode, DType> nodeToCoercedTypeMap)
        {
            CheckSemantics(binding, args, argTypes, errors);
        }

        public virtual void CheckSemantics(TexlBinding binding, TexlNode[] args, DType[] argTypes, IErrorContainer errors)
        {
        }

        public virtual bool CheckForDynamicReturnType(TexlBinding binding, TexlNode[] args)
        {
            return false;
        }

        protected static uint ComputeArgHash(TexlNode[] args)
        {
            var argHash = string.Empty;

            for (var i = 0; i < args.Length; i++)
            {
                argHash += args[i].ToString();
            }

            return Hashing.HashString(argHash);
        }

        public virtual bool SupportCoercionForArg(int argIndex)
        {
            return SupportsParamCoercion && (argIndex <= MinArity || argIndex <= MaxArity);
        }

        private bool CheckTypesCore(CheckTypesContext context, TexlNode[] args, DType[] argTypes, IErrorContainer errors, out DType returnType, out Dictionary<TexlNode, DType> nodeToCoercedTypeMap)
        {
            Contracts.AssertValue(args);
            Contracts.AssertAllValues(args);
            Contracts.AssertValue(argTypes);
            Contracts.Assert(args.Length == argTypes.Length);
            Contracts.AssertValue(errors);
            Contracts.Assert(MinArity <= args.Length && args.Length <= MaxArity);

            for (var i = 0; i < argTypes.Length; i++)
            {
                if (!IsIdentifierParam(i))
                {
                    Contracts.AssertValid(argTypes[i]);
                }
            }

            var fValid = true;
            var count = Math.Min(args.Length, ParamTypes.Length);

            nodeToCoercedTypeMap = null;

            // Type check the args
            for (var i = 0; i < count; i++)
            {
<<<<<<< HEAD
                var expectedParamType = ParamTypes[i];

                // If the strong-enum type flag is disabled, treat an enum option set type as the enum supertype instead
                if (!context.Features.HasFlag(Features.StronglyTypedBuiltinEnums) && expectedParamType.OptionSetInfo is EnumSymbol enumSymbol)
=======
                // Identifiers don't have a type
                if (IsIdentifierParam(i))
                {
                    continue;
                }

                var typeChecks = CheckType(args[i], argTypes[i], ParamTypes[i], errors, SupportCoercionForArg(i), out DType coercionType);
                if (typeChecks && coercionType != null)
>>>>>>> c9107dae
                {
                    expectedParamType = enumSymbol.EnumType;
                }

                var typeChecks = CheckType(args[i], argTypes[i], expectedParamType, errors, SupportCoercionForArg(i), out DType coercionType);
                if (typeChecks)
                {
                    // For implementations, coerce enum option set values to the backing type
                    if (expectedParamType.OptionSetInfo is EnumSymbol enumSymbol1)
                    {
                        coercionType = enumSymbol1.EnumType.GetEnumSupertype();
                    }

                    if (coercionType != null)
                    {
                        CollectionUtils.Add(ref nodeToCoercedTypeMap, args[i], coercionType);
                    }
                }

                fValid &= typeChecks;
            }

            for (var i = count; i < args.Length; i++)
            {
                // Identifiers don't have a type
                if (IsIdentifierParam(i))
                {
                    continue;
                }

                var type = argTypes[i];
                if (type.IsError)
                {
                    errors.EnsureError(args[i], TexlStrings.ErrBadType);
                    fValid = false;
                }
            }

            if (!fValid)
            {
                nodeToCoercedTypeMap = null;
            }

            ScopeInfo?.CheckLiteralPredicates(args, errors);

            // Default return type.
            returnType = ReturnType;

            return fValid;
        }

        /// <summary>
        /// True if there was any custom post-visit validation errors applied for this function.
        /// </summary>
        public virtual bool PostVisitValidation(TexlBinding binding, CallNode callNode)
        {
            return false;
        }

        // Return true if the parameter at the specified 0-based rank is a lambda parameter, false otherwise.
        public virtual bool IsLambdaParam(int index)
        {
            Contracts.AssertIndexInclusive(index, MaxArity);

            return _maskLambdas.TestBit(index);
        }

        /// <summary>
        /// True if the evaluation of the param at the 0-based index is controlled by the function in question
        /// e.g. conditionally evaluated, repeatedly evaluated, etc.., false otherwise.
        /// All lambda params are Lazy, but others may also be, including short-circuit booleans, conditionals, etc..
        /// </summary>
        /// <param name="index">Parameter index, 0-based.</param>
        public virtual bool IsLazyEvalParam(int index)
        {
            Contracts.AssertIndexInclusive(index, MaxArity);

            return IsLambdaParam(index);
        }

        public virtual bool IsEcsExcemptedLambda(int index)
        {
            Contracts.Assert(index >= 0);

            return false;
        }

        /// <summary>
        /// Returns true if the parameter is an identifier.
        /// </summary>
        /// <param name="index">Parameter's index.</param>
        /// <returns>Boolean representing if the parameter is an identifier.</returns>
        public virtual bool IsIdentifierParam(int index)
        {
            Contracts.Assert(index >= 0);

            return false;
        }

        public virtual bool AllowsRowScopedParamDelegationExempted(int index)
        {
            return false;
        }

        // Return true if this function requires global binding context info.
        public virtual bool RequiresGlobalBindingContext(TexlNode[] args, TexlBinding binding)
        {
            return false;
        }

        // Returns true if function requires actual data to be pulled for this arg. This is applicable to pagable args only like datasource object.
        // It's used in codegen in optimizing generated code where there is no data is required to be pulled from server.
        protected virtual bool RequiresPagedDataForParamCore(TexlNode[] args, int paramIndex, TexlBinding binding)
        {
            return true;
        }

        public bool RequiresPagedDataForParam(CallNode callNode, int paramIndex, TexlBinding binding)
        {
            Contracts.AssertValue(callNode);
            Contracts.AssertValue(callNode.Args);
            Contracts.Assert(paramIndex >= 0 && paramIndex < callNode.Args.Children.Count());
            Contracts.AssertValue(binding);

            var child = callNode.Args.Children[paramIndex].VerifyValue();
            if (!binding.IsPageable(child))
            {
                return false;
            }

            // If the parent call node is pagable then we don't need to pull the data.
            if (binding.IsPageable(callNode))
            {
                return false;
            }

            // Check with function if we actually need data for this param.
            return RequiresPagedDataForParamCore(callNode.Args.Children, paramIndex, binding);
        }

        /// <summary>
        /// Provides dataentitymetadata for a callnode.
        /// </summary>
        /// <returns></returns>
        public static bool TryGetEntityMetadata(CallNode callNode, TexlBinding binding, out IDataEntityMetadata metadata)
        {
            Contracts.AssertValue(callNode);
            Contracts.AssertValue(binding);

            var args = callNode.Args.Children.VerifyValue();
            if (!binding.IsPageable(args[0]) || !binding.TryGetEntityInfo(args[0], out var entityInfo))
            {
                metadata = null;
                return false;
            }

            Contracts.AssertValue(entityInfo.ParentDataSource);
            Contracts.AssertValue(entityInfo.ParentDataSource.DataEntityMetadataProvider);

            var metadataProvider = entityInfo.ParentDataSource.DataEntityMetadataProvider;

            if (!metadataProvider.TryGetEntityMetadata(entityInfo.Identity, out var entityMetadata))
            {
                metadata = null;
                return false;
            }

            metadata = entityMetadata.VerifyValue();
            return true;
        }

        /// <summary>
        /// Provides delegationmetadata for a callnode. It's used by delegable functions to get delegation metadata. For example, Filter, Sort, SortByColumns.
        /// </summary>
        /// <returns></returns>
        public static bool TryGetEntityMetadata(CallNode callNode, TexlBinding binding, out IDelegationMetadata metadata)
        {
            if (!TryGetEntityMetadata(callNode, binding, out IDataEntityMetadata entityMetadata))
            {
                metadata = null;
                return false;
            }

            metadata = entityMetadata.DelegationMetadata.VerifyValue();
            return true;
        }

        // Fetch the description associated with the specified parameter name (which must be the INVARIANT name)
        // If the param has no description, this will return false.
        public virtual bool TryGetParamDescription(string paramName, out string paramDescription)
        {
            Contracts.AssertNonEmpty(paramName);

            // Fetch it from the string resources by default. Subclasses can override this
            // and use their own dictionaries, etc.
            return StringResources.TryGet("About" + LocaleInvariantName + "_" + paramName, out paramDescription);
        }

        // Exhaustive list of parameter names, in no guaranteed order.
        // (Used by Tests only)
        public IEnumerable<string> GetParamNames()
        {
            return GetSignatures().SelectMany(args => args.Select(arg => arg(null))).Distinct();
        }

        // Allows a function to determine if a given type is valid for a given parameter index.
        public virtual bool IsSuggestionTypeValid(int paramIndex, DType type)
        {
            Contracts.Assert(paramIndex >= 0);
            Contracts.AssertValid(type);

            return paramIndex < MaxArity;
        }

        // Functions can use custom logic to determine if an invocation is inherently async, and therefore requires async codegen.
        public virtual bool IsAsyncInvocation(CallNode callNode, TexlBinding binding)
        {
            Contracts.AssertValue(callNode);
            Contracts.AssertValue(binding);

            return IsAsync || IsServerDelegatable(callNode, binding);
        }

        // Functions which support server delegation need to override this method to verify server delegation can be supported for this CallNode.
        public virtual bool IsServerDelegatable(CallNode callNode, TexlBinding binding)
        {
            Contracts.AssertValue(callNode);
            Contracts.AssertValue(binding);

            return false;
        }

        public virtual bool SupportsPaging(CallNode callNode, TexlBinding binding)
        {
            Contracts.AssertValue(callNode);
            Contracts.AssertValue(binding);

            return binding.IsDelegatable(callNode) || IsServerDelegatable(callNode, binding);
        }

        // Returns true if function is row scoped and supports delegation.
        // Needs to be overriden by functions (For example, IsBlank) which are not server delegatable themselves but can become one when scoped inside a delegatable function.
        public virtual bool IsRowScopedServerDelegatable(CallNode callNode, TexlBinding binding, OperationCapabilityMetadata metadata)
        {
            Contracts.AssertValue(callNode);
            Contracts.AssertValue(binding);

            if (!binding.IsRowScope(callNode))
            {
                return false;
            }

            return IsServerDelegatable(callNode, binding);
        }

        public virtual bool TryGetDataSource(CallNode callNode, TexlBinding binding, out IExternalDataSource dsInfo)
        {
            Contracts.AssertValue(callNode);
            Contracts.AssertValue(binding);

            dsInfo = null;
            if (callNode.Args.Count < 1)
            {
                return false;
            }

            var args = callNode.Args.Children.VerifyValue();
            var arg0 = args[0].VerifyValue();
            return ArgValidators.DelegatableDataSourceInfoValidator.TryGetValidValue(arg0, binding, out dsInfo);
        }

        // Returns a datasource node for a function if function operates on datasource.
        public virtual bool TryGetDataSourceNodes(CallNode callNode, TexlBinding binding, out IList<FirstNameNode> dsNodes)
        {
            Contracts.AssertValue(callNode);
            Contracts.AssertValue(binding);

            dsNodes = new List<FirstNameNode>();
            if (callNode.Args.Count < 1)
            {
                return false;
            }

            var args = callNode.Args.Children.VerifyValue();
            var arg0 = args[0].VerifyValue();
            return ArgValidators.DataSourceArgNodeValidator.TryGetValidValue(arg0, binding, out dsNodes);
        }

        // Returns a entityInfo for a function if function operates on entity.
        public bool TryGetEntityInfo(CallNode callNode, TexlBinding binding, out IExpandInfo entityInfo)
        {
            Contracts.AssertValue(callNode);
            Contracts.AssertValue(binding);

            entityInfo = null;
            if (callNode.Args.Count < 1)
            {
                return false;
            }

            var args = callNode.Args.Children.VerifyValue();
            var arg0 = args[0].VerifyValue();
            return ArgValidators.EntityArgNodeValidator.TryGetValidValue(arg0, binding, out entityInfo);
        }

        public virtual IEnumerable<Identifier> GetIdentifierOfModifiedValue(TexlNode[] args, out TexlNode identifierNode)
        {
            identifierNode = null;

            return null;
        }

        // Override if Function.AffectsScopeVariable is true. Returns the index of the arg that contains the app/component variable names.
        public virtual int ScopeVariableNameAffectingArg()
        {
            return -1;
        }

        public virtual bool RequiresDataSourceScope => false;

        public virtual bool ArgMatchesDatasourceType(int argNum)
        {
            return false;
        }

        /// <summary>
        /// Gets TexlNodes of function argument that need to be processed for tabular datasource
        /// E.g. Filter function will have first argument node that will be associated with tabular datasource,
        /// however With function will have Record type argument that can hold multiple datasource type columns
        /// Functions that have datasource arguments in places ither than first argument need to override this.
        /// </summary>
        /// <param name="callNode">Function Texl Node.</param>
        public virtual IEnumerable<TexlNode> GetTabularDataSourceArg(CallNode callNode)
        {
            Contracts.AssertValue(callNode);

            return new[] { callNode.Args.Children[0] };
        }

        /// <summary>
        /// If true, the scope this function creates isn't used for field names of inline records.
        /// </summary>
        public virtual bool SkipScopeForInlineRecords => false;

        protected static bool Arg0RequiresAsync(CallNode callNode, TexlBinding binding)
        {
            Contracts.AssertValue(callNode);
            Contracts.AssertValue(binding);

            if (!TryGetArg0AsDsInfo(callNode, binding, out var dataSource))
            {
                return false;
            }

            return dataSource.RequiresAsync;
        }

        private static bool TryGetArg0AsDsInfo(CallNode callNode, TexlBinding binding, out IExternalDataSource dsInfo)
        {
            Contracts.AssertValue(callNode);
            Contracts.AssertValue(binding);

            dsInfo = null;
            if (callNode.Args.Count < 1)
            {
                return false;
            }

            var args = callNode.Args.Children.VerifyValue();
            var arg0 = args[0].VerifyValue();

            var firstName = arg0.AsFirstName();
            if (firstName == null || !binding.GetType(firstName).IsTable)
            {
                return false;
            }

            var firstNameInfo = binding.GetInfo(firstName);
            if (firstNameInfo == null || firstNameInfo.Kind != BindKind.Data)
            {
                return false;
            }

            var result = binding.EntityScope != null &&
               binding.EntityScope.TryGetEntity(firstNameInfo.Name, out dsInfo);
            return result;
        }

        protected bool SetErrorForMismatchedColumns(DType expectedType, DType actualType, TexlNode errorArg, IErrorContainer errors)
        {
            Contracts.AssertValid(expectedType);
            Contracts.AssertValid(actualType);
            Contracts.AssertValue(errorArg);
            Contracts.AssertValue(errors);

            return SetErrorForMismatchedColumnsCore(expectedType, actualType, errorArg, errors, DPath.Root);
        }

        // This function recursively traverses the types to find the first occurence of a type mismatch.
        // DTypes are guaranteed to be finite, so there is no risk of a call stack overflow
        private bool SetErrorForMismatchedColumnsCore(DType expectedType, DType actualType, TexlNode errorArg, IErrorContainer errors, DPath columnPrefix)
        {
            Contracts.AssertValid(expectedType);
            Contracts.AssertValid(actualType);
            Contracts.AssertValue(errorArg);
            Contracts.AssertValue(errors);
            Contracts.AssertValid(columnPrefix);

            // Iterate through the expectedType until an error is found.
            foreach (var expectedColumn in expectedType.GetAllNames(DPath.Root))
            {
                // First, set type mismatch message.
                if (actualType.TryGetType(expectedColumn.Name, out var actualColumnType))
                {
                    var expectedColumnType = expectedColumn.Type;
                    if (expectedColumnType.Accepts(actualColumnType))
                    {
                        continue;
                    }

                    if (!DType.TryGetDisplayNameForColumn(expectedType, expectedColumn.Name, out var errName))
                    {
                        errName = expectedColumn.Name;
                    }

                    if ((expectedColumn.Type.IsTable && actualColumnType.IsTable) || (expectedColumn.Type.IsRecord && actualColumnType.IsRecord))
                    {
                        return SetErrorForMismatchedColumnsCore(
                            expectedColumn.Type,
                            actualColumnType,
                            errorArg,
                            errors,
                            columnPrefix.Append(new DName(errName)));
                    }

                    if (expectedColumn.Type.IsExpandEntity
                        && DType.IsMatchingExpandType(expectedColumn.Type, actualColumnType))
                    {
                        continue;
                    }

                    errors.EnsureError(
                        DocumentErrorSeverity.Severe,
                        errorArg,
                        TexlStrings.ErrColumnTypeMismatch_ColName_ExpectedType_ActualType,
                        columnPrefix.Append(new DName(errName)).ToDottedSyntax(),
                        expectedColumn.Type.GetKindString(),
                        actualColumnType.GetKindString());
                    return true;
                }

                // Second, set column missing message if applicable
                if (RequireAllParamColumns && !expectedType.AreFieldsOptional)
                {
                    errors.EnsureError(
                        DocumentErrorSeverity.Severe,
                        errorArg,
                        TexlStrings.ErrColumnMissing_ColName_ExpectedType,
                        columnPrefix.Append(expectedColumn.Name).ToDottedSyntax(),
                        expectedColumn.Type.GetKindString());
                    return true;
                }
            }

            return false;
        }

        #region Internal functionality

        public virtual bool SupportsMetadataTypeArg => false;

        public virtual bool IsMetadataTypeArg(int index)
        {
            Contracts.Assert(!SupportsMetadataTypeArg);

            return SupportsMetadataTypeArg;
        }

        // Return true if the function has special suggestions for the corresponding parameter.
        public virtual bool HasSuggestionsForParam(int index)
        {
            return false;
        }

        protected bool CheckType(TexlNode node, DType nodeType, DType expectedType, IErrorContainer errors, out bool matchedWithCoercion)
        {
            return CheckType(node, nodeType, expectedType, errors, SupportsParamCoercion, out matchedWithCoercion);
        }

        protected bool CheckType(TexlNode node, DType nodeType, DType expectedType, IErrorContainer errors, bool coerceIfSupported, out bool matchedWithCoercion)
        {
            var typeChecks = CheckType(node, nodeType, expectedType, errors, coerceIfSupported, out DType coercionType);
            matchedWithCoercion = typeChecks && coercionType != null;
            return typeChecks;
        }

        // Check the type of a specified node against an expected type and possibly emit errors
        // accordingly. Returns true if the types align, false otherwise.
        protected bool CheckType(TexlNode node, DType nodeType, DType expectedType, IErrorContainer errors, bool coerceIfSupported, out DType coercionType)
        {
            Contracts.AssertValue(node);
            Contracts.Assert(nodeType.IsValid);
            Contracts.Assert(expectedType.IsValid);
            Contracts.AssertValue(errors);

            coercionType = null;
            if (expectedType.Accepts(nodeType, out var schemaDifference, out var schemaDifferenceType))
            {
                return true;
            }

            KeyValuePair<string, DType> coercionDifference = default;
            DType coercionDifferenceType = null;
            if (coerceIfSupported && nodeType.CoercesTo(expectedType, out _, out coercionType, out coercionDifference, out coercionDifferenceType))
            {
                return true;
            }

            // If we could coerce some but not all of it we don't want errors for the coercible fields
            var targetType = coercionType ?? nodeType;
            var targetDifference = coercionType == null ? schemaDifference : coercionDifference;
            var targetDifferenceType = coercionType == null ? schemaDifferenceType : coercionDifferenceType;

            if ((targetType.IsTable && nodeType.IsTable) || (targetType.IsRecord && nodeType.IsRecord))
            {
                if (SetErrorForMismatchedColumns(expectedType, targetType, node, errors))
                {
                    return false;
                }
            }

            if (nodeType.Kind == expectedType.Kind && !expectedType.IsOptionSet)
            {
                // If coercion type is non null and coercion difference is, then the node should have been coercible.
                // This likely indicates a bug in CoercesTo, called above
                errors.Errors(node, targetType, targetDifference, targetDifferenceType);
            }
            else
            {
                errors.TypeMismatchError(node, expectedType, nodeType);
            }

            return false;
        }

        private bool CheckColumnType(DType type, TexlNode arg, DType expectedType, IErrorContainer errors, ErrorResourceKey errKey, ref Dictionary<TexlNode, DType> nodeToCoercedTypeMap)
        {
            Contracts.Assert(type.IsValid);
            Contracts.AssertValue(arg);
            Contracts.Assert(expectedType.IsValid);
            Contracts.AssertValue(errors);

            IEnumerable<TypedName> columns;
            if (!type.IsTable || (columns = type.GetNames(DPath.Root)).Count() != 1)
            {
                errors.EnsureError(DocumentErrorSeverity.Severe, arg, TexlStrings.ErrInvalidSchemaNeedCol);
                return false;
            }
            else
            {
                var column = columns.Single();
                if (!expectedType.Accepts(column.Type))
                {
                    if (SupportsParamCoercion && column.Type.CoercesTo(expectedType))
                    {
                        expectedType = DType.CreateTable(new TypedName(expectedType, column.Name));
                        CollectionUtils.Add(ref nodeToCoercedTypeMap, arg, expectedType);
                    }
                    else
                    {
                        errors.EnsureError(DocumentErrorSeverity.Severe, arg, errKey, column.Name.Value);
                        return false;
                    }
                }
            }

            return true;
        }

        // Check that the type of a specified node is a numeric column type, and possibly emit errors
        // accordingly. Returns true if the types align, false otherwise. matchedWithCoercion is set
        // to true if the types align only with coercion.
        public bool CheckNumericColumnType(DType type, TexlNode arg, IErrorContainer errors, ref Dictionary<TexlNode, DType> nodeToCoercedTypeMap)
        {
            return CheckColumnType(type, arg, DType.Number, errors, TexlStrings.ErrInvalidSchemaNeedNumCol_Col, ref nodeToCoercedTypeMap);
        }

        // Check that the type of a specified node is a color column type, and possibly emit errors
        // accordingly. Returns true if the types align, false otherwise.
        protected bool CheckColorColumnType(DType type, TexlNode arg, IErrorContainer errors, ref Dictionary<TexlNode, DType> nodeToCoercedTypeMap)
        {
            return CheckColumnType(type, arg, DType.Color, errors, TexlStrings.ErrInvalidSchemaNeedColorCol_Col, ref nodeToCoercedTypeMap);
        }

        // Check that the type of a specified node is a string column type, and possibly emit errors
        // accordingly. Returns true if the types align, false otherwise.
        protected bool CheckStringColumnType(DType type, TexlNode arg, IErrorContainer errors, ref Dictionary<TexlNode, DType> nodeToCoercedTypeMap)
        {
            return CheckColumnType(type, arg, DType.String, errors, TexlStrings.ErrInvalidSchemaNeedStringCol_Col, ref nodeToCoercedTypeMap);
        }

        // Check that the type of a specified node is a date column type, and possibly emit errors
        // accordingly. Returns true if the types align, false otherwise.
        protected bool CheckDateColumnType(DType type, TexlNode arg, IErrorContainer errors, ref Dictionary<TexlNode, DType> nodeToCoercedTypeMap)
        {
            return CheckColumnType(type, arg, DType.DateTime, errors, TexlStrings.ErrInvalidSchemaNeedDateCol_Col, ref nodeToCoercedTypeMap);
        }

        // Check that the type of a specified node is a boolean column type, and possibly emit errors
        // accordingly. Returns true if the types align, false otherwise.
        protected bool CheckBooleanColumnType(DType type, TexlNode arg, IErrorContainer errors, ref Dictionary<TexlNode, DType> nodeToCoercedTypeMap)
        {
            return CheckColumnType(type, arg, DType.Boolean, errors, TexlStrings.ErrInvalidSchemaNeedColorCol_Col, ref nodeToCoercedTypeMap);
        }

        // Enumerate some of the function signatures for a specified arity and known parameter descriptions.
        // The last parameter may be repeated as many times as necessary in order to satisfy the arity constraint.
        protected IEnumerable<TexlStrings.StringGetter[]> GetGenericSignatures(int arity, params TexlStrings.StringGetter[] args)
        {
            Contracts.Assert(MinArity <= arity && arity <= MaxArity);
            Contracts.AssertValue(args);
            Contracts.Assert(args.Length > 0);

            var signatureCount = 5;
            var argCount = arity;

            // Limit the signature length of params descriptions.
            if (SignatureConstraint != null && (arity + signatureCount) > SignatureConstraint.RepeatTopLength)
            {
                signatureCount = (SignatureConstraint.RepeatTopLength - arity) > 0 ? SignatureConstraint.RepeatTopLength - arity : 1;
                argCount = arity < SignatureConstraint.RepeatTopLength ? arity : SignatureConstraint.RepeatTopLength;
            }

            var signatures = new List<TexlStrings.StringGetter[]>(signatureCount);
            var lastArg = args.Last();

            for (var sigIndex = 0; sigIndex < signatureCount; sigIndex++)
            {
                var signature = new TexlStrings.StringGetter[argCount];

                // Populate from the given args (as much as possible). The last arg will be repeated.
                for (var i = 0; i < argCount; i++)
                {
                    signature[i] = i < args.Length ? args[i] : lastArg;
                }

                signatures.Add(signature);
                argCount++;
            }

            return new ReadOnlyCollection<TexlStrings.StringGetter[]>(signatures);
        }

        protected void AddSuggestionMessageToTelemetry(string telemetryMessage, TexlNode node, TexlBinding binding)
        {
            Contracts.AssertNonEmpty(telemetryMessage);
            Contracts.AssertValue(node);
            Contracts.AssertValue(binding);

            var message = string.Format("Function:{0}, Message:{1}", Name, telemetryMessage);
            TrackingProvider.Instance.AddSuggestionMessage(message, node, binding);
        }

        protected void SuggestDelegationHint(TexlNode node, TexlBinding binding, string telemetryMessage)
        {
            SuggestDelegationHint(node, binding);
            AddSuggestionMessageToTelemetry(telemetryMessage, node, binding);
        }

        // Helper used to provide hints when we detect non-delegable parts of the expression due to server restrictions.
        protected void SuggestDelegationHint(TexlNode node, TexlBinding binding)
        {
            Contracts.AssertValue(node);
            Contracts.AssertValue(binding);

            binding.ErrorContainer.EnsureError(DocumentErrorSeverity.Warning, node, TexlStrings.SuggestRemoteExecutionHint, Name);
        }

        protected bool CheckArgsCount(CallNode callNode, TexlBinding binding, DocumentErrorSeverity errorSeverity = DocumentErrorSeverity.Suggestion)
        {
            Contracts.AssertValue(callNode);
            Contracts.AssertValue(binding);

            if (binding.ErrorContainer.HasErrors(callNode, errorSeverity))
            {
                return false;
            }

            var args = callNode.Args.Children.VerifyValue();
            var cargs = args.Count();
            return !(cargs < MinArity || cargs > MaxArity);
        }

        // Helper used to validate call node and get delegatable datasource value.
        protected bool TryGetValidDataSourceForDelegation(CallNode callNode, TexlBinding binding, DelegationCapability expectedCapability, out IExternalDataSource dataSource)
        {
            Contracts.AssertValue(callNode);
            Contracts.AssertValue(binding);

            dataSource = null;

            // Only check for errors with severity more than warning.
            // Ignore warning errors as it's quite possible to have delegation warnings on a node in different call node context.
            // For example, Filter(CDS, A = B) It's possible that B as itself is delegatable but in the context of Filter it's not and could have warning on it.
            if (binding.ErrorContainer.HasErrors(callNode, DocumentErrorSeverity.Moderate))
            {
                return false;
            }

            if (!TryGetDataSource(callNode, binding, out dataSource))
            {
                return false;
            }

            if (dataSource == null)
            {
                return false;
            }

            // Check if DS is server delegatable.
            return dataSource.IsDelegatable &&
                    dataSource.DelegationMetadata.VerifyValue().TableCapabilities.HasCapability(expectedCapability.Capabilities);
        }

        // Helper to drop all of a single types from a result type
        protected bool DropAllOfKindNested(ref DType itemType, IErrorContainer errors, TexlNode node, DKind kind)
        {
            return DropAllMatchingNested(ref itemType, errors, node, type => type.Kind == kind);
        }

        protected bool DropAllMatchingNested(ref DType itemType, IErrorContainer errors, TexlNode node, Func<DType, bool> matchFunc)
        {
            Contracts.AssertValid(itemType);
            Contracts.AssertValue(errors);
            Contracts.AssertValue(node);

            var fError = false;
            itemType = itemType.DropAllMatchingNested(ref fError, DPath.Root, matchFunc);
            if (fError)
            {
                errors.EnsureError(DocumentErrorSeverity.Severe, node, TexlStrings.ErrIncompatibleTypes);

                // As DropAllOfKind doesn't set returned type to erroneous in case of failure, explicitly set it here.
                itemType = DType.Error;
                return false;
            }

            return true;
        }

        public virtual bool TryGetDelegationMetadata(CallNode node, TexlBinding binding, out IDelegationMetadata metadata)
        {
            metadata = null;
            return false;
        }

        public virtual IOpDelegationStrategy GetOpDelegationStrategy(BinaryOp op, PowerFx.Syntax.BinaryOpNode opNode)
        {
            Contracts.AssertValueOrNull(opNode);

            if (op == BinaryOp.In)
            {
                Contracts.AssertValue(opNode);
                Contracts.Assert(opNode.Op == op);

                return new InOpDelegationStrategy(opNode, this);
            }

            return new DefaultBinaryOpDelegationStrategy(op, this);
        }

        // This updates the field projection info for datasources. For most of the functions, binder takes care of it.
        // But if functions have specific semantics then this allows functions to contribute this information.
        // For example, Search function which references columns as string literals.
        public virtual bool UpdateDataQuerySelects(CallNode node, TexlBinding binding, DataSourceToQueryOptionsMap dataSourceToQueryOptionsMap)
        {
            return false;
        }

        public IOpDelegationStrategy GetOpDelegationStrategy(UnaryOp op)
        {
            return new DefaultUnaryOpDelegationStrategy(op, this);
        }

        public ICallNodeDelegatableNodeValidationStrategy GetCallNodeDelegationStrategy()
        {
            return new DelegationValidationStrategy(this);
        }

        public IDottedNameNodeDelegatableNodeValidationStrategy GetDottedNameNodeDelegationStrategy()
        {
            return new DelegationValidationStrategy(this);
        }

        public IFirstNameNodeDelegatableNodeValidationStrategy GetFirstNameNodeDelegationStrategy()
        {
            return new DelegationValidationStrategy(this);
        }

        // Check the type of a specified node against an expected type (either desiredType or DType.Table with a desiredType column)
        // and possibly emit errors accordingly. Returns true if the types align, false otherwise.
        protected bool CheckParamIsTypeOrSingleColumnTable(DType desiredType, TexlNode node, DType nodeType, IErrorContainer errors, out bool isTable, ref Dictionary<TexlNode, DType> nodeToCoercedTypeMap)
        {
            Contracts.Assert(desiredType.IsValid);
            Contracts.AssertValue(node);
            Contracts.Assert(nodeType.IsValid);
            Contracts.AssertValue(errors);

            isTable = false;

            if (desiredType.Accepts(nodeType))
            {
                return true;
            }

            if (SupportsParamCoercion && nodeType.CoercesTo(desiredType))
            {
                CollectionUtils.Add(ref nodeToCoercedTypeMap, node, desiredType);
                return true;
            }

            if (nodeType.IsTable)
            {
                var count = 0;
                isTable = true;
                foreach (var col in nodeType.GetNames(DPath.Root))
                {
                    count++;
                    if (!desiredType.Accepts(col.Type))
                    {
                        if (SupportsParamCoercion && col.Type.CoercesTo(desiredType))
                        {
                            desiredType = DType.CreateTable(new TypedName(desiredType, col.Name));
                            CollectionUtils.Add(ref nodeToCoercedTypeMap, node, desiredType);
                        }
                        else
                        {
                            errors.EnsureError(DocumentErrorSeverity.Severe, node, TexlStrings.ErrFunctionDoesNotAcceptThisType_Function_Expected, Name, desiredType.GetKindString());
                            return false;
                        }
                    }
                }

                if (count == 1)
                {
                    return true;
                }
            }

            errors.EnsureError(node, TexlStrings.ErrFunctionDoesNotAcceptThisType_Function_Expected, Name, desiredType.GetKindString());
            return false;
        }

        protected bool CheckAllParamsAreTypeOrSingleColumnTable(CheckTypesContext context, DType desiredType, TexlNode[] args, DType[] argTypes, IErrorContainer errors, out DType returnType, out Dictionary<TexlNode, DType> nodeToCoercedTypeMap)
        {
            Contracts.AssertValue(args);
            Contracts.AssertAllValues(args);
            Contracts.AssertValue(argTypes);
            Contracts.Assert(args.Length == argTypes.Length);
            Contracts.AssertValue(errors);

            var fValid = true;
            nodeToCoercedTypeMap = new Dictionary<TexlNode, DType>();

            returnType = DType.Invalid;

            // Type check the args
            for (var i = 0; i < args.Length; i++)
            {
                fValid &= CheckParamIsTypeOrSingleColumnTable(desiredType, args[i], argTypes[i], errors, out var isTable, ref nodeToCoercedTypeMap);

                // If there are any table args, the return type depends on the first such arg.
                if (isTable && returnType == DType.Invalid)
                {
                    if (fValid && nodeToCoercedTypeMap.Any())
                    {
                        var resultColumnName = context.Features.HasFlag(Features.ConsistentOneColumnTableResult)
                            ? new DName(ColumnName_ValueStr)
                            : argTypes[i].GetNames(DPath.Root).Single().Name;

                        returnType = DType.CreateTable(new TypedName(desiredType, resultColumnName));
                    }
                    else
                    {
                        returnType = context.Features.HasFlag(Features.ConsistentOneColumnTableResult)
                            ? DType.CreateTable(new TypedName(desiredType, new DName(ColumnName_ValueStr)))
                            : argTypes[i];
                    }
                }
            }

            // If the returnType hasn't been set, we are working with only scalars.
            if (returnType == DType.Invalid)
            {
                returnType = desiredType;
            }

            if (!fValid)
            {
                nodeToCoercedTypeMap = null;
            }

            return fValid;
        }

        #endregion

        internal TransportSchemas.FunctionInfo Info(string locale)
        {
            // If the locale has changed, we want to reset the function info to one of the new locale
            if (CurrentLocaleInfo.CurrentUILanguageName == _cachedLocaleName && _cachedFunctionInfo != null)
            {
                return _cachedFunctionInfo;
            }

            _cachedLocaleName = CurrentLocaleInfo.CurrentUILanguageName;
            return _cachedFunctionInfo = new TransportSchemas.FunctionInfo()
            {
                Label = Name,
                Detail = Description,
                Signatures = GetSignatures().Select(signature => new FunctionSignature()
                {
                    Label = Name + (signature == null ?
                        "()" :
                        ("(" + string.Join(TexlLexer.GetLocalizedInstance(CultureInfo.CurrentCulture).LocalizedPunctuatorListSeparator + " ", signature.Select(getter => getter(null))) + ")")),
                    Parameters = signature?.Select(getter =>
                    {
                        TryGetParamDescription(getter(locale), out var description);

                        return new ParameterInfo()
                        {
                            Label = getter(null),
                            Documentation = description
                        };
                    }).ToArray()
                }).ToArray()
            };
        }

        /// <summary>
        /// Override this method to rewrite the CallNode that is generated.
        /// e.g. Boolean(true) would want to emit the arg true directly instead of a function call.
        /// </summary>
        internal virtual IntermediateNode CreateIRCallNode(CallNode node, IRTranslatorContext context, List<IntermediateNode> args, ScopeSymbol scope)
        {
            if (scope != null)
            {
                return new IRCallNode(context.GetIRContext(node), this, scope, args);
            }

            return new IRCallNode(context.GetIRContext(node), this, args);
        }
    }
}<|MERGE_RESOLUTION|>--- conflicted
+++ resolved
@@ -473,21 +473,16 @@
             // Type check the args
             for (var i = 0; i < count; i++)
             {
-<<<<<<< HEAD
+                // Identifiers don't have a type
+                if (IsIdentifierParam(i))
+                {
+                    continue;
+                }
+
                 var expectedParamType = ParamTypes[i];
 
                 // If the strong-enum type flag is disabled, treat an enum option set type as the enum supertype instead
                 if (!context.Features.HasFlag(Features.StronglyTypedBuiltinEnums) && expectedParamType.OptionSetInfo is EnumSymbol enumSymbol)
-=======
-                // Identifiers don't have a type
-                if (IsIdentifierParam(i))
-                {
-                    continue;
-                }
-
-                var typeChecks = CheckType(args[i], argTypes[i], ParamTypes[i], errors, SupportCoercionForArg(i), out DType coercionType);
-                if (typeChecks && coercionType != null)
->>>>>>> c9107dae
                 {
                     expectedParamType = enumSymbol.EnumType;
                 }
