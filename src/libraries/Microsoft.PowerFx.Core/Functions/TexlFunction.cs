﻿// Copyright (c) Microsoft Corporation.
// Licensed under the MIT license.

using System;
using System.Collections.Generic;
using System.Collections.ObjectModel;
using System.Globalization;
using System.Linq;
using System.Numerics;
using System.Threading;
using System.Threading.Tasks;
using Microsoft.PowerFx.Core.App.ErrorContainers;
using Microsoft.PowerFx.Core.Binding;
using Microsoft.PowerFx.Core.Entities;
using Microsoft.PowerFx.Core.Entities.QueryOptions;
using Microsoft.PowerFx.Core.Errors;
using Microsoft.PowerFx.Core.Functions.Delegation;
using Microsoft.PowerFx.Core.Functions.Delegation.DelegationStrategies;
using Microsoft.PowerFx.Core.Functions.DLP;
using Microsoft.PowerFx.Core.Functions.FunctionArgValidators;
using Microsoft.PowerFx.Core.Functions.Publish;
using Microsoft.PowerFx.Core.Functions.TransportSchemas;
using Microsoft.PowerFx.Core.IR.Nodes;
using Microsoft.PowerFx.Core.IR.Symbols;
using Microsoft.PowerFx.Core.Localization;
using Microsoft.PowerFx.Core.Logging.Trackers;
using Microsoft.PowerFx.Core.Types;
using Microsoft.PowerFx.Core.Types.Enums;
using Microsoft.PowerFx.Core.Utils;
using Microsoft.PowerFx.Syntax;
using Microsoft.PowerFx.Types;
using static Microsoft.PowerFx.Core.IR.IRTranslator;
using CallNode = Microsoft.PowerFx.Syntax.CallNode;
using IRCallNode = Microsoft.PowerFx.Core.IR.Nodes.CallNode;

namespace Microsoft.PowerFx.Core.Functions
{
    [ThreadSafeImmutable]
    internal abstract class TexlFunction : IFunction
    {
        // Column name when Features.ConsistentOneColumnTableResult is enabled.
        public const string ColumnName_ValueStr = "Value";

        // A default "no-op" error container that does not post document errors.
        public static IErrorContainer DefaultErrorContainer => new DefaultNoOpErrorContainer();

        // The information for scope if there is one.
        private FunctionScopeInfo _scopeInfo;

        // A description associated with this function.
        private readonly TexlStrings.StringGetter _description;

        // Convenience mask that indicates which parameters are to be treated as lambdas.
        // Bit at position K refers to argument of rank K. A bit of 1 denotes a lambda, 0 denotes non-lambda.
        // Overloads may choose to ignore this mask, and override the HasLambdas/IsLambdaParam APIs instead.
        protected readonly BigInteger _maskLambdas;

        // The parent namespace for this function. DPath.Root indicates the global namespace.
        public DPath Namespace { get; }

        // A DType.Unknown return type means that this function can return any type
        // and the specific return type will depend on the argument types.
        // If the function can return some shape of record, which depends on the argument types,
        // DType.EmptyRecord should be used. Similarly for tables and DType.EmptyTable.
        // CheckTypes can be used to infer the exact return type of a specific invocation.
        public DType ReturnType { get; }

        // Function arity (expected min/max number of arguments).
        public int MinArity { get; }

        public int MaxArity { get; }

        // Parameter types.
        public readonly DType[] ParamTypes;

        private SignatureConstraint _signatureConstraint;

        private TransportSchemas.FunctionInfo _cachedFunctionInfo;

        private string _cachedLocaleName;

        // Return true if the function should be hidden from the formular bar, false otherwise.
        public virtual bool IsHidden => false;

        // Return true if the function expects lambda arguments, false otherwise.
        public virtual bool HasLambdas => !_maskLambdas.IsZero;

        /// <summary>
        /// Returns true if the function expect identifiers, false otherwise.
        /// Needs to be overloaded for functions having identifier parameters.
        /// Also overload IsIdentifierParam method. 
        /// </summary>
        public virtual bool HasColumnIdentifiers => false;

        // Return true if lambda args should affect ECS, false otherwise.
        public virtual bool HasEcsExcemptLambdas => false;

        // Return true if the function is asynchronous, false otherwise.
        public virtual bool IsAsync => false;

        // Return true if the function is tracked in telemetry.
        public virtual bool IsTrackedInTelemetry => true;

        // Return true if the function is declared as variadic.
        public bool IsVariadicFunction => MaxArity == int.MaxValue;

        // Return true if the function's return value only depends on the global variable
        // e.g. Today(), Now() depend on the system time.
        public virtual bool IsGlobalReliant => false;

        // Return true if the function is self-contained (no side effects), or false otherwise.
        // This is a decision that developers will need to do for new functions, so making it
        // abstract will force them to do so.
        public abstract bool IsSelfContained { get; }

        // Return true if the function is stateless (same result for same input), or false otherwise.
        public virtual bool IsStateless => true;

        // Return true if the function supports inlining during codegen.
        public virtual bool SupportsInlining => false;

        // Returns false if we want to block the function within FunctionWithScope calls
        // that have a nondeterministic operation order (due to multiple async calls).
        public virtual bool AllowedWithinNondeterministicOperationOrder => true;

        // Returns true if the function creates an implicit dependency on the control's parent screen.
        public virtual bool CreatesImplicitScreenDependency => false;

        // Returns true if the function can be used in test cases; all "global" functions should
        // work, functionst that create screen dependencies don't by default (but can be overriden
        // if the function is ready for that)
        public virtual bool CanBeUsedInTests => !CreatesImplicitScreenDependency;

        /// <summary>
        /// Whether the function always produces a visible error if CheckTypes returns invalid.
        /// This can be used to prevent the overall "Function has invalid arguments" error.
        /// </summary>
        public virtual bool HasPreciseErrors => false;

        // Returns true if the function is disabled for component.
        public virtual bool DisableForComponent => false;

        // Returns true if the function is disabled for data component.
        public virtual bool DisableForDataComponent => false;

        // Returns true if the function is disabled for Commmanding
        public virtual bool DisableForCommanding => false;

        // Returns true if the function should be suppressed in Intellisense for component.
        public virtual bool SuppressIntellisenseForComponent => DisableForComponent;

        public virtual RequiredDataSourcePermissions FunctionPermission => RequiredDataSourcePermissions.None;

        // Return true if the function is pure (stateless with no side effects), or false otherwise.
        public bool IsPure => IsSelfContained && IsStateless;

        // Return true if the function is strict (in all of its parameters), or false otherwise.
        // A strict function is a function that always evaluates all of its arguments (the parameters
        // have to be computed before the function can run). A non-strict function is a function
        // that does not always evaluate all of its arguments. In terms of dependencies, a strict
        // function means that a dependence on the function result implies dependencies on all of its args,
        // whereas a non-strict function means that a dependence on the result implies dependencies
        // on only some of the args.
        public virtual bool IsStrict => true;

        // Return true if the function can only be used in behavior rules, i.e. rules that run in
        // response to user feedback. Only certain functions fall into this category, e.g. functions
        // with side effects, such as Collect.
        public virtual bool IsBehaviorOnly => !IsSelfContained;

        // Return true if the function can only be used as part of test cases. Functions that
        // emulate user interaction fall into this category, such as SetProperty.
        public virtual bool IsTestOnly => false;

        // Return true if the function manipulates collections.
        public virtual bool ManipulatesCollections => false;

        // Return true if the function uses an input's column names to inform Intellisense's suggestions.
        public virtual bool CanSuggestInputColumns => false;

        // Return true if the function expects a screen's context variables to be suggested within a record argument.
        public virtual bool CanSuggestContextVariables => false;

        // Returns true if it's valid to suggest ThisItem for this function as an argument.
        public virtual bool CanSuggestThisItem => false;

        // Return true if this function affects collection schemas.
        public virtual bool AffectsCollectionSchemas => false;

        // Return true if this function affects screen aliases ("context variables").
        public virtual bool AffectsAliases => false;

        // Return true if this function affects scope variable ("app scope variable or component scope variable").
        public virtual bool AffectsScopeVariable => false;

        // Return true if this function affects datasource query options.
        public virtual bool AffectsDataSourceQueryOptions => false;

        // Return true if this function can return a type with ExpandInfo.
        public virtual bool CanReturnExpandInfo => false;

        // Return true if this function requires binding context info.
        public virtual bool RequiresBindingContext => false;

        // Return true if this function can generate new data on its own without re-evaluating a rule.
        public virtual bool IsAutoRefreshable => false;

        // Return true if this function returns dynamic metadata
        public virtual bool IsDynamic => false;

        // Return the index to be used to provide type recommendations for later arguments
        public virtual int SuggestionTypeReferenceParamIndex => 0;

        // Return true if the function uses the parent scope to provide suggestions
        public virtual bool UseParentScopeForArgumentSuggestions => false;

        // Return true if the function uses the enum namespace for type suggestions
        public virtual bool UsesEnumNamespace => false;

        // Return true if the function supports parameter coercion.
        public virtual bool SupportsParamCoercion => true;

        /// <summary>Indicates whether table and record param types require all columns to be specified in the input argument.</summary>
        public virtual bool RequireAllParamColumns => false;

        /// <summary>
        /// Indicates whether the function sets a value.
        /// </summary>
        public virtual bool ModifiesValues => false;

        /// <summary>
        /// The function's name as surfaced in / accessible from the language.
        /// Using properties instead of fields here, to account for the fact that subclasses may override LocaleSpecificName.
        /// </summary>
        public string Name { get; }

        // The localized version of the namespace for this function.
        public DPath LocaleSpecificNamespace { get; }

        /// <summary>
        /// The function's locale-specific name.
        /// These should all be defined in the string resources, e.g. Abs_Name, Filter_Name, etc.
        /// The derived classes can pass in the value if needed and in that case, the passed in value is directly used.
        /// </summary>
        public string LocaleSpecificName { get; }

        // The function's English / locale-invariant name.
        public string LocaleInvariantName { get; }

        // A description associated with this function.
        public string Description => _description(null);

        // A forward link to the function help.
        public virtual string HelpLink =>

                // The invariant name is used to form a URL. It cannot contain spaces and other
                // funky characters. We have tests that enforce this constraint. If we ever need
                // such characters (#, &, %, ?), they need to be encoded here, e.g. %20, etc.
                StringResources.Get("FunctionReference_Link") + char.ToLower(LocaleInvariantName.First());

        /// <summary>
        /// Might need to reset if Function is variadic function.
        /// </summary>
        public SignatureConstraint SignatureConstraint
        {
            get
            {
                if (MaxArity == int.MaxValue && _signatureConstraint == null)
                {
                    _signatureConstraint = new SignatureConstraint(MinArity + 1, 1, 0, MinArity + 3);
                }

                return _signatureConstraint;
            }
            protected set => _signatureConstraint = value;
        }

        /// <summary>
        /// Gives information for scope if the function has scope. If this is null,
        /// the function does not involve row scope.
        /// </summary>
        public FunctionScopeInfo ScopeInfo
        {
            get => _scopeInfo;

            protected set
            {
                if (_scopeInfo != null)
                {
                    Contracts.Assert(false, "The ScopeInfo should only be set once in the constructor, if at all.");
                }

                _scopeInfo = value;
            }
        }

        // Mask indicating the function categories the function belongs to.
        public FunctionCategories FunctionCategoriesMask { get; }

        // Mask indicating the function delegation capabilities.
        public virtual DelegationCapability FunctionDelegationCapability => DelegationCapability.None;

        // Mask indicating the function capabilities.
        public virtual Capabilities Capabilities => Capabilities.None;

        // The function's fully qualified locale-specific name, including the namespace.
        // If the function is in the global namespace, this.QualifiedName is the same as this.Name.
        public string QualifiedName => Namespace.IsRoot ? Name : Namespace.ToDottedSyntax() + TexlLexer.PunctuatorDot + TexlLexer.EscapeName(Name);

        public TexlFunction(
            DPath theNamespace,
            string name,
            string localeSpecificName,
            TexlStrings.StringGetter description,
            FunctionCategories functionCategories,
            DType returnType,
            BigInteger maskLambdas,
            int arityMin,
            int arityMax,
            params DType[] paramTypes)
        {
            Contracts.Assert(theNamespace.IsValid);
            Contracts.AssertNonEmpty(name);
            Contracts.AssertValue(localeSpecificName);
            Contracts.Assert((uint)functionCategories > 0);
            Contracts.Assert(returnType.IsValid);
            Contracts.AssertValue(paramTypes);
            Contracts.AssertAllValid(paramTypes);
            Contracts.Assert(maskLambdas.Sign >= 0 || arityMax == int.MaxValue);
            Contracts.Assert(arityMax >= 0 && paramTypes.Length <= arityMax);
            Contracts.AssertIndexInclusive(arityMin, arityMax);

            Namespace = theNamespace;
            LocaleInvariantName = name;
            FunctionCategoriesMask = functionCategories;
            _description = description;
            ReturnType = returnType;
            _maskLambdas = maskLambdas;
            MinArity = arityMin;
            MaxArity = arityMax;
            ParamTypes = paramTypes;

            // Locale Specific Name is a legacy piece of code only used by ServiceFunctions.
            // For all other instances, the name is the same as the En-Us name
            if (!string.IsNullOrEmpty(localeSpecificName))
            {
                LocaleSpecificNamespace = new DPath().Append(new DName(localeSpecificName));
                LocaleSpecificName = localeSpecificName;
            }
            else
            {
                LocaleSpecificName = LocaleInvariantName;
            }

            Name = LocaleSpecificName;
        }

        // Return all signatures for this function.
        // Functions with optional parameters have more than one signature.
        public abstract IEnumerable<TexlStrings.StringGetter[]> GetSignatures();

        // Return all enums that are required by this function.
        // This can be used to generate a list of enums required for a function library.
        public virtual IEnumerable<string> GetRequiredEnumNames()
        {
            return new List<string>();
        }

        // Return all signatures with at most 'arity' parameters.
        public virtual IEnumerable<TexlStrings.StringGetter[]> GetSignatures(int arity)
        {
            Contracts.Assert(arity >= 0);

            foreach (var signature in GetSignatures())
            {
                if (arity <= signature.Length)
                {
                    yield return signature;
                }
            }
        }

        // Return a unique name for this function (useful in the presence of overloads).
        // This is used for name mangling and Texl -> runtime function mapping.
        // TASK: 68797: We need a TexlFunction name -> JS/runtime function name map.
        public virtual string GetUniqueTexlRuntimeName(bool isPrefetching = false)
        {
            return GetUniqueTexlRuntimeName(string.Empty);
        }

        protected string GetUniqueTexlRuntimeName(string suffix, bool suppressAsync = false)
        {
            var name = Namespace.IsRoot ? LocaleInvariantName : Namespace.Name + "__" + LocaleInvariantName;
            if (name.Length <= 1)
            {
                return name.ToLowerInvariant();
            }

            return char.ToLowerInvariant(name[0]).ToString() + name.Substring(1) + suffix + (IsAsync && !suppressAsync ? "Async" : string.Empty);
        }

        public bool HandleCheckInvocation(TexlBinding binding, TexlNode[] args, DType[] argTypes, IErrorContainer errors, out DType returnType, out Dictionary<TexlNode, DType> nodeToCoercedTypeMap)
        {
            var result = CheckTypes(binding.CheckTypesContext, args, argTypes, errors, out returnType, out nodeToCoercedTypeMap);
            CheckSemantics(binding, args, argTypes, errors, ref nodeToCoercedTypeMap);
            return result;
        }

        /// <summary>
        /// Perform sub-expression type checking and produce a return type.
        /// </summary>
        public virtual bool CheckTypes(CheckTypesContext context, TexlNode[] args, DType[] argTypes, IErrorContainer errors, out DType returnType, out Dictionary<TexlNode, DType> nodeToCoercedTypeMap)
        {
            return CheckTypesCore(context, args, argTypes, errors, out returnType, out nodeToCoercedTypeMap);
        }

        /// <summary>
        /// Perform expression-level semantics checks which require a binding. May produce coercions.
        /// </summary>
        public virtual void CheckSemantics(TexlBinding binding, TexlNode[] args, DType[] argTypes, IErrorContainer errors, ref Dictionary<TexlNode, DType> nodeToCoercedTypeMap)
        {
            CheckSemantics(binding, args, argTypes, errors);
        }

        public virtual void CheckSemantics(TexlBinding binding, TexlNode[] args, DType[] argTypes, IErrorContainer errors)
        {
        }

        public virtual bool CheckForDynamicReturnType(TexlBinding binding, TexlNode[] args)
        {
            return false;
        }

        protected static uint ComputeArgHash(TexlNode[] args)
        {
            var argHash = string.Empty;

            for (var i = 0; i < args.Length; i++)
            {
                argHash += args[i].ToString();
            }

            return Hashing.HashString(argHash);
        }

        public virtual bool SupportCoercionForArg(int argIndex)
        {
            return SupportsParamCoercion && (argIndex <= MinArity || argIndex <= MaxArity);
        }

        private bool CheckTypesCore(CheckTypesContext context, TexlNode[] args, DType[] argTypes, IErrorContainer errors, out DType returnType, out Dictionary<TexlNode, DType> nodeToCoercedTypeMap)
        {
            Contracts.AssertValue(args);
            Contracts.AssertAllValues(args);
            Contracts.AssertValue(argTypes);
            Contracts.Assert(args.Length == argTypes.Length);
            Contracts.AssertValue(errors);
            Contracts.Assert(MinArity <= args.Length && args.Length <= MaxArity);

            for (var i = 0; i < argTypes.Length; i++)
            {
                if (!IsIdentifierParam(i))
                {
                    Contracts.AssertValid(argTypes[i]);
                }
            }

            var fValid = true;
            var count = Math.Min(args.Length, ParamTypes.Length);

            nodeToCoercedTypeMap = null;

            // Type check the args
            for (var i = 0; i < count; i++)
            {
                var expectedParamType = ParamTypes[i];

                // If the strong-enum type flag is disabled, treat an enum option set type as the enum supertype instead
                if (!context.Features.HasFlag(Features.StronglyTypedBuiltinEnums) && expectedParamType.OptionSetInfo is EnumSymbol enumSymbol)
                {
                    expectedParamType = enumSymbol.EnumType.GetEnumSupertype();
                }

<<<<<<< HEAD
                var typeChecks = CheckType(args[i], argTypes[i], expectedParamType, errors, SupportCoercionForArg(i), out DType coercionType);
                if (typeChecks)
                {
=======
                var expectedParamType = ParamTypes[i];

                // If the strong-enum type flag is disabled, treat an enum option set type as the enum supertype instead
                if (!context.Features.HasFlag(Features.StronglyTypedBuiltinEnums) && expectedParamType.OptionSetInfo is EnumSymbol enumSymbol)
                {
                    expectedParamType = enumSymbol.EnumType.GetEnumSupertype();
                }

                var typeChecks = CheckType(args[i], argTypes[i], expectedParamType, errors, SupportCoercionForArg(i), out DType coercionType);
                if (typeChecks)
                {
>>>>>>> 9b62055a
                    // For implementations, coerce enum option set values to the backing type
                    if (expectedParamType.OptionSetInfo is EnumSymbol enumSymbol1)
                    {
                        coercionType = enumSymbol1.EnumType.GetEnumSupertype();
                    }

                    if (coercionType != null)
                    {
                        CollectionUtils.Add(ref nodeToCoercedTypeMap, args[i], coercionType);
                    }
                }

                fValid &= typeChecks;
            }

            for (var i = count; i < args.Length; i++)
            {
                // Identifiers don't have a type
                if (IsIdentifierParam(i))
                {
                    continue;
                }

                var type = argTypes[i];
                if (type.IsError)
                {
                    errors.EnsureError(args[i], TexlStrings.ErrBadType);
                    fValid = false;
                }
            }

            if (!fValid)
            {
                nodeToCoercedTypeMap = null;
            }

            ScopeInfo?.CheckLiteralPredicates(args, errors);

            // Default return type.
            returnType = ReturnType;

            return fValid;
        }

        /// <summary>
        /// True if there was any custom post-visit validation errors applied for this function.
        /// </summary>
        public virtual bool PostVisitValidation(TexlBinding binding, CallNode callNode)
        {
            return false;
        }

        // Return true if the parameter at the specified 0-based rank is a lambda parameter, false otherwise.
        public virtual bool IsLambdaParam(int index)
        {
            Contracts.AssertIndexInclusive(index, MaxArity);

            return _maskLambdas.TestBit(index);
        }

        /// <summary>
        /// True if the evaluation of the param at the 0-based index is controlled by the function in question
        /// e.g. conditionally evaluated, repeatedly evaluated, etc.., false otherwise.
        /// All lambda params are Lazy, but others may also be, including short-circuit booleans, conditionals, etc..
        /// </summary>
        /// <param name="index">Parameter index, 0-based.</param>
        public virtual bool IsLazyEvalParam(int index)
        {
            Contracts.AssertIndexInclusive(index, MaxArity);

            return IsLambdaParam(index);
        }

        public virtual bool IsEcsExcemptedLambda(int index)
        {
            Contracts.Assert(index >= 0);

            return false;
        }

        /// <summary>
        /// Returns true if the parameter is an identifier.
        /// </summary>
        /// <param name="index">Parameter's index.</param>
        /// <returns>Boolean representing if the parameter is an identifier.</returns>
        public virtual bool IsIdentifierParam(int index)
        {
            Contracts.Assert(index >= 0);

            return false;
        }

        public virtual bool AllowsRowScopedParamDelegationExempted(int index)
        {
            return false;
        }

        // Return true if this function requires global binding context info.
        public virtual bool RequiresGlobalBindingContext(TexlNode[] args, TexlBinding binding)
        {
            return false;
        }

        // Returns true if function requires actual data to be pulled for this arg. This is applicable to pagable args only like datasource object.
        // It's used in codegen in optimizing generated code where there is no data is required to be pulled from server.
        protected virtual bool RequiresPagedDataForParamCore(TexlNode[] args, int paramIndex, TexlBinding binding)
        {
            return true;
        }

        public bool RequiresPagedDataForParam(CallNode callNode, int paramIndex, TexlBinding binding)
        {
            Contracts.AssertValue(callNode);
            Contracts.AssertValue(callNode.Args);
            Contracts.Assert(paramIndex >= 0 && paramIndex < callNode.Args.Children.Count());
            Contracts.AssertValue(binding);

            var child = callNode.Args.Children[paramIndex].VerifyValue();
            if (!binding.IsPageable(child))
            {
                return false;
            }

            // If the parent call node is pagable then we don't need to pull the data.
            if (binding.IsPageable(callNode))
            {
                return false;
            }

            // Check with function if we actually need data for this param.
            return RequiresPagedDataForParamCore(callNode.Args.Children, paramIndex, binding);
        }

        /// <summary>
        /// Provides dataentitymetadata for a callnode.
        /// </summary>
        /// <returns></returns>
        public static bool TryGetEntityMetadata(CallNode callNode, TexlBinding binding, out IDataEntityMetadata metadata)
        {
            Contracts.AssertValue(callNode);
            Contracts.AssertValue(binding);

            var args = callNode.Args.Children.VerifyValue();
            if (!binding.IsPageable(args[0]) || !binding.TryGetEntityInfo(args[0], out var entityInfo))
            {
                metadata = null;
                return false;
            }

            Contracts.AssertValue(entityInfo.ParentDataSource);
            Contracts.AssertValue(entityInfo.ParentDataSource.DataEntityMetadataProvider);

            var metadataProvider = entityInfo.ParentDataSource.DataEntityMetadataProvider;

            if (!metadataProvider.TryGetEntityMetadata(entityInfo.Identity, out var entityMetadata))
            {
                metadata = null;
                return false;
            }

            metadata = entityMetadata.VerifyValue();
            return true;
        }

        /// <summary>
        /// Provides delegationmetadata for a callnode. It's used by delegable functions to get delegation metadata. For example, Filter, Sort, SortByColumns.
        /// </summary>
        /// <returns></returns>
        public static bool TryGetEntityMetadata(CallNode callNode, TexlBinding binding, out IDelegationMetadata metadata)
        {
            if (!TryGetEntityMetadata(callNode, binding, out IDataEntityMetadata entityMetadata))
            {
                metadata = null;
                return false;
            }

            metadata = entityMetadata.DelegationMetadata.VerifyValue();
            return true;
        }

        // Fetch the description associated with the specified parameter name (which must be the INVARIANT name)
        // If the param has no description, this will return false.
        public virtual bool TryGetParamDescription(string paramName, out string paramDescription)
        {
            Contracts.AssertNonEmpty(paramName);

            // Fetch it from the string resources by default. Subclasses can override this
            // and use their own dictionaries, etc.
            return StringResources.TryGet("About" + LocaleInvariantName + "_" + paramName, out paramDescription);
        }

        // Exhaustive list of parameter names, in no guaranteed order.
        // (Used by Tests only)
        public IEnumerable<string> GetParamNames()
        {
            return GetSignatures().SelectMany(args => args.Select(arg => arg(null))).Distinct();
        }

        // Allows a function to determine if a given type is valid for a given parameter index.
        public virtual bool IsSuggestionTypeValid(int paramIndex, DType type)
        {
            Contracts.Assert(paramIndex >= 0);
            Contracts.AssertValid(type);

            return paramIndex < MaxArity;
        }

        // Functions can use custom logic to determine if an invocation is inherently async, and therefore requires async codegen.
        public virtual bool IsAsyncInvocation(CallNode callNode, TexlBinding binding)
        {
            Contracts.AssertValue(callNode);
            Contracts.AssertValue(binding);

            return IsAsync || IsServerDelegatable(callNode, binding);
        }

        // Functions which support server delegation need to override this method to verify server delegation can be supported for this CallNode.
        public virtual bool IsServerDelegatable(CallNode callNode, TexlBinding binding)
        {
            Contracts.AssertValue(callNode);
            Contracts.AssertValue(binding);

            return false;
        }

        public virtual bool SupportsPaging(CallNode callNode, TexlBinding binding)
        {
            Contracts.AssertValue(callNode);
            Contracts.AssertValue(binding);

            return binding.IsDelegatable(callNode) || IsServerDelegatable(callNode, binding);
        }

        // Returns true if function is row scoped and supports delegation.
        // Needs to be overriden by functions (For example, IsBlank) which are not server delegatable themselves but can become one when scoped inside a delegatable function.
        public virtual bool IsRowScopedServerDelegatable(CallNode callNode, TexlBinding binding, OperationCapabilityMetadata metadata)
        {
            Contracts.AssertValue(callNode);
            Contracts.AssertValue(binding);

            if (!binding.IsRowScope(callNode))
            {
                return false;
            }

            return IsServerDelegatable(callNode, binding);
        }

        public virtual bool TryGetDataSource(CallNode callNode, TexlBinding binding, out IExternalDataSource dsInfo)
        {
            Contracts.AssertValue(callNode);
            Contracts.AssertValue(binding);

            dsInfo = null;
            if (callNode.Args.Count < 1)
            {
                return false;
            }

            var args = callNode.Args.Children.VerifyValue();
            var arg0 = args[0].VerifyValue();
            return ArgValidators.DelegatableDataSourceInfoValidator.TryGetValidValue(arg0, binding, out dsInfo);
        }

        // Returns a datasource node for a function if function operates on datasource.
        public virtual bool TryGetDataSourceNodes(CallNode callNode, TexlBinding binding, out IList<FirstNameNode> dsNodes)
        {
            Contracts.AssertValue(callNode);
            Contracts.AssertValue(binding);

            dsNodes = new List<FirstNameNode>();
            if (callNode.Args.Count < 1)
            {
                return false;
            }

            var args = callNode.Args.Children.VerifyValue();
            var arg0 = args[0].VerifyValue();
            return ArgValidators.DataSourceArgNodeValidator.TryGetValidValue(arg0, binding, out dsNodes);
        }

        // Returns a entityInfo for a function if function operates on entity.
        public bool TryGetEntityInfo(CallNode callNode, TexlBinding binding, out IExpandInfo entityInfo)
        {
            Contracts.AssertValue(callNode);
            Contracts.AssertValue(binding);

            entityInfo = null;
            if (callNode.Args.Count < 1)
            {
                return false;
            }

            var args = callNode.Args.Children.VerifyValue();
            var arg0 = args[0].VerifyValue();
            return ArgValidators.EntityArgNodeValidator.TryGetValidValue(arg0, binding, out entityInfo);
        }

        public virtual IEnumerable<Identifier> GetIdentifierOfModifiedValue(TexlNode[] args, out TexlNode identifierNode)
        {
            identifierNode = null;

            return null;
        }

        // Override if Function.AffectsScopeVariable is true. Returns the index of the arg that contains the app/component variable names.
        public virtual int ScopeVariableNameAffectingArg()
        {
            return -1;
        }

        public virtual bool RequiresDataSourceScope => false;

        public virtual bool ArgMatchesDatasourceType(int argNum)
        {
            return false;
        }

        /// <summary>
        /// Gets TexlNodes of function argument that need to be processed for tabular datasource
        /// E.g. Filter function will have first argument node that will be associated with tabular datasource,
        /// however With function will have Record type argument that can hold multiple datasource type columns
        /// Functions that have datasource arguments in places ither than first argument need to override this.
        /// </summary>
        /// <param name="callNode">Function Texl Node.</param>
        public virtual IEnumerable<TexlNode> GetTabularDataSourceArg(CallNode callNode)
        {
            Contracts.AssertValue(callNode);

            return new[] { callNode.Args.Children[0] };
        }

        /// <summary>
        /// If true, the scope this function creates isn't used for field names of inline records.
        /// </summary>
        public virtual bool SkipScopeForInlineRecords => false;

        protected static bool Arg0RequiresAsync(CallNode callNode, TexlBinding binding)
        {
            Contracts.AssertValue(callNode);
            Contracts.AssertValue(binding);

            if (!TryGetArg0AsDsInfo(callNode, binding, out var dataSource))
            {
                return false;
            }

            return dataSource.RequiresAsync;
        }

        private static bool TryGetArg0AsDsInfo(CallNode callNode, TexlBinding binding, out IExternalDataSource dsInfo)
        {
            Contracts.AssertValue(callNode);
            Contracts.AssertValue(binding);

            dsInfo = null;
            if (callNode.Args.Count < 1)
            {
                return false;
            }

            var args = callNode.Args.Children.VerifyValue();
            var arg0 = args[0].VerifyValue();

            var firstName = arg0.AsFirstName();
            if (firstName == null || !binding.GetType(firstName).IsTable)
            {
                return false;
            }

            var firstNameInfo = binding.GetInfo(firstName);
            if (firstNameInfo == null || firstNameInfo.Kind != BindKind.Data)
            {
                return false;
            }

            var result = binding.EntityScope != null &&
               binding.EntityScope.TryGetEntity(firstNameInfo.Name, out dsInfo);
            return result;
        }

        protected bool SetErrorForMismatchedColumns(DType expectedType, DType actualType, TexlNode errorArg, IErrorContainer errors)
        {
            Contracts.AssertValid(expectedType);
            Contracts.AssertValid(actualType);
            Contracts.AssertValue(errorArg);
            Contracts.AssertValue(errors);

            return SetErrorForMismatchedColumnsCore(expectedType, actualType, errorArg, errors, DPath.Root);
        }

        // This function recursively traverses the types to find the first occurence of a type mismatch.
        // DTypes are guaranteed to be finite, so there is no risk of a call stack overflow
        private bool SetErrorForMismatchedColumnsCore(DType expectedType, DType actualType, TexlNode errorArg, IErrorContainer errors, DPath columnPrefix)
        {
            Contracts.AssertValid(expectedType);
            Contracts.AssertValid(actualType);
            Contracts.AssertValue(errorArg);
            Contracts.AssertValue(errors);
            Contracts.AssertValid(columnPrefix);

            // Iterate through the expectedType until an error is found.
            foreach (var expectedColumn in expectedType.GetAllNames(DPath.Root))
            {
                // First, set type mismatch message.
                if (actualType.TryGetType(expectedColumn.Name, out var actualColumnType))
                {
                    var expectedColumnType = expectedColumn.Type;
                    if (expectedColumnType.Accepts(actualColumnType))
                    {
                        continue;
                    }

                    if (!DType.TryGetDisplayNameForColumn(expectedType, expectedColumn.Name, out var errName))
                    {
                        errName = expectedColumn.Name;
                    }

                    if ((expectedColumn.Type.IsTable && actualColumnType.IsTable) || (expectedColumn.Type.IsRecord && actualColumnType.IsRecord))
                    {
                        return SetErrorForMismatchedColumnsCore(
                            expectedColumn.Type,
                            actualColumnType,
                            errorArg,
                            errors,
                            columnPrefix.Append(new DName(errName)));
                    }

                    if (expectedColumn.Type.IsExpandEntity
                        && DType.IsMatchingExpandType(expectedColumn.Type, actualColumnType))
                    {
                        continue;
                    }

                    errors.EnsureError(
                        DocumentErrorSeverity.Severe,
                        errorArg,
                        TexlStrings.ErrColumnTypeMismatch_ColName_ExpectedType_ActualType,
                        columnPrefix.Append(new DName(errName)).ToDottedSyntax(),
                        expectedColumn.Type.GetKindString(),
                        actualColumnType.GetKindString());
                    return true;
                }

                // Second, set column missing message if applicable
                if (RequireAllParamColumns && !expectedType.AreFieldsOptional)
                {
                    errors.EnsureError(
                        DocumentErrorSeverity.Severe,
                        errorArg,
                        TexlStrings.ErrColumnMissing_ColName_ExpectedType,
                        columnPrefix.Append(expectedColumn.Name).ToDottedSyntax(),
                        expectedColumn.Type.GetKindString());
                    return true;
                }
            }

            return false;
        }

        #region Internal functionality

        public virtual bool SupportsMetadataTypeArg => false;

        public virtual bool IsMetadataTypeArg(int index)
        {
            Contracts.Assert(!SupportsMetadataTypeArg);

            return SupportsMetadataTypeArg;
        }

        // Return true if the function has special suggestions for the corresponding parameter.
        public virtual bool HasSuggestionsForParam(int index)
        {
            return false;
        }

        protected bool CheckType(TexlNode node, DType nodeType, DType expectedType, IErrorContainer errors, out bool matchedWithCoercion)
        {
            return CheckType(node, nodeType, expectedType, errors, SupportsParamCoercion, out matchedWithCoercion);
        }

        protected bool CheckType(TexlNode node, DType nodeType, DType expectedType, IErrorContainer errors, bool coerceIfSupported, out bool matchedWithCoercion)
        {
            var typeChecks = CheckType(node, nodeType, expectedType, errors, coerceIfSupported, out DType coercionType);
            matchedWithCoercion = typeChecks && coercionType != null;
            return typeChecks;
        }

        // Check the type of a specified node against an expected type and possibly emit errors
        // accordingly. Returns true if the types align, false otherwise.
        protected bool CheckType(TexlNode node, DType nodeType, DType expectedType, IErrorContainer errors, bool coerceIfSupported, out DType coercionType)
        {
            Contracts.AssertValue(node);
            Contracts.Assert(nodeType.IsValid);
            Contracts.Assert(expectedType.IsValid);
            Contracts.AssertValue(errors);

            coercionType = null;
            if (expectedType.Accepts(nodeType, out var schemaDifference, out var schemaDifferenceType))
            {
                return true;
            }

            KeyValuePair<string, DType> coercionDifference = default;
            DType coercionDifferenceType = null;
            if (coerceIfSupported && nodeType.CoercesTo(expectedType, out _, out coercionType, out coercionDifference, out coercionDifferenceType))
            {
                return true;
            }

            // If we could coerce some but not all of it we don't want errors for the coercible fields
            var targetType = coercionType ?? nodeType;
            var targetDifference = coercionType == null ? schemaDifference : coercionDifference;
            var targetDifferenceType = coercionType == null ? schemaDifferenceType : coercionDifferenceType;

            if ((targetType.IsTable && nodeType.IsTable) || (targetType.IsRecord && nodeType.IsRecord))
            {
                if (SetErrorForMismatchedColumns(expectedType, targetType, node, errors))
                {
                    return false;
                }
            }

            if (nodeType.Kind == expectedType.Kind && !expectedType.IsOptionSet)
            {
                // If coercion type is non null and coercion difference is, then the node should have been coercible.
                // This likely indicates a bug in CoercesTo, called above
                errors.Errors(node, targetType, targetDifference, targetDifferenceType);
            }
            else
            {
                errors.TypeMismatchError(node, expectedType, nodeType);
            }

            return false;
        }

        private bool CheckColumnType(DType type, TexlNode arg, DType expectedType, IErrorContainer errors, ErrorResourceKey errKey, ref Dictionary<TexlNode, DType> nodeToCoercedTypeMap)
        {
            Contracts.Assert(type.IsValid);
            Contracts.AssertValue(arg);
            Contracts.Assert(expectedType.IsValid);
            Contracts.AssertValue(errors);

            IEnumerable<TypedName> columns;
            if (!type.IsTable || (columns = type.GetNames(DPath.Root)).Count() != 1)
            {
                errors.EnsureError(DocumentErrorSeverity.Severe, arg, TexlStrings.ErrInvalidSchemaNeedCol);
                return false;
            }
            else
            {
                var column = columns.Single();
                if (!expectedType.Accepts(column.Type))
                {
                    if (SupportsParamCoercion && column.Type.CoercesTo(expectedType))
                    {
                        expectedType = DType.CreateTable(new TypedName(expectedType, column.Name));
                        CollectionUtils.Add(ref nodeToCoercedTypeMap, arg, expectedType);
                    }
                    else
                    {
                        errors.EnsureError(DocumentErrorSeverity.Severe, arg, errKey, column.Name.Value);
                        return false;
                    }
                }
            }

            return true;
        }

        // Check that the type of a specified node is a numeric column type, and possibly emit errors
        // accordingly. Returns true if the types align, false otherwise. matchedWithCoercion is set
        // to true if the types align only with coercion.
        public bool CheckNumericColumnType(DType type, TexlNode arg, IErrorContainer errors, ref Dictionary<TexlNode, DType> nodeToCoercedTypeMap)
        {
            return CheckColumnType(type, arg, DType.Number, errors, TexlStrings.ErrInvalidSchemaNeedNumCol_Col, ref nodeToCoercedTypeMap);
        }

        // Check that the type of a specified node is a color column type, and possibly emit errors
        // accordingly. Returns true if the types align, false otherwise.
        protected bool CheckColorColumnType(DType type, TexlNode arg, IErrorContainer errors, ref Dictionary<TexlNode, DType> nodeToCoercedTypeMap)
        {
            return CheckColumnType(type, arg, DType.Color, errors, TexlStrings.ErrInvalidSchemaNeedColorCol_Col, ref nodeToCoercedTypeMap);
        }

        // Check that the type of a specified node is a string column type, and possibly emit errors
        // accordingly. Returns true if the types align, false otherwise.
        protected bool CheckStringColumnType(DType type, TexlNode arg, IErrorContainer errors, ref Dictionary<TexlNode, DType> nodeToCoercedTypeMap)
        {
            return CheckColumnType(type, arg, DType.String, errors, TexlStrings.ErrInvalidSchemaNeedStringCol_Col, ref nodeToCoercedTypeMap);
        }

        // Check that the type of a specified node is a date column type, and possibly emit errors
        // accordingly. Returns true if the types align, false otherwise.
        protected bool CheckDateColumnType(DType type, TexlNode arg, IErrorContainer errors, ref Dictionary<TexlNode, DType> nodeToCoercedTypeMap)
        {
            return CheckColumnType(type, arg, DType.DateTime, errors, TexlStrings.ErrInvalidSchemaNeedDateCol_Col, ref nodeToCoercedTypeMap);
        }

        // Check that the type of a specified node is a boolean column type, and possibly emit errors
        // accordingly. Returns true if the types align, false otherwise.
        protected bool CheckBooleanColumnType(DType type, TexlNode arg, IErrorContainer errors, ref Dictionary<TexlNode, DType> nodeToCoercedTypeMap)
        {
            return CheckColumnType(type, arg, DType.Boolean, errors, TexlStrings.ErrInvalidSchemaNeedColorCol_Col, ref nodeToCoercedTypeMap);
        }

        // Enumerate some of the function signatures for a specified arity and known parameter descriptions.
        // The last parameter may be repeated as many times as necessary in order to satisfy the arity constraint.
        protected IEnumerable<TexlStrings.StringGetter[]> GetGenericSignatures(int arity, params TexlStrings.StringGetter[] args)
        {
            Contracts.Assert(MinArity <= arity && arity <= MaxArity);
            Contracts.AssertValue(args);
            Contracts.Assert(args.Length > 0);

            var signatureCount = 5;
            var argCount = arity;

            // Limit the signature length of params descriptions.
            if (SignatureConstraint != null && (arity + signatureCount) > SignatureConstraint.RepeatTopLength)
            {
                signatureCount = (SignatureConstraint.RepeatTopLength - arity) > 0 ? SignatureConstraint.RepeatTopLength - arity : 1;
                argCount = arity < SignatureConstraint.RepeatTopLength ? arity : SignatureConstraint.RepeatTopLength;
            }

            var signatures = new List<TexlStrings.StringGetter[]>(signatureCount);
            var lastArg = args.Last();

            for (var sigIndex = 0; sigIndex < signatureCount; sigIndex++)
            {
                var signature = new TexlStrings.StringGetter[argCount];

                // Populate from the given args (as much as possible). The last arg will be repeated.
                for (var i = 0; i < argCount; i++)
                {
                    signature[i] = i < args.Length ? args[i] : lastArg;
                }

                signatures.Add(signature);
                argCount++;
            }

            return new ReadOnlyCollection<TexlStrings.StringGetter[]>(signatures);
        }

        protected void AddSuggestionMessageToTelemetry(string telemetryMessage, TexlNode node, TexlBinding binding)
        {
            Contracts.AssertNonEmpty(telemetryMessage);
            Contracts.AssertValue(node);
            Contracts.AssertValue(binding);

            var message = string.Format("Function:{0}, Message:{1}", Name, telemetryMessage);
            TrackingProvider.Instance.AddSuggestionMessage(message, node, binding);
        }

        protected void SuggestDelegationHint(TexlNode node, TexlBinding binding, string telemetryMessage)
        {
            SuggestDelegationHint(node, binding);
            AddSuggestionMessageToTelemetry(telemetryMessage, node, binding);
        }

        // Helper used to provide hints when we detect non-delegable parts of the expression due to server restrictions.
        protected void SuggestDelegationHint(TexlNode node, TexlBinding binding)
        {
            Contracts.AssertValue(node);
            Contracts.AssertValue(binding);

            binding.ErrorContainer.EnsureError(DocumentErrorSeverity.Warning, node, TexlStrings.SuggestRemoteExecutionHint, Name);
        }

        protected bool CheckArgsCount(CallNode callNode, TexlBinding binding, DocumentErrorSeverity errorSeverity = DocumentErrorSeverity.Suggestion)
        {
            Contracts.AssertValue(callNode);
            Contracts.AssertValue(binding);

            if (binding.ErrorContainer.HasErrors(callNode, errorSeverity))
            {
                return false;
            }

            var args = callNode.Args.Children.VerifyValue();
            var cargs = args.Count();
            return !(cargs < MinArity || cargs > MaxArity);
        }

        // Helper used to validate call node and get delegatable datasource value.
        protected bool TryGetValidDataSourceForDelegation(CallNode callNode, TexlBinding binding, DelegationCapability expectedCapability, out IExternalDataSource dataSource)
        {
            Contracts.AssertValue(callNode);
            Contracts.AssertValue(binding);

            dataSource = null;

            // Only check for errors with severity more than warning.
            // Ignore warning errors as it's quite possible to have delegation warnings on a node in different call node context.
            // For example, Filter(CDS, A = B) It's possible that B as itself is delegatable but in the context of Filter it's not and could have warning on it.
            if (binding.ErrorContainer.HasErrors(callNode, DocumentErrorSeverity.Moderate))
            {
                return false;
            }

            if (!TryGetDataSource(callNode, binding, out dataSource))
            {
                return false;
            }

            if (dataSource == null)
            {
                return false;
            }

            // Check if DS is server delegatable.
            return dataSource.IsDelegatable &&
                    dataSource.DelegationMetadata.VerifyValue().TableCapabilities.HasCapability(expectedCapability.Capabilities);
        }

        // Helper to drop all of a single types from a result type
        protected bool DropAllOfKindNested(ref DType itemType, IErrorContainer errors, TexlNode node, DKind kind)
        {
            return DropAllMatchingNested(ref itemType, errors, node, type => type.Kind == kind);
        }

        protected bool DropAllMatchingNested(ref DType itemType, IErrorContainer errors, TexlNode node, Func<DType, bool> matchFunc)
        {
            Contracts.AssertValid(itemType);
            Contracts.AssertValue(errors);
            Contracts.AssertValue(node);

            var fError = false;
            itemType = itemType.DropAllMatchingNested(ref fError, DPath.Root, matchFunc);
            if (fError)
            {
                errors.EnsureError(DocumentErrorSeverity.Severe, node, TexlStrings.ErrIncompatibleTypes);

                // As DropAllOfKind doesn't set returned type to erroneous in case of failure, explicitly set it here.
                itemType = DType.Error;
                return false;
            }

            return true;
        }

        public virtual bool TryGetDelegationMetadata(CallNode node, TexlBinding binding, out IDelegationMetadata metadata)
        {
            metadata = null;
            return false;
        }

        public virtual IOpDelegationStrategy GetOpDelegationStrategy(BinaryOp op, PowerFx.Syntax.BinaryOpNode opNode)
        {
            Contracts.AssertValueOrNull(opNode);

            if (op == BinaryOp.In)
            {
                Contracts.AssertValue(opNode);
                Contracts.Assert(opNode.Op == op);

                return new InOpDelegationStrategy(opNode, this);
            }

            return new DefaultBinaryOpDelegationStrategy(op, this);
        }

        // This updates the field projection info for datasources. For most of the functions, binder takes care of it.
        // But if functions have specific semantics then this allows functions to contribute this information.
        // For example, Search function which references columns as string literals.
        public virtual bool UpdateDataQuerySelects(CallNode node, TexlBinding binding, DataSourceToQueryOptionsMap dataSourceToQueryOptionsMap)
        {
            return false;
        }

        public IOpDelegationStrategy GetOpDelegationStrategy(UnaryOp op)
        {
            return new DefaultUnaryOpDelegationStrategy(op, this);
        }

        public ICallNodeDelegatableNodeValidationStrategy GetCallNodeDelegationStrategy()
        {
            return new DelegationValidationStrategy(this);
        }

        public IDottedNameNodeDelegatableNodeValidationStrategy GetDottedNameNodeDelegationStrategy()
        {
            return new DelegationValidationStrategy(this);
        }

        public IFirstNameNodeDelegatableNodeValidationStrategy GetFirstNameNodeDelegationStrategy()
        {
            return new DelegationValidationStrategy(this);
        }

        // Check the type of a specified node against an expected type (either desiredType or DType.Table with a desiredType column)
        // and possibly emit errors accordingly. Returns true if the types align, false otherwise.
        protected bool CheckParamIsTypeOrSingleColumnTable(DType desiredType, TexlNode node, DType nodeType, IErrorContainer errors, out bool isTable, ref Dictionary<TexlNode, DType> nodeToCoercedTypeMap)
        {
            Contracts.Assert(desiredType.IsValid);
            Contracts.AssertValue(node);
            Contracts.Assert(nodeType.IsValid);
            Contracts.AssertValue(errors);

            isTable = false;

            if (desiredType.Accepts(nodeType))
            {
                return true;
            }

            if (SupportsParamCoercion && nodeType.CoercesTo(desiredType))
            {
                CollectionUtils.Add(ref nodeToCoercedTypeMap, node, desiredType);
                return true;
            }

            if (nodeType.IsTable)
            {
                var count = 0;
                isTable = true;
                foreach (var col in nodeType.GetNames(DPath.Root))
                {
                    count++;
                    if (!desiredType.Accepts(col.Type))
                    {
                        if (SupportsParamCoercion && col.Type.CoercesTo(desiredType))
                        {
                            desiredType = DType.CreateTable(new TypedName(desiredType, col.Name));
                            CollectionUtils.Add(ref nodeToCoercedTypeMap, node, desiredType);
                        }
                        else
                        {
                            errors.EnsureError(DocumentErrorSeverity.Severe, node, TexlStrings.ErrFunctionDoesNotAcceptThisType_Function_Expected, Name, desiredType.GetKindString());
                            return false;
                        }
                    }
                }

                if (count == 1)
                {
                    return true;
                }
            }

            errors.EnsureError(node, TexlStrings.ErrFunctionDoesNotAcceptThisType_Function_Expected, Name, desiredType.GetKindString());
            return false;
        }

        protected bool CheckAllParamsAreTypeOrSingleColumnTable(CheckTypesContext context, DType desiredType, TexlNode[] args, DType[] argTypes, IErrorContainer errors, out DType returnType, out Dictionary<TexlNode, DType> nodeToCoercedTypeMap)
        {
            Contracts.AssertValue(args);
            Contracts.AssertAllValues(args);
            Contracts.AssertValue(argTypes);
            Contracts.Assert(args.Length == argTypes.Length);
            Contracts.AssertValue(errors);

            var fValid = true;
            nodeToCoercedTypeMap = new Dictionary<TexlNode, DType>();

            returnType = DType.Invalid;

            // Type check the args
            for (var i = 0; i < args.Length; i++)
            {
                fValid &= CheckParamIsTypeOrSingleColumnTable(desiredType, args[i], argTypes[i], errors, out var isTable, ref nodeToCoercedTypeMap);

                // If there are any table args, the return type depends on the first such arg.
                if (isTable && returnType == DType.Invalid)
                {
                    if (fValid && nodeToCoercedTypeMap.Any())
                    {
                        var resultColumnName = context.Features.HasFlag(Features.ConsistentOneColumnTableResult)
                            ? new DName(ColumnName_ValueStr)
                            : argTypes[i].GetNames(DPath.Root).Single().Name;

                        returnType = DType.CreateTable(new TypedName(desiredType, resultColumnName));
                    }
                    else
                    {
                        returnType = context.Features.HasFlag(Features.ConsistentOneColumnTableResult)
                            ? DType.CreateTable(new TypedName(desiredType, new DName(ColumnName_ValueStr)))
                            : argTypes[i];
                    }
                }
            }

            // If the returnType hasn't been set, we are working with only scalars.
            if (returnType == DType.Invalid)
            {
                returnType = desiredType;
            }

            if (!fValid)
            {
                nodeToCoercedTypeMap = null;
            }

            return fValid;
        }

        #endregion

        internal TransportSchemas.FunctionInfo Info(string locale)
        {
            // If the locale has changed, we want to reset the function info to one of the new locale
            if (CurrentLocaleInfo.CurrentUILanguageName == _cachedLocaleName && _cachedFunctionInfo != null)
            {
                return _cachedFunctionInfo;
            }

            _cachedLocaleName = CurrentLocaleInfo.CurrentUILanguageName;
            return _cachedFunctionInfo = new TransportSchemas.FunctionInfo()
            {
                Label = Name,
                Detail = Description,
                Signatures = GetSignatures().Select(signature => new FunctionSignature()
                {
                    Label = Name + (signature == null ?
                        "()" :
                        ("(" + string.Join(TexlLexer.GetLocalizedInstance(CultureInfo.CurrentCulture).LocalizedPunctuatorListSeparator + " ", signature.Select(getter => getter(null))) + ")")),
                    Parameters = signature?.Select(getter =>
                    {
                        TryGetParamDescription(getter(locale), out var description);

                        return new ParameterInfo()
                        {
                            Label = getter(null),
                            Documentation = description
                        };
                    }).ToArray()
                }).ToArray()
            };
        }

        /// <summary>
        /// Override this method to rewrite the CallNode that is generated.
        /// e.g. Boolean(true) would want to emit the arg true directly instead of a function call.
        /// </summary>
        internal virtual IntermediateNode CreateIRCallNode(CallNode node, IRTranslatorContext context, List<IntermediateNode> args, ScopeSymbol scope)
        {
            if (scope != null)
            {
                return new IRCallNode(context.GetIRContext(node), this, scope, args);
            }

            return new IRCallNode(context.GetIRContext(node), this, args);
        }

        /// <summary>
        /// Function can override this method to provide pre-processing policy for argument.
        /// By default, function does not attach any pre-processing for arguments.
        /// </summary>
        /// <param name="index">0 based index of argument.</param>
        /// <returns></returns>
        public virtual ArgPreprocessor GetArgPreprocessor(int index)
        {
            return ArgPreprocessor.None;
        }

        /// <summary>
        /// Generic arg preprocessor that uses <see cref="ParamTypes"/> to determine pre-processing policy.
        /// </summary>
        /// <param name="index"></param>
        /// <returns></returns>
        internal ArgPreprocessor GetGenericArgPreprocessor(int index)
        {
            var paramType = ParamTypes[index] ?? DType.Unknown;
            if (paramType == DType.Number)
            {
                return ArgPreprocessor.ReplaceWithZero;
            }

            return ArgPreprocessor.None;
        }
    }
}<|MERGE_RESOLUTION|>--- conflicted
+++ resolved
@@ -457,14 +457,6 @@
             Contracts.AssertValue(errors);
             Contracts.Assert(MinArity <= args.Length && args.Length <= MaxArity);
 
-            for (var i = 0; i < argTypes.Length; i++)
-            {
-                if (!IsIdentifierParam(i))
-                {
-                    Contracts.AssertValid(argTypes[i]);
-                }
-            }
-
             var fValid = true;
             var count = Math.Min(args.Length, ParamTypes.Length);
 
@@ -473,6 +465,13 @@
             // Type check the args
             for (var i = 0; i < count; i++)
             {
+                // Identifiers don't have a type
+                if (IsIdentifierParam(i))
+                {
+                    continue;
+                }
+
+                Contracts.AssertValid(argTypes[i]);
                 var expectedParamType = ParamTypes[i];
 
                 // If the strong-enum type flag is disabled, treat an enum option set type as the enum supertype instead
@@ -481,23 +480,9 @@
                     expectedParamType = enumSymbol.EnumType.GetEnumSupertype();
                 }
 
-<<<<<<< HEAD
                 var typeChecks = CheckType(args[i], argTypes[i], expectedParamType, errors, SupportCoercionForArg(i), out DType coercionType);
                 if (typeChecks)
                 {
-=======
-                var expectedParamType = ParamTypes[i];
-
-                // If the strong-enum type flag is disabled, treat an enum option set type as the enum supertype instead
-                if (!context.Features.HasFlag(Features.StronglyTypedBuiltinEnums) && expectedParamType.OptionSetInfo is EnumSymbol enumSymbol)
-                {
-                    expectedParamType = enumSymbol.EnumType.GetEnumSupertype();
-                }
-
-                var typeChecks = CheckType(args[i], argTypes[i], expectedParamType, errors, SupportCoercionForArg(i), out DType coercionType);
-                if (typeChecks)
-                {
->>>>>>> 9b62055a
                     // For implementations, coerce enum option set values to the backing type
                     if (expectedParamType.OptionSetInfo is EnumSymbol enumSymbol1)
                     {
