--- conflicted
+++ resolved
@@ -154,7 +154,7 @@
                 Contracts.AssertValue(context);
 
                 var child = node.Child.Accept(this, context);
-                var irc = context.GetIRContext(node);
+                var irc = context.GetIRContext(node);
 
                 IntermediateNode result;
                 switch (node.Op)
@@ -369,10 +369,10 @@
                     {
                         case ArgPreprocessor.ReplaceBlankWithFloatZero:
                             convertedNode = ReplaceBlankWithFloatZero(args[i]);
-                            break;
+                            break;
                         case ArgPreprocessor.ReplaceBlankWithDecimalZero:
                             convertedNode = ReplaceBlankWithDecimalZero(args[i]);
-                            break;
+                            break;
                         case ArgPreprocessor.ReplaceBlankWithFuncResultTypedZero:
                             convertedNode = ReplaceBlankWithFuncResultTypedZero(args[i]);
                             break;
@@ -415,33 +415,33 @@
                 if (arg is NumberLiteralNode || arg is DecimalLiteralNode)
                 {
                     return arg;
-                }
-
-                // need a new context since when arg is Blank IRContext.ResultType is not a Number but a Blank.
-                var convertedIRContext = new IRContext(arg.IRContext.SourceContext, FormulaType.Decimal);
-                var zeroDecLitNode = new DecimalLiteralNode(convertedIRContext, 0m);
-                var convertedNode = new CallNode(convertedIRContext, BuiltinFunctionsCore.Coalesce, arg, zeroDecLitNode);
-                return convertedNode;
-            }
-
+                }
+
+                // need a new context since when arg is Blank IRContext.ResultType is not a Number but a Blank.
+                var convertedIRContext = new IRContext(arg.IRContext.SourceContext, FormulaType.Decimal);
+                var zeroDecLitNode = new DecimalLiteralNode(convertedIRContext, 0m);
+                var convertedNode = new CallNode(convertedIRContext, BuiltinFunctionsCore.Coalesce, arg, zeroDecLitNode);
+                return convertedNode;
+            }
+
             private static IntermediateNode ReplaceBlankWithFuncResultTypedZero(IntermediateNode arg)
             {
                 if (arg is NumberLiteralNode || arg is DecimalLiteralNode)
                 {
                     return arg;
-                }
-
-                var argType = arg.IRContext.ResultType;
-
-                if (argType == FormulaType.Decimal || argType == FormulaType.Boolean || argType == FormulaType.UntypedObject || argType == FormulaType.Blank || argType == FormulaType.String)
-                {
-                    return ReplaceBlankWithDecimalZero(arg);
-                }
-                else
-                {
-                    return ReplaceBlankWithFloatZero(arg);
-                }
-            }
+                }
+
+                var argType = arg.IRContext.ResultType;
+
+                if (argType == FormulaType.Decimal || argType == FormulaType.Boolean || argType == FormulaType.UntypedObject || argType == FormulaType.Blank || argType == FormulaType.String)
+                {
+                    return ReplaceBlankWithDecimalZero(arg);
+                }
+                else
+                {
+                    return ReplaceBlankWithFloatZero(arg);
+                }
+            }
 
             /// <summary>
             /// Wraps node arg => Truc(Coalesce(arg , 0)).
@@ -842,13 +842,13 @@
                 switch (coercionKind)
                 {
                     case CoercionKind.TextToNumber:
-                        return new CallNode(IRContext.NotInSource(FormulaType.Build(toType)), BuiltinFunctionsCore.Float, child);
-                    case CoercionKind.TextToDecimal:
-                        return new CallNode(IRContext.NotInSource(FormulaType.Build(toType)), BuiltinFunctionsCore.Decimal, child);
-
-                    case CoercionKind.DecimalToNumber:
-                        return new CallNode(IRContext.NotInSource(FormulaType.Build(toType)), BuiltinFunctionsCore.Float, child);
-                    case CoercionKind.NumberToDecimal:
+                        return new CallNode(IRContext.NotInSource(FormulaType.Build(toType)), BuiltinFunctionsCore.Float, child);
+                    case CoercionKind.TextToDecimal:
+                        return new CallNode(IRContext.NotInSource(FormulaType.Build(toType)), BuiltinFunctionsCore.Decimal, child);
+
+                    case CoercionKind.DecimalToNumber:
+                        return new CallNode(IRContext.NotInSource(FormulaType.Build(toType)), BuiltinFunctionsCore.Float, child);
+                    case CoercionKind.NumberToDecimal:
                         return new CallNode(IRContext.NotInSource(FormulaType.Build(toType)), BuiltinFunctionsCore.Decimal, child);
 
                     case CoercionKind.DateToText:
@@ -875,19 +875,14 @@
                     case CoercionKind.BooleanToDecimal:
                         unaryOpKind = UnaryOpKind.BooleanToDecimal;
                         break;
-<<<<<<< HEAD
-                    case CoercionKind.BooleanOptionSetToNumber:
-                        unaryOpKind = UnaryOpKind.BooleanOptionSetToNumber;
-                        break;
-                    case CoercionKind.BooleanOptionSetToDecimal:
-                        unaryOpKind = UnaryOpKind.BooleanOptionSetToDecimal;
-=======
                     case CoercionKind.OptionSetToNumber:
                         unaryOpKind = UnaryOpKind.OptionSetToNumber;
                         break;
                     case CoercionKind.OptionSetToColor:
                         unaryOpKind = UnaryOpKind.OptionSetToColor;
->>>>>>> 254acaf7
+                        break;
+                    case CoercionKind.OptionSetToDecimal:
+                        unaryOpKind = UnaryOpKind.OptionSetToDecimal;
                         break;
                     case CoercionKind.DateToNumber:
                         unaryOpKind = UnaryOpKind.DateToNumber;
@@ -1009,7 +1004,7 @@
                     case CoercionKind.UntypedToText:
                         return new CallNode(IRContext.NotInSource(FormulaType.Build(toType)), BuiltinFunctionsCore.Text_UO, child);
                     case CoercionKind.UntypedToNumber:
-                        return new CallNode(IRContext.NotInSource(FormulaType.Build(toType)), BuiltinFunctionsCore.Float_UO, child);
+                        return new CallNode(IRContext.NotInSource(FormulaType.Build(toType)), BuiltinFunctionsCore.Float_UO, child);
                     case CoercionKind.UntypedToDecimal:
                         return new CallNode(IRContext.NotInSource(FormulaType.Build(toType)), BuiltinFunctionsCore.Decimal_UO, child);
                     case CoercionKind.UntypedToBoolean:
