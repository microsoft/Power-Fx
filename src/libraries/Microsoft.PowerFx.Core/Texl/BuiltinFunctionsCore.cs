--- conflicted
+++ resolved
@@ -50,10 +50,10 @@
         public static readonly TexlFunction Boolean_T = _library.Add(new BooleanFunction_T());
         public static readonly TexlFunction Boolean_UO = _library.Add(new BooleanFunction_UO());
         public static readonly TexlFunction BooleanB = _library.Add(new BooleanBFunction());
-        public static readonly TexlFunction BooleanB_T = _library.Add(new BooleanBFunction_T());
-        public static readonly TexlFunction BooleanN = _library.Add(new BooleanNFunction());
-        public static readonly TexlFunction BooleanN_T = _library.Add(new BooleanNFunction_T());
-        public static readonly TexlFunction BooleanW = _library.Add(new BooleanWFunction());
+        public static readonly TexlFunction BooleanB_T = _library.Add(new BooleanBFunction_T());
+        public static readonly TexlFunction BooleanN = _library.Add(new BooleanNFunction());
+        public static readonly TexlFunction BooleanN_T = _library.Add(new BooleanNFunction_T());
+        public static readonly TexlFunction BooleanW = _library.Add(new BooleanWFunction());
         public static readonly TexlFunction BooleanW_T = _library.Add(new BooleanWFunction_T());
         public static readonly TexlFunction Char = _library.Add(new CharFunction());
         public static readonly TexlFunction CharT = _library.Add(new CharTFunction());
@@ -104,7 +104,7 @@
         public static readonly TexlFunction FirstN = _library.Add(new FirstLastNFunction(isFirst: true));
         public static readonly TexlFunction FirstN_UO = _library.Add(new FirstLastNFunction_UO(isFirst: true));
         public static readonly TexlFunction ForAll = _library.Add(new ForAllFunction());
-        public static readonly TexlFunction ForAll_UO = _library.Add(new ForAllFunction_UO());
+        public static readonly TexlFunction ForAll_UO = _library.Add(new ForAllFunction_UO());
         public static readonly TexlFunction GUID_UO = _library.Add(new GUIDPureFunction_UO());
         public static readonly TexlFunction GUIDNoArg = _library.Add(new GUIDNoArgFunction());
         public static readonly TexlFunction GUIDPure = _library.Add(new GUIDPureFunction());
@@ -160,13 +160,8 @@
         public static readonly TexlFunction Now = _library.Add(new NowFunction());
         public static readonly TexlFunction OptionsSetInfo = _featureGateFunctions.Add(new OptionSetInfoFunction());
         public static readonly TexlFunction Or = _library.Add(new VariadicLogicalFunction(isAnd: false));
-<<<<<<< HEAD
         public static readonly TexlFunction ParseJSON = _library.Add(new ParseJSONFunction());
         public static readonly TexlFunction Pi = _library.Add(new PiFunction());
-=======
-        public static readonly TexlFunction ParseJSON = _library.Add(new ParseJSONFunction());
-        public static readonly TexlFunction PlainText = _library.Add(new PlainTextFunction());
->>>>>>> 5c440e6f
         public static readonly TexlFunction Power = _library.Add(new PowerFunction());
         public static readonly TexlFunction PowerT = _library.Add(new PowerTFunction());
         public static readonly TexlFunction Proper = _library.Add(new ProperFunction());
@@ -238,12 +233,12 @@
         public static readonly TexlFunction With = _library.Add(new WithFunction());
         public static readonly TexlFunction Year = _library.Add(new YearFunction());
 
-        public static readonly TexlFunction Decimal = _featureGateFunctions.Add(new DecimalFunction());
-        public static readonly TexlFunction Decimal_UO = _featureGateFunctions.Add(new DecimalFunction_UO());
-        public static readonly TexlFunction Float = _featureGateFunctions.Add(new FloatFunction());
+        public static readonly TexlFunction Decimal = _featureGateFunctions.Add(new DecimalFunction());
+        public static readonly TexlFunction Decimal_UO = _featureGateFunctions.Add(new DecimalFunction_UO());
+        public static readonly TexlFunction Float = _featureGateFunctions.Add(new FloatFunction());
         public static readonly TexlFunction Float_UO = _featureGateFunctions.Add(new FloatFunction_UO());
-        public static readonly TexlFunction IsUTCToday = _featureGateFunctions.Add(new IsUTCTodayFunction());
-        public static readonly TexlFunction UTCNow = _featureGateFunctions.Add(new UTCNowFunction());
+        public static readonly TexlFunction IsUTCToday = _featureGateFunctions.Add(new IsUTCTodayFunction());
+        public static readonly TexlFunction UTCNow = _featureGateFunctions.Add(new UTCNowFunction());
         public static readonly TexlFunction UTCToday = _featureGateFunctions.Add(new UTCTodayFunction());
 
         // Slow API, only use for backward compatibility
