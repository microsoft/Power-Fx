﻿// Copyright (c) Microsoft Corporation.
// Licensed under the MIT license.

using System.Collections.Generic;
using System.Numerics;
using Microsoft.PowerFx.Core.App.ErrorContainers;
using Microsoft.PowerFx.Core.Binding;
using Microsoft.PowerFx.Core.Errors;
using Microsoft.PowerFx.Core.Functions;
using Microsoft.PowerFx.Core.Functions.Delegation.DelegationStrategies;
using Microsoft.PowerFx.Core.Localization;
using Microsoft.PowerFx.Core.Types;
using Microsoft.PowerFx.Core.Utils;
using Microsoft.PowerFx.Syntax;

namespace Microsoft.PowerFx.Core.Texl.Builtins
{
    // Abstract base for all scalar flavors of round (Round, RoundUp, RoundDown)
    internal abstract class ScalarRoundingFunction : BuiltinFunction
<<<<<<< HEAD
    {
        public override bool IsSelfContained => true;
=======
    {
        public override ArgPreprocessor GetArgPreprocessor(int index)
        {
            return base.GetGenericArgPreprocessor(index);
        }
>>>>>>> 68f0c8c9

        public override bool IsSelfContained => true;

        public ScalarRoundingFunction(string name, TexlStrings.StringGetter description, int arityMin)
            : base(name, description, FunctionCategories.MathAndStat, DType.Unknown, 0, arityMin, 2, DType.Unknown, DType.Number)
        {
        }

        public override IEnumerable<TexlStrings.StringGetter[]> GetSignatures()
        {
            yield return new[] { TexlStrings.RoundArg1, TexlStrings.RoundArg2 };
        }

        public override bool CheckTypes(CheckTypesContext context, TexlNode[] args, DType[] argTypes, IErrorContainer errors, out DType returnType, out Dictionary<TexlNode, DType> nodeToCoercedTypeMap)
        {
            Contracts.AssertValue(args);
            Contracts.AssertAllValues(args);
            Contracts.AssertValue(argTypes);
            Contracts.Assert(args.Length == argTypes.Length);
            Contracts.Assert(MinArity <= args.Length && args.Length <= MaxArity);
            Contracts.AssertValue(errors);

            var fValid = true;
            nodeToCoercedTypeMap = null;

            var arg0 = args[0];
            var arg0Type = argTypes[0];

            returnType = NumDecReturnType(context, nativeDecimal: true, arg0Type);

            if (CheckType(arg0, arg0Type, returnType, DefaultErrorContainer, out var matchedWithCoercion0))
            {
                if (matchedWithCoercion0)
                {
                    nodeToCoercedTypeMap = new Dictionary<TexlNode, DType>();
                    CollectionUtils.Add(ref nodeToCoercedTypeMap, arg0, returnType, allowDupes: true);
                }
            }
            else
            {
                fValid = false;
            }

            if (args.Length == 2)
            {
                var arg1 = args[1];
                var arg1Type = argTypes[1];

                if (CheckType(arg1, arg1Type, DType.Number, DefaultErrorContainer, out var matchedWithCoercion1))
                {
                    if (matchedWithCoercion1)
                    {
                        if (nodeToCoercedTypeMap == null)
                        {
                            nodeToCoercedTypeMap = new Dictionary<TexlNode, DType>();
                        }

                        CollectionUtils.Add(ref nodeToCoercedTypeMap, arg1, DType.Number, allowDupes: true);
                    }
                }
                else
                {
                    fValid = false;
                }
            }

            if (!fValid)
            {
                nodeToCoercedTypeMap = null;
            }

            return fValid;
        }
    }

    // Abstract base for all overloads of round that take table arguments
    internal abstract class TableRoundingFunction : BuiltinFunction
    {
        public override bool IsSelfContained => true;

<<<<<<< HEAD
        public override bool SupportsParamCoercion => true;

        public TableRoundingFunction(string name, TexlStrings.StringGetter description, int arityMin)
            : base(name, description, FunctionCategories.Table, DType.EmptyTable, 0, arityMin, 2)
        {
=======
        public TableRoundingFunction(string name, TexlStrings.StringGetter description)
            : base(name, description, FunctionCategories.Table, DType.EmptyTable, 0, 2, 2)
        {
>>>>>>> 68f0c8c9
        }

        public override IEnumerable<TexlStrings.StringGetter[]> GetSignatures()
        {
            yield return new[] { TexlStrings.RoundTArg1, TexlStrings.RoundTArg2 };
        }

        public override string GetUniqueTexlRuntimeName(bool isPrefetching = false)
        {
            return GetUniqueTexlRuntimeName(suffix: "_T");
        }

        public override bool CheckTypes(CheckTypesContext context, TexlNode[] args, DType[] argTypes, IErrorContainer errors, out DType returnType, out Dictionary<TexlNode, DType> nodeToCoercedTypeMap)
        {
            Contracts.AssertValue(args);
            Contracts.AssertAllValues(args);
            Contracts.AssertValue(argTypes);
            Contracts.Assert(args.Length == argTypes.Length);
            Contracts.AssertValue(errors);
            Contracts.Assert(MinArity <= args.Length && args.Length <= MaxArity);

            var type0 = argTypes[0];

            var scalarType = NumDecReturnType(context, nativeDecimal: true, type0);

            var fValid = base.CheckTypes(context, args, argTypes, errors, out returnType, out nodeToCoercedTypeMap);
            Contracts.Assert(returnType.IsTable);

            // At least one of the arguments has to be a table.
            if (!argTypes[0].IsTable && (args.Length == 1 || !argTypes[1].IsTable))
            {
                errors.EnsureError(DocumentErrorSeverity.Severe, args[0], TexlStrings.ErrTypeError);
                errors.EnsureError(DocumentErrorSeverity.Severe, args[1], TexlStrings.ErrTypeError);

                // Both args are invalid. No need to continue.
                fValid = false;
            }

            if (type0.IsTable)
            {
                // Ensure we have a one-column table of numerics
                fValid &= CheckNumDecColumnType(scalarType, type0, args[0], errors, ref nodeToCoercedTypeMap);

                // Decimal TODO: else case should be based on scalarType - ends up with same type as something coerced
                returnType = context.Features.HasFlag(Features.ConsistentOneColumnTableResult)
                    ? DType.CreateTable(new TypedName(scalarType, new DName(ColumnName_ValueStr)))
                    : type0;
            }
            else
            {
                if (!scalarType.Accepts(type0))
                {
                    if (type0.CoercesTo(scalarType))
                    {
                        CollectionUtils.Add(ref nodeToCoercedTypeMap, args[0], scalarType);
                    }
                    else
                    {
                        fValid = false;
                        errors.EnsureError(DocumentErrorSeverity.Severe, args[0], TexlStrings.ErrTypeError);
                    }
                }

                // Since the 1st arg is not a table, make a new table return type *[Result:n] or
                // *[Value:n] if the consistent return schema flag is enabled
                returnType = DType.CreateTable(new TypedName(scalarType, GetOneColumnTableResultName(context.Features)));
            }

            if (args.Length == 2)
            {
                var type1 = argTypes[1];

                if (type1.IsTable)
                {
                    // Ensure we have a one-column table of numerics
                    fValid &= CheckNumericColumnType(type1, args[1], errors, ref nodeToCoercedTypeMap);
                }
                else
                {
                    if (!DType.Number.Accepts(type1))
                    {
                        if (type1.CoercesTo(DType.Number))
                        {
                            CollectionUtils.Add(ref nodeToCoercedTypeMap, args[1], DType.Number);
                        }
                        else
                        {
                            fValid = false;
                            errors.EnsureError(DocumentErrorSeverity.Severe, args[0], TexlStrings.ErrTypeError);
                        }
                    }
                }
            }

            Contracts.Assert(returnType.IsTable);
            Contracts.Assert(!fValid || returnType.IsColumn);

            return fValid;
        }
    }

    // Round(number:n|w, digits:n|w)
    internal sealed class RoundScalarFunction : ScalarRoundingFunction
    {
        public RoundScalarFunction()
            : base("Round", TexlStrings.AboutRound, arityMin: 2)
        {
        }
    }

    // RoundUp(number:n, digits:n)
    internal sealed class RoundUpScalarFunction : ScalarRoundingFunction
    {
        public RoundUpScalarFunction()
            : base("RoundUp", TexlStrings.AboutRoundUp, arityMin: 2)
        {
        }
    }

    // RoundDown(number:n|w, digits:n|w)
    internal sealed class RoundDownScalarFunction : ScalarRoundingFunction
    {
        public RoundDownScalarFunction()
            : base("RoundDown", TexlStrings.AboutRoundDown, arityMin: 2)
        {
        }
    }

    // Round(number:w|n|*[w|n], digits:w|n|*[w|n])
    internal sealed class RoundTableFunction : TableRoundingFunction
    {
        public RoundTableFunction()
            : base("Round", TexlStrings.AboutRoundT, arityMin: 2)
        {
        }
    }

    // RoundUp(number:w|n|*[w|n], digits:w|n|*[w|n])
    internal sealed class RoundUpTableFunction : TableRoundingFunction
    {
        public RoundUpTableFunction()
            : base("RoundUp", TexlStrings.AboutRoundUpT, arityMin: 2)
        {
        }
    }

    // RoundDown(number:n|w|*[n|w], digits:n|w|*[n|w])
    internal sealed class RoundDownTableFunction : TableRoundingFunction
    {
        public RoundDownTableFunction()
            : base("RoundDown", TexlStrings.AboutRoundDownT, arityMin: 2)
        {
        }
    }
}<|MERGE_RESOLUTION|>--- conflicted
+++ resolved
@@ -2,12 +2,12 @@
 // Licensed under the MIT license.
 
 using System.Collections.Generic;
-using System.Numerics;
+using System.Numerics;
 using Microsoft.PowerFx.Core.App.ErrorContainers;
 using Microsoft.PowerFx.Core.Binding;
 using Microsoft.PowerFx.Core.Errors;
 using Microsoft.PowerFx.Core.Functions;
-using Microsoft.PowerFx.Core.Functions.Delegation.DelegationStrategies;
+using Microsoft.PowerFx.Core.Functions.Delegation.DelegationStrategies;
 using Microsoft.PowerFx.Core.Localization;
 using Microsoft.PowerFx.Core.Types;
 using Microsoft.PowerFx.Core.Utils;
@@ -17,16 +17,11 @@
 {
     // Abstract base for all scalar flavors of round (Round, RoundUp, RoundDown)
     internal abstract class ScalarRoundingFunction : BuiltinFunction
-<<<<<<< HEAD
-    {
-        public override bool IsSelfContained => true;
-=======
     {
         public override ArgPreprocessor GetArgPreprocessor(int index)
         {
             return base.GetGenericArgPreprocessor(index);
         }
->>>>>>> 68f0c8c9
 
         public override bool IsSelfContained => true;
 
@@ -39,7 +34,7 @@
         {
             yield return new[] { TexlStrings.RoundArg1, TexlStrings.RoundArg2 };
         }
-
+
         public override bool CheckTypes(CheckTypesContext context, TexlNode[] args, DType[] argTypes, IErrorContainer errors, out DType returnType, out Dictionary<TexlNode, DType> nodeToCoercedTypeMap)
         {
             Contracts.AssertValue(args);
@@ -48,76 +43,68 @@
             Contracts.Assert(args.Length == argTypes.Length);
             Contracts.Assert(MinArity <= args.Length && args.Length <= MaxArity);
             Contracts.AssertValue(errors);
-
-            var fValid = true;
-            nodeToCoercedTypeMap = null;
+
+            var fValid = true;
+            nodeToCoercedTypeMap = null;
 
             var arg0 = args[0];
-            var arg0Type = argTypes[0];
-
-            returnType = NumDecReturnType(context, nativeDecimal: true, arg0Type);
-
-            if (CheckType(arg0, arg0Type, returnType, DefaultErrorContainer, out var matchedWithCoercion0))
-            {
-                if (matchedWithCoercion0)
-                {
-                    nodeToCoercedTypeMap = new Dictionary<TexlNode, DType>();
-                    CollectionUtils.Add(ref nodeToCoercedTypeMap, arg0, returnType, allowDupes: true);
-                }
-            }
-            else
-            {
-                fValid = false;
-            }
-
-            if (args.Length == 2)
-            {
+            var arg0Type = argTypes[0];
+
+            returnType = NumDecReturnType(context, nativeDecimal: true, arg0Type);
+
+            if (CheckType(arg0, arg0Type, returnType, DefaultErrorContainer, out var matchedWithCoercion0))
+            {
+                if (matchedWithCoercion0)
+                {
+                    nodeToCoercedTypeMap = new Dictionary<TexlNode, DType>();
+                    CollectionUtils.Add(ref nodeToCoercedTypeMap, arg0, returnType, allowDupes: true);
+                }
+            }
+            else
+            {
+                fValid = false;
+            }
+
+            if (args.Length == 2)
+            {
                 var arg1 = args[1];
-                var arg1Type = argTypes[1];
-
-                if (CheckType(arg1, arg1Type, DType.Number, DefaultErrorContainer, out var matchedWithCoercion1))
-                {
-                    if (matchedWithCoercion1)
-                    {
-                        if (nodeToCoercedTypeMap == null)
-                        {
-                            nodeToCoercedTypeMap = new Dictionary<TexlNode, DType>();
-                        }
-
-                        CollectionUtils.Add(ref nodeToCoercedTypeMap, arg1, DType.Number, allowDupes: true);
-                    }
-                }
-                else
-                {
-                    fValid = false;
-                }
-            }
-
-            if (!fValid)
-            {
-                nodeToCoercedTypeMap = null;
-            }
-
-            return fValid;
+                var arg1Type = argTypes[1];
+
+                if (CheckType(arg1, arg1Type, DType.Number, DefaultErrorContainer, out var matchedWithCoercion1))
+                {
+                    if (matchedWithCoercion1)
+                    {
+                        if (nodeToCoercedTypeMap == null)
+                        {
+                            nodeToCoercedTypeMap = new Dictionary<TexlNode, DType>();
+                        }
+
+                        CollectionUtils.Add(ref nodeToCoercedTypeMap, arg1, DType.Number, allowDupes: true);
+                    }
+                }
+                else
+                {
+                    fValid = false;
+                }
+            }
+
+            if (!fValid)
+            {
+                nodeToCoercedTypeMap = null;
+            }
+
+            return fValid;
         }
     }
 
     // Abstract base for all overloads of round that take table arguments
     internal abstract class TableRoundingFunction : BuiltinFunction
     {
-        public override bool IsSelfContained => true;
-
-<<<<<<< HEAD
-        public override bool SupportsParamCoercion => true;
+        public override bool IsSelfContained => true;
 
         public TableRoundingFunction(string name, TexlStrings.StringGetter description, int arityMin)
             : base(name, description, FunctionCategories.Table, DType.EmptyTable, 0, arityMin, 2)
         {
-=======
-        public TableRoundingFunction(string name, TexlStrings.StringGetter description)
-            : base(name, description, FunctionCategories.Table, DType.EmptyTable, 0, 2, 2)
-        {
->>>>>>> 68f0c8c9
         }
 
         public override IEnumerable<TexlStrings.StringGetter[]> GetSignatures()
@@ -140,75 +127,75 @@
             Contracts.Assert(MinArity <= args.Length && args.Length <= MaxArity);
 
             var type0 = argTypes[0];
-
-            var scalarType = NumDecReturnType(context, nativeDecimal: true, type0);
+
+            var scalarType = NumDecReturnType(context, nativeDecimal: true, type0);
 
             var fValid = base.CheckTypes(context, args, argTypes, errors, out returnType, out nodeToCoercedTypeMap);
-            Contracts.Assert(returnType.IsTable);
-
-            // At least one of the arguments has to be a table.
-            if (!argTypes[0].IsTable && (args.Length == 1 || !argTypes[1].IsTable))
-            {
-                errors.EnsureError(DocumentErrorSeverity.Severe, args[0], TexlStrings.ErrTypeError);
-                errors.EnsureError(DocumentErrorSeverity.Severe, args[1], TexlStrings.ErrTypeError);
-
-                // Both args are invalid. No need to continue.
-                fValid = false;
+            Contracts.Assert(returnType.IsTable);
+
+            // At least one of the arguments has to be a table.
+            if (!argTypes[0].IsTable && (args.Length == 1 || !argTypes[1].IsTable))
+            {
+                errors.EnsureError(DocumentErrorSeverity.Severe, args[0], TexlStrings.ErrTypeError);
+                errors.EnsureError(DocumentErrorSeverity.Severe, args[1], TexlStrings.ErrTypeError);
+
+                // Both args are invalid. No need to continue.
+                fValid = false;
             }
 
             if (type0.IsTable)
             {
                 // Ensure we have a one-column table of numerics
-                fValid &= CheckNumDecColumnType(scalarType, type0, args[0], errors, ref nodeToCoercedTypeMap);
-
-                // Decimal TODO: else case should be based on scalarType - ends up with same type as something coerced
+                fValid &= CheckNumDecColumnType(scalarType, type0, args[0], errors, ref nodeToCoercedTypeMap);
+
+                // Decimal TODO: else case should be based on scalarType - ends up with same type as something coerced
                 returnType = context.Features.HasFlag(Features.ConsistentOneColumnTableResult)
                     ? DType.CreateTable(new TypedName(scalarType, new DName(ColumnName_ValueStr)))
                     : type0;
             }
-            else
-            {
-                if (!scalarType.Accepts(type0))
-                {
-                    if (type0.CoercesTo(scalarType))
-                    {
-                        CollectionUtils.Add(ref nodeToCoercedTypeMap, args[0], scalarType);
-                    }
-                    else
-                    {
-                        fValid = false;
-                        errors.EnsureError(DocumentErrorSeverity.Severe, args[0], TexlStrings.ErrTypeError);
-                    }
-                }
+            else
+            {
+                if (!scalarType.Accepts(type0))
+                {
+                    if (type0.CoercesTo(scalarType))
+                    {
+                        CollectionUtils.Add(ref nodeToCoercedTypeMap, args[0], scalarType);
+                    }
+                    else
+                    {
+                        fValid = false;
+                        errors.EnsureError(DocumentErrorSeverity.Severe, args[0], TexlStrings.ErrTypeError);
+                    }
+                }
 
                 // Since the 1st arg is not a table, make a new table return type *[Result:n] or
-                // *[Value:n] if the consistent return schema flag is enabled
-                returnType = DType.CreateTable(new TypedName(scalarType, GetOneColumnTableResultName(context.Features)));
-            }
-
-            if (args.Length == 2)
-            {
-                var type1 = argTypes[1];
+                // *[Value:n] if the consistent return schema flag is enabled
+                returnType = DType.CreateTable(new TypedName(scalarType, GetOneColumnTableResultName(context.Features)));
+            }
+
+            if (args.Length == 2)
+            {
+                var type1 = argTypes[1];
 
                 if (type1.IsTable)
                 {
                     // Ensure we have a one-column table of numerics
                     fValid &= CheckNumericColumnType(type1, args[1], errors, ref nodeToCoercedTypeMap);
-                }
-                else
-                {
-                    if (!DType.Number.Accepts(type1))
-                    {
-                        if (type1.CoercesTo(DType.Number))
-                        {
-                            CollectionUtils.Add(ref nodeToCoercedTypeMap, args[1], DType.Number);
-                        }
-                        else
-                        {
-                            fValid = false;
-                            errors.EnsureError(DocumentErrorSeverity.Severe, args[0], TexlStrings.ErrTypeError);
-                        }
-                    }
+                }
+                else
+                {
+                    if (!DType.Number.Accepts(type1))
+                    {
+                        if (type1.CoercesTo(DType.Number))
+                        {
+                            CollectionUtils.Add(ref nodeToCoercedTypeMap, args[1], DType.Number);
+                        }
+                        else
+                        {
+                            fValid = false;
+                            errors.EnsureError(DocumentErrorSeverity.Severe, args[0], TexlStrings.ErrTypeError);
+                        }
+                    }
                 }
             }
 
