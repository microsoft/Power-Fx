--- conflicted
+++ resolved
@@ -40,37 +40,16 @@
             returnType = argTypes[1];
             nodeToCoercedTypeMap = null;
 
-<<<<<<< HEAD
             // Coerce everything except date/times to numeric.
-            if (argTypes[1] != DType.Date && argTypes[1] != DType.DateTime && argTypes[1] != DType.Time)
+            if (argTypes[1] != DType.Date && argTypes[1] != DType.DateTime && argTypes[1] != DType.Time)
             {
-                returnType = DetermineNumericFunctionReturnType(true, context.NumberIsFloat, argTypes[1]);
-                if (!CheckType(args[1], argTypes[1], returnType, DefaultErrorContainer, ref nodeToCoercedTypeMap))
+                returnType = DetermineNumericFunctionReturnType(true, context.NumberIsFloat, argTypes[1]);
+                if (!CheckType(context, args[1], argTypes[1], returnType, DefaultErrorContainer, ref nodeToCoercedTypeMap))
                 {
-                    errors.EnsureError(DocumentErrorSeverity.Severe, args[1], TexlStrings.ErrNumberExpected);
-                    nodeToCoercedTypeMap = null;
-                    return false;
+                    errors.EnsureError(DocumentErrorSeverity.Severe, args[1], TexlStrings.ErrNumberExpected);
+                    nodeToCoercedTypeMap = null;
+                    return false;
                 }    
-=======
-            // Coerce everything except date/times to numeric.
-            if (argTypes[1] != DType.Date && argTypes[1] != DType.DateTime && argTypes[1] != DType.Time && CheckType(context, args[1], argTypes[1], DType.Number, DefaultErrorContainer, out var matchedWithCoercion))
-            {
-                returnType = DType.Number;
-                if (matchedWithCoercion)
-                {
-                    CollectionUtils.Add(ref nodeToCoercedTypeMap, args[1], DType.Number, allowDupes: true);
-                }
-            }
-            else if (argTypes[1] != DType.Date && argTypes[1] != DType.DateTime && argTypes[1] != DType.Time)
-            {
-                errors.EnsureError(DocumentErrorSeverity.Severe, args[1], TexlStrings.ErrNumberExpected);
-                fArgsValid = false;
-            }
-
-            if (!fArgsValid)
-            {
-                nodeToCoercedTypeMap = null;
->>>>>>> 36699d85
             }
 
             return true;
