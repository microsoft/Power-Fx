﻿// Copyright (c) Microsoft Corporation.
// Licensed under the MIT license.

using System;
using System.Collections.Generic;
using Microsoft.PowerFx.Core.App.ErrorContainers;
using Microsoft.PowerFx.Core.Errors;
<<<<<<< HEAD
using Microsoft.PowerFx.Core.Functions;
=======
using Microsoft.PowerFx.Core.Functions;
>>>>>>> 68f0c8c9
using Microsoft.PowerFx.Core.Functions.Delegation;
using Microsoft.PowerFx.Core.Localization;
using Microsoft.PowerFx.Core.Types;
using Microsoft.PowerFx.Core.Utils;
using Microsoft.PowerFx.Syntax;

namespace Microsoft.PowerFx.Core.Texl.Builtins
{
    // Min(source:*, projection:n)
    // Max(source:*, projection:n)
    // Corresponding DAX functions: Min, MinA, MinX, Max, MaxA, MaxX
    internal sealed class MinMaxTableFunction : StatisticalTableFunction
    {
        private readonly DelegationCapability _delegationCapability;

        public override DelegationCapability FunctionDelegationCapability => _delegationCapability;

        public MinMaxTableFunction(bool isMin)
            : base(isMin ? "Min" : "Max", isMin ? TexlStrings.AboutMinT : TexlStrings.AboutMaxT, FunctionCategories.Table)
        {
            _delegationCapability = isMin ? DelegationCapability.Min : DelegationCapability.Max;
        }

        public override bool CheckTypes(CheckTypesContext context, TexlNode[] args, DType[] argTypes, IErrorContainer errors, out DType returnType, out Dictionary<TexlNode, DType> nodeToCoercedTypeMap)
        {
            Contracts.AssertValue(args);
            Contracts.AssertValue(argTypes);
            Contracts.Assert(args.Length == argTypes.Length);
            Contracts.AssertValue(errors);
            Contracts.Assert(MinArity <= args.Length && args.Length <= MaxArity);

            // The return type will be the result type of the expression in the 2nd argument
            var fArgsValid = true;
            returnType = argTypes[1];
            nodeToCoercedTypeMap = null;

            // All decimals returns a decimal, not a number and no coercions required
            if (argTypes[1] == DType.Decimal)
            {
                returnType = DType.Decimal;
            } // Coerce everything except date/times to numeric.
            else if (argTypes[1] != DType.Date && argTypes[1] != DType.DateTime && argTypes[1] != DType.Time && CheckType(args[1], argTypes[1], DType.Number, DefaultErrorContainer, out var matchedWithCoercion))
            {
                returnType = DType.Number;
                if (matchedWithCoercion)
                {
                    CollectionUtils.Add(ref nodeToCoercedTypeMap, args[1], DType.Number, allowDupes: true);
                }
            }
            else if (argTypes[1] != DType.Date && argTypes[1] != DType.DateTime && argTypes[1] != DType.Time)
            {
                errors.EnsureError(DocumentErrorSeverity.Severe, args[1], TexlStrings.ErrNumberExpected);
                fArgsValid = false;
            }

            if (!fArgsValid)
            {
                nodeToCoercedTypeMap = null;
            }

            return fArgsValid;
        }
    }
}<|MERGE_RESOLUTION|>--- conflicted
+++ resolved
@@ -1,15 +1,10 @@
 ﻿// Copyright (c) Microsoft Corporation.
 // Licensed under the MIT license.
 
-using System;
 using System.Collections.Generic;
 using Microsoft.PowerFx.Core.App.ErrorContainers;
 using Microsoft.PowerFx.Core.Errors;
-<<<<<<< HEAD
 using Microsoft.PowerFx.Core.Functions;
-=======
-using Microsoft.PowerFx.Core.Functions;
->>>>>>> 68f0c8c9
 using Microsoft.PowerFx.Core.Functions.Delegation;
 using Microsoft.PowerFx.Core.Localization;
 using Microsoft.PowerFx.Core.Types;
@@ -46,10 +41,10 @@
             returnType = argTypes[1];
             nodeToCoercedTypeMap = null;
 
-            // All decimals returns a decimal, not a number and no coercions required
-            if (argTypes[1] == DType.Decimal)
-            {
-                returnType = DType.Decimal;
+            // All decimals returns a decimal, not a number and no coercions required
+            if (argTypes[1] == DType.Decimal)
+            {
+                returnType = DType.Decimal;
             } // Coerce everything except date/times to numeric.
             else if (argTypes[1] != DType.Date && argTypes[1] != DType.DateTime && argTypes[1] != DType.Time && CheckType(args[1], argTypes[1], DType.Number, DefaultErrorContainer, out var matchedWithCoercion))
             {
