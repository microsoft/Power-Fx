--- conflicted
+++ resolved
@@ -74,11 +74,7 @@
             Contracts.Assert(returnType.IsTable);
 
             var orderExpectedType = context.Features.HasFlag(Features.StronglyTypedBuiltinEnums) ?
-<<<<<<< HEAD
-                BuiltInEnums.TimeUnitEnum.FormulaType._type :
-=======
                 BuiltInEnums.SortOrderEnum.FormulaType._type :
->>>>>>> 9b62055a
                 DType.String;
 
             returnType = argTypes[0];
@@ -136,30 +132,6 @@
                         CollectionUtils.Add(ref nodeToCoercedTypeMap, args[i + 1], coercionType);
                     }
                 }
-<<<<<<< HEAD
-=======
-                else
-                {
-                    errors.EnsureError(DocumentErrorSeverity.Severe, colNameArg, TexlStrings.ErrArgNotAValidIdentifier_Name, expectedColumnName);
-                    fValid = false;
-                }
-
-                var nextArgIdx = i + 1;
-                if (nextArgIdx < args.Length)
-                {
-                    if (!orderExpectedType.Accepts(argTypes[nextArgIdx]))
-                    {
-                        fValid = false;
-                        errors.TypeMismatchError(args[i + 1], argTypes[nextArgIdx], argTypes[2]);
-                    }
-                    else if (orderExpectedType.OptionSetInfo is EnumSymbol enumSymbol1)
-                    {
-                        // For implementations, coerce enum option set values to the backing type
-                        var coercionType = enumSymbol1.EnumType.GetEnumSupertype();
-                        CollectionUtils.Add(ref nodeToCoercedTypeMap, args[i + 1], coercionType);
-                    }
-                }
->>>>>>> 9b62055a
             }
 
             return fValid;
