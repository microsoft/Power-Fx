﻿// Copyright (c) Microsoft Corporation.
// Licensed under the MIT license.

using System.Collections.Generic;
using Microsoft.PowerFx.Core.App.ErrorContainers;
using Microsoft.PowerFx.Core.Binding;
using Microsoft.PowerFx.Core.Functions;
using Microsoft.PowerFx.Core.Localization;
using Microsoft.PowerFx.Core.Types;
using Microsoft.PowerFx.Core.Utils;
using Microsoft.PowerFx.Syntax;

namespace Microsoft.PowerFx.Core.Texl.Builtins
{
    // Scalar overloads of Left and Right.
    //  Left(arg:s, count:n)
    //  Right(arg:s, count:n)
    internal sealed class LeftRightScalarFunction : BuiltinFunction
    {
        public override ArgPreprocessor GetArgPreprocessor(int index)
        {
            if (index == 1)
            {
                return ArgPreprocessor.ReplaceBlankWithZeroAndTruncate;
            }

            return ArgPreprocessor.None;
        }

        public override bool IsSelfContained => true;

        public LeftRightScalarFunction(bool isLeft)
            : base(isLeft ? "Left" : "Right", isLeft ? TexlStrings.AboutLeft : TexlStrings.AboutRight, FunctionCategories.Text, DType.String, 0, 2, 2, DType.String, DType.Number)
        {
        }

        public override IEnumerable<TexlStrings.StringGetter[]> GetSignatures()
        {
            yield return new[] { TexlStrings.LeftRightArg1, TexlStrings.LeftRightArg2 };
        }
    }

    // Table overloads of Left and Right:
    //  Left(arg:*[_:s], count:n)
    //  Right(arg:*[_:s], count:n)
    internal sealed class LeftRightTableScalarFunction : BuiltinFunction
    {
        public override bool IsSelfContained => true;

        public LeftRightTableScalarFunction(bool isLeft)
            : base(isLeft ? "Left" : "Right", isLeft ? TexlStrings.AboutLeftT : TexlStrings.AboutRightT, FunctionCategories.Table, DType.EmptyTable, 0, 2, 2, DType.EmptyTable, DType.Number)
        {
        }

        public override IEnumerable<TexlStrings.StringGetter[]> GetSignatures()
        {
            yield return new[] { TexlStrings.LeftRightTArg1, TexlStrings.LeftRightArg2 };
        }

        public override string GetUniqueTexlRuntimeName(bool isPrefetching = false)
        {
            // Disambiguate these from the scalar overloads, so we don't have to
            // do type checking in the JS (runtime) implementation of Left/Right.
            return GetUniqueTexlRuntimeName(suffix: "_TS");
        }

        public override bool CheckTypes(CheckTypesContext context, TexlNode[] args, DType[] argTypes, IErrorContainer errors, out DType returnType, out Dictionary<TexlNode, DType> nodeToCoercedTypeMap)
        {
            Contracts.AssertValue(args);
            Contracts.AssertAllValues(args);
            Contracts.AssertValue(argTypes);
            Contracts.Assert(args.Length == argTypes.Length);
            Contracts.Assert(args.Length == 2);
            Contracts.AssertValue(errors);
            Contracts.Assert(MinArity <= args.Length && args.Length <= MaxArity);

            var fValid = base.CheckTypes(context, args, argTypes, errors, out returnType, out nodeToCoercedTypeMap);
            Contracts.Assert(returnType.IsTable);

            // Typecheck the input table
<<<<<<< HEAD
            fValid &= CheckStringColumnType(argTypes[0], args[0], context.Features, errors, ref nodeToCoercedTypeMap);

            returnType = context.Features.ConsistentOneColumnTableResult
                ? DType.CreateTable(new TypedName(DType.String, new DName(ColumnName_ValueStr)))
                : argTypes[0];
=======
            fValid &= CheckStringColumnType(argTypes[0], args[0], errors, ref nodeToCoercedTypeMap, context, out returnType);
>>>>>>> f7e52c58

            return fValid;
        }
    }

    // Table overloads of Left and Right:
    //  Left(arg:*[_:s], count:*[_:n])
    //  Right(arg:*[_:s], count:*[_:n])
    internal sealed class LeftRightTableTableFunction : BuiltinFunction
    {
        public override bool IsSelfContained => true;

        public LeftRightTableTableFunction(bool isLeft)
            : base(isLeft ? "Left" : "Right", isLeft ? TexlStrings.AboutLeftT : TexlStrings.AboutRightT, FunctionCategories.Table, DType.EmptyTable, 0, 2, 2, DType.EmptyTable, DType.EmptyTable)
        {
        }

        public override IEnumerable<TexlStrings.StringGetter[]> GetSignatures()
        {
            yield return new[] { TexlStrings.LeftRightTArg1, TexlStrings.LeftRightArg2 };
        }

        public override string GetUniqueTexlRuntimeName(bool isPrefetching = false)
        {
            // Disambiguate these from the scalar overloads, so we don't have to
            // do type checking in the JS (runtime) implementation of Left/Right.
            return GetUniqueTexlRuntimeName(suffix: "_TT");
        }

        public override bool CheckTypes(CheckTypesContext context, TexlNode[] args, DType[] argTypes, IErrorContainer errors, out DType returnType, out Dictionary<TexlNode, DType> nodeToCoercedTypeMap)
        {
            Contracts.AssertValue(args);
            Contracts.AssertAllValues(args);
            Contracts.AssertValue(argTypes);
            Contracts.Assert(args.Length == argTypes.Length);
            Contracts.Assert(args.Length == 2);
            Contracts.AssertValue(errors);
            Contracts.Assert(MinArity <= args.Length && args.Length <= MaxArity);

            var fValid = base.CheckTypes(context, args, argTypes, errors, out returnType, out nodeToCoercedTypeMap);
            Contracts.Assert(returnType.IsTable);

            // Typecheck the input table
<<<<<<< HEAD
            fValid &= CheckStringColumnType(argTypes[0], args[0], context.Features, errors, ref nodeToCoercedTypeMap);
=======
            fValid &= CheckStringColumnType(argTypes[0], args[0], errors, ref nodeToCoercedTypeMap, context, out returnType);
>>>>>>> f7e52c58

            // Typecheck the count table
            fValid &= CheckNumericColumnType(argTypes[1], args[1], context.Features, errors, ref nodeToCoercedTypeMap);

            return fValid;
        }
    }

    // Table overloads of Left and Right:
    //  Left(arg:s, count:*[_:n])
    //  Right(arg:s, count:*[_:n])
    internal sealed class LeftRightScalarTableFunction : BuiltinFunction
    {
        public override bool IsSelfContained => true;

        public LeftRightScalarTableFunction(bool isLeft)
            : base(isLeft ? "Left" : "Right", isLeft ? TexlStrings.AboutLeftT : TexlStrings.AboutRightT, FunctionCategories.Table, DType.EmptyTable, 0, 2, 2, DType.String, DType.EmptyTable)
        {
        }

        public override IEnumerable<TexlStrings.StringGetter[]> GetSignatures()
        {
            yield return new[] { TexlStrings.LeftRightArg1, TexlStrings.LeftRightArg2 };
        }

        public override string GetUniqueTexlRuntimeName(bool isPrefetching = false)
        {
            // Disambiguate these from the scalar overloads, so we don't have to
            // do type checking in the JS (runtime) implementation of Left/Right.
            return GetUniqueTexlRuntimeName(suffix: "_ST");
        }

        public override bool CheckTypes(CheckTypesContext context, TexlNode[] args, DType[] argTypes, IErrorContainer errors, out DType returnType, out Dictionary<TexlNode, DType> nodeToCoercedTypeMap)
        {
            Contracts.AssertValue(args);
            Contracts.AssertAllValues(args);
            Contracts.AssertValue(argTypes);
            Contracts.Assert(args.Length == argTypes.Length);
            Contracts.Assert(args.Length == 2);
            Contracts.AssertValue(errors);
            Contracts.Assert(MinArity <= args.Length && args.Length <= MaxArity);

            var fValid = base.CheckTypes(context, args, argTypes, errors, out returnType, out nodeToCoercedTypeMap);
            Contracts.Assert(returnType.IsTable);

            // Typecheck the count table
            fValid &= CheckNumericColumnType(argTypes[1], args[1], context.Features, errors, ref nodeToCoercedTypeMap);

            // Synthesize a new return type
            returnType = DType.CreateTable(new TypedName(DType.String, GetOneColumnTableResultName(context.Features)));

            return fValid;
        }
    }
}<|MERGE_RESOLUTION|>--- conflicted
+++ resolved
@@ -78,15 +78,7 @@
             Contracts.Assert(returnType.IsTable);
 
             // Typecheck the input table
-<<<<<<< HEAD
-            fValid &= CheckStringColumnType(argTypes[0], args[0], context.Features, errors, ref nodeToCoercedTypeMap);
-
-            returnType = context.Features.ConsistentOneColumnTableResult
-                ? DType.CreateTable(new TypedName(DType.String, new DName(ColumnName_ValueStr)))
-                : argTypes[0];
-=======
-            fValid &= CheckStringColumnType(argTypes[0], args[0], errors, ref nodeToCoercedTypeMap, context, out returnType);
->>>>>>> f7e52c58
+            fValid &= CheckStringColumnType(argTypes[0], args[0], context.Features, errors, ref nodeToCoercedTypeMap, context, out returnType);
 
             return fValid;
         }
@@ -130,11 +122,7 @@
             Contracts.Assert(returnType.IsTable);
 
             // Typecheck the input table
-<<<<<<< HEAD
-            fValid &= CheckStringColumnType(argTypes[0], args[0], context.Features, errors, ref nodeToCoercedTypeMap);
-=======
-            fValid &= CheckStringColumnType(argTypes[0], args[0], errors, ref nodeToCoercedTypeMap, context, out returnType);
->>>>>>> f7e52c58
+            fValid &= CheckStringColumnType(argTypes[0], args[0], context.Features, errors, ref nodeToCoercedTypeMap, context, out returnType);
 
             // Typecheck the count table
             fValid &= CheckNumericColumnType(argTypes[1], args[1], context.Features, errors, ref nodeToCoercedTypeMap);
