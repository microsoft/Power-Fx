﻿// Copyright (c) Microsoft Corporation.
// Licensed under the MIT license.

using System.Collections.Generic;
using Microsoft.PowerFx.Core.App.ErrorContainers;
using Microsoft.PowerFx.Core.Errors;
using Microsoft.PowerFx.Core.Functions;
using Microsoft.PowerFx.Core.Localization;
using Microsoft.PowerFx.Core.Types;
using Microsoft.PowerFx.Core.Utils;
using Microsoft.PowerFx.Syntax;

namespace Microsoft.PowerFx.Core.Texl.Builtins
{
    // Mod(number:n, divisor:n)
    internal sealed class ModFunction : MathFunction
    {
        public ModFunction()
            : base("Mod", TexlStrings.AboutMod, FunctionCategories.MathAndStat, 2, 2, nativeDecimal: true)
        {
        }

        public override IEnumerable<TexlStrings.StringGetter[]> GetSignatures()
        {
            // Decimal TODO: Generic and use Math func names?
            return EnumerableUtils.Yield(new[] { TexlStrings.ModFuncArg1, TexlStrings.ModFuncArg2 });
        }
    }

    // Mod(number:n|*[n], divisor:n|*[n])
    // Decimal TODO: Should derive from MathTableFunction, needs interpreter implementation
    internal sealed class ModTFunction : MathTableFunction
    {
        public ModTFunction()
            : base("Mod", TexlStrings.AboutModT, FunctionCategories.Table, 2, 2, nativeDecimal: true)
        {
        }

        public override IEnumerable<TexlStrings.StringGetter[]> GetSignatures()
        {
            // Decimal TODO: Generic and use Math func names?
            yield return new[] { TexlStrings.ModTFuncArg1, TexlStrings.ModTFuncArg2 };
        }
<<<<<<< HEAD
=======

        public override string GetUniqueTexlRuntimeName(bool isPrefetching = false)
        {
            return GetUniqueTexlRuntimeName(suffix: "_T");
        }

        public override bool CheckTypes(CheckTypesContext context, TexlNode[] args, DType[] argTypes, IErrorContainer errors, out DType returnType, out Dictionary<TexlNode, DType> nodeToCoercedTypeMap)
        {
            Contracts.AssertValue(args);
            Contracts.AssertAllValues(args);
            Contracts.AssertValue(argTypes);
            Contracts.Assert(args.Length == argTypes.Length);
            Contracts.AssertValue(errors);
            Contracts.Assert(MinArity <= args.Length && args.Length <= MaxArity);

            var fValid = true;
            nodeToCoercedTypeMap = null;

            var type0 = argTypes[0];
            var type1 = argTypes[1];

            var arg0 = args[0];
            var arg1 = args[1];

            // Arg0 should be either a number or a column of number (coercion is ok).
            bool matchedWithCoercion;
            if (type0.IsTable)
            {
                // Ensure we have a one-column table of numbers.
                fValid &= CheckNumericColumnType(type0, arg0, errors, ref nodeToCoercedTypeMap);
            }
            else if (CheckType(arg0, type0, DType.Number, DefaultErrorContainer, out matchedWithCoercion))
            {
                if (matchedWithCoercion)
                {
                    CollectionUtils.Add(ref nodeToCoercedTypeMap, arg0, DType.Number);
                }
            }
            else
            {
                fValid = false;
                errors.EnsureError(DocumentErrorSeverity.Severe, arg0, TexlStrings.ErrNumberExpected);
            }

            // Arg1 should be either a number or a column of number (coercion is ok).
            if (type1.IsTable)
            {
                fValid &= CheckNumericColumnType(type1, arg1, errors, ref nodeToCoercedTypeMap);
            }
            else if (CheckType(arg1, type1, DType.Number, DefaultErrorContainer, out matchedWithCoercion))
            {
                if (matchedWithCoercion)
                {
                    CollectionUtils.Add(ref nodeToCoercedTypeMap, arg1, DType.Number);
                }
            }
            else
            {
                fValid = false;
                errors.EnsureError(DocumentErrorSeverity.Severe, arg1, TexlStrings.ErrNumberExpected);
            }

            returnType = DType.CreateTable(new TypedName(DType.Number, GetOneColumnTableResultName(context.Features)));

            // At least one arg has to be a table.
            if (!(type0.IsTable || type1.IsTable))
            {
                fValid = false;
            }

            if (!fValid)
            {
                nodeToCoercedTypeMap = null;
            }

            return fValid;
        }
>>>>>>> 58718084
    }
}<|MERGE_RESOLUTION|>--- conflicted
+++ resolved
@@ -41,8 +41,6 @@
             // Decimal TODO: Generic and use Math func names?
             yield return new[] { TexlStrings.ModTFuncArg1, TexlStrings.ModTFuncArg2 };
         }
-<<<<<<< HEAD
-=======
 
         public override string GetUniqueTexlRuntimeName(bool isPrefetching = false)
         {
@@ -120,6 +118,5 @@
 
             return fValid;
         }
->>>>>>> 58718084
     }
 }