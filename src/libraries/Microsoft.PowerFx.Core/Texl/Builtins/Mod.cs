﻿// Copyright (c) Microsoft Corporation.
// Licensed under the MIT license.

using System.Collections.Generic;
using Microsoft.PowerFx.Core.App.ErrorContainers;
using Microsoft.PowerFx.Core.Errors;
using Microsoft.PowerFx.Core.Functions;
using Microsoft.PowerFx.Core.Localization;
using Microsoft.PowerFx.Core.Types;
using Microsoft.PowerFx.Core.Utils;
using Microsoft.PowerFx.Syntax;

namespace Microsoft.PowerFx.Core.Texl.Builtins
{
    // Mod(number:n, divisor:n)
    internal sealed class ModFunction : MathTwoArgFunction
    {
        public ModFunction()
            : base("Mod", TexlStrings.AboutMod, 2)
        {
        }

        public override IEnumerable<TexlStrings.StringGetter[]> GetSignatures()
        {
            return EnumerableUtils.Yield(new[] { TexlStrings.ModFuncArg1, TexlStrings.ModFuncArg2 });
        }
    }

    // Mod(number:n|*[n], divisor:n|*[n])
    internal sealed class ModTFunction : MathTwoArgTableFunction
    {
        protected override bool InConsistentTableResultFixedName => true;

        public ModTFunction()
            : base("Mod", TexlStrings.AboutModT, minArity: 2)
        {
        }

        public override IEnumerable<TexlStrings.StringGetter[]> GetSignatures()
        {
            yield return new[] { TexlStrings.ModTFuncArg1, TexlStrings.ModTFuncArg2 };
        }
<<<<<<< HEAD

        public override string GetUniqueTexlRuntimeName(bool isPrefetching = false)
        {
            return GetUniqueTexlRuntimeName(suffix: "_T");
        }

        public override bool CheckTypes(CheckTypesContext context, TexlNode[] args, DType[] argTypes, IErrorContainer errors, out DType returnType, out Dictionary<TexlNode, DType> nodeToCoercedTypeMap)
        {
            Contracts.AssertValue(args);
            Contracts.AssertAllValues(args);
            Contracts.AssertValue(argTypes);
            Contracts.Assert(args.Length == argTypes.Length);
            Contracts.AssertValue(errors);
            Contracts.Assert(MinArity <= args.Length && args.Length <= MaxArity);

            var fValid = true;
            nodeToCoercedTypeMap = null;

            var type0 = argTypes[0];
            var type1 = argTypes[1];

            var arg0 = args[0];
            var arg1 = args[1];

            // Arg0 should be either a number or a column of number (coercion is ok).
            bool matchedWithCoercion;
            if (type0.IsTable)
            {
                // Ensure we have a one-column table of numbers.
                fValid &= CheckNumericColumnType(type0, arg0, context.Features, errors, ref nodeToCoercedTypeMap);
            }
            else if (CheckType(context, arg0, type0, DType.Number, DefaultErrorContainer, out matchedWithCoercion))
            {
                if (matchedWithCoercion)
                {
                    CollectionUtils.Add(ref nodeToCoercedTypeMap, arg0, DType.Number);
                }
            }
            else
            {
                fValid = false;
                errors.EnsureError(DocumentErrorSeverity.Severe, arg0, TexlStrings.ErrNumberExpected);
            }

            // Arg1 should be either a number or a column of number (coercion is ok).
            if (type1.IsTable)
            {
                fValid &= CheckNumericColumnType(type1, arg1, context.Features, errors, ref nodeToCoercedTypeMap);
            }
            else if (CheckType(context, arg1, type1, DType.Number, DefaultErrorContainer, out matchedWithCoercion))
            {
                if (matchedWithCoercion)
                {
                    CollectionUtils.Add(ref nodeToCoercedTypeMap, arg1, DType.Number);
                }
            }
            else
            {
                fValid = false;
                errors.EnsureError(DocumentErrorSeverity.Severe, arg1, TexlStrings.ErrNumberExpected);
            }

            returnType = DType.CreateTable(new TypedName(DType.Number, GetOneColumnTableResultName(context.Features)));

            // At least one arg has to be a table.
            if (!(type0.IsTable || type1.IsTable))
            {
                fValid = false;
            }

            if (!fValid)
            {
                nodeToCoercedTypeMap = null;
            }

            return fValid;
        }
=======
>>>>>>> f7e52c58
    }
}<|MERGE_RESOLUTION|>--- conflicted
+++ resolved
@@ -40,85 +40,5 @@
         {
             yield return new[] { TexlStrings.ModTFuncArg1, TexlStrings.ModTFuncArg2 };
         }
-<<<<<<< HEAD
-
-        public override string GetUniqueTexlRuntimeName(bool isPrefetching = false)
-        {
-            return GetUniqueTexlRuntimeName(suffix: "_T");
-        }
-
-        public override bool CheckTypes(CheckTypesContext context, TexlNode[] args, DType[] argTypes, IErrorContainer errors, out DType returnType, out Dictionary<TexlNode, DType> nodeToCoercedTypeMap)
-        {
-            Contracts.AssertValue(args);
-            Contracts.AssertAllValues(args);
-            Contracts.AssertValue(argTypes);
-            Contracts.Assert(args.Length == argTypes.Length);
-            Contracts.AssertValue(errors);
-            Contracts.Assert(MinArity <= args.Length && args.Length <= MaxArity);
-
-            var fValid = true;
-            nodeToCoercedTypeMap = null;
-
-            var type0 = argTypes[0];
-            var type1 = argTypes[1];
-
-            var arg0 = args[0];
-            var arg1 = args[1];
-
-            // Arg0 should be either a number or a column of number (coercion is ok).
-            bool matchedWithCoercion;
-            if (type0.IsTable)
-            {
-                // Ensure we have a one-column table of numbers.
-                fValid &= CheckNumericColumnType(type0, arg0, context.Features, errors, ref nodeToCoercedTypeMap);
-            }
-            else if (CheckType(context, arg0, type0, DType.Number, DefaultErrorContainer, out matchedWithCoercion))
-            {
-                if (matchedWithCoercion)
-                {
-                    CollectionUtils.Add(ref nodeToCoercedTypeMap, arg0, DType.Number);
-                }
-            }
-            else
-            {
-                fValid = false;
-                errors.EnsureError(DocumentErrorSeverity.Severe, arg0, TexlStrings.ErrNumberExpected);
-            }
-
-            // Arg1 should be either a number or a column of number (coercion is ok).
-            if (type1.IsTable)
-            {
-                fValid &= CheckNumericColumnType(type1, arg1, context.Features, errors, ref nodeToCoercedTypeMap);
-            }
-            else if (CheckType(context, arg1, type1, DType.Number, DefaultErrorContainer, out matchedWithCoercion))
-            {
-                if (matchedWithCoercion)
-                {
-                    CollectionUtils.Add(ref nodeToCoercedTypeMap, arg1, DType.Number);
-                }
-            }
-            else
-            {
-                fValid = false;
-                errors.EnsureError(DocumentErrorSeverity.Severe, arg1, TexlStrings.ErrNumberExpected);
-            }
-
-            returnType = DType.CreateTable(new TypedName(DType.Number, GetOneColumnTableResultName(context.Features)));
-
-            // At least one arg has to be a table.
-            if (!(type0.IsTable || type1.IsTable))
-            {
-                fValid = false;
-            }
-
-            if (!fValid)
-            {
-                nodeToCoercedTypeMap = null;
-            }
-
-            return fValid;
-        }
-=======
->>>>>>> f7e52c58
     }
 }