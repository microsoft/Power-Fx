--- conflicted
+++ resolved
@@ -20,11 +20,8 @@
     {
         public override bool IsSelfContained => true;
 
-<<<<<<< HEAD
         public override bool SupportsParamCoercion => true;
 
-=======
->>>>>>> 68f0c8c9
         public FirstLastNFunction(bool isFirst)
             : base(
                   isFirst ? "FirstN" : "LastN",
@@ -68,11 +65,6 @@
 
             return fArgsValid;
         }
-<<<<<<< HEAD
-    }
-}
-
-=======
     }
 
     // FirstN(source:*, [count:n])
@@ -104,5 +96,5 @@
         }
     }
 }
->>>>>>> 68f0c8c9
+
 #pragma warning restore SA1649 // File name should match first type name