﻿// Copyright (c) Microsoft Corporation.
// Licensed under the MIT license.

using System.Collections.Generic;
using Microsoft.PowerFx.Core.App.ErrorContainers;
using Microsoft.PowerFx.Core.Binding;
using Microsoft.PowerFx.Core.Errors;
using Microsoft.PowerFx.Core.Functions;
using Microsoft.PowerFx.Core.Localization;
using Microsoft.PowerFx.Core.Types;
using Microsoft.PowerFx.Core.Utils;
using Microsoft.PowerFx.Syntax;

namespace Microsoft.PowerFx.Core.Texl.Builtins
{
    // Table(rec, rec, ...)
    internal class TableFunction : BuiltinFunction
    {
        public override bool IsSelfContained => true;

        public override bool SupportsParamCoercion => false;

        public TableFunction()
            : base("Table", TexlStrings.AboutTable, FunctionCategories.Table, DType.EmptyTable, 0, 0, int.MaxValue)
        {
        }

        public override IEnumerable<TexlStrings.StringGetter[]> GetSignatures()
        {
            yield return new[] { TexlStrings.TableArg1 };
            yield return new[] { TexlStrings.TableArg1, TexlStrings.TableArg1 };
            yield return new[] { TexlStrings.TableArg1, TexlStrings.TableArg1, TexlStrings.TableArg1 };
        }

        public override IEnumerable<TexlStrings.StringGetter[]> GetSignatures(int arity)
        {
            if (arity > 2)
            {
                return GetGenericSignatures(arity, TexlStrings.TableArg1);
            }

            return base.GetSignatures(arity);
        }

        // Typecheck an invocation of Table.
        public override bool CheckTypes(CheckTypesContext context, TexlNode[] args, DType[] argTypes, IErrorContainer errors, out DType returnType, out Dictionary<TexlNode, DType> nodeToCoercedTypeMap)
        {
            Contracts.AssertValue(args);
            Contracts.AssertAllValues(args);
            Contracts.AssertValue(argTypes);
            Contracts.Assert(args.Length == argTypes.Length);
            Contracts.AssertValue(errors);
            Contracts.Assert(MinArity <= args.Length && args.Length <= MaxArity);

            var isValid = base.CheckTypes(context, args, argTypes, errors, out returnType, out nodeToCoercedTypeMap);
            Contracts.Assert(returnType.IsTable);

            // Ensure that all args (if any) are records with compatible schemas.
            var rowType = DType.EmptyRecord;
            for (var i = 0; i < argTypes.Length; i++)
            {
                var argType = argTypes[i];
                var isChildTypeAllowedInTable = !argType.IsDeferred && !argType.IsVoid;

                if (!argType.IsRecord)
                {
                    errors.EnsureError(DocumentErrorSeverity.Severe, args[i], TexlStrings.ErrNeedRecord);
                    isValid = false;
                }
<<<<<<< HEAD
                else if (!rowType.CanUnionWith(argType, useLegacyDateTimeAccepts: false, usePowerFxV1CompatibilityRules: context.Features.PowerFxV1CompatibilityRules))
=======
                else if (!isChildTypeAllowedInTable)
>>>>>>> 3efc4772
                {
                    errors.EnsureError(DocumentErrorSeverity.Severe, args[i], TexlStrings.ErrTableDoesNotAcceptThisType);
                    return false;
                }
                else
                {
<<<<<<< HEAD
                    var isUnionError = false;
                    rowType = DType.Union(ref isUnionError, rowType, argType, useLegacyDateTimeAccepts: false, usePowerFxV1CompatibilityRules: context.Features.PowerFxV1CompatibilityRules);
                    Contracts.Assert(!isUnionError);
                    Contracts.Assert(rowType.IsRecord);
=======
                    if (DType.TryUnionWithCoerce(rowType, argType, out var newType, out bool coercionNeeded))
                    {
                        rowType = newType;

                        if (coercionNeeded)
                        {
                            CollectionUtils.Add(ref nodeToCoercedTypeMap, args[i], rowType);
                        }
                    }
                    else
                    {
                        errors.EnsureError(DocumentErrorSeverity.Severe, args[i], TexlStrings.ErrTableDoesNotAcceptThisType);
                        isValid = false;
                    }
>>>>>>> 3efc4772
                }

                Contracts.Assert(rowType.IsRecord);
            }

            returnType = rowType.ToTable();

            return isValid;
        }
    }

    internal class TableFunction_UO : BuiltinFunction
    {
        public override bool IsSelfContained => true;

        public override bool SupportsParamCoercion => false;

        public TableFunction_UO()
            : base("Table", TexlStrings.AboutTable, FunctionCategories.Table, DType.EmptyTable, 0, 1, 1, DType.UntypedObject)
        {
        }

        public override IEnumerable<TexlStrings.StringGetter[]> GetSignatures()
        {
            yield return new[] { TexlStrings.TableArg1 };
        }

        // Typecheck an invocation of Table.
        public override bool CheckTypes(CheckTypesContext context, TexlNode[] args, DType[] argTypes, IErrorContainer errors, out DType returnType, out Dictionary<TexlNode, DType> nodeToCoercedTypeMap)
        {
            var isValid = base.CheckTypes(context, args, argTypes, errors, out _, out nodeToCoercedTypeMap);

            var rowType = DType.EmptyRecord.Add(new TypedName(DType.UntypedObject, ColumnName_Value));
            returnType = rowType.ToTable();

            return isValid;
        }

        public override string GetUniqueTexlRuntimeName(bool isPrefetching = false)
        {
            return GetUniqueTexlRuntimeName(suffix: "_UO");
        }
    }
}<|MERGE_RESOLUTION|>--- conflicted
+++ resolved
@@ -67,24 +67,14 @@
                     errors.EnsureError(DocumentErrorSeverity.Severe, args[i], TexlStrings.ErrNeedRecord);
                     isValid = false;
                 }
-<<<<<<< HEAD
-                else if (!rowType.CanUnionWith(argType, useLegacyDateTimeAccepts: false, usePowerFxV1CompatibilityRules: context.Features.PowerFxV1CompatibilityRules))
-=======
                 else if (!isChildTypeAllowedInTable)
->>>>>>> 3efc4772
                 {
                     errors.EnsureError(DocumentErrorSeverity.Severe, args[i], TexlStrings.ErrTableDoesNotAcceptThisType);
                     return false;
                 }
                 else
                 {
-<<<<<<< HEAD
-                    var isUnionError = false;
-                    rowType = DType.Union(ref isUnionError, rowType, argType, useLegacyDateTimeAccepts: false, usePowerFxV1CompatibilityRules: context.Features.PowerFxV1CompatibilityRules);
-                    Contracts.Assert(!isUnionError);
-                    Contracts.Assert(rowType.IsRecord);
-=======
-                    if (DType.TryUnionWithCoerce(rowType, argType, out var newType, out bool coercionNeeded))
+                    if (DType.TryUnionWithCoerce(rowType, argType, context.Features.PowerFxV1CompatibilityRules, out var newType, out bool coercionNeeded))
                     {
                         rowType = newType;
 
@@ -98,7 +88,6 @@
                         errors.EnsureError(DocumentErrorSeverity.Severe, args[i], TexlStrings.ErrTableDoesNotAcceptThisType);
                         isValid = false;
                     }
->>>>>>> 3efc4772
                 }
 
                 Contracts.Assert(rowType.IsRecord);
