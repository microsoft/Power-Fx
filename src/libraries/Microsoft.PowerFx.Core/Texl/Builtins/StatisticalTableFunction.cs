﻿// Copyright (c) Microsoft Corporation.
// Licensed under the MIT license.

using System;
using System.Collections.Generic;
using Microsoft.PowerFx.Core.App.ErrorContainers;
using Microsoft.PowerFx.Core.Binding;
using Microsoft.PowerFx.Core.Entities;
using Microsoft.PowerFx.Core.Errors;
using Microsoft.PowerFx.Core.Functions;
using Microsoft.PowerFx.Core.Functions.Delegation;
using Microsoft.PowerFx.Core.Localization;
using Microsoft.PowerFx.Core.Logging.Trackers;
using Microsoft.PowerFx.Core.Types;
using Microsoft.PowerFx.Core.Utils;
using Microsoft.PowerFx.Syntax;

namespace Microsoft.PowerFx.Core.Texl.Builtins
{
    // Abstract base class for all statistical functions with similar signatures that take
    // a table as the first argument, and a value function as the second argument.
    internal abstract class StatisticalTableFunction : FunctionWithTableInput
    {
<<<<<<< HEAD
        public override bool SupportsParamCoercion => true;

        public override bool IsSelfContained => true;

        public bool SupportsDecimal;
=======
        public override bool IsSelfContained => true;
>>>>>>> 68f0c8c9

        public StatisticalTableFunction(string name, TexlStrings.StringGetter description, FunctionCategories fc)
            : base(name, description, fc, DType.Unknown, 0x02, 2, 2, DType.EmptyTable, DType.Number)
        {
            ScopeInfo = new FunctionScopeInfo(this, usesAllFieldsInScope: false, acceptsLiteralPredicates: false);
        }

        public override bool SupportsPaging(CallNode callNode, TexlBinding binding)
        {
            return false;
        }

        public override IEnumerable<TexlStrings.StringGetter[]> GetSignatures()
        {
            yield return new[] { TexlStrings.StatisticalTArg1, TexlStrings.StatisticalTArg2 };
        }

        public override string GetUniqueTexlRuntimeName(bool isPrefetching = false)
        {
            return GetUniqueTexlRuntimeName(suffix: "_T");
        }

        public override bool IsServerDelegatable(CallNode callNode, TexlBinding binding)
        {
            Contracts.AssertValue(callNode);
            Contracts.AssertValue(binding);

            if (FunctionDelegationCapability.Capabilities == DelegationCapability.None)
            {
                return false;
            }

            if (!CheckArgsCount(callNode, binding))
            {
                return false;
            }

            if (!TryGetValidDataSourceForDelegation(callNode, binding, FunctionDelegationCapability, out var dataSource))
            {
                if (dataSource != null && dataSource.IsDelegatable)
                {
                    binding.ErrorContainer.EnsureError(DocumentErrorSeverity.Warning, callNode, TexlStrings.OpNotSupportedByServiceSuggestionMessage_OpNotSupportedByService, Name);
                }

                return false;
            }

            var args = callNode.Args.Children.VerifyValue();
            if (binding.GetType(args[0]).HasExpandInfo
            || (!binding.IsFullRecordRowScopeAccess(args[1]) && args[1].Kind != NodeKind.FirstName)
            || !binding.IsRowScope(args[1])
            || binding.GetType(args[1]) != DType.Number
            || ExpressionContainsView(callNode, binding))
            {
                SuggestDelegationHint(callNode, binding);

                if (binding.GetType(args[1]) != DType.Number)
                {
                    TrackingProvider.Instance.SetDelegationTrackerStatus(DelegationStatus.NotANumberArgType, callNode, binding, this, DelegationTelemetryInfo.CreateEmptyDelegationTelemetryInfo());
                }
                else
                {
                    TrackingProvider.Instance.SetDelegationTrackerStatus(DelegationStatus.InvalidArgType, callNode, binding, this, DelegationTelemetryInfo.CreateEmptyDelegationTelemetryInfo());
                }

                return false;
            }

            if (binding.IsFullRecordRowScopeAccess(args[1]))
            {
                return GetDottedNameNodeDelegationStrategy().IsValidDottedNameNode(args[1].AsDottedName(), binding, null, null);
            }

            var firstNameStrategy = GetFirstNameNodeDelegationStrategy().VerifyValue();
            return firstNameStrategy.IsValidFirstNameNode(args[1].AsFirstName(), binding, null);
        }

        private bool ExpressionContainsView(CallNode callNode, TexlBinding binding)
        {
            Contracts.AssertValue(callNode);
            Contracts.AssertValue(binding);

            var viewFinderVisitor = new ViewFinderVisitor(binding);
            callNode.Accept(viewFinderVisitor);

            return viewFinderVisitor.ContainsView;
        }

        public override bool CheckTypes(CheckTypesContext context, TexlNode[] args, DType[] argTypes, IErrorContainer errors, out DType returnType, out Dictionary<TexlNode, DType> nodeToCoercedTypeMap)
        {
            Contracts.AssertValue(args);
            Contracts.AssertAllValues(args);
            Contracts.AssertValue(argTypes);
            Contracts.Assert(args.Length == argTypes.Length);
            Contracts.AssertValue(errors);
            Contracts.Assert(MinArity <= args.Length && args.Length <= MaxArity);

            returnType = !SupportsDecimal || (argTypes[1] != DType.Decimal && argTypes[1] != DType.Boolean && argTypes[1] != DType.ObjNull && (argTypes[1] != DType.String || context.NumberIsFloat)) ? DType.Number : DType.Decimal;
            nodeToCoercedTypeMap = new Dictionary<TexlNode, DType>();
            var fValid = true;

            // TODO Decimal: More checks to make?
            if (CheckType(args[1], argTypes[1], returnType, DefaultErrorContainer, out var matchedWithCoercion1))
            {
                if (matchedWithCoercion1)
                {
                    CollectionUtils.Add(ref nodeToCoercedTypeMap, args[1], returnType, allowDupes: true);
                }
            }
            else
            {
                errors.EnsureError(DocumentErrorSeverity.Severe, args[1], TexlStrings.ErrNumberExpected);
                fValid = false;
            }

            if (!fValid)
            {
                nodeToCoercedTypeMap = null;
            }

            ScopeInfo?.CheckLiteralPredicates(args, errors);

            return fValid;
        }
    }
}<|MERGE_RESOLUTION|>--- conflicted
+++ resolved
@@ -1,11 +1,10 @@
 ﻿// Copyright (c) Microsoft Corporation.
 // Licensed under the MIT license.
 
-using System;
-using System.Collections.Generic;
+using System.Collections.Generic;
 using Microsoft.PowerFx.Core.App.ErrorContainers;
 using Microsoft.PowerFx.Core.Binding;
-using Microsoft.PowerFx.Core.Entities;
+using Microsoft.PowerFx.Core.Entities;
 using Microsoft.PowerFx.Core.Errors;
 using Microsoft.PowerFx.Core.Functions;
 using Microsoft.PowerFx.Core.Functions.Delegation;
@@ -21,15 +20,9 @@
     // a table as the first argument, and a value function as the second argument.
     internal abstract class StatisticalTableFunction : FunctionWithTableInput
     {
-<<<<<<< HEAD
-        public override bool SupportsParamCoercion => true;
-
         public override bool IsSelfContained => true;
 
         public bool SupportsDecimal;
-=======
-        public override bool IsSelfContained => true;
->>>>>>> 68f0c8c9
 
         public StatisticalTableFunction(string name, TexlStrings.StringGetter description, FunctionCategories fc)
             : base(name, description, fc, DType.Unknown, 0x02, 2, 2, DType.EmptyTable, DType.Number)
@@ -117,7 +110,7 @@
 
             return viewFinderVisitor.ContainsView;
         }
-
+
         public override bool CheckTypes(CheckTypesContext context, TexlNode[] args, DType[] argTypes, IErrorContainer errors, out DType returnType, out Dictionary<TexlNode, DType> nodeToCoercedTypeMap)
         {
             Contracts.AssertValue(args);
@@ -125,34 +118,34 @@
             Contracts.AssertValue(argTypes);
             Contracts.Assert(args.Length == argTypes.Length);
             Contracts.AssertValue(errors);
-            Contracts.Assert(MinArity <= args.Length && args.Length <= MaxArity);
-
-            returnType = !SupportsDecimal || (argTypes[1] != DType.Decimal && argTypes[1] != DType.Boolean && argTypes[1] != DType.ObjNull && (argTypes[1] != DType.String || context.NumberIsFloat)) ? DType.Number : DType.Decimal;
-            nodeToCoercedTypeMap = new Dictionary<TexlNode, DType>();
-            var fValid = true;
-
-            // TODO Decimal: More checks to make?
-            if (CheckType(args[1], argTypes[1], returnType, DefaultErrorContainer, out var matchedWithCoercion1))
-            {
-                if (matchedWithCoercion1)
-                {
-                    CollectionUtils.Add(ref nodeToCoercedTypeMap, args[1], returnType, allowDupes: true);
-                }
-            }
-            else
-            {
-                errors.EnsureError(DocumentErrorSeverity.Severe, args[1], TexlStrings.ErrNumberExpected);
-                fValid = false;
-            }
-
+            Contracts.Assert(MinArity <= args.Length && args.Length <= MaxArity);
+
+            returnType = !SupportsDecimal || (argTypes[1] != DType.Decimal && argTypes[1] != DType.Boolean && argTypes[1] != DType.ObjNull && (argTypes[1] != DType.String || context.NumberIsFloat)) ? DType.Number : DType.Decimal;
+            nodeToCoercedTypeMap = new Dictionary<TexlNode, DType>();
+            var fValid = true;
+
+            // TODO Decimal: More checks to make?
+            if (CheckType(args[1], argTypes[1], returnType, DefaultErrorContainer, out var matchedWithCoercion1))
+            {
+                if (matchedWithCoercion1)
+                {
+                    CollectionUtils.Add(ref nodeToCoercedTypeMap, args[1], returnType, allowDupes: true);
+                }
+            }
+            else
+            {
+                errors.EnsureError(DocumentErrorSeverity.Severe, args[1], TexlStrings.ErrNumberExpected);
+                fValid = false;
+            }
+
             if (!fValid)
             {
                 nodeToCoercedTypeMap = null;
             }
-
-            ScopeInfo?.CheckLiteralPredicates(args, errors);
+
+            ScopeInfo?.CheckLiteralPredicates(args, errors);
 
             return fValid;
-        }
+        }
     }
 }