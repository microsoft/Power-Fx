--- conflicted
+++ resolved
@@ -43,15 +43,12 @@
 
             var isValid = true;
             var argType = argTypes[0];
-<<<<<<< HEAD
-            if (!DType.Number.Accepts(argType, exact: true, useLegacyDateTimeAccepts: false, usePowerFxV1CompatibilityRules: context.Features.UsesPowerFxV1CompatibilityRules()) &&
-                !DType.String.Accepts(argType, exact: true, useLegacyDateTimeAccepts: false, usePowerFxV1CompatibilityRules: context.Features.UsesPowerFxV1CompatibilityRules()) &&
-                !DType.Boolean.Accepts(argType, exact: true, useLegacyDateTimeAccepts: false, usePowerFxV1CompatibilityRules: context.Features.UsesPowerFxV1CompatibilityRules()))
-=======
-            if (!DType.Decimal.Accepts(argType) && !DType.Number.Accepts(argType) && !DType.String.Accepts(argType) && !DType.Boolean.Accepts(argType))
->>>>>>> 4659f5ac
+            if (!DType.Number.Accepts(argType, exact: true, useLegacyDateTimeAccepts: false, usePowerFxV1CompatibilityRules: context.Features.PowerFxV1CompatibilityRules) &&
+                !DType.Decimal.Accepts(argType, exact: true, useLegacyDateTimeAccepts: false, usePowerFxV1CompatibilityRules: context.Features.PowerFxV1CompatibilityRules) &&
+                !DType.String.Accepts(argType, exact: true, useLegacyDateTimeAccepts: false, usePowerFxV1CompatibilityRules: context.Features.PowerFxV1CompatibilityRules) &&
+                !DType.Boolean.Accepts(argType, exact: true, useLegacyDateTimeAccepts: false, usePowerFxV1CompatibilityRules: context.Features.PowerFxV1CompatibilityRules))
             {
-                if (argType.CoercesTo(DType.DateTime, aggregateCoercion: true, isTopLevelCoercion: false, usePowerFxV1CompatibilityRules: context.Features.UsesPowerFxV1CompatibilityRules()) && !argType.IsControl)
+                if (argType.CoercesTo(DType.DateTime, aggregateCoercion: true, isTopLevelCoercion: false, usePowerFxV1CompatibilityRules: context.Features.PowerFxV1CompatibilityRules) && !argType.IsControl)
                 {
                     CollectionUtils.Add(ref nodeToCoercedTypeMap, args[0], DType.DateTime);
                 }
@@ -65,7 +62,7 @@
             if (args.Length > 1)
             {
                 argType = argTypes[1];
-                if (!DType.String.Accepts(argType, exact: true, useLegacyDateTimeAccepts: false, usePowerFxV1CompatibilityRules: context.Features.UsesPowerFxV1CompatibilityRules()))
+                if (!DType.String.Accepts(argType, exact: true, useLegacyDateTimeAccepts: false, usePowerFxV1CompatibilityRules: context.Features.PowerFxV1CompatibilityRules))
                 {
                     errors.EnsureError(DocumentErrorSeverity.Severe, args[1], TexlStrings.ErrStringExpected);
                     isValid = false;
