﻿// Copyright (c) Microsoft Corporation.
// Licensed under the MIT license.

using System.Collections.Generic;
using Microsoft.PowerFx.Core.App.ErrorContainers;
using Microsoft.PowerFx.Core.Binding;
using Microsoft.PowerFx.Core.Errors;
using Microsoft.PowerFx.Core.Functions;
using Microsoft.PowerFx.Core.Localization;
using Microsoft.PowerFx.Core.Types;
using Microsoft.PowerFx.Core.Types.Enums;
using Microsoft.PowerFx.Core.Utils;
using Microsoft.PowerFx.Syntax;

#pragma warning disable SA1402 // File may only contain a single type
#pragma warning disable SA1649 // File name should match first type name

namespace Microsoft.PowerFx.Core.Texl.Builtins
{
    // ColorFade(color:c|*[c], fadeDelta:n|*[n])
    internal sealed class ColorFadeTFunction : BuiltinFunction
    {
        private static readonly string TableKindString = DType.EmptyTable.GetKindString();

        public override bool IsSelfContained => true;

        public ColorFadeTFunction()
            : base("ColorFade", TexlStrings.AboutColorFadeT, FunctionCategories.Table, DType.EmptyTable, 0, 2, 2)
        {
        }

        public override IEnumerable<TexlStrings.StringGetter[]> GetSignatures()
        {
            yield return new[] { TexlStrings.ColorFadeTArg1, TexlStrings.ColorFadeTArg2 };
        }

        public override IEnumerable<string> GetRequiredEnumNames()
        {
            return new List<string>() { LanguageConstants.ColorEnumString };
        }

        public override string GetUniqueTexlRuntimeName(bool isPrefetching = false)
        {
            return GetUniqueTexlRuntimeName(suffix: "_T");
        }

        public override bool CheckTypes(CheckTypesContext context, TexlNode[] args, DType[] argTypes, IErrorContainer errors, out DType returnType, out Dictionary<TexlNode, DType> nodeToCoercedTypeMap)
        {
            Contracts.AssertValue(args);
            Contracts.AssertAllValues(args);
            Contracts.AssertValue(argTypes);
            Contracts.Assert(args.Length == argTypes.Length);
            Contracts.AssertValue(errors);
            Contracts.Assert(MinArity <= args.Length && args.Length <= MaxArity);

            var fValid = base.CheckTypes(context, args, argTypes, errors, out returnType, out nodeToCoercedTypeMap);

            var type0 = argTypes[0];
            var type1 = argTypes[1];

            var otherType = DType.Invalid;
            TexlNode otherArg = null;

            // At least one of the arguments has to be a table.
            if (type0.IsTable)
            {
                // Ensure we have a one-column table of colors.
<<<<<<< HEAD
                fValid &= CheckColorColumnType(type0, args[0], context.Features, errors, ref nodeToCoercedTypeMap);

                returnType = context.Features.ConsistentOneColumnTableResult
                    ? DType.CreateTable(new TypedName(DType.Color, new DName(ColumnName_ValueStr)))
                    : type0;
=======
                fValid &= CheckColorColumnType(type0, args[0], errors, ref nodeToCoercedTypeMap, context, out returnType);
>>>>>>> f7e52c58

                // Check arg1 below.
                otherArg = args[1];
                otherType = type1;

                fValid &= CheckOtherType(context, otherType, otherArg, DType.Number, errors, ref nodeToCoercedTypeMap);

                Contracts.Assert(returnType.IsTable);
                Contracts.Assert(!fValid || returnType.IsColumn);
            }
            else if (type1.IsTable)
            {
                // Ensure we have a one-column table of numerics.
                fValid &= CheckNumericColumnType(type1, args[1], context.Features, errors, ref nodeToCoercedTypeMap);

                // Since the 1st arg is not a table, make a new table return type *[Result:c]
                returnType = DType.CreateTable(new TypedName(DType.Color, GetOneColumnTableResultName(context.Features)));

                // Check arg0 below.
                otherArg = args[0];
                otherType = type0;

                fValid &= CheckOtherType(context, otherType, otherArg, DType.Color, errors, ref nodeToCoercedTypeMap);

                Contracts.Assert(returnType.IsTable);
                Contracts.Assert(!fValid || returnType.IsColumn);
            }
            else
            {
                Contracts.Assert(returnType.IsTable);

                errors.EnsureError(DocumentErrorSeverity.Severe, args[0], TexlStrings.ErrTypeError_Ex1_Ex2_Found, TableKindString, DType.Color.GetKindString(), type0.GetKindString());
                errors.EnsureError(DocumentErrorSeverity.Severe, args[1], TexlStrings.ErrTypeError_Ex1_Ex2_Found, TableKindString, DType.Number.GetKindString(), type1.GetKindString());

                // Both args are invalid. No need to continue.
                return false;
            }

            return fValid;
        }

        private bool CheckOtherType(CheckTypesContext context, DType otherType, TexlNode otherArg, DType expectedType, IErrorContainer errors, ref Dictionary<TexlNode, DType> nodeToCoercedTypeMap)
        {
            Contracts.Assert(otherType.IsValid);
            Contracts.AssertValue(otherArg);
            Contracts.Assert(expectedType == DType.Color || expectedType == DType.Number);
            Contracts.AssertValue(errors);

            if (otherType.IsTable)
            {
                // Ensure we have a one-column table of numerics/color values based on expected type.
                return expectedType == DType.Number ? CheckNumericColumnType(otherType, otherArg, context.Features, errors, ref nodeToCoercedTypeMap) : CheckColorColumnType(otherType, otherArg, context.Features, errors, ref nodeToCoercedTypeMap);
            }

            if (expectedType.Accepts(otherType, exact: true, useLegacyDateTimeAccepts: false, usePowerFxV1CompatibilityRules: context.Features.PowerFxV1CompatibilityRules))
            {
                return true;
            }

            if (otherType.CoercesTo(expectedType, aggregateCoercion: true, isTopLevelCoercion: false, usePowerFxV1CompatibilityRules: context.Features.PowerFxV1CompatibilityRules))
            {
                CollectionUtils.Add(ref nodeToCoercedTypeMap, otherArg, expectedType);
                return true;
            }

            errors.EnsureError(DocumentErrorSeverity.Severe, otherArg, TexlStrings.ErrTypeError_Ex1_Ex2_Found, TableKindString, expectedType.GetKindString(), otherType.GetKindString());
            return false;
        }
    }
}

#pragma warning restore SA1402 // File may only contain a single type
#pragma warning restore SA1649 // File name should match first type name<|MERGE_RESOLUTION|>--- conflicted
+++ resolved
@@ -65,15 +65,7 @@
             if (type0.IsTable)
             {
                 // Ensure we have a one-column table of colors.
-<<<<<<< HEAD
-                fValid &= CheckColorColumnType(type0, args[0], context.Features, errors, ref nodeToCoercedTypeMap);
-
-                returnType = context.Features.ConsistentOneColumnTableResult
-                    ? DType.CreateTable(new TypedName(DType.Color, new DName(ColumnName_ValueStr)))
-                    : type0;
-=======
-                fValid &= CheckColorColumnType(type0, args[0], errors, ref nodeToCoercedTypeMap, context, out returnType);
->>>>>>> f7e52c58
+                fValid &= CheckColorColumnType(type0, args[0], context.Features, errors, ref nodeToCoercedTypeMap, context, out returnType);
 
                 // Check arg1 below.
                 otherArg = args[1];
