--- conflicted
+++ resolved
@@ -17,11 +17,6 @@
     {
         public override bool IsSelfContained => true;
 
-<<<<<<< HEAD
-        public override bool SupportsParamCoercion => true;
-
-=======
->>>>>>> 68f0c8c9
         public IndexFunction()
             : base(
                   "Index",
