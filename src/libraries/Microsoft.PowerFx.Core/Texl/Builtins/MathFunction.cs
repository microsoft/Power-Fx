--- conflicted
+++ resolved
@@ -3,15 +3,15 @@
 
 using System.Collections.Generic;
 using System.Linq;
-using Microsoft.CodeAnalysis.VisualBasic.Syntax;
+using Microsoft.CodeAnalysis.VisualBasic.Syntax;
 using Microsoft.PowerFx.Core.App.ErrorContainers;
 using Microsoft.PowerFx.Core.Binding;
-using Microsoft.PowerFx.Core.Errors;
+using Microsoft.PowerFx.Core.Errors;
 using Microsoft.PowerFx.Core.Functions;
 using Microsoft.PowerFx.Core.Localization;
 using Microsoft.PowerFx.Core.Types;
 using Microsoft.PowerFx.Core.Utils;
-using Microsoft.PowerFx.Intellisense;
+using Microsoft.PowerFx.Intellisense;
 using Microsoft.PowerFx.Syntax;
 
 namespace Microsoft.PowerFx.Core.Texl.Builtins
@@ -26,9 +26,9 @@
 
         public override bool IsSelfContained => true;
 
-        // This function natively supports decimal inputs with decimal outputs, without coercion to float.
-        // Most math functions, for example Sin, Cos, Degrees, etc. coerce their input to floating point
-        // and return a floating point output.
+        // This function natively supports decimal inputs with decimal outputs, without coercion to float.
+        // Most math functions, for example Sin, Cos, Degrees, etc. coerce their input to floating point
+        // and return a floating point output.
         private readonly bool _nativeDecimal = false;
 
         public MathOneArgFunction(string name, TexlStrings.StringGetter description, FunctionCategories fc, bool nativeDecimal = false)
@@ -40,6 +40,57 @@
         public override IEnumerable<TexlStrings.StringGetter[]> GetSignatures()
         {
             yield return new[] { TexlStrings.MathFuncArg1 };
+        }
+
+        public override bool CheckTypes(CheckTypesContext context, TexlNode[] args, DType[] argTypes, IErrorContainer errors, out DType returnType, out Dictionary<TexlNode, DType> nodeToCoercedTypeMap)
+        {
+            Contracts.AssertValue(args);
+            Contracts.AssertAllValues(args);
+            Contracts.AssertValue(argTypes);
+            Contracts.Assert(args.Length == argTypes.Length);
+            Contracts.Assert(args.Length == 1);
+            Contracts.AssertValue(errors);
+
+            var fValid = true;
+            nodeToCoercedTypeMap = null;
+
+            returnType = DetermineNumericFunctionReturnType(_nativeDecimal, context.NumberIsFloat, argTypes[0]);
+
+            fValid &= CheckType(context, args[0], argTypes[0], returnType, errors, ref nodeToCoercedTypeMap);
+
+            if (!fValid)
+            { 
+                nodeToCoercedTypeMap = null;
+                errors.EnsureError(DocumentErrorSeverity.Severe, args[0], TexlStrings.ErrNumberExpected);
+            }
+
+            return fValid;
+        }
+    }
+
+    internal abstract class MathOneArgTableFunction : BuiltinFunction
+    {
+        public override bool IsSelfContained => true;
+
+        // This function natively supports decimal inputs with decimal outputs, without coercion to float.
+        // Most math functions, for example Sin, Cos, Degrees, etc. coerce their input to floating point
+        // and return a floating point output.
+        private readonly bool _nativeDecimal = false;
+
+        public MathOneArgTableFunction(string name, TexlStrings.StringGetter description, FunctionCategories fc, bool nativeDecimal = false)
+            : base(name, description, fc, DType.EmptyTable, 0, 1, 1, DType.EmptyTable)
+        {
+            _nativeDecimal = nativeDecimal;
+        }
+
+        public override IEnumerable<TexlStrings.StringGetter[]> GetSignatures()
+        {
+            yield return new[] { TexlStrings.MathTFuncArg1 };
+        }
+
+        public override string GetUniqueTexlRuntimeName(bool isPrefetching = false)
+        {
+            return GetUniqueTexlRuntimeName(suffix: "_T");
         }
 
         public override bool CheckTypes(CheckTypesContext context, TexlNode[] args, DType[] argTypes, IErrorContainer errors, out DType returnType, out Dictionary<TexlNode, DType> nodeToCoercedTypeMap)
@@ -51,82 +102,25 @@
             Contracts.Assert(args.Length == 1);
             Contracts.AssertValue(errors);
 
-            var fValid = true;
-            nodeToCoercedTypeMap = null;
-
-            returnType = DetermineNumericFunctionReturnType(_nativeDecimal, context.NumberIsFloat, argTypes[0]);
-
-            fValid &= CheckType(args[0], argTypes[0], returnType, errors, ref nodeToCoercedTypeMap);
-
-            if (!fValid)
-            { 
-                nodeToCoercedTypeMap = null;
-                errors.EnsureError(DocumentErrorSeverity.Severe, args[0], TexlStrings.ErrNumberExpected);
-            }
-
-            return fValid;
-        }
-    }
-
-    internal abstract class MathOneArgTableFunction : BuiltinFunction
-    {
-        public override bool IsSelfContained => true;
-
-        // This function natively supports decimal inputs with decimal outputs, without coercion to float.
-        // Most math functions, for example Sin, Cos, Degrees, etc. coerce their input to floating point
-        // and return a floating point output.
-        private readonly bool _nativeDecimal = false;
-
-        public MathOneArgTableFunction(string name, TexlStrings.StringGetter description, FunctionCategories fc, bool nativeDecimal = false)
-            : base(name, description, fc, DType.EmptyTable, 0, 1, 1, DType.EmptyTable)
-        {
-            _nativeDecimal = nativeDecimal;
-        }
-
-        public override IEnumerable<TexlStrings.StringGetter[]> GetSignatures()
-        {
-            yield return new[] { TexlStrings.MathTFuncArg1 };
-        }
-
-        public override string GetUniqueTexlRuntimeName(bool isPrefetching = false)
-        {
-            return GetUniqueTexlRuntimeName(suffix: "_T");
-        }
-
-        public override bool CheckTypes(CheckTypesContext context, TexlNode[] args, DType[] argTypes, IErrorContainer errors, out DType returnType, out Dictionary<TexlNode, DType> nodeToCoercedTypeMap)
-        {
-            Contracts.AssertValue(args);
-            Contracts.AssertAllValues(args);
-            Contracts.AssertValue(argTypes);
-            Contracts.Assert(args.Length == argTypes.Length);
-            Contracts.Assert(args.Length == 1);
-            Contracts.AssertValue(errors);
-
             var fValid = base.CheckTypes(context, args, argTypes, errors, out returnType, out nodeToCoercedTypeMap);
             Contracts.Assert(returnType.IsTable);
 
             var arg = args[0];
-<<<<<<< HEAD
             var argType = argTypes[0];
 
-            if (argType.IsTable)
-            { 
-                fValid &= TryGetSingleColumn(argType, arg, errors, out var column);
-                var returnScalarType = DetermineNumericFunctionReturnType(_nativeDecimal, context.NumberIsFloat, column.Type);
-                fValid &= CheckColumnType(argType, arg, column, returnScalarType, errors, ref nodeToCoercedTypeMap, context, out returnType);
-            }
-            else
-            {
-                fValid = false;
-                Contracts.Assert(returnType.IsTable);
-                errors.EnsureError(DocumentErrorSeverity.Severe, arg, TexlStrings.ErrTypeError);
-            }
-
-=======
-            var argType = argTypes[0];
-            fValid &= CheckNumericColumnType(argType, arg, context.Features, errors, ref nodeToCoercedTypeMap, context, out returnType);
-
->>>>>>> 36699d85
+            if (argType.IsTable)
+            { 
+                fValid &= TryGetSingleColumn(argType, arg, errors, out var column);
+                var returnScalarType = DetermineNumericFunctionReturnType(_nativeDecimal, context.NumberIsFloat, column.Type);
+                fValid &= CheckColumnType(context, arg, argType, column, returnScalarType, errors, ref nodeToCoercedTypeMap, out returnType);
+            }
+            else
+            {
+                fValid = false;
+                Contracts.Assert(returnType.IsTable);
+                errors.EnsureError(DocumentErrorSeverity.Severe, arg, TexlStrings.ErrTypeError);
+            }
+
             if (!fValid)
             {
                 nodeToCoercedTypeMap = null;
@@ -134,135 +128,112 @@
 
             return fValid;
         }
-    }
-
-    // Abstract base class for all 2-arg math functions that return numeric values.
+    }
+
+    // Abstract base class for all 2-arg math functions that return numeric values.
     internal abstract class MathTwoArgFunction : BuiltinFunction
     {
         public override ArgPreprocessor GetArgPreprocessor(int index)
         {
-            return _nativeDecimal && (index == 0 || !_secondArgFloat) ? 
+            return _nativeDecimal && (index == 0 || !_secondArgFloat) ? 
                         ArgPreprocessor.ReplaceBlankWithCallZero_Scalar : ArgPreprocessor.ReplaceBlankWithFloatZero;
         }
 
         public override bool IsSelfContained => true;
 
-        // This function natively supports decimal inputs with decimal outputs, without coercion to float.
-        // Most math functions, for example Sin, Cos, Degrees, etc. coerce their input to floating point
-        // and return a floating point output.
-        private readonly bool _nativeDecimal = false;
-
-        // For _nativeDecimal functions, the second argument is always a float and doesn't impact the return type
-        // Used by Round* and Trunc.  Could help with overload resolution in the future, with one less difference.
+        // This function natively supports decimal inputs with decimal outputs, without coercion to float.
+        // Most math functions, for example Sin, Cos, Degrees, etc. coerce their input to floating point
+        // and return a floating point output.
+        private readonly bool _nativeDecimal = false;
+
+        // For _nativeDecimal functions, the second argument is always a float and doesn't impact the return type
+        // Used by Round* and Trunc.  Could help with overload resolution in the future, with one less difference.
         private readonly bool _secondArgFloat = false;
 
-<<<<<<< HEAD
         public MathTwoArgFunction(string name, TexlStrings.StringGetter description, int minArity, bool nativeDecimal = false, bool secondArgFloat = false)
             : base(name, description, FunctionCategories.MathAndStat, nativeDecimal ? DType.Unknown : DType.Number, 0, minArity, 2, nativeDecimal ? DType.Unknown : DType.Number, nativeDecimal && !secondArgFloat ? DType.Unknown : DType.Number)
         {
-            _nativeDecimal = nativeDecimal;
+            _nativeDecimal = nativeDecimal;
             _secondArgFloat = secondArgFloat;
-        }
-
-=======
-        public MathTwoArgFunction(string name, TexlStrings.StringGetter description, int minArity)
-            : base(name, description, FunctionCategories.MathAndStat, DType.Number, 0, minArity, 2, DType.Number, DType.Number)
-        {
-        }
-
->>>>>>> 36699d85
+        }
+
         public override IEnumerable<TexlStrings.StringGetter[]> GetSignatures()
-        {
-            if (MinArity == 1)
-            {
-                yield return new[] { TexlStrings.MathTFuncArg1 };
-            }
-
+        {
+            if (MinArity == 1)
+            {
+                yield return new[] { TexlStrings.MathTFuncArg1 };
+            }
+
             yield return new[] { TexlStrings.MathTFuncArg1, TexlStrings.MathTFuncArg2 };
         }
-
-        public override bool CheckTypes(CheckTypesContext context, TexlNode[] args, DType[] argTypes, IErrorContainer errors, out DType returnType, out Dictionary<TexlNode, DType> nodeToCoercedTypeMap)
-        {
+
+        public override bool CheckTypes(CheckTypesContext context, TexlNode[] args, DType[] argTypes, IErrorContainer errors, out DType returnType, out Dictionary<TexlNode, DType> nodeToCoercedTypeMap)
+        {
             Contracts.AssertValue(args);
             Contracts.AssertAllValues(args);
             Contracts.AssertValue(argTypes);
             Contracts.Assert(args.Length == argTypes.Length);
             Contracts.Assert(args.Length >= MinArity && args.Length <= MaxArity);
-            Contracts.AssertValue(errors);
-
-            var fValid = true;
-            nodeToCoercedTypeMap = null;
-
-            returnType = DetermineNumericFunctionReturnType(_nativeDecimal, context.NumberIsFloat, argTypes[0]);
-
-            if (!CheckType(args[0], argTypes[0], returnType, errors, ref nodeToCoercedTypeMap))
-            {
-                errors.EnsureError(DocumentErrorSeverity.Severe, args[0], TexlStrings.ErrNumberExpected);
-                fValid = false;
-            }
-
-            if (args.Length == 2 && 
-                !CheckType(args[1], argTypes[1], _secondArgFloat ? DType.Number : returnType, errors, ref nodeToCoercedTypeMap))
-            {
-                errors.EnsureError(DocumentErrorSeverity.Severe, args[1], TexlStrings.ErrNumberExpected);
-                fValid = false;
-            }
-
-            return fValid;
-        }
+            Contracts.AssertValue(errors);
+
+            var fValid = true;
+            nodeToCoercedTypeMap = null;
+
+            returnType = DetermineNumericFunctionReturnType(_nativeDecimal, context.NumberIsFloat, argTypes[0]);
+
+            if (!CheckType(context, args[0], argTypes[0], returnType, errors, ref nodeToCoercedTypeMap))
+            {
+                errors.EnsureError(DocumentErrorSeverity.Severe, args[0], TexlStrings.ErrNumberExpected);
+                fValid = false;
+            }
+
+            if (args.Length == 2 && 
+                !CheckType(context, args[1], argTypes[1], _secondArgFloat ? DType.Number : returnType, errors, ref nodeToCoercedTypeMap))
+            {
+                errors.EnsureError(DocumentErrorSeverity.Severe, args[1], TexlStrings.ErrNumberExpected);
+                fValid = false;
+            }
+
+            return fValid;
+        }
     }
 
     internal abstract class MathTwoArgTableFunction : BuiltinFunction
     {
-<<<<<<< HEAD
-        public override bool IsSelfContained => true;
-
-        // This function natively supports decimal inputs with decimal outputs, without coercion to float.
-        // Most math functions, for example Sin, Cos, Degrees, etc. coerce their input to floating point
-        // and return a floating point output.
-        private readonly bool _nativeDecimal = false;
-
-        // For _nativeDecimal functions, the second argument is always a float and doesn't impact the return type
-        // Used by Round* and Trunc.  Could help with overload resolution in the future, with one less difference.
-        private readonly bool _secondArgFloat = false;
-
-        // Before ConsistentOneColumnTableResult, this function would always return a fixed name "Result" (Mod)
-        protected virtual bool InConsistentTableResultFixedName => false;
-
-        // Before ConsistentOneColumnTableResult, this function would use the second argument name if a table (Log, Power)
-=======
-        public override bool IsSelfContained => true;
-
-        // Before ConsistentOneColumnTableResult, this function would always return a fixed name "Result" (Mod)
-        protected virtual bool InConsistentTableResultFixedName => false;
-
-        // Before ConsistentOneColumnTableResult, this function would use the second argument name if a table (Log, Power)
->>>>>>> 36699d85
+        public override bool IsSelfContained => true;
+
+        // This function natively supports decimal inputs with decimal outputs, without coercion to float.
+        // Most math functions, for example Sin, Cos, Degrees, etc. coerce their input to floating point
+        // and return a floating point output.
+        private readonly bool _nativeDecimal = false;
+
+        // For _nativeDecimal functions, the second argument is always a float and doesn't impact the return type
+        // Used by Round* and Trunc.  Could help with overload resolution in the future, with one less difference.
+        private readonly bool _secondArgFloat = false;
+
+        // Before ConsistentOneColumnTableResult, this function would always return a fixed name "Result" (Mod)
+        protected virtual bool InConsistentTableResultFixedName => false;
+
+        // Before ConsistentOneColumnTableResult, this function would use the second argument name if a table (Log, Power)
         protected virtual bool InConsistentTableResultUseSecondArg => false;
 
         public MathTwoArgTableFunction(string name, TexlStrings.StringGetter description, int minArity, bool nativeDecimal = false, bool secondArgFloat = false)
             : base(name, description, FunctionCategories.Table, DType.EmptyTable, 0, minArity, 2)
-<<<<<<< HEAD
-        {
-            _nativeDecimal = nativeDecimal;
+        {
+            _nativeDecimal = nativeDecimal;
             _secondArgFloat = secondArgFloat;
-        }
-
-=======
-        {
-        }
-
->>>>>>> 36699d85
+        }
+
         public override IEnumerable<TexlStrings.StringGetter[]> GetSignatures()
-        {
-            if (MinArity == 1)
-            {
-                yield return new[] { TexlStrings.MathTFuncArg1 };
-            }
-
+        {
+            if (MinArity == 1)
+            {
+                yield return new[] { TexlStrings.MathTFuncArg1 };
+            }
+
             yield return new[] { TexlStrings.MathTFuncArg1, TexlStrings.MathTFuncArg2 };
-        }
-
+        }
+
         public override string GetUniqueTexlRuntimeName(bool isPrefetching = false)
         {
             return GetUniqueTexlRuntimeName(suffix: "_T");
@@ -275,10 +246,10 @@
             Contracts.AssertValue(argTypes);
             Contracts.Assert(args.Length == argTypes.Length);
             Contracts.Assert(args.Length >= 1 && args.Length <= 2);
-            Contracts.AssertValue(errors);
+            Contracts.AssertValue(errors);
             Contracts.Assert(!InConsistentTableResultFixedName || !InConsistentTableResultUseSecondArg);
 
-            DType returnScalarType;
+            DType returnScalarType;
 
             var fValid = base.CheckTypes(context, args, argTypes, errors, out returnType, out nodeToCoercedTypeMap);
             Contracts.Assert(returnType.IsTable);
@@ -293,34 +264,20 @@
                 DType otherDesiredScalarType;
 
                 // At least one of the arguments has to be a table.
-<<<<<<< HEAD
                 if (type0.IsTable)    
                 {
-                    fValid &= TryGetSingleColumn(type0, args[0], errors, out var column0);
-                    returnScalarType = DetermineNumericFunctionReturnType(_nativeDecimal, context.NumberIsFloat, column0.Type);
-
-                    // Ensure we have a one-column table of numerics
-                    if (InConsistentTableResultFixedName)
-                    {
-                        fValid &= CheckColumnType(type0, args[0], column0, returnScalarType, errors, ref nodeToCoercedTypeMap);
-                        returnType = DType.CreateTable(new TypedName(returnScalarType, GetOneColumnTableResultName(context.Features)));
-                    }
-                    else
-                    {
-                        fValid &= CheckColumnType(type0, args[0], column0, returnScalarType, errors, ref nodeToCoercedTypeMap, context, out returnType);
-=======
-                if (type0.IsTable)
-                {
-                    // Ensure we have a one-column table of numerics
-                    if (InConsistentTableResultFixedName)
-                    {
-                        fValid &= CheckNumericColumnType(type0, args[0], context.Features, errors, ref nodeToCoercedTypeMap);
-                        returnType = DType.CreateTable(new TypedName(DType.Number, GetOneColumnTableResultName(context.Features)));
-                    }
-                    else
-                    {
-                        fValid &= CheckNumericColumnType(type0, args[0], context.Features, errors, ref nodeToCoercedTypeMap, context, out returnType);
->>>>>>> 36699d85
+                    fValid &= TryGetSingleColumn(type0, args[0], errors, out var column0);
+                    returnScalarType = DetermineNumericFunctionReturnType(_nativeDecimal, context.NumberIsFloat, column0.Type);
+
+                    // Ensure we have a one-column table of numerics
+                    if (InConsistentTableResultFixedName)
+                    {
+                        fValid &= CheckColumnType(context, args[0], type0, column0, returnScalarType, errors, ref nodeToCoercedTypeMap);
+                        returnType = DType.CreateTable(new TypedName(returnScalarType, GetOneColumnTableResultName(context.Features)));
+                    }
+                    else
+                    {
+                        fValid &= CheckColumnType(context, args[0], type0, column0, returnScalarType, errors, ref nodeToCoercedTypeMap, out returnType);
                     }
 
                     // Check arg1 below.
@@ -329,37 +286,22 @@
                     otherDesiredScalarType = _secondArgFloat ? DType.Number : returnScalarType;
                 }
                 else if (type1.IsTable)
-<<<<<<< HEAD
-                {
-                    fValid &= TryGetSingleColumn(type1, args[1], errors, out var column1);
-                    returnScalarType = DetermineNumericFunctionReturnType(_nativeDecimal, context.NumberIsFloat, type0);
-                    var secondArgScalarType = _secondArgFloat ? DType.Number : returnScalarType;
-
-                    // Ensure we have a one-column table of numerics
-                    if (InConsistentTableResultUseSecondArg)
-                    {
-                        fValid &= CheckColumnType(type1, args[1], column1, secondArgScalarType, errors, ref nodeToCoercedTypeMap, context, out returnType);
-                    }
-                    else
-                    {
-                        fValid &= CheckColumnType(type1, args[1], column1, secondArgScalarType, errors, ref nodeToCoercedTypeMap);
-
-                        // Since the 1st arg is not a table, make a new table return type *[Result:n]
+                {
+                    fValid &= TryGetSingleColumn(type1, args[1], errors, out var column1);
+                    returnScalarType = DetermineNumericFunctionReturnType(_nativeDecimal, context.NumberIsFloat, type0);
+                    var secondArgScalarType = _secondArgFloat ? DType.Number : returnScalarType;
+
+                    // Ensure we have a one-column table of numerics
+                    if (InConsistentTableResultUseSecondArg)
+                    {
+                        fValid &= CheckColumnType(context, args[1], type1, column1, secondArgScalarType, errors, ref nodeToCoercedTypeMap, out returnType);
+                    }
+                    else
+                    {
+                        fValid &= CheckColumnType(context, args[1], type1, column1, secondArgScalarType, errors, ref nodeToCoercedTypeMap);
+
+                        // Since the 1st arg is not a table, make a new table return type *[Result:n]
                         returnType = DType.CreateTable(new TypedName(returnScalarType, GetOneColumnTableResultName(context.Features)));
-=======
-                {
-                    // Ensure we have a one-column table of numerics
-                    if (InConsistentTableResultUseSecondArg)
-                    {
-                        fValid &= CheckNumericColumnType(type1, args[1], context.Features, errors, ref nodeToCoercedTypeMap, context, out returnType);
-                    }
-                    else
-                    {
-                        fValid &= CheckNumericColumnType(type1, args[1], context.Features, errors, ref nodeToCoercedTypeMap);
-
-                        // Since the 1st arg is not a table, make a new table return type *[Result:n]
-                        returnType = DType.CreateTable(new TypedName(DType.Number, GetOneColumnTableResultName(context.Features)));
->>>>>>> 36699d85
                     }
 
                     // Check arg0 below.
@@ -385,20 +327,12 @@
                 if (otherType.IsTable)
                 {
                     // Ensure we have a one-column table of numerics
-<<<<<<< HEAD
-                    fValid &= TryGetSingleColumn(otherType, otherArg, errors, out var otherColumn);
-                    fValid &= CheckColumnType(otherType, otherArg, otherColumn, otherDesiredScalarType, errors, ref nodeToCoercedTypeMap);
-                }
-                else if (!CheckType(otherArg, otherType, otherDesiredScalarType, errors, ref nodeToCoercedTypeMap))
-                {
-                    fValid = false;
-=======
-                    fValid &= CheckNumericColumnType(otherType, otherArg, context.Features, errors, ref nodeToCoercedTypeMap);
-                }
-                else if (!CheckType(context, otherArg, otherType, DType.Number, errors, ref nodeToCoercedTypeMap))
-                {
-                    fValid = false;
->>>>>>> 36699d85
+                    fValid &= TryGetSingleColumn(otherType, otherArg, errors, out var otherColumn);
+                    fValid &= CheckColumnType(context, otherArg, otherType, otherColumn, otherDesiredScalarType, errors, ref nodeToCoercedTypeMap);
+                }
+                else if (!CheckType(context, otherArg, otherType, otherDesiredScalarType, errors, ref nodeToCoercedTypeMap))
+                {
+                    fValid = false;
                     errors.EnsureError(DocumentErrorSeverity.Severe, otherArg, TexlStrings.ErrTypeError);
                 }
             }
@@ -408,15 +342,10 @@
 
                 if (type0.IsTable)                    
                 {
-<<<<<<< HEAD
                     // Ensure we have a one-column table of numerics
-                    fValid &= TryGetSingleColumn(type0, args[0], errors, out var oneArgColumn);
+                    fValid &= TryGetSingleColumn(type0, args[0], errors, out var oneArgColumn);
                     returnScalarType = DetermineNumericFunctionReturnType(_nativeDecimal, context.NumberIsFloat, oneArgColumn.Type);
-                    fValid &= CheckColumnType(type0, args[0], oneArgColumn, returnScalarType, errors, ref nodeToCoercedTypeMap, context, out returnType);
-=======
-                    // Ensure we have a one-column table of numerics
-                    fValid &= CheckNumericColumnType(type0, args[0], context.Features, errors, ref nodeToCoercedTypeMap, context, out returnType);
->>>>>>> 36699d85
+                    fValid &= CheckColumnType(context, args[0], type0, oneArgColumn, returnScalarType, errors, ref nodeToCoercedTypeMap, out returnType);
                 }
                 else
                 {
