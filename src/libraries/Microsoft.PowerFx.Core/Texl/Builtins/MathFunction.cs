﻿// Copyright (c) Microsoft Corporation.
// Licensed under the MIT license.

using System;
using System.Collections.Generic;
using System.Linq;
using System.Reflection.Metadata;
using Microsoft.PowerFx.Core.App.ErrorContainers;
using Microsoft.PowerFx.Core.Binding;
using Microsoft.PowerFx.Core.Functions;
using Microsoft.PowerFx.Core.Functions.Delegation.DelegationStrategies;
using Microsoft.PowerFx.Core.Localization;
using Microsoft.PowerFx.Core.Types;
using Microsoft.PowerFx.Core.Utils;
using Microsoft.PowerFx.Syntax;

namespace Microsoft.PowerFx.Core.Texl.Builtins
{
    // Abstract base class for all 1-arg math functions that return numeric values.
    internal abstract class MathFunction : BuiltinFunction
    {
        public override ArgPreprocessor GetArgPreprocessor(int index)
        {
            return base.GetGenericArgPreprocessor(index);
        }

        public override bool IsSelfContained => true;

        private readonly bool _nativeDecimal;

        public MathFunction(string name, TexlStrings.StringGetter description, FunctionCategories fc, int arityMax = 1, bool nativeDecimal = false)
            : base(name, description, fc, DType.Unknown, 0, 1, arityMax, nativeDecimal ? DType.Unknown : DType.Number)
        {
            _nativeDecimal = nativeDecimal;
        }

        public override IEnumerable<TexlStrings.StringGetter[]> GetSignatures()
        {
            yield return new[] { TexlStrings.MathFuncArg1 };
        }

        public override bool CheckTypes(CheckTypesContext context, TexlNode[] args, DType[] argTypes, IErrorContainer errors, out DType returnType, out Dictionary<TexlNode, DType> nodeToCoercedTypeMap)
        {
            Contracts.AssertValue(args);
            Contracts.AssertAllValues(args);
            Contracts.AssertValue(argTypes);
            Contracts.Assert(args.Length == argTypes.Length);
            Contracts.Assert(MinArity <= args.Length && args.Length <= MaxArity);
            Contracts.AssertValue(errors);

            var fValid = true;

            nodeToCoercedTypeMap = null;

            returnType = Array.FindIndex(argTypes, item => NumDecReturnType(context, _nativeDecimal, item) == DType.Number) == -1 ? DType.Decimal : DType.Number;

            for (int i = 0; i < argTypes.Length; i++)
            {
                if (CheckType(args[i], argTypes[i], returnType, DefaultErrorContainer, out var matchedWithCoercion))
                {
                    if (matchedWithCoercion)
                    {
                        if (nodeToCoercedTypeMap == null)
                        {
                            nodeToCoercedTypeMap = new Dictionary<TexlNode, DType>();
                        }

                        CollectionUtils.Add(ref nodeToCoercedTypeMap, args[i], returnType, allowDupes: true);
                    }
                }
                else
                {
                    fValid = false;
                    break;
                }
            }

            if (!fValid)
            {
                nodeToCoercedTypeMap = null;
            }

            return fValid;
        }
    }

    internal abstract class MathOneArgTableFunction : BuiltinFunction
    {
<<<<<<< HEAD
        public override bool SupportsParamCoercion => true;

        public override bool IsSelfContained => true;

        private readonly bool _nativeDecimal;

        public MathOneArgTableFunction(string name, TexlStrings.StringGetter description, FunctionCategories fc, bool nativeDecimal = false)
=======
        public override bool IsSelfContained => true;

        public MathOneArgTableFunction(string name, TexlStrings.StringGetter description, FunctionCategories fc)
>>>>>>> 68f0c8c9
            : base(name, description, fc, DType.EmptyTable, 0, 1, 1, DType.EmptyTable)
        {
            _nativeDecimal = nativeDecimal;
        }

        public override IEnumerable<TexlStrings.StringGetter[]> GetSignatures()
        {
            yield return new[] { TexlStrings.MathTFuncArg1 };
        }

        public override string GetUniqueTexlRuntimeName(bool isPrefetching = false)
        {
            return GetUniqueTexlRuntimeName(suffix: "_T");
        }

        public override bool CheckTypes(CheckTypesContext context, TexlNode[] args, DType[] argTypes, IErrorContainer errors, out DType returnType, out Dictionary<TexlNode, DType> nodeToCoercedTypeMap)
        {
            Contracts.AssertValue(args);
            Contracts.AssertAllValues(args);
            Contracts.AssertValue(argTypes);
            Contracts.Assert(args.Length == argTypes.Length);
            Contracts.Assert(args.Length == 1);
            Contracts.AssertValue(errors);

            var arg = args[0];
            var argType = argTypes[0];
            var fValid = true;

            //           var fValid = base.CheckTypes(context, args, argTypes, errors, out returnType, out nodeToCoercedTypeMap);
            //           Contracts.Assert(returnType.IsTable);

            nodeToCoercedTypeMap = new Dictionary<TexlNode, DType>();

            var scalarType = NumDecReturnType(context, _nativeDecimal, argType);

            fValid &= CheckNumDecColumnType(scalarType, argType, arg, errors, ref nodeToCoercedTypeMap);

            if (nodeToCoercedTypeMap?.Any() ?? false)
            {
                // Now set the coerced type to a table with numeric column type with the same name as in the argument.
                returnType = nodeToCoercedTypeMap[arg];
            }
            else
            {
                returnType = argType;
            }

            returnType = context.Features.HasFlag(Features.ConsistentOneColumnTableResult) ? DType.CreateTable(new TypedName(scalarType, GetOneColumnTableResultName(context.Features))) : returnType;

            if (!fValid)
            {
                nodeToCoercedTypeMap = null;
            }

            return fValid;
        }
    }
}<|MERGE_RESOLUTION|>--- conflicted
+++ resolved
@@ -1,44 +1,61 @@
 ﻿// Copyright (c) Microsoft Corporation.
 // Licensed under the MIT license.
 
-using System;
+using System;
 using System.Collections.Generic;
 using System.Linq;
-using System.Reflection.Metadata;
+using System.Runtime.InteropServices.ComTypes;
 using Microsoft.PowerFx.Core.App.ErrorContainers;
 using Microsoft.PowerFx.Core.Binding;
+using Microsoft.PowerFx.Core.Errors;
 using Microsoft.PowerFx.Core.Functions;
-using Microsoft.PowerFx.Core.Functions.Delegation.DelegationStrategies;
 using Microsoft.PowerFx.Core.Localization;
 using Microsoft.PowerFx.Core.Types;
 using Microsoft.PowerFx.Core.Utils;
 using Microsoft.PowerFx.Syntax;
 
 namespace Microsoft.PowerFx.Core.Texl.Builtins
-{
-    // Abstract base class for all 1-arg math functions that return numeric values.
+{
+    // Abstract base class for all math functions that return numeric values.
     internal abstract class MathFunction : BuiltinFunction
     {
         public override ArgPreprocessor GetArgPreprocessor(int index)
-        {
-            return base.GetGenericArgPreprocessor(index);
+        {
+                return _replaceBlankWithZero ? base.GetGenericArgPreprocessor(index) : ArgPreprocessor.None;
         }
 
         public override bool IsSelfContained => true;
 
-        private readonly bool _nativeDecimal;
-
-        public MathFunction(string name, TexlStrings.StringGetter description, FunctionCategories fc, int arityMax = 1, bool nativeDecimal = false)
-            : base(name, description, fc, DType.Unknown, 0, 1, arityMax, nativeDecimal ? DType.Unknown : DType.Number)
-        {
-            _nativeDecimal = nativeDecimal;
+        private readonly bool _nativeDecimal;
+
+        private readonly bool _replaceBlankWithZero;
+
+        public MathFunction(string name, TexlStrings.StringGetter description, FunctionCategories fc, bool nativeDecimal = false, bool replaceBlankWithZero = true)
+            : base(name, description, fc, DType.Unknown, 0, 1, 1, nativeDecimal ? DType.Unknown : DType.Number)
+        {
+            _nativeDecimal = nativeDecimal;
+            _replaceBlankWithZero = replaceBlankWithZero;
+        }
+
+        public MathFunction(string name, TexlStrings.StringGetter description, FunctionCategories fc, bool twoArg, bool nativeDecimal = false, bool replaceBlankWithZero = true)
+            : base(name, description, fc, DType.Unknown, 0, 1, 2, nativeDecimal ? DType.Unknown : DType.Number, nativeDecimal ? DType.Unknown : DType.Number)
+        {
+            _nativeDecimal = nativeDecimal;
+            _replaceBlankWithZero = replaceBlankWithZero;
+        }
+
+        public MathFunction(string name, TexlStrings.StringGetter description, FunctionCategories fc, int maxArity, bool nativeDecimal = false, bool replaceBlankWithZero = true)
+            : base(name, description, fc, DType.Unknown, 0, 1, maxArity, nativeDecimal ? DType.Unknown : DType.Number)
+        {
+            _nativeDecimal = nativeDecimal;
+            _replaceBlankWithZero = replaceBlankWithZero;
         }
 
         public override IEnumerable<TexlStrings.StringGetter[]> GetSignatures()
         {
             yield return new[] { TexlStrings.MathFuncArg1 };
         }
-
+
         public override bool CheckTypes(CheckTypesContext context, TexlNode[] args, DType[] argTypes, IErrorContainer errors, out DType returnType, out Dictionary<TexlNode, DType> nodeToCoercedTypeMap)
         {
             Contracts.AssertValue(args);
@@ -46,59 +63,85 @@
             Contracts.AssertValue(argTypes);
             Contracts.Assert(args.Length == argTypes.Length);
             Contracts.Assert(MinArity <= args.Length && args.Length <= MaxArity);
-            Contracts.AssertValue(errors);
-
+            Contracts.AssertValue(errors);
+
             var fValid = true;
-
-            nodeToCoercedTypeMap = null;
-
-            returnType = Array.FindIndex(argTypes, item => NumDecReturnType(context, _nativeDecimal, item) == DType.Number) == -1 ? DType.Decimal : DType.Number;
-
-            for (int i = 0; i < argTypes.Length; i++)
-            {
-                if (CheckType(args[i], argTypes[i], returnType, DefaultErrorContainer, out var matchedWithCoercion))
-                {
-                    if (matchedWithCoercion)
-                    {
-                        if (nodeToCoercedTypeMap == null)
-                        {
-                            nodeToCoercedTypeMap = new Dictionary<TexlNode, DType>();
-                        }
-
-                        CollectionUtils.Add(ref nodeToCoercedTypeMap, args[i], returnType, allowDupes: true);
-                    }
-                }
-                else
-                {
-                    fValid = false;
-                    break;
-                }
-            }
-
+
+            nodeToCoercedTypeMap = null;
+
+            bool isDeferred = false;
+
+            if (_nativeDecimal)
+            {
+                returnType = DType.Decimal;
+
+                for (int i = 0; i < argTypes.Length; i++)
+                {
+                    var argReturn = NumDecReturnType(context, _nativeDecimal, argTypes[i]);
+                    if (argReturn == DType.Number)
+                    {
+                        returnType = DType.Number;
+                    }
+                    else if (argReturn == DType.Deferred)
+                    {
+                        isDeferred = true;
+                    }
+                }
+
+                if (isDeferred && returnType == DType.Decimal)
+                {
+                    returnType = DType.Deferred;
+                    return true;
+                }
+            }
+            else
+            {
+                returnType = DType.Number;
+            }
+
+            for (int i = 0; i < argTypes.Length; i++)
+            {
+                if (CheckType(args[i], argTypes[i], returnType, DefaultErrorContainer, out var matchedWithCoercion))
+                {
+                    if (matchedWithCoercion)
+                    {
+                        if (nodeToCoercedTypeMap == null)
+                        {
+                            nodeToCoercedTypeMap = new Dictionary<TexlNode, DType>();
+                        }
+
+                        CollectionUtils.Add(ref nodeToCoercedTypeMap, args[i], returnType, allowDupes: true);
+                    }
+                }
+                else
+                {
+                    fValid = false;
+                    break;
+                }
+            }
+
             if (!fValid)
             {
                 nodeToCoercedTypeMap = null;
             }
 
-            return fValid;
+            return fValid;
         }
     }
 
-    internal abstract class MathOneArgTableFunction : BuiltinFunction
+    internal abstract class MathTableFunction : BuiltinFunction
     {
-<<<<<<< HEAD
-        public override bool SupportsParamCoercion => true;
-
         public override bool IsSelfContained => true;
 
-        private readonly bool _nativeDecimal;
-
-        public MathOneArgTableFunction(string name, TexlStrings.StringGetter description, FunctionCategories fc, bool nativeDecimal = false)
-=======
-        public override bool IsSelfContained => true;
-
-        public MathOneArgTableFunction(string name, TexlStrings.StringGetter description, FunctionCategories fc)
->>>>>>> 68f0c8c9
+        private readonly bool _nativeDecimal;
+
+        public MathTableFunction(string name, TexlStrings.StringGetter description, FunctionCategories fc, bool twoArg, bool nativeDecimal = false)
+            : base(name, description, fc, DType.EmptyTable, 0, 2, 2)
+        {
+            _nativeDecimal = nativeDecimal;
+        }
+
+        public MathTableFunction(string name, TexlStrings.StringGetter description, FunctionCategories fc, bool nativeDecimal = false)
             : base(name, description, fc, DType.EmptyTable, 0, 1, 1, DType.EmptyTable)
         {
             _nativeDecimal = nativeDecimal;
@@ -120,36 +163,95 @@
             Contracts.AssertAllValues(args);
             Contracts.AssertValue(argTypes);
             Contracts.Assert(args.Length == argTypes.Length);
-            Contracts.Assert(args.Length == 1);
-            Contracts.AssertValue(errors);
-
-            var arg = args[0];
-            var argType = argTypes[0];
-            var fValid = true;
-
-            //           var fValid = base.CheckTypes(context, args, argTypes, errors, out returnType, out nodeToCoercedTypeMap);
-            //           Contracts.Assert(returnType.IsTable);
-
-            nodeToCoercedTypeMap = new Dictionary<TexlNode, DType>();
-
-            var scalarType = NumDecReturnType(context, _nativeDecimal, argType);
-
-            fValid &= CheckNumDecColumnType(scalarType, argType, arg, errors, ref nodeToCoercedTypeMap);
-
-            if (nodeToCoercedTypeMap?.Any() ?? false)
+            Contracts.Assert(args.Length == MaxArity);
+            Contracts.AssertValue(errors);
+
+            var fValid = true;
+
+            int tables = 0;
+
+            bool isDeferred = false;
+
+            DType scalarType;
+
+            nodeToCoercedTypeMap = null;
+
+            if (_nativeDecimal)
+            {
+                scalarType = DType.Decimal;
+
+                for (int i = 0; i < argTypes.Length; i++)
+                {
+                    var argReturn = NumDecReturnType(context, _nativeDecimal, argTypes[i]);
+                    if (argReturn == DType.Number)
+                    {
+                        scalarType = DType.Number;
+                    }
+                    else if (argReturn == DType.Deferred)
+                    {
+                        isDeferred = true;
+                    }
+                }
+
+                if (isDeferred && scalarType == DType.Decimal)
+                {
+                    returnType = DType.Deferred;
+                    return true;
+                }
+            }
+            else
+            {
+                scalarType = DType.Number;
+            }
+
+            for (int i = 0; i < argTypes.Length; i++)
+            {   
+                if (argTypes[i].IsTable)
+                {
+                    // Ensure we have a one-column table of numbers.
+                    fValid &= CheckNumDecColumnType(scalarType, argTypes[i], args[i], errors, ref nodeToCoercedTypeMap);
+                    tables++;
+                }
+                else if (CheckType(args[i], argTypes[i], scalarType, DefaultErrorContainer, out var matchedWithCoercion))
+                {
+                    if (matchedWithCoercion)
+                    {
+                        CollectionUtils.Add(ref nodeToCoercedTypeMap, args[i], scalarType);
+                    }
+                }
+                else
+                {
+                    fValid = false;
+                    errors.EnsureError(DocumentErrorSeverity.Severe, args[i], TexlStrings.ErrNumberExpected);
+                }
+            }
+
+            // At least one arg has to be a table.
+            if (tables == 0)
             {
-                // Now set the coerced type to a table with numeric column type with the same name as in the argument.
-                returnType = nodeToCoercedTypeMap[arg];
+                fValid = false;
+            }
+
+            if (fValid)
+            {
+                returnType = DType.CreateTable(new TypedName(scalarType, GetOneColumnTableResultName(context.Features)));
+
+                if (!context.Features.HasFlag(Features.ConsistentOneColumnTableResult) && args.Length == 1)
+                {
+                    if (nodeToCoercedTypeMap?.Any() ?? false)
+                    {
+                        // Now set the coerced type to a table with numeric column type with the same name as in the argument.
+                        returnType = nodeToCoercedTypeMap[args[0]];
+                    }
+                    else
+                    {
+                        returnType = argTypes[0];
+                    }
+                }
             }
-            else
-            {
-                returnType = argType;
-            }
-
-            returnType = context.Features.HasFlag(Features.ConsistentOneColumnTableResult) ? DType.CreateTable(new TypedName(scalarType, GetOneColumnTableResultName(context.Features))) : returnType;
-
-            if (!fValid)
-            {
+            else
+            {
+                returnType = null;
                 nodeToCoercedTypeMap = null;
             }
 
