﻿// Copyright (c) Microsoft Corporation.
// Licensed under the MIT license.

using System.Collections.Generic;
using System.Linq;
using Microsoft.PowerFx.Core.App.ErrorContainers;
using Microsoft.PowerFx.Core.Binding;
using Microsoft.PowerFx.Core.Errors;
using Microsoft.PowerFx.Core.Functions;
using Microsoft.PowerFx.Core.Localization;
using Microsoft.PowerFx.Core.Types;
using Microsoft.PowerFx.Core.Utils;
using Microsoft.PowerFx.Syntax;

namespace Microsoft.PowerFx.Core.Texl.Builtins
{
    // Abstract base class for all 1-arg math functions that return numeric values.
    internal abstract class MathOneArgFunction : BuiltinFunction
    {
        public override ArgPreprocessor GetArgPreprocessor(int index)
        {
            return base.GetGenericArgPreprocessor(index);
        }

        public override bool IsSelfContained => true;

        public MathOneArgFunction(string name, TexlStrings.StringGetter description, FunctionCategories fc)
            : base(name, description, fc, DType.Number, 0, 1, 1, DType.Number)
        {
        }

        public override IEnumerable<TexlStrings.StringGetter[]> GetSignatures()
        {
            yield return new[] { TexlStrings.MathFuncArg1 };
        }
    }

    internal abstract class MathOneArgTableFunction : BuiltinFunction
    {
        public override bool IsSelfContained => true;

        public MathOneArgTableFunction(string name, TexlStrings.StringGetter description, FunctionCategories fc)
            : base(name, description, fc, DType.EmptyTable, 0, 1, 1, DType.EmptyTable)
        {
        }

        public override IEnumerable<TexlStrings.StringGetter[]> GetSignatures()
        {
            yield return new[] { TexlStrings.MathTFuncArg1 };
        }

        public override string GetUniqueTexlRuntimeName(bool isPrefetching = false)
        {
            return GetUniqueTexlRuntimeName(suffix: "_T");
        }

        public override bool CheckTypes(CheckTypesContext context, TexlNode[] args, DType[] argTypes, IErrorContainer errors, out DType returnType, out Dictionary<TexlNode, DType> nodeToCoercedTypeMap)
        {
            Contracts.AssertValue(args);
            Contracts.AssertAllValues(args);
            Contracts.AssertValue(argTypes);
            Contracts.Assert(args.Length == argTypes.Length);
            Contracts.Assert(args.Length == 1);
            Contracts.AssertValue(errors);

            var fValid = base.CheckTypes(context, args, argTypes, errors, out returnType, out nodeToCoercedTypeMap);
            Contracts.Assert(returnType.IsTable);

            var arg = args[0];
            var argType = argTypes[0];
<<<<<<< HEAD
            fValid &= CheckNumericColumnType(argType, arg, context.Features, errors, ref nodeToCoercedTypeMap);
=======
            fValid &= CheckNumericColumnType(argType, arg, errors, ref nodeToCoercedTypeMap, context, out returnType);
>>>>>>> f7e52c58

            if (!fValid)
            {
                nodeToCoercedTypeMap = null;
            }

            return fValid;
        }
    }

    // Abstract base class for all 2-arg math functions that return numeric values.
    internal abstract class MathTwoArgFunction : BuiltinFunction
    {
        public override ArgPreprocessor GetArgPreprocessor(int index)
        {
            return base.GetGenericArgPreprocessor(index);
        }

        public override bool IsSelfContained => true;

        public MathTwoArgFunction(string name, TexlStrings.StringGetter description, int minArity)
            : base(name, description, FunctionCategories.MathAndStat, DType.Number, 0, minArity, 2, DType.Number, DType.Number)
        {
        }

        public override IEnumerable<TexlStrings.StringGetter[]> GetSignatures()
        {
            if (MinArity == 1)
            {
                yield return new[] { TexlStrings.MathTFuncArg1 };
            }

            yield return new[] { TexlStrings.MathTFuncArg1, TexlStrings.MathTFuncArg2 };
        }
    }

    internal abstract class MathTwoArgTableFunction : BuiltinFunction
    {
        public override bool IsSelfContained => true;

        // Before ConsistentOneColumnTableResult, this function would always return a fixed name "Result" (Mod)
        protected virtual bool InConsistentTableResultFixedName => false;

        // Before ConsistentOneColumnTableResult, this function would use the second argument name if a table (Log, Power)
        protected virtual bool InConsistentTableResultUseSecondArg => false;

        public MathTwoArgTableFunction(string name, TexlStrings.StringGetter description, int minArity)
            : base(name, description, FunctionCategories.Table, DType.EmptyTable, 0, minArity, 2)
        {
        }

        public override IEnumerable<TexlStrings.StringGetter[]> GetSignatures()
        {
            if (MinArity == 1)
            {
                yield return new[] { TexlStrings.MathTFuncArg1 };
            }

            yield return new[] { TexlStrings.MathTFuncArg1, TexlStrings.MathTFuncArg2 };
        }

        public override string GetUniqueTexlRuntimeName(bool isPrefetching = false)
        {
            return GetUniqueTexlRuntimeName(suffix: "_T");
        }

        public override bool CheckTypes(CheckTypesContext context, TexlNode[] args, DType[] argTypes, IErrorContainer errors, out DType returnType, out Dictionary<TexlNode, DType> nodeToCoercedTypeMap)
        {
            Contracts.AssertValue(args);
            Contracts.AssertAllValues(args);
            Contracts.AssertValue(argTypes);
            Contracts.Assert(args.Length == argTypes.Length);
            Contracts.Assert(args.Length >= 1 && args.Length <= 2);
            Contracts.AssertValue(errors);
            Contracts.Assert(!InConsistentTableResultFixedName || !InConsistentTableResultUseSecondArg);

            var fValid = base.CheckTypes(context, args, argTypes, errors, out returnType, out nodeToCoercedTypeMap);
            Contracts.Assert(returnType.IsTable);

            if (argTypes.Length == 2)
            {
                var type0 = argTypes[0];
                var type1 = argTypes[1];

                var otherType = DType.Invalid;
                TexlNode otherArg = null;

                // At least one of the arguments has to be a table.
                if (type0.IsTable)
                {
                    // Ensure we have a one-column table of numerics
                    if (InConsistentTableResultFixedName)
                    {
                        fValid &= CheckNumericColumnType(type0, args[0], errors, ref nodeToCoercedTypeMap);
                        returnType = DType.CreateTable(new TypedName(DType.Number, GetOneColumnTableResultName(context.Features)));
                    }
                    else
                    {
                        fValid &= CheckNumericColumnType(type0, args[0], errors, ref nodeToCoercedTypeMap, context, out returnType);
                    }

                    // Check arg1 below.
                    otherArg = args[1];
                    otherType = type1;
                }
                else if (type1.IsTable)
                {
                    // Ensure we have a one-column table of numerics
                    if (InConsistentTableResultUseSecondArg)
                    {
                        fValid &= CheckNumericColumnType(type1, args[1], errors, ref nodeToCoercedTypeMap, context, out returnType);
                    }
                    else
                    {
                        fValid &= CheckNumericColumnType(type1, args[1], errors, ref nodeToCoercedTypeMap);

                        // Since the 1st arg is not a table, make a new table return type *[Result:n]
                        returnType = DType.CreateTable(new TypedName(DType.Number, GetOneColumnTableResultName(context.Features)));
                    }

                    // Check arg0 below.
                    otherArg = args[0];
                    otherType = type0;
                }
                else
                {
                    Contracts.Assert(returnType.IsTable);
                    errors.EnsureError(DocumentErrorSeverity.Severe, args[0], TexlStrings.ErrTypeError);
                    errors.EnsureError(DocumentErrorSeverity.Severe, args[1], TexlStrings.ErrTypeError);

                    // Both args are invalid. No need to continue.
                    return false;
                }

                Contracts.Assert(otherType.IsValid);
                Contracts.AssertValue(otherArg);
                Contracts.Assert(returnType.IsTable);
                Contracts.Assert(!fValid || returnType.IsColumn);

                if (otherType.IsTable)
                {
                    // Ensure we have a one-column table of numerics
                    fValid &= CheckNumericColumnType(otherType, otherArg, errors, ref nodeToCoercedTypeMap);
                }
                else if (!CheckType(otherArg, otherType, DType.Number, errors, ref nodeToCoercedTypeMap))
                {
                    fValid = false;
                    errors.EnsureError(DocumentErrorSeverity.Severe, otherArg, TexlStrings.ErrTypeError);
                }
            }
            else
            {
                var type0 = argTypes[0];

                if (type0.IsTable)
                {
                    // Ensure we have a one-column table of numerics
                    fValid &= CheckNumericColumnType(type0, args[0], errors, ref nodeToCoercedTypeMap, context, out returnType);
                }
                else
                {
                    Contracts.Assert(returnType.IsTable);
                    errors.EnsureError(DocumentErrorSeverity.Severe, args[0], TexlStrings.ErrTypeError);
                    fValid = false;
                }
            }

            return fValid;
        }
    }
}<|MERGE_RESOLUTION|>--- conflicted
+++ resolved
@@ -68,11 +68,7 @@
 
             var arg = args[0];
             var argType = argTypes[0];
-<<<<<<< HEAD
-            fValid &= CheckNumericColumnType(argType, arg, context.Features, errors, ref nodeToCoercedTypeMap);
-=======
-            fValid &= CheckNumericColumnType(argType, arg, errors, ref nodeToCoercedTypeMap, context, out returnType);
->>>>>>> f7e52c58
+            fValid &= CheckNumericColumnType(argType, arg, context.Features, errors, ref nodeToCoercedTypeMap, context, out returnType);
 
             if (!fValid)
             {
@@ -166,12 +162,12 @@
                     // Ensure we have a one-column table of numerics
                     if (InConsistentTableResultFixedName)
                     {
-                        fValid &= CheckNumericColumnType(type0, args[0], errors, ref nodeToCoercedTypeMap);
+                        fValid &= CheckNumericColumnType(type0, args[0], context.Features, errors, ref nodeToCoercedTypeMap);
                         returnType = DType.CreateTable(new TypedName(DType.Number, GetOneColumnTableResultName(context.Features)));
                     }
                     else
                     {
-                        fValid &= CheckNumericColumnType(type0, args[0], errors, ref nodeToCoercedTypeMap, context, out returnType);
+                        fValid &= CheckNumericColumnType(type0, args[0], context.Features, errors, ref nodeToCoercedTypeMap, context, out returnType);
                     }
 
                     // Check arg1 below.
@@ -183,11 +179,11 @@
                     // Ensure we have a one-column table of numerics
                     if (InConsistentTableResultUseSecondArg)
                     {
-                        fValid &= CheckNumericColumnType(type1, args[1], errors, ref nodeToCoercedTypeMap, context, out returnType);
+                        fValid &= CheckNumericColumnType(type1, args[1], context.Features, errors, ref nodeToCoercedTypeMap, context, out returnType);
                     }
                     else
                     {
-                        fValid &= CheckNumericColumnType(type1, args[1], errors, ref nodeToCoercedTypeMap);
+                        fValid &= CheckNumericColumnType(type1, args[1], context.Features, errors, ref nodeToCoercedTypeMap);
 
                         // Since the 1st arg is not a table, make a new table return type *[Result:n]
                         returnType = DType.CreateTable(new TypedName(DType.Number, GetOneColumnTableResultName(context.Features)));
@@ -215,9 +211,9 @@
                 if (otherType.IsTable)
                 {
                     // Ensure we have a one-column table of numerics
-                    fValid &= CheckNumericColumnType(otherType, otherArg, errors, ref nodeToCoercedTypeMap);
-                }
-                else if (!CheckType(otherArg, otherType, DType.Number, errors, ref nodeToCoercedTypeMap))
+                    fValid &= CheckNumericColumnType(otherType, otherArg, context.Features, errors, ref nodeToCoercedTypeMap);
+                }
+                else if (!CheckType(context, otherArg, otherType, DType.Number, errors, ref nodeToCoercedTypeMap))
                 {
                     fValid = false;
                     errors.EnsureError(DocumentErrorSeverity.Severe, otherArg, TexlStrings.ErrTypeError);
@@ -230,7 +226,7 @@
                 if (type0.IsTable)
                 {
                     // Ensure we have a one-column table of numerics
-                    fValid &= CheckNumericColumnType(type0, args[0], errors, ref nodeToCoercedTypeMap, context, out returnType);
+                    fValid &= CheckNumericColumnType(type0, args[0], context.Features, errors, ref nodeToCoercedTypeMap, context, out returnType);
                 }
                 else
                 {
