--- conflicted
+++ resolved
@@ -50,14 +50,6 @@
             nodeToCoercedTypeMap = null;
 
             var arg0 = args[0];
-<<<<<<< HEAD
-            var arg0Type = argTypes[0];
-
-            var isValidString = true;
-            var isValidNumber = CheckType(checkTypesContext, arg0, arg0Type, DType.Number, DefaultErrorContainer, out var matchedWithCoercion);
-            var arg0CoercedType = matchedWithCoercion ? DType.Number : DType.Invalid;
-
-=======
             var arg0Type = argTypes[0];
 
             var isValidString = true;
@@ -65,21 +57,28 @@
             var matchedWithCoercion = false;
             DType arg0CoercedType = null;
 
-            if (!DType.Decimal.Accepts(arg0Type) && (checkTypesContext.NumberIsFloat || DType.Number.Accepts(arg0Type)))
-            {
-                isValidNumber = CheckType(arg0, arg0Type, DType.Number, DefaultErrorContainer, out matchedWithCoercion);
+            if (
+                !DType.Decimal.Accepts(
+                    arg0Type,
+                    exact: true, 
+                    useLegacyDateTimeAccepts: false, 
+                    usePowerFxV1CompatibilityRules: checkTypesContext.Features.PowerFxV1CompatibilityRules) &&
+                (checkTypesContext.NumberIsFloat || DType.Number.Accepts(arg0Type, exact: true, useLegacyDateTimeAccepts: false, usePowerFxV1CompatibilityRules: checkTypesContext.Features.PowerFxV1CompatibilityRules)))
+            {
+                isValidNumber = CheckType(checkTypesContext, arg0, arg0Type, DType.Number, DefaultErrorContainer, out matchedWithCoercion);
                 arg0CoercedType = matchedWithCoercion ? DType.Number : DType.Invalid;
             }
             else
             {
-                isValidNumber = CheckType(arg0, arg0Type, DType.Decimal, DefaultErrorContainer, out matchedWithCoercion);
+                isValidNumber = CheckType(checkTypesContext, arg0, arg0Type, DType.Decimal, DefaultErrorContainer, out matchedWithCoercion);
                 arg0CoercedType = matchedWithCoercion ? DType.Decimal : DType.Invalid;
             }
 
->>>>>>> 4659f5ac
             if (!isValidNumber || matchedWithCoercion)
             {
-                if (DType.DateTime.Accepts(arg0Type, exact: true, useLegacyDateTimeAccepts: false, usePowerFxV1CompatibilityRules: checkTypesContext.Features.UsesPowerFxV1CompatibilityRules()))
+                if (DType.DateTime.Accepts(arg0Type, exact: true, useLegacyDateTimeAccepts: false, usePowerFxV1CompatibilityRules: checkTypesContext.Features.PowerFxV1CompatibilityRules) ||
+                    DType.Time.Accepts(arg0Type, exact: true, useLegacyDateTimeAccepts: false, usePowerFxV1CompatibilityRules: checkTypesContext.Features.PowerFxV1CompatibilityRules) ||
+                    DType.Date.Accepts(arg0Type, exact: true, useLegacyDateTimeAccepts: false, usePowerFxV1CompatibilityRules: checkTypesContext.Features.PowerFxV1CompatibilityRules))
                 {
                     // No coercion needed for datetimes here.
                     arg0CoercedType = DType.Invalid;
@@ -122,12 +121,12 @@
                 return isValid;
             }
 
-            if (BuiltInEnums.DateTimeFormatEnum.FormulaType._type.Accepts(argTypes[1], exact: true, useLegacyDateTimeAccepts: false, usePowerFxV1CompatibilityRules: checkTypesContext.Features.UsesPowerFxV1CompatibilityRules()))
+            if (BuiltInEnums.DateTimeFormatEnum.FormulaType._type.Accepts(argTypes[1], exact: true, useLegacyDateTimeAccepts: false, usePowerFxV1CompatibilityRules: checkTypesContext.Features.PowerFxV1CompatibilityRules))
             {
                 // Coerce enum values to string
                 CollectionUtils.Add(ref nodeToCoercedTypeMap, args[1], DType.String);
             }
-            else if (!DType.String.Accepts(argTypes[1], exact: true, useLegacyDateTimeAccepts: false, usePowerFxV1CompatibilityRules: checkTypesContext.Features.UsesPowerFxV1CompatibilityRules()))
+            else if (!DType.String.Accepts(argTypes[1], exact: true, useLegacyDateTimeAccepts: false, usePowerFxV1CompatibilityRules: checkTypesContext.Features.PowerFxV1CompatibilityRules))
             {
                 errors.EnsureError(DocumentErrorSeverity.Severe, args[1], TexlStrings.ErrStringExpected);
                 isValid = false;
@@ -167,7 +166,7 @@
             if (args.Length > 2)
             {
                 var argType = argTypes[2];
-                if (!DType.String.Accepts(argType, exact: true, useLegacyDateTimeAccepts: false, usePowerFxV1CompatibilityRules: checkTypesContext.Features.UsesPowerFxV1CompatibilityRules()))
+                if (!DType.String.Accepts(argType, exact: true, useLegacyDateTimeAccepts: false, usePowerFxV1CompatibilityRules: checkTypesContext.Features.PowerFxV1CompatibilityRules))
                 {
                     errors.EnsureError(DocumentErrorSeverity.Severe, args[2], TexlStrings.ErrStringExpected);
                     isValid = false;
