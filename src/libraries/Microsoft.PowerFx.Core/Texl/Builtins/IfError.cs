--- conflicted
+++ resolved
@@ -108,13 +108,7 @@
                 var nodeArg = args[i];
                 var typeArg = argTypes[i];
 
-<<<<<<< HEAD
-                var typeSuper = type.IsError ? typeArg : DType.Supertype(type, typeArg, useLegacyDateTimeAccepts: false, usePowerFxV1CompatibilityRules: context.Features.PowerFxV1CompatibilityRules);
-
-                if (!typeSuper.IsError)
-=======
                 if (typeArg.IsError)
->>>>>>> b1223304
                 {
                     errors.EnsureError(args[i], TexlStrings.ErrTypeError);
                 }
@@ -131,7 +125,7 @@
                 if (typeCanBeReturned)
                 {
                     // Let's check if it matches the other types that can be returned
-                    var typeSuper = DType.Supertype(type, typeArg);
+                    var typeSuper = DType.Supertype(type, typeArg, useLegacyDateTimeAccepts: false, usePowerFxV1CompatibilityRules: context.Features.PowerFxV1CompatibilityRules);
 
                     if (!typeSuper.IsError)
                     {
@@ -143,14 +137,10 @@
                         type = typeSuper;
                         fArgsValid = false;
                     }
-<<<<<<< HEAD
-                    else if (!type.IsError && typeArg.CoercesTo(type, aggregateCoercion: true, isTopLevelCoercion: false, usePowerFxV1CompatibilityRules: context.Features.PowerFxV1CompatibilityRules))
-=======
                     else if (!type.IsError)
->>>>>>> b1223304
                     {
                         // Types don't resolve normally, coercion needed
-                        if (typeArg.CoercesTo(type))
+                        if (typeArg.CoercesTo(type, aggregateCoercion: true, isTopLevelCoercion: false, usePowerFxV1CompatibilityRules: context.Features.PowerFxV1CompatibilityRules))
                         {
                             CollectionUtils.Add(ref nodeToCoercedTypeMap, nodeArg, type);
                         }
