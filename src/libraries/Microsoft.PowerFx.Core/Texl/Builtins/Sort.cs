﻿// Copyright (c) Microsoft Corporation.
// Licensed under the MIT license.

using System.Collections.Generic;
using System.Linq;
using System.Text;
using Microsoft.PowerFx.Core.App.ErrorContainers;
using Microsoft.PowerFx.Core.Binding;
using Microsoft.PowerFx.Core.Binding.BindInfo;
using Microsoft.PowerFx.Core.Entities;
using Microsoft.PowerFx.Core.Functions;
using Microsoft.PowerFx.Core.Functions.Delegation;
using Microsoft.PowerFx.Core.Functions.Delegation.DelegationMetadata;
using Microsoft.PowerFx.Core.Functions.FunctionArgValidators;
using Microsoft.PowerFx.Core.Localization;
using Microsoft.PowerFx.Core.Logging.Trackers;
using Microsoft.PowerFx.Core.Types;
using Microsoft.PowerFx.Core.Types.Enums;
using Microsoft.PowerFx.Core.Utils;
using Microsoft.PowerFx.Syntax;

namespace Microsoft.PowerFx.Core.Texl.Builtins
{
    // Sort(source:*, valueFunc:b, [order:s])
    internal sealed class SortFunction : FunctionWithTableInput
    {
        private readonly SortOrderValidator _sortOrderValidator;

        public override bool IsSelfContained => true;

        public override bool SupportsParamCoercion => false;

        public SortFunction()
            : base("Sort", TexlStrings.AboutSort, FunctionCategories.Table, DType.EmptyTable, 0x02, 2, 3, DType.EmptyTable)
        {
            ScopeInfo = new FunctionScopeInfo(this);
            _sortOrderValidator = ArgValidators.SortOrderValidator;
        }

        public override IEnumerable<TexlStrings.StringGetter[]> GetSignatures()
        {
            yield return new[] { TexlStrings.SortArg1, TexlStrings.SortArg2 };
            yield return new[] { TexlStrings.SortArg1, TexlStrings.SortArg2, TexlStrings.SortArg3 };
        }

        public override IEnumerable<string> GetRequiredEnumNames()
        {
            return new List<string>() { LanguageConstants.SortOrderEnumString };
        }

        public override bool CheckTypes(CheckTypesContext context, TexlNode[] args, DType[] argTypes, IErrorContainer errors, out DType returnType, out Dictionary<TexlNode, DType> nodeToCoercedTypeMap)
        {
            Contracts.AssertValue(args);
            Contracts.AssertAllValues(args);
            Contracts.AssertValue(argTypes);
            Contracts.Assert(args.Length == argTypes.Length);
            Contracts.AssertValue(errors);
            Contracts.Assert(MinArity <= args.Length && args.Length <= MaxArity);

            var fValid = base.CheckTypes(context, args, argTypes, errors, out returnType, out nodeToCoercedTypeMap);
            Contracts.Assert(returnType.IsTable);

            returnType = argTypes[0];

            var exprType = argTypes[1];
            if (!exprType.IsPrimitive)
            {
                fValid = false;
                errors.EnsureError(args[1], TexlStrings.ErrSortWrongType);
            }

            var orderExpectedType = context.Features.HasFlag(Features.StronglyTypedBuiltinEnums) ?
<<<<<<< HEAD
                BuiltInEnums.TimeUnitEnum.FormulaType._type :
=======
                BuiltInEnums.SortOrderEnum.FormulaType._type :
>>>>>>> 9b62055a
                DType.String;

            if (args.Length == 3)
            {
                if (!orderExpectedType.Accepts(argTypes[2]))
                {
                    fValid = false;
                    errors.TypeMismatchError(args[2], orderExpectedType, argTypes[2]);
                }
                else if (orderExpectedType.OptionSetInfo is EnumSymbol enumSymbol1)
                {
                    // For implementations, coerce enum option set values to the backing type
                    var coercionType = enumSymbol1.EnumType.GetEnumSupertype();
                    CollectionUtils.Add(ref nodeToCoercedTypeMap, args[2], coercionType);
                }
            }

            return fValid;
        }

        // This method returns true if there are special suggestions for a particular parameter of the function.
        public override bool HasSuggestionsForParam(int argumentIndex)
        {
            Contracts.Assert(argumentIndex >= 0);

            return argumentIndex == 0 || argumentIndex == 2;
        }

        private bool IsValidSortOrderNode(TexlNode node, SortOpMetadata metadata, TexlBinding binding, DPath columnPath)
        {
            Contracts.AssertValue(node);
            Contracts.AssertValue(metadata);
            Contracts.AssertValue(binding);
            Contracts.AssertValid(columnPath);

            if (binding.IsAsync(node))
            {
                AddSuggestionMessageToTelemetry("Async sortorder node.", node, binding);
                TrackingProvider.Instance.SetDelegationTrackerStatus(DelegationStatus.AsyncSortOrder, node, binding, this, DelegationTelemetryInfo.CreateEmptyDelegationTelemetryInfo());
                return false;
            }

            string sortOrder;
            switch (node.Kind)
            {
                case NodeKind.FirstName:
                case NodeKind.StrLit:
                    return _sortOrderValidator.TryGetValidValue(node, binding, out sortOrder) &&
                        IsSortOrderSuppportedByColumn(node, binding, sortOrder, metadata, columnPath);
                case NodeKind.DottedName:
                case NodeKind.Call:
                    if (_sortOrderValidator.TryGetValidValue(node, binding, out sortOrder) &&
                        IsSortOrderSuppportedByColumn(node, binding, sortOrder, metadata, columnPath))
                    {
                        return true;
                    }

                    // If both ascending and descending are supported then we can support this.
                    return IsSortOrderSuppportedByColumn(node, binding, LanguageConstants.DescendingSortOrderString, metadata, columnPath) &&
                        IsSortOrderSuppportedByColumn(node, binding, LanguageConstants.AscendingSortOrderString, metadata, columnPath);
                default:
                    AddSuggestionMessageToTelemetry("Unsupported sortorder node kind.", node, binding);
                    return false;
            }
        }

        public override bool IsServerDelegatable(CallNode callNode, TexlBinding binding)
        {
            Contracts.AssertValue(callNode);
            Contracts.AssertValue(binding);

            if (!CheckArgsCount(callNode, binding))
            {
                return false;
            }

            SortOpMetadata metadata = null;
            if (TryGetEntityMetadata(callNode, binding, out IDelegationMetadata delegationMetadata))
            {
                if (!binding.Document.Properties.EnabledFeatures.IsEnhancedDelegationEnabled ||
                    !TryGetValidDataSourceForDelegation(callNode, binding, DelegationCapability.ArrayLookup, out _))
                {
                    SuggestDelegationHint(callNode, binding);
                    return false;
                }

                metadata = delegationMetadata.SortDelegationMetadata.VerifyValue();
            }
            else
            {
                if (!TryGetValidDataSourceForDelegation(callNode, binding, DelegationCapability.Sort, out var dataSource))
                {
                    return false;
                }

                metadata = dataSource.DelegationMetadata.SortDelegationMetadata;
            }

            var args = callNode.Args.Children.VerifyValue();
            var arg1 = args[1].VerifyValue();

            // For now, we are only supporting delegation for Sort operations where second argument is column name.
            // For example, Sort(CDS, Value)
            var firstName = arg1.AsFirstName();
            if (firstName == null)
            {
                SuggestDelegationHint(arg1, binding);
                AddSuggestionMessageToTelemetry("Arg1 is not a FirstName node.", arg1, binding);
                TrackingProvider.Instance.SetDelegationTrackerStatus(DelegationStatus.UnSupportedSortArg, arg1, binding, this, DelegationTelemetryInfo.CreateEmptyDelegationTelemetryInfo());
                return false;
            }

            var firstNameInfo = binding.GetInfo(firstName);
            if (firstNameInfo == null)
            {
                return false;
            }

            var columnName = DPath.Root.Append(firstNameInfo.Name);
            if (!metadata.IsDelegationSupportedByColumn(columnName, DelegationCapability.Sort))
            {
                SuggestDelegationHint(firstName, binding);
                TrackingProvider.Instance.SetDelegationTrackerStatus(DelegationStatus.NoDelSupportByColumn, firstName, binding, this, DelegationTelemetryInfo.CreateNoDelSupportByColumnTelemetryInfo(firstNameInfo));
                return false;
            }

            const string defaultSortOrder = LanguageConstants.AscendingSortOrderString;
            var cargs = args.Count();

            // Verify that the third argument (If present) is an Enum or string literal.
            if (cargs < 3 && IsSortOrderSuppportedByColumn(callNode, binding, defaultSortOrder, metadata, columnName))
            {
                return true;
            }

            // TASK: 6237100 - Binder: Propagate errors in subtree of the callnode to the call node itself
            // Only FirstName, DottedName and StrLit non-async nodes are supported for arg2.
            var arg2 = args[2].VerifyValue();
            if (!IsValidSortOrderNode(arg2, metadata, binding, columnName))
            {
                SuggestDelegationHint(arg2, binding);
                return false;
            }

            return true;
        }

        private bool IsSortOrderSuppportedByColumn(TexlNode node, TexlBinding binding, string order, SortOpMetadata metadata, DPath columnPath)
        {
            Contracts.AssertValue(node);
            Contracts.AssertValue(binding);
            Contracts.AssertValue(order);
            Contracts.AssertValue(metadata);
            Contracts.AssertValid(columnPath);

            var result = IsSortOrderSuppportedByColumn(order, metadata, columnPath);
            if (!result)
            {
                TrackingProvider.Instance.SetDelegationTrackerStatus(DelegationStatus.SortOrderNotSupportedByColumn, node, binding, this, DelegationTelemetryInfo.CreateEmptyDelegationTelemetryInfo());
            }

            return result;
        }

        private bool IsSortOrderSuppportedByColumn(string order, SortOpMetadata metadata, DPath columnPath)
        {
            Contracts.AssertValue(order);
            Contracts.AssertValue(metadata);
            Contracts.AssertValid(columnPath);

            order = order.ToLower();

            // If column is marked as ascending only then return false if order requested is descending.
            return order != LanguageConstants.DescendingSortOrderString || !metadata.IsColumnAscendingOnly(columnPath);
        }
    }
}<|MERGE_RESOLUTION|>--- conflicted
+++ resolved
@@ -70,11 +70,7 @@
             }
 
             var orderExpectedType = context.Features.HasFlag(Features.StronglyTypedBuiltinEnums) ?
-<<<<<<< HEAD
-                BuiltInEnums.TimeUnitEnum.FormulaType._type :
-=======
                 BuiltInEnums.SortOrderEnum.FormulaType._type :
->>>>>>> 9b62055a
                 DType.String;
 
             if (args.Length == 3)
