﻿// Copyright (c) Microsoft Corporation.
// Licensed under the MIT license.

using System;
using System.Collections.Generic;
using System.Linq;
using System.Threading;
using Microsoft.PowerFx.Core.Functions;
using Microsoft.PowerFx.Core.Localization;
using Microsoft.PowerFx.Core.Texl.Builtins;
using Microsoft.PowerFx.Core.Types;
using Microsoft.PowerFx.Core.Types.Enums;
using Microsoft.PowerFx.Core.Utils;
using Microsoft.PowerFx.Syntax;

namespace Microsoft.PowerFx.Intellisense
{
    internal static class ArgumentSuggestions
    {
        internal delegate IEnumerable<KeyValuePair<string, DType>> GetArgumentSuggestionsDelegate(TryGetEnumSymbol tryGetEnumSymbol, bool suggestUnqualifiedName, DType scopeType, int argumentIndex, out bool requiresSuggestionEscaping);

        private delegate IEnumerable<KeyValuePair<string, DType>> GetArgumentSuggestionsDelegateWithoutEnum(DType scopeType, int argumentIndex, out bool requiresSuggestionEscaping);

        internal delegate bool TryGetEnumSymbol(string symbolName, out EnumSymbol symbol);

        internal static readonly Lazy<Dictionary<Type, GetArgumentSuggestionsDelegate>> CustomFunctionSuggestionProviders =
            new Lazy<Dictionary<Type, GetArgumentSuggestionsDelegate>>(
                () => new Dictionary<Type, GetArgumentSuggestionsDelegate>
            {
                { typeof(DateDiffFunction), TimeUnitSuggestions },
                { typeof(DateAddFunction), TimeUnitSuggestions },
                { typeof(DateValueFunction), LanguageCodeSuggestion },
                { typeof(TimeValueFunction), LanguageCodeSuggestion },
                { typeof(DateTimeValueFunction), LanguageCodeSuggestion },
                { typeof(IfFunction), IfSuggestions },
                { typeof(EndsWithFunction), DiscardEnumParam(StringTypeSuggestions) },
                { typeof(SplitFunction), DiscardEnumParam(StringTypeSuggestions) },
                { typeof(StartsWithFunction), DiscardEnumParam(StringTypeSuggestions) },
                { typeof(TextFunction), TextSuggestions },
                { typeof(ValueFunction), LanguageCodeSuggestion },
            }, isThreadSafe: true);

        public static IEnumerable<KeyValuePair<string, DType>> GetArgumentSuggestions(TryGetEnumSymbol tryGetEnumSymbol, bool suggestUnqualifiedEnums, TexlFunction function, DType scopeType, int argumentIndex, out bool requiresSuggestionEscaping)
        {
            if (CustomFunctionSuggestionProviders.Value.TryGetValue(function.GetType(), out var suggestor))
            {
                return suggestor(tryGetEnumSymbol, suggestUnqualifiedEnums, scopeType, argumentIndex, out requiresSuggestionEscaping);
            }

            requiresSuggestionEscaping = false;
            return Enumerable.Empty<KeyValuePair<string, DType>>();
        }

        public static void TestOnly_AddFunctionHandler(TexlFunction func, GetArgumentSuggestionsDelegate suggestor)
        {
            CustomFunctionSuggestionProviders.Value.Add(func.GetType(), suggestor);
        }

        private static GetArgumentSuggestionsDelegate DiscardEnumParam(GetArgumentSuggestionsDelegateWithoutEnum suggestor)
        {
            return (TryGetEnumSymbol tryGetEnumSymbol, bool suggestUnqualifedEnums, DType scopeType, int argumentIndex, out bool requiresSuggestionEscaping) =>
                suggestor(scopeType, argumentIndex, out requiresSuggestionEscaping);
        }

        /// <summary>
        /// This method returns the suggestions for second and third arguments of the Text function.
        /// </summary>
        /// <param name="tryGetEnumSymbol">
        /// Getter for enum symbols intended for the suggestions.
        /// </param>
        /// <param name="suggestUnescapedEnums">
        /// Whether to suggest unescaped enums.
        /// </param>
        /// <param name="scopeType">
        /// Type of the enclosing scope from where intellisense is run.
        /// </param>
        /// <param name="argumentIndex">
        /// The current index of the argument from where intellisense is run.
        /// </param>
        /// <param name="requiresSuggestionEscaping">
        /// Set to whether the argument needs to be string escaped.
        /// </param>
        /// <returns>
        /// Enumerable of suggestions wherein the key is the suggestion text and the value is its type.
        /// </returns>
        private static IEnumerable<KeyValuePair<string, DType>> TextSuggestions(TryGetEnumSymbol tryGetEnumSymbol, bool suggestUnescapedEnums, DType scopeType, int argumentIndex, out bool requiresSuggestionEscaping)
        {
            Contracts.Assert(scopeType.IsValid);
            Contracts.Assert(argumentIndex >= 0);

            requiresSuggestionEscaping = true;

            if (argumentIndex != 1 && argumentIndex != 2)
            {
                return EnumerableUtils.Yield<KeyValuePair<string, DType>>();
            }

            if (argumentIndex == 1)
            {
<<<<<<< HEAD
                if (!DType.DateTime.Accepts(scopeType, exact: true, useLegacyDateTimeAccepts: false, usePowerFxV1CompatibilityRules: true) || !tryGetEnumSymbol(EnumConstants.DateTimeFormatEnumString, out var enumInfo))
=======
                if (!DType.DateTime.Accepts(scopeType) || !tryGetEnumSymbol(LanguageConstants.DateTimeFormatEnumString, out var enumInfo))
>>>>>>> 4659f5ac
                {
                    return EnumerableUtils.Yield<KeyValuePair<string, DType>>();
                }

                var retVal = new List<KeyValuePair<string, DType>>();
                Contracts.AssertValue(enumInfo);

                requiresSuggestionEscaping = false;
                foreach (var name in enumInfo.EnumType.GetNames(DPath.Root))
                {
                    retVal.Add(new KeyValuePair<string, DType>(TexlLexer.EscapeName(enumInfo.EntityName.Value) + TexlLexer.PunctuatorDot + TexlLexer.EscapeName(name.Name.Value), name.Type));
                }

                return retVal;
            }
            else
            {
                Contracts.Assert(argumentIndex == 2);

                requiresSuggestionEscaping = false;
                return GetLanguageCodeSuggestions();
            }
        }

        /// <summary>
        /// Cached list of language code suggestions.
        /// </summary>
        private static IEnumerable<KeyValuePair<string, DType>> _languageCodeSuggestions;

        /// <summary>
        /// Initializes or retrieves from the cache <see cref="_languageCodeSuggestions"/>.
        /// </summary>
        /// <returns>
        /// List of language code suggestions.
        /// </returns>
        internal static IEnumerable<KeyValuePair<string, DType>> GetLanguageCodeSuggestions()
        {
            if (_languageCodeSuggestions == null)
            {
                Interlocked.CompareExchange(
                    ref _languageCodeSuggestions,
                    TexlStrings.SupportedDateTimeLanguageCodes(null).Split(new[] { ',' }).Select(locale => new KeyValuePair<string, DType>(locale, DType.String)),
                    null);
            }

            return _languageCodeSuggestions;
        }

        private static IEnumerable<KeyValuePair<string, DType>> StringTypeSuggestions(DType scopeType, int argumentIndex, out bool requiresSuggestionEscaping)
        {
            Contracts.AssertValid(scopeType);
            Contracts.Assert(argumentIndex >= 0);

            requiresSuggestionEscaping = true;

            if (argumentIndex == 0)
            {
                return IntellisenseHelper.GetSuggestionsFromType(scopeType, DType.String);
            }

            return EnumerableUtils.Yield<KeyValuePair<string, DType>>();
        }

        private static IEnumerable<KeyValuePair<string, DType>> TimeUnitSuggestions(TryGetEnumSymbol tryGetEnumSymbol, bool suggestUnqualifedEnums, DType scopeType, int argumentIndex, out bool requiresSuggestionEscaping)
        {
            Contracts.Assert(scopeType.IsValid);
            Contracts.Assert(argumentIndex == 2);

            requiresSuggestionEscaping = false;
            var retVal = new List<KeyValuePair<string, DType>>();

            if (argumentIndex == 2 && tryGetEnumSymbol(LanguageConstants.TimeUnitEnumString, out var enumInfo))
            {
                Contracts.AssertValue(enumInfo);
                foreach (var name in enumInfo.EnumType.GetNames(DPath.Root))
                {
                    if (suggestUnqualifedEnums)
                    {
                        retVal.Add(new KeyValuePair<string, DType>(TexlLexer.EscapeName(name.Name.Value), name.Type));
                    }
                    else
                    {
                        retVal.Add(new KeyValuePair<string, DType>(TexlLexer.EscapeName(enumInfo.EntityName.Value) + TexlLexer.PunctuatorDot + TexlLexer.EscapeName(name.Name.Value), name.Type));
                    }
                }
            }

            return retVal;
        }

        private static IEnumerable<KeyValuePair<string, DType>> LanguageCodeSuggestion(TryGetEnumSymbol tryGetEnumSymbol, bool suggestUnqualifedEnums, DType scopeType, int argumentIndex, out bool requiresSuggestionEscaping)
        {
            Contracts.Assert(scopeType.IsValid);
            Contracts.Assert(argumentIndex >= 0);

            requiresSuggestionEscaping = false;
            return argumentIndex == 1 ? GetLanguageCodeSuggestions() : EnumerableUtils.Yield<KeyValuePair<string, DType>>();
        }

        // This method returns the suggestions for latter arguments of the If function based on the second argument (the true result)
        private static IEnumerable<KeyValuePair<string, DType>> IfSuggestions(TryGetEnumSymbol tryGetEnumSymbol, bool suggestUnqualifedEnums, DType scopeType, int argumentIndex, out bool requiresSuggestionEscaping)
        {
            Contracts.Assert(scopeType.IsValid);
            Contracts.Assert(argumentIndex >= 0);

            requiresSuggestionEscaping = false;

            if (argumentIndex <= 1)
            {
                return EnumerableUtils.Yield<KeyValuePair<string, DType>>();
            }

            return scopeType
                .GetNames(DPath.Root)
                .Select(name => new KeyValuePair<string, DType>(TexlLexer.EscapeName(name.Name.Value), name.Type));
        }
    }
}<|MERGE_RESOLUTION|>--- conflicted
+++ resolved
@@ -97,11 +97,7 @@
 
             if (argumentIndex == 1)
             {
-<<<<<<< HEAD
-                if (!DType.DateTime.Accepts(scopeType, exact: true, useLegacyDateTimeAccepts: false, usePowerFxV1CompatibilityRules: true) || !tryGetEnumSymbol(EnumConstants.DateTimeFormatEnumString, out var enumInfo))
-=======
-                if (!DType.DateTime.Accepts(scopeType) || !tryGetEnumSymbol(LanguageConstants.DateTimeFormatEnumString, out var enumInfo))
->>>>>>> 4659f5ac
+                if (!DType.DateTime.Accepts(scopeType, exact: true, useLegacyDateTimeAccepts: false, usePowerFxV1CompatibilityRules: true) || !tryGetEnumSymbol(LanguageConstants.DateTimeFormatEnumString, out var enumInfo))
                 {
                     return EnumerableUtils.Yield<KeyValuePair<string, DType>>();
                 }
