--- conflicted
+++ resolved
@@ -25,13 +25,9 @@
             new Intellisense.RecordNodeSuggestionHandler(),
         };
 
-<<<<<<< HEAD
         internal static IIntellisense GetIntellisense(PowerFxConfig config)
-=======
-        internal static IIntellisense GetIntellisense(IEnumStore enumStore)
->>>>>>> d4c3fe36
         {
-            return new Intellisense(config, SuggestionHandlers);
+            return new Intellisense(config, config.EnumStoreBuilder.Build(), SuggestionHandlers);
         }
     }
 }