--- conflicted
+++ resolved
@@ -3,11 +3,8 @@
 
 using System.Collections.Generic;
 using System.Linq;
-<<<<<<< HEAD
 using System.Runtime.CompilerServices;
 using System.Text;
-=======
->>>>>>> c32eac0f
 using Microsoft.PowerFx.Core.Errors;
 using Microsoft.PowerFx.Core.Lexer.Tokens;
 using Microsoft.PowerFx.Core.Public;
@@ -68,7 +65,7 @@
             After = after;
         }
 
-        internal string ParseErrorText => !HasError ? string.Empty : string.Join("\r\n", Errors.Select((err, i) =>
+        internal string ParseErrorText => !HasError ? string.Empty : string.Join("\r\n", _errors.Select((err, i) =>
         {
             var sb = new StringBuilder(1024);
             err.FormatCore(sb);            
