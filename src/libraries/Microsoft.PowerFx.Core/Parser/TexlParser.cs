<<<<<<< HEAD
﻿// Copyright (c) Microsoft Corporation.
// Licensed under the MIT license.

using System;
using System.Collections.Generic;
using System.Globalization;
using System.Linq;
using Microsoft.PowerFx.Core.Errors;
using Microsoft.PowerFx.Core.Localization;
using Microsoft.PowerFx.Core.Utils;
using Microsoft.PowerFx.Syntax;
using Microsoft.PowerFx.Syntax.SourceInformation;

namespace Microsoft.PowerFx.Core.Parser
{
    internal sealed class TexlParser
    {
        [Flags]
        public enum Flags
        {
            None = 0,

            // When specified, expression chaining is allowed (e.g. in the context of behavior rules).
            EnableExpressionChaining = 1 << 0,

            // When specified, this is a named formula to be parsed. Mutually exclusive to EnableExpressionChaining.
            NamedFormulas = 1 << 1
        }

        private bool _hasSemicolon = false;

        private readonly TokenCursor _curs;
        private readonly Stack<Flags> _flagsMode;
        private List<TexlError> _errors;

        // Nodes are assigned an integer id that is used to index into arrays later.
        private int _idNext;

        // Track the parsing depth and enforce a maximum, to avoid excessive recursion.
        private int _depth;
        private const int MaxAllowedExpressionDepth = 50;

        private readonly List<CommentToken> _comments = new List<CommentToken>();
        private SourceList _before;
        private SourceList _after;
        private readonly Features _features;

        // Represents temporary extra trivia, for when a parsing method
        // had to parse tailing trivia to do 1-lookahead. Will be
        // collected by the next call to ParseTrivia.
        private ITexlSource _extraTrivia;

        private TexlParser(IReadOnlyList<Token> tokens, Flags flags, Features features = null)
        {
            Contracts.AssertValue(tokens);
            features ??= Features.None;

            _depth = 0;
            _curs = new TokenCursor(tokens);
            _flagsMode = new Stack<Flags>();
            _flagsMode.Push(flags);
            _features = features;
        }

        public static ParseUDFsResult ParseUDFsScript(string script, CultureInfo loc = null)
        {
            Contracts.AssertValue(script);
            Contracts.AssertValueOrNull(loc);

            var formulaTokens = TokenizeScript(script, loc, Flags.NamedFormulas);
            var parser = new TexlParser(formulaTokens, Flags.NamedFormulas);

            return parser.ParseUDFs(script);
        }

        private ParseUDFsResult ParseUDFs(string script)
        {
            var udfs = new List<UDF>();

            // <root> ::= (<udf> ';')*
            while (_curs.TokCur.Kind != TokKind.Eof)
            {
                ParseTrivia();
                if (!ParseUDF(udfs))
                {
                    return new ParseUDFsResult(udfs, _errors);
                }

                ParseTrivia();

                if (TokEat(TokKind.Semicolon) == null)
                {
                    break;
                }

                ParseTrivia();
            }

            return new ParseUDFsResult(udfs, _errors);
        }

        private bool ParseUDFArgs(out HashSet<UDFArg> args)
        {
            args = new HashSet<UDFArg>();
            if (TokEat(TokKind.ParenOpen) == null)
            {
                return false;
            }

            ParseTrivia();
            while (_curs.TokCur.Kind != TokKind.ParenClose)
            {
                ParseTrivia();
                var varIdent = TokEat(TokKind.Ident);
                ParseTrivia();
                if (TokEat(TokKind.Colon) == null)
                {
                    break;
                }

                ParseTrivia();
                var varType = TokEat(TokKind.Ident);
=======
﻿// Copyright (c) Microsoft Corporation.
// Licensed under the MIT license.

using System;
using System.Collections.Generic;
using System.Globalization;
using System.Linq;
using Microsoft.PowerFx.Core.Errors;
using Microsoft.PowerFx.Core.Localization;
using Microsoft.PowerFx.Core.Utils;
using Microsoft.PowerFx.Syntax;
using Microsoft.PowerFx.Syntax.SourceInformation;

namespace Microsoft.PowerFx.Core.Parser
{
    internal sealed class TexlParser
    {
        [Flags]
        public enum Flags
        {
            None = 0,

            // When specified, expression chaining is allowed (e.g. in the context of behavior rules).
            EnableExpressionChaining = 1 << 0,

            // When specified, this is a named formula to be parsed. Mutually exclusive to EnableExpressionChaining.
            NamedFormulas = 1 << 1,

            // When specified, literal numbers are treated as floats.  By default, literal numbers are decimals.
            NumberIsFloat = 1 << 2,
        }

        private bool _hasSemicolon = false;

        private readonly TokenCursor _curs;
        private readonly Stack<Flags> _flagsMode;
        private List<TexlError> _errors;

        // Nodes are assigned an integer id that is used to index into arrays later.
        private int _idNext;

        // Track the parsing depth and enforce a maximum, to avoid excessive recursion.
        private int _depth;
        private const int MaxAllowedExpressionDepth = 50;

        private readonly List<CommentToken> _comments = new List<CommentToken>();
        private SourceList _before;
        private SourceList _after;
        private readonly Features _features;

        // Represents temporary extra trivia, for when a parsing method
        // had to parse tailing trivia to do 1-lookahead. Will be
        // collected by the next call to ParseTrivia.
        private ITexlSource _extraTrivia;

        private TexlParser(IReadOnlyList<Token> tokens, Flags flags, Features features = Features.None)
        {
            Contracts.AssertValue(tokens);

            _depth = 0;
            _curs = new TokenCursor(tokens);
            _flagsMode = new Stack<Flags>();
            _flagsMode.Push(flags);
            _features = features;
        }

        public static ParseUDFsResult ParseUDFsScript(string script, CultureInfo loc = null, bool numberIsFloat = false)
        {
            Contracts.AssertValue(script);
            Contracts.AssertValueOrNull(loc);

            var formulaTokens = TokenizeScript(script, loc, Flags.NamedFormulas | (numberIsFloat ? Flags.NumberIsFloat : 0));
            var parser = new TexlParser(formulaTokens, Flags.NamedFormulas | (numberIsFloat ? Flags.NumberIsFloat : 0));

            return parser.ParseUDFs(script);
        }

        private ParseUDFsResult ParseUDFs(string script)
        {
            var udfs = new List<UDF>();

            // <root> ::= (<udf> ';')*
            while (_curs.TokCur.Kind != TokKind.Eof)
            {
                ParseTrivia();
                if (!ParseUDF(udfs))
                {
                    return new ParseUDFsResult(udfs, _errors);
                }

>>>>>>> 0c20f337
                ParseTrivia();

                if (TokEat(TokKind.Semicolon) == null)
                {
                    break;
                }

                ParseTrivia();
            }

            return new ParseUDFsResult(udfs, _errors);
        }

        private bool ParseUDFArgs(out HashSet<UDFArg> args)
        {
            args = new HashSet<UDFArg>();
            if (TokEat(TokKind.ParenOpen) == null)
            {
                return false;
            }

            ParseTrivia();
            while (_curs.TokCur.Kind != TokKind.ParenClose)
            {
                ParseTrivia();
                var varIdent = TokEat(TokKind.Ident);
                ParseTrivia();
                if (TokEat(TokKind.Colon) == null)
                {
                    break;
                }

                ParseTrivia();
                var varType = TokEat(TokKind.Ident);
                ParseTrivia();

                args.Add(new UDFArg(varIdent.As<IdentToken>(), varType.As<IdentToken>()));
                if (_curs.TokCur.Kind != TokKind.ParenClose && _curs.TokCur.Kind != TokKind.Comma)
                {
                    ErrorTid(_curs.TokCur, TokKind.Comma);
                    return false;
                }
                else if (_curs.TokCur.Kind == TokKind.Comma)
                {
                    TokEat(TokKind.Comma);
                }
            }

            ParseTrivia();

            TokEat(TokKind.ParenClose);
            return true;
        }

        private bool ParseUDF(List<UDF> udfs)
        {
            // <udf> ::= IDENT '(' <args> ')' ':' IDENT ('=' EXP | <bracs-exp>)

            ParseTrivia();
            var ident = TokEat(TokKind.Ident);
            if (ident == null)
            {
                return false;
            }

            ParseTrivia();

            if (!ParseUDFArgs(out HashSet<UDFArg> args))
            {
                return false;
            }

            ParseTrivia();

            if (TokEat(TokKind.Colon) == null)
            {
                return false;
            }

            ParseTrivia();

            var returnType = TokEat(TokKind.Ident);
            if (returnType == null)
            {
                return false;
            }

            ParseTrivia();

            // <bracs-exp> ::= '{' (((<EXP> ';')+ <EXP>) | <EXP>) (';')? '}'

            ParseTrivia();

            if (_curs.TidCur == TokKind.CurlyOpen)
            {
                _curs.TokMove();
                _hasSemicolon = false;
                ParseTrivia();
                _flagsMode.Push(Flags.EnableExpressionChaining);
                var exp_result = ParseExpr(Precedence.None);
                _flagsMode.Pop();
                ParseTrivia();
                if (TokEat(TokKind.CurlyClose) == null)
                {
                    return false;
                }

                udfs.Add(new UDF(ident.As<IdentToken>(), returnType.As<IdentToken>(), new HashSet<UDFArg>(args), exp_result, _hasSemicolon, (_flagsMode.Peek() & Flags.NumberIsFloat) != 0));

                return true;
            }
            else if (_curs.TidCur == TokKind.Equ)
            {
                _curs.TokMove();
                ParseTrivia();
                var result = ParseExpr(Precedence.None);
                ParseTrivia();
                udfs.Add(new UDF(ident.As<IdentToken>(), returnType.As<IdentToken>(), new HashSet<UDFArg>(args), result, false, (_flagsMode.Peek() & Flags.NumberIsFloat) != 0));
                return true;
            }
            else
            {
                return false;
            }
        }

        // Parse the script
        // Parsing strips out parens used to establish precedence, but these may be helpful to the
        // caller, so precedenceTokens provide a list of stripped tokens.
        internal static ParseResult ParseScript(string script, CultureInfo loc = null, Flags flags = Flags.None)
        {
            return ParseScript(script, Features.None, loc, flags);
        }

        internal static ParseResult ParseScript(string script, Features features, CultureInfo loc = null, Flags flags = Flags.None)
        {
            Contracts.AssertValue(script);
            Contracts.AssertValueOrNull(loc);

            var tokens = TokenizeScript(script, loc, flags);
            var parser = new TexlParser(tokens, flags, features);
            List<TexlError> errors = null;
            var parsetree = parser.Parse(ref errors);

            return new ParseResult(parsetree, errors, errors?.Any() ?? false, parser._comments, parser._before, parser._after, script, loc);
        }

        public static ParseFormulasResult ParseFormulasScript(string script, CultureInfo loc = null, Flags flags = Flags.None)
        {
            Contracts.AssertValue(script);
            Contracts.AssertValueOrNull(loc);

            var formulaTokens = TokenizeScript(script, loc, flags | Flags.NamedFormulas);
            var parser = new TexlParser(formulaTokens, flags | Flags.NamedFormulas);

            return parser.ParseFormulas(script);
        }

        private ParseFormulasResult ParseFormulas(string script)
        {
            var namedFormulas = new List<KeyValuePair<IdentToken, TexlNode>>();
            ParseTrivia();

            while (_curs.TokCur.Kind != TokKind.Eof)
            {
                // Verify identifier
                var thisIdentifier = TokEat(TokKind.Ident);
                if (thisIdentifier != null)
                {
                    ParseTrivia();

                    // Verify "="
                    var thisEq = TokEat(TokKind.Equ);
                    if (thisEq != null)
                    {
                        ParseTrivia();

                        if (_curs.TidCur == TokKind.Semicolon)
                        {
                            CreateError(thisIdentifier, TexlStrings.ErrNamedFormula_MissingValue);
                        }

                        // Extract expression
                        while (_curs.TidCur != TokKind.Semicolon)
                        {
                            // Check if we're at EOF before a semicolon is found
                            if (_curs.TidCur == TokKind.Eof)
                            {
                                CreateError(_curs.TokCur, TexlStrings.ErrNamedFormula_MissingSemicolon);
                                return new ParseFormulasResult(namedFormulas, _errors);
                            }

                            // Parse expression
                            var result = ParseExpr(Precedence.None);

                            namedFormulas.Add(new KeyValuePair<IdentToken, TexlNode>(thisIdentifier.As<IdentToken>(), result));
                        }

                        _curs.TokMove();
                    }
                    else
                    {
                        break;
                    }
                }
                else
                {
                    break;
                }

                ParseTrivia();
            }

            return new ParseFormulasResult(namedFormulas, _errors);
        }

        private static IReadOnlyList<Token> TokenizeScript(string script, CultureInfo loc, Flags flags)
        {
            Contracts.AssertValue(script);
            Contracts.AssertValueOrNull(loc);

            var lexerFlags = flags.HasFlag(Flags.NumberIsFloat) ? TexlLexer.Flags.NumberIsFloat : TexlLexer.Flags.None;
            loc ??= CultureInfo.CurrentCulture;

            return TexlLexer.GetLocalizedInstance(loc).LexSource(script, lexerFlags);
        }

        private TexlNode Parse(ref List<TexlError> errors)
        {
            Contracts.AssertValueOrNull(errors);

            _errors = errors;
            TexlNode node;
            var firstToken = _curs.TokCur;
            _before = new SourceList(ParseTrivia());

            if (_curs.TidCur == TokKind.Eof)
            {
                if (firstToken.Kind == TokKind.Comment && firstToken.As<CommentToken>().IsOpenBlock)
                {
                    // This provides an error message for when a block comment missing a closing '*/' is the only token in the formula bar
                    PostBlockCommentMissingClosingError();
                    errors = _errors;
                }

                node = new BlankNode(ref _idNext, _curs.TokCur);
            }
            else
            {
                node = ParseExpr(Precedence.None);
                if (_curs.TidCur != TokKind.Eof)
                {
                    PostError(_curs.TokCur, TexlStrings.ErrBadToken);
                }

                _after = _after == null ? new SourceList(ParseTrivia()) : new SourceList(new SpreadSource(_after.Sources), new SpreadSource(ParseTrivia()));

                // This checks for and provides an error message for any block comments missing a closing '*/'
                PostBlockCommentMissingClosingError();

                errors = _errors;
            }

            // The top node (of the parse tree) should end up with the biggest id. We use this fact when binding.
            Contracts.Assert(node.Id == _idNext - 1);

            return node;
        }

        private void PostBlockCommentMissingClosingError()
        {
            var openBlockComment = _comments.LastOrDefault(cm => cm.IsOpenBlock == true);

            if (openBlockComment != null)
            {
                PostError(openBlockComment, TexlStrings.ErrMissingEndOfBlockComment);
            }
        }

        private ITexlSource ParseTrivia(TokenCursor cursor = null)
        {
            cursor = cursor ?? _curs;
            var sources = new List<ITexlSource>();

            if (_extraTrivia != null)
            {
                sources.Add(_extraTrivia);
                _extraTrivia = null;
            }

            bool triviaFound;
            do
            {
                triviaFound = false;
                var tokens = cursor.SkipWhitespace();
                if (tokens.Any())
                {
                    sources.Add(new WhitespaceSource(tokens));
                    triviaFound = true;
                }

                if (cursor.TidCur == TokKind.Comment)
                {
                    var comment = cursor.TokMove().As<CommentToken>();
                    sources.Add(new TokenSource(comment));

                    if (comment.IsOpenBlock)
                    {
                        PostError(comment, TexlStrings.ErrMissingEndOfBlockComment);
                    }

                    _comments.Add(comment);
                    triviaFound = true;
                }
            }
            while (triviaFound);

            if (sources.Count() == 1)
            {
                return sources.Single();
            }
            else
            {
                return new SpreadSource(sources);
            }
        }

        private void AddExtraTrivia(ITexlSource trivia)
        {
            if (_extraTrivia == null)
            {
                _extraTrivia = trivia;
            }
            else
            {
                _extraTrivia = new SpreadSource(_extraTrivia, trivia);
            }
        }

        // Parses the next (maximal) expression with precedence >= precMin.
        private TexlNode ParseExpr(Precedence precMin, TexlNode node = null)
        {
            // ParseOperand may accept PrefixUnary and higher, so ParseExpr should never be called
            // with precMin > Precedence.PrefixUnary - it will not correctly handle those cases.
            Contracts.Assert(precMin >= Precedence.None && precMin <= Precedence.PrefixUnary);

            try
            {
                // The parser is recursive. Deeply nested invocations (over 200 deep) and other
                // intentionally miscrafted rules can throw it off, causing stack overflows.
                // Ensure the product doesn't crash in such situations, but instead post
                // corresponding parse errors.
                if (node == null)
                {
                    if (++_depth > MaxAllowedExpressionDepth)
                    {
                        return CreateError(_curs.TokMove(), TexlStrings.ErrRuleNestedTooDeeply);
                    }

                    // Get the left operand.
                    node = ParseOperand();
                }

                // Process operators and right operands as long as the precedence bound is satisfied.
                for (; ;)
                {
                    var leftTrivia = ParseTrivia();
                    Contracts.AssertValue(node);
                    Token tok;
                    TexlNode right;
                    Identifier identifier;
                    ITexlSource rightTrivia;
                    switch (_curs.TidCur)
                    {
                        case TokKind.PercentSign:
                            Contracts.Assert(precMin <= Precedence.PostfixUnary);
                            tok = _curs.TokMove();
                            node = new UnaryOpNode(
                                ref _idNext,
                                tok,
                                new SourceList(new NodeSource(node), new TokenSource(tok)),
                                UnaryOp.Percent,
                                node);
                            break;
                        case TokKind.Dot:
                        case TokKind.Bang:
                            Contracts.Assert(precMin <= Precedence.Primary);
                            if (node is DottedNameNode leftDotted && leftDotted.Token.Kind != _curs.TidCur && leftDotted.Token.Kind != TokKind.BracketOpen)
                            {
                                // Can't mix and match separators. E.g. A.B!C is invalid.
                                goto case TokKind.False;
                            }

                            tok = _curs.TokMove();
                            rightTrivia = ParseTrivia();
                            identifier = ParseIdentifier();
                            node = new DottedNameNode(
                                ref _idNext,
                                tok,
                                new SourceList(
                                    new NodeSource(node),
                                    new TokenSource(tok),
                                    new SpreadSource(rightTrivia),
                                    new IdentifierSource(identifier)),
                                node,
                                identifier,
                                null);
                            if (node.Depth > MaxAllowedExpressionDepth)
                            {
                                return CreateError(node.Token, TexlStrings.ErrRuleNestedTooDeeply);
                            }

                            break;

                        case TokKind.Caret:
                            Contracts.Assert(precMin <= Precedence.Power);
                            node = ParseBinary(node, leftTrivia, BinaryOp.Power, Precedence.PrefixUnary);
                            break;

                        case TokKind.Mul:
                            if (precMin > Precedence.Mul)
                            {
                                goto default;
                            }

                            node = ParseBinary(node, leftTrivia, BinaryOp.Mul, Precedence.Mul + 1);
                            break;

                        case TokKind.Div:
                            if (precMin > Precedence.Mul)
                            {
                                goto default;
                            }

                            tok = _curs.TokMove();
                            rightTrivia = ParseTrivia();
                            right = ParseExpr(Precedence.Mul + 1);
                            node = MakeBinary(BinaryOp.Div, node, leftTrivia, tok, rightTrivia, right);
                            break;

                        case TokKind.Sub:
                            if (precMin > Precedence.Add)
                            {
                                goto default;
                            }

                            tok = _curs.TokMove();
                            rightTrivia = ParseTrivia();
                            right = ParseExpr(Precedence.Add + 1);
                            right = new UnaryOpNode(ref _idNext, tok, right.SourceList, UnaryOp.Minus, right);
                            node = MakeBinary(BinaryOp.Add, node, leftTrivia, tok, rightTrivia, right);
                            break;

                        case TokKind.Add:
                            if (precMin > Precedence.Add)
                            {
                                goto default;
                            }

                            node = ParseBinary(node, leftTrivia, BinaryOp.Add, Precedence.Add + 1);
                            break;

                        case TokKind.Ampersand:
                            if (precMin > Precedence.Concat)
                            {
                                goto default;
                            }

                            node = ParseBinary(node, leftTrivia, BinaryOp.Concat, Precedence.Concat + 1);
                            break;

                        case TokKind.KeyAnd:
                        case TokKind.And:
                            if (precMin > Precedence.And)
                            {
                                goto default;
                            }

                            node = ParseBinary(node, leftTrivia, BinaryOp.And, Precedence.And + 1);
                            break;

                        case TokKind.KeyOr:
                        case TokKind.Or:
                            if (precMin > Precedence.Or)
                            {
                                goto default;
                            }

                            node = ParseBinary(node, leftTrivia, BinaryOp.Or, Precedence.Or + 1);
                            break;

                        // Comparison operators
                        // expr = expr
                        // expr <> expr
                        case TokKind.Equ:
                            if (precMin > Precedence.Compare)
                            {
                                goto default;
                            }

                            node = ParseBinary(node, leftTrivia, BinaryOp.Equal, Precedence.Compare + 1);
                            break;

                        case TokKind.LssGrt:
                            if (precMin > Precedence.Compare)
                            {
                                goto default;
                            }

                            node = ParseBinary(node, leftTrivia, BinaryOp.NotEqual, Precedence.Compare + 1);
                            break;

                        // expr < expr
                        case TokKind.Lss:
                            if (precMin > Precedence.Compare)
                            {
                                goto default;
                            }

                            node = ParseBinary(node, leftTrivia, BinaryOp.Less, Precedence.Compare + 1);
                            break;

                        // expr <= expr
                        case TokKind.LssEqu:
                            if (precMin > Precedence.Compare)
                            {
                                goto default;
                            }

                            node = ParseBinary(node, leftTrivia, BinaryOp.LessEqual, Precedence.Compare + 1);
                            break;

                        // expr > expr
                        case TokKind.Grt:
                            if (precMin > Precedence.Compare)
                            {
                                goto default;
                            }

                            node = ParseBinary(node, leftTrivia, BinaryOp.Greater, Precedence.Compare + 1);
                            break;

                        // expr >= expr
                        case TokKind.GrtEqu:
                            if (precMin > Precedence.Compare)
                            {
                                goto default;
                            }

                            node = ParseBinary(node, leftTrivia, BinaryOp.GreaterEqual, Precedence.Compare + 1);
                            break;

                        case TokKind.Ident:
                        case TokKind.NumLit:
                        case TokKind.DecLit:
                        case TokKind.StrLit:
                        case TokKind.True:
                        case TokKind.False:
                            PostError(_curs.TokCur, TexlStrings.ErrOperatorExpected);
                            tok = _curs.TokMove();
                            rightTrivia = ParseTrivia();
                            right = ParseExpr(Precedence.Error);
                            node = MakeBinary(BinaryOp.Error, node, leftTrivia, tok, rightTrivia, right);
                            break;

                        case TokKind.ParenOpen:
                            if (node is not DottedNameNode dotted ||
                                !dotted.HasPossibleNamespaceQualifier)
                            {
                                goto default;
                            }

                            node = ParseInvocationWithNamespace(dotted);
                            break;

                        case TokKind.In:
                            if (precMin > Precedence.In)
                            {
                                goto default;
                            }

                            node = ParseBinary(node, leftTrivia, BinaryOp.In, Precedence.In + 1);
                            break;

                        case TokKind.Exactin:
                            if (precMin > Precedence.In)
                            {
                                goto default;
                            }

                            node = ParseBinary(node, leftTrivia, BinaryOp.Exactin, Precedence.In + 1);
                            break;

                        case TokKind.As:
                            if (precMin > Precedence.As)
                            {
                                goto default;
                            }

                            node = ParseAs(node, leftTrivia);
                            break;

                        case TokKind.Semicolon:
                            _hasSemicolon = true;
                            if (_flagsMode.Peek().HasFlag(Flags.NamedFormulas))
                            {
                                goto default;
                            }

                            // Only allow this when expression chaining is enabled (e.g. in behavior rules).
                            if ((_flagsMode.Peek() & Flags.EnableExpressionChaining) == 0)
                            {
                                goto case TokKind.False;
                            }

                            if (precMin > Precedence.None)
                            {
                                goto default;
                            }

                            node = ParseExprChain(node, leftTrivia);
                            break;

                        case TokKind.BracketOpen:
                            // Note we explicitly forbid [@foo][@bar], and also A!B!C[@foo], since these are syntactically nonsensical at the moment.
                            if (node is not FirstNameNode first || first.Ident.AtToken != null || _curs.TidPeek() != TokKind.At)
                            {
                                goto default;
                            }

                            if (_features.DisableRowScopeDisambiguationSyntax)
                            {
                                PostError(_curs.TokCur, errKey: TexlStrings.ErrDeprecated);
                            }

                            node = ParseScopeField(first);
                            break;

                        case TokKind.Comment:
                            Contracts.Assert(false, "A stray comment was found");
                            _curs.TokMove();
                            return node;

                        case TokKind.Eof:
                            if (_after == null)
                            {
                                _after = new SourceList(leftTrivia);
                            }
                            else
                            {
                                _after = new SourceList(new SpreadSource(_after.Sources), new SpreadSource(leftTrivia));
                            }

                            return node;
                        default:
                            AddExtraTrivia(leftTrivia);
                            return node;
                    }
                }
            }
            finally
            {
                --_depth;
            }
        }

        private TexlNode ParseBinary(TexlNode left, ITexlSource leftTrivia, BinaryOp op, Precedence precedence)
        {
            var opToken = _curs.TokMove();
            var rightTrivia = ParseTrivia();
            var right = ParseExpr(precedence);

            return MakeBinary(op, left, leftTrivia, opToken, rightTrivia, right);
        }

        private TexlNode MakeBinary(BinaryOp op, TexlNode left, ITexlSource leftTrivia, Token opToken, ITexlSource rightTrivia, TexlNode right)
        {
            return new BinaryOpNode(
                ref _idNext,
                opToken,
                new SourceList(
                    new NodeSource(left),
                    new SpreadSource(leftTrivia),
                    new TokenSource(opToken),
                    new SpreadSource(rightTrivia),
                    new NodeSource(right)),
                op,
                left,
                right);
        }

        private TexlNode ParseAs(TexlNode left, ITexlSource leftTrivia)
        {
            var opToken = _curs.TokMove();
            var rightTrivia = ParseTrivia();
            var rhsIdentifier = ParseIdentifier();

            return new AsNode(
                ref _idNext,
                opToken,
                new SourceList(
                    new NodeSource(left),
                    new SpreadSource(leftTrivia),
                    new TokenSource(opToken),
                    new SpreadSource(rightTrivia),
                    new IdentifierSource(rhsIdentifier)),
                left,
                rhsIdentifier);
        }

        private TexlNode ParseOperand()
        {
            ITexlSource trivia;
            switch (_curs.TidCur)
            {
                // (Expr)
                case TokKind.ParenOpen:
                    return ParseParenExpr();

                // {id:Expr*}
                case TokKind.CurlyOpen:
                    return ParseRecordExpr(new SpreadSource());

                // [Expr*]
                // [@name]
                case TokKind.BracketOpen:
                    if (_curs.TidPeek() == TokKind.At)
                    {
                        return ParseBracketIdentifierAsFirstName(accountForAllPrecedenceTokens: true);
                    }

                    return ParseTableExpr();

                // -Expr
                case TokKind.Sub:
                    return ParseUnary(UnaryOp.Minus);

                // not Expr
                case TokKind.KeyNot:
                case TokKind.Bang:
                    return ParseUnary(UnaryOp.Not);

                // Literals
                case TokKind.NumLit:
                    return new NumLitNode(ref _idNext, _curs.TokMove().As<NumLitToken>());
                case TokKind.DecLit:
                    return new DecLitNode(ref _idNext, _curs.TokMove().As<DecLitToken>());
                case TokKind.True:
                case TokKind.False:
                    return new BoolLitNode(ref _idNext, _curs.TokMove());
                case TokKind.StrInterpStart:
                    var res = ParseStringInterpolation();
                    var tokCur = _curs.TokCur;
                    return res;
                case TokKind.StrLit:
                    return new StrLitNode(ref _idNext, _curs.TokMove().As<StrLitToken>());

                // Names
                case TokKind.Ident:
                    var ident = ParseIdentifier();

                    if (AfterSpaceTokenId() == TokKind.ParenOpen)
                    {
                        trivia = ParseTrivia();
                        return ParseInvocation(ident, trivia, null);
                    }

                    if (AfterSpaceTokenId() == TokKind.At)
                    {
                        trivia = ParseTrivia();
                        return ParseRecordExpr(trivia, ident);
                    }

                    return new FirstNameNode(ref _idNext, ident.Token, ident);

                // Parent
                case TokKind.Parent:
                    return new ParentNode(ref _idNext, _curs.TokMove());

                // Self
                case TokKind.Self:
                    return new SelfNode(ref _idNext, _curs.TokMove());

                case TokKind.Eof:
                    return CreateError(_curs.TokCur, TexlStrings.ErrOperandExpected);

                case TokKind.Error:
                    var errorToken = _curs.TokMove().As<ErrorToken>();
                    var args = errorToken.ResourceKeyFormatStringArgs;
                    if (args == null || args.Length == 0)
                    {
                        return CreateError(errorToken, errorToken.DetailErrorKey ?? TexlStrings.ErrBadToken);
                    }

                    return CreateError(errorToken, errorToken.DetailErrorKey ?? TexlStrings.ErrBadToken, args);

                case TokKind.Comment:
                    Contracts.Assert(false, "A stray comment was found");
                    _curs.TokMove();
                    return ParseOperand();

                // Any other input should cause parsing errors.
                default:
                    return CreateError(_curs.TokMove(), TexlStrings.ErrBadToken);
            }
        }

        private TokKind AfterSpaceTokenId()
        {
            var split = _curs.Split();
            ParseTrivia(split);
            return split.TidCur;
        }

        private TexlNode ParseUnary(UnaryOp op)
        {
            var tok = _curs.TokMove();
            var rightTrivia = ParseTrivia();
            var right = ParseExpr(Precedence.PrefixUnary);

            return new UnaryOpNode(
                ref _idNext,
                tok,
                new SourceList(
                    new TokenSource(tok),
                    rightTrivia,
                    new NodeSource(right)),
                op,
                right);
        }

        // Parses an identifier delimited by brackets, e.g. [@foo]
        private FirstNameNode ParseBracketIdentifierAsFirstName(bool accountForAllPrecedenceTokens = false)
        {
            Contracts.Assert(_curs.TidCur == TokKind.BracketOpen);
            Contracts.Assert(_curs.TidPeek() == TokKind.At);

            var bracketOpen = _curs.TokMove();
            var at = _curs.TokMove();

            var ident = ParseIdentifier(at);
            var bracketClose = _curs.TokMove();

            if (bracketClose.Kind != TokKind.BracketClose)
            {
                ErrorTid(bracketClose, TokKind.BracketClose);
            }

            return new FirstNameNode(
                ref _idNext,
                ident.Token,
                new SourceList(
                    new TokenSource(bracketOpen),
                    new TokenSource(at),
                    new IdentifierSource(ident),
                    new TokenSource(bracketClose)),
                ident);
        }

        // Parses the RHS of a scope field. E.g., [@bar] in "foo[@bar]"
        private DottedNameNode ParseScopeField(FirstNameNode lhs)
        {
            Contracts.AssertValue(lhs);
            Contracts.Assert(_curs.TidCur == TokKind.BracketOpen);
            Contracts.Assert(_curs.TidPeek() == TokKind.At);

            var bracketOpen = _curs.TokCur;

            // Parse the rhs of the dotted name
            var rhs = ParseBracketIdentifierAsFirstName();

            // Form the dotted name
            return new DottedNameNode(
                ref _idNext,
                bracketOpen,
                new SourceList(new NodeSource(lhs), new NodeSource(rhs)),
                lhs,
                rhs.Ident,
                rhs);
        }

        private Identifier ParseIdentifier(Token at = null)
        {
            Contracts.AssertValueOrNull(at);

            IdentToken tok;

            if (_curs.TidCur == TokKind.Ident)
            {
                tok = _curs.TokMove().As<IdentToken>();
                if (tok.HasDelimiterStart && !tok.HasDelimiterEnd)
                {
                    PostError(tok, TexlStrings.ErrClosingBracketExpected);
                }
                else if (tok.IsModified)
                {
                    PostError(tok, TexlStrings.ErrEmptyInvalidIdentifier);
                }
            }
            else
            {
                ErrorTid(_curs.TokCur, TokKind.Ident);
                var ich = _curs.TokCur.Span.Min;
                tok = new IdentToken(string.Empty, new Span(ich, ich));
            }

            return new Identifier(at, tok);
        }

        private TexlNode ParseStringInterpolation()
        {
            Contracts.Assert(_curs.TidCur == TokKind.StrInterpStart);
            var startToken = _curs.TokMove();

            var strInterpStart = startToken;
            var strInterpTrivia = ParseTrivia();

            var arguments = new List<TexlNode>();
            var sourceList = new List<ITexlSource>
            {
                new TokenSource(strInterpStart),
                strInterpTrivia
            };

            if (_curs.TidCur == TokKind.StrInterpEnd)
            {
                var tokenEnd = _curs.TokMove();
                sourceList.Add(new TokenSource(tokenEnd));

                return new StrInterpNode(ref _idNext, strInterpStart, new SourceList(sourceList), new TexlNode[0], tokenEnd);
            }

            for (var i = 0; ; i++)
            {
                if (_curs.TidCur == TokKind.IslandStart)
                {
                    var islandStart = _curs.TokMove();
                    sourceList.Add(new TokenSource(islandStart));
                    sourceList.Add(ParseTrivia());

                    if (_curs.TidCur == TokKind.IslandEnd)
                    {
                        arguments.Add(CreateError(_curs.TokCur, TexlStrings.ErrEmptyIsland));
                    }
                }
                else if (_curs.TidCur == TokKind.IslandEnd)
                {
                    var islandEnd = _curs.TokMove();
                    sourceList.Add(new TokenSource(islandEnd));
                    sourceList.Add(ParseTrivia());
                }
                else if (_curs.TidCur == TokKind.Eof)
                {
                    var error = CreateError(_curs.TokCur, TexlStrings.ErrBadToken);
                    arguments.Add(error);
                    sourceList.Add(new NodeSource(error));
                    sourceList.Add(ParseTrivia());
                    return new StrInterpNode(
                        ref _idNext,
                        strInterpStart,
                        new SourceList(sourceList),
                        arguments.ToArray(),
                        _curs.TokCur);
                }
                else if (_curs.TidCur == TokKind.StrInterpEnd)
                {
                    break;
                }
                else
                {
                    var argument = ParseExpr(Precedence.None);
                    arguments.Add(argument);
                    sourceList.Add(new NodeSource(argument));
                    sourceList.Add(ParseTrivia());
                }
            }

            Contracts.Assert(_curs.TidCur == TokKind.StrInterpEnd || _curs.TidCur == TokKind.Eof);

            Token strInterpEnd = null;
            if (_curs.TidCur == TokKind.StrInterpEnd)
            {
                strInterpEnd = TokEat(TokKind.StrInterpEnd);
            }

            if (strInterpEnd != null)
            {
                sourceList.Add(new TokenSource(strInterpEnd));
            }

            return new StrInterpNode(
                ref _idNext,
                strInterpStart,
                new SourceList(sourceList),
                arguments.ToArray(),
                strInterpEnd);
        }

        // Parse a namespace-qualified invocation, e.g. Facebook.GetFriends()
        private CallNode ParseInvocationWithNamespace(DottedNameNode dotted)
        {
            Contracts.Assert(dotted.HasPossibleNamespaceQualifier);

            var path = dotted.ToDPath();
            Contracts.Assert(path.IsValid);
            Contracts.Assert(!path.IsRoot);
            Contracts.Assert(!path.Parent.IsRoot);

            var head = new Identifier(path.Parent, null, dotted.Right.Token);
            Contracts.Assert(_curs.TidCur == TokKind.ParenOpen);

            return ParseInvocation(head, ParseTrivia(), dotted);
        }

        private CallNode ParseInvocation(Identifier head, ITexlSource headTrivia, TexlNode headNode)
        {
            Contracts.AssertValue(head);
            Contracts.AssertValueOrNull(headNode);
            Contracts.Assert(_curs.TidCur == TokKind.ParenOpen);

            var leftParen = _curs.TokMove();
            var leftTrivia = ParseTrivia();
            if (_curs.TidCur == TokKind.ParenClose)
            {
                var rightParen = _curs.TokMove();
                var right = new ListNode(
                    ref _idNext,
                    _curs.TokCur,
                    new TexlNode[0],
                    null,
                    new SourceList(
                        new TokenSource(leftParen),
                        leftTrivia,
                        new TokenSource(rightParen)));

                var sources = new List<ITexlSource>();
                if (headNode != null)
                {
                    sources.Add(new NodeSource(headNode));
                }
                else
                {
                    sources.Add(new IdentifierSource(head));
                }

                sources.Add(headTrivia);
                sources.Add(new NodeSource(right));

                return new CallNode(
                    ref _idNext,
                    leftParen,
                    new SourceList(sources),
                    head,
                    headNode,
                    right,
                    rightParen);
            }

            var rgtokCommas = new List<Token>();
            var arguments = new List<TexlNode>();
            var sourceList = new List<ITexlSource>
            {
                new TokenSource(leftParen),
                leftTrivia
            };
            for (; ;)
            {
                while (_curs.TidCur == TokKind.Comma)
                {
                    var commaToken = _curs.TokMove();
                    arguments.Add(CreateError(commaToken, TexlStrings.ErrBadToken));
                    sourceList.Add(new TokenSource(commaToken));
                    sourceList.Add(ParseTrivia());
                    rgtokCommas.Add(commaToken);
                }

                var argument = ParseExpr(Precedence.None);
                arguments.Add(argument);
                sourceList.Add(new NodeSource(argument));
                sourceList.Add(ParseTrivia());

                if (_curs.TidCur != TokKind.Comma)
                {
                    break;
                }

                var comma = _curs.TokMove();
                rgtokCommas.Add(comma);
                sourceList.Add(new TokenSource(comma));
                sourceList.Add(ParseTrivia());
            }

            var parenClose = TokEat(TokKind.ParenClose);
            if (parenClose != null)
            {
                sourceList.Add(new TokenSource(parenClose));
            }

            var list = new ListNode(
                ref _idNext,
                leftParen,
                arguments.ToArray(),
                CollectionUtils.ToArray(rgtokCommas),
                new SourceList(sourceList));

            ITexlSource headNodeSource = new IdentifierSource(head);
            if (headNode != null)
            {
                headNodeSource = new NodeSource(headNode);
            }

            return new CallNode(
                ref _idNext,
                leftParen,
                new SourceList(
                    headNodeSource,
                    headTrivia,
                    new NodeSource(list)),
                head,
                headNode,
                list,
                parenClose);
        }

        private TexlNode ParseExprChain(TexlNode node, ITexlSource leftTrivia)
        {
            Contracts.AssertValue(node);
            Contracts.Assert(_curs.TidCur == TokKind.Semicolon);

            var delimiters = new List<Token>(1);
            var expressions = new List<TexlNode>(2)
            {
                node
            };

            var sourceList = new List<ITexlSource>
            {
                new NodeSource(node),
                leftTrivia
            };

            while (_curs.TidCur == TokKind.Semicolon)
            {
                var delimiter = _curs.TokMove();
                delimiters.Add(delimiter);
                sourceList.Add(new TokenSource(delimiter));
                sourceList.Add(ParseTrivia());

                if (_curs.TidCur == TokKind.Eof || _curs.TidCur == TokKind.Comma || _curs.TidCur == TokKind.ParenClose || _curs.TidCur == TokKind.CurlyClose)
                {
                    break;
                }

                // SingleExpr here means we don't want chains on the RHS, but individual expressions.
                var expression = ParseExpr(Precedence.SingleExpr);
                expressions.Add(expression);
                sourceList.Add(new NodeSource(expression));
                sourceList.Add(ParseTrivia());
            }

            return new VariadicOpNode(
                ref _idNext,
                VariadicOp.Chain,
                expressions.ToArray(),
                delimiters.ToArray(),
                new SourceList(sourceList));
        }

        // Parse a record expression of the form: {id:expr, id:expr, ...}
        // or of the form ident@{id:expr, id:expr}
        private RecordNode ParseRecordExpr(ITexlSource sourceRestrictionTrivia, Identifier sourceRestriction = null)
        {
            Contracts.Assert(_curs.TidCur == TokKind.CurlyOpen || _curs.TidCur == TokKind.At);
            Contracts.AssertValueOrNull(sourceRestriction);

            Token curlyClose;

            var commas = new List<Token>();
            var colons = new List<Token>();
            var ids = new List<Identifier>();
            var exprs = new List<TexlNode>();
            var sourceList = new List<ITexlSource>();
            TexlNode sourceRestrictionNode = null;

            var primaryToken = _curs.TokMove();

            if (primaryToken.Kind == TokKind.At)
            {
                Contracts.AssertValue(sourceRestriction);
                sourceList.Add(sourceRestrictionTrivia);
                sourceList.Add(new TokenSource(primaryToken));
                sourceList.Add(ParseTrivia());

                primaryToken = sourceRestriction.Token;
                sourceRestrictionNode = new FirstNameNode(ref _idNext, sourceRestriction.Token, sourceRestriction);

                if (_curs.TidCur != TokKind.CurlyOpen)
                {
                    ErrorTid(_curs.TokCur, TokKind.CurlyOpen);
                    curlyClose = TokEat(TokKind.CurlyClose);
                    return new RecordNode(
                        ref _idNext,
                        sourceRestriction.Token,
                        new SourceList(
                            new SpreadSource(sourceList),
                            curlyClose != null ? (ITexlSource)new TokenSource(curlyClose) : new SpreadSource()),
                        ids.ToArray(),
                        exprs.ToArray(),
                        null,
                        null,
                        curlyClose,
                        sourceRestrictionNode);
                }

                sourceList.Add(new TokenSource(_curs.TokMove()));
                sourceList.Add(ParseTrivia());
            }
            else
            {
                sourceList.Add(new TokenSource(primaryToken));
                sourceList.Add(ParseTrivia());
            }

            while (_curs.TidCur != TokKind.CurlyClose)
            {
                // id
                var ident = ParseIdentifier();
                sourceList.Add(new IdentifierSource(ident));
                sourceList.Add(ParseTrivia());

                // :
                if (_curs.TidCur != TokKind.Colon)
                {
                    ErrorTid(_curs.TokCur, TokKind.Colon);
                    var errorToken = _curs.TokMove();
                    TexlNode errorExp = CreateError(errorToken, TexlStrings.ErrColonExpected);
                    sourceList.Add(new TokenSource(errorToken));
                    sourceList.Add(ParseTrivia());
                    ids.Add(ident);
                    exprs.Add(errorExp);
                    break;
                }

                var colon = _curs.TokMove();
                colons.Add(colon);
                sourceList.Add(new TokenSource(colon));
                sourceList.Add(ParseTrivia());

                // expr
                // SingleExpr here means we don't want chains, but individual expressions.
                var expr = ParseExpr(Precedence.SingleExpr);

                ids.Add(ident);
                exprs.Add(expr);
                sourceList.Add(new NodeSource(expr));
                sourceList.Add(ParseTrivia());

                // ,
                if (_curs.TidCur != TokKind.Comma)
                {
                    break;
                }

                var comma = _curs.TokMove();
                commas.Add(comma);
                sourceList.Add(new TokenSource(comma));
                sourceList.Add(ParseTrivia());

                if (_curs.TidCur == TokKind.CurlyClose)
                {
                    TexlNode errorExp = CreateError(comma, TexlStrings.ErrColonExpected);
                    exprs.Add(errorExp);
                    ids.Add(ParseIdentifier());
                }
            }

            Contracts.Assert(ids.Count == exprs.Count);

            var commaArray = commas?.ToArray();
            var colonArray = colons?.ToArray();

            curlyClose = TokEat(TokKind.CurlyClose);
            if (curlyClose != null)
            {
                sourceList.Add(new TokenSource(curlyClose));
            }

            return new RecordNode(
                ref _idNext,
                primaryToken,
                new SourceList(sourceList),
                ids.ToArray(),
                exprs.ToArray(),
                commaArray,
                colonArray,
                curlyClose,
                sourceRestrictionNode);
        }

        // Parse a table expression. The only currently supported form is: [expr, expr, ...]
        private TableNode ParseTableExpr()
        {
            Contracts.Assert(_curs.TidCur == TokKind.BracketOpen);
            var sourceList = new List<ITexlSource>();

            var tok = _curs.TokMove();
            sourceList.Add(new TokenSource(tok));
            sourceList.Add(ParseTrivia());

            var commas = new List<Token>();
            var expressions = new List<TexlNode>();

            while (_curs.TidCur != TokKind.BracketClose)
            {
                // expr
                // SingleExpr here means we don't want chains, but individual expressions.
                var expression = ParseExpr(Precedence.SingleExpr);
                expressions.Add(expression);
                sourceList.Add(new NodeSource(expression));
                sourceList.Add(ParseTrivia());

                // ,
                if (_curs.TidCur != TokKind.Comma)
                {
                    break;
                }

                var comma = _curs.TokMove();
                commas.Add(comma);
                sourceList.Add(new TokenSource(comma));
                sourceList.Add(ParseTrivia());
            }

            var commaArray = commas?.ToArray();

            var bracketClose = TokEat(TokKind.BracketClose);
            if (bracketClose != null)
            {
                sourceList.Add(new TokenSource(bracketClose));
            }

            return new TableNode(
                ref _idNext,
                tok,
                new SourceList(sourceList),
                expressions.ToArray(),
                commaArray,
                bracketClose);
        }

        private TexlNode ParseParenExpr()
        {
            Contracts.Assert(_curs.TidCur == TokKind.ParenOpen);

            var open = _curs.TokMove();
            var before = ParseTrivia();

            // SingleExpr here means we don't want chains, but individual expressions.
            var node = ParseExpr(Precedence.SingleExpr);
            var after = ParseTrivia();
            var close = TokEat(TokKind.ParenClose);

            var sources = new List<ITexlSource>
            {
                new TokenSource(open),
                before,
                new SpreadSource(node.SourceList.Sources),
                after
            };
            if (close != null)
            {
                sources.Add(new TokenSource(close));
            }

            node.Parser_SetSourceList(new SourceList(new SpreadSource(sources)));
            return node;
        }

        private ErrorNode CreateError(Token tok, ErrorResourceKey errKey, object[] args)
        {
            Contracts.AssertValue(tok);
            Contracts.AssertValue(args);

            var err = PostError(tok, errKey, args);
            return new ErrorNode(ref _idNext, tok, err.ShortMessage, args);
        }

        private ErrorNode CreateError(Token tok, ErrorResourceKey errKey)
        {
            Contracts.AssertValue(tok);

            var err = PostError(tok, errKey);
            return new ErrorNode(ref _idNext, tok, err.ShortMessage);
        }

        private TexlError PostError(Token tok, ErrorResourceKey errKey)
        {
            Contracts.AssertValue(tok);
            Contracts.AssertValue(errKey.Key);

            var err = new TexlError(tok, DocumentErrorSeverity.Critical, errKey);
            CollectionUtils.Add(ref _errors, err);
            return err;
        }

        private TexlError PostError(Token tok, ErrorResourceKey errKey, params object[] args)
        {
            Contracts.AssertValue(tok);
            Contracts.AssertValue(errKey.Key);
            Contracts.AssertValueOrNull(args);

            var err = new TexlError(tok, DocumentErrorSeverity.Critical, errKey, args);
            CollectionUtils.Add(ref _errors, err);

            return err;
        }

        // Eats a token of the given kind.
        // If the token is not the right kind, reports an error and leaves it.
        private bool EatTid(TokKind tid)
        {
            if (_curs.TidCur == tid)
            {
                _curs.TokMove();
                return true;
            }

            ErrorTid(_curs.TokCur, tid);
            return false;
        }

        // Returns the current token if it's of the given kind and moves to the next token.
        // If the token is not the right kind, reports an error, leaves the token, and returns null.
        private Token TokEat(TokKind tid)
        {
            if (_curs.TidCur == tid)
            {
                return _curs.TokMove();
            }

            ErrorTid(_curs.TokCur, tid);
            return null;
        }

        private void ErrorTid(Token tok, TokKind tidWanted)
        {
            Contracts.Assert(tidWanted != tok.Kind);

            PostError(tok, TexlStrings.ErrExpectedFound_Ex_Fnd, tok, tidWanted);
        }

        // Gets the string corresponding to token kinds used in binary or unary nodes.
        internal static string GetTokString(TokKind kind)
        {
            switch (kind)
            {
                case TokKind.And:
                    return TexlLexer.PunctuatorAnd;
                case TokKind.Or:
                    return TexlLexer.PunctuatorOr;
                case TokKind.Bang:
                    return TexlLexer.PunctuatorBang;
                case TokKind.Add:
                    return TexlLexer.PunctuatorAdd;
                case TokKind.Sub:
                    return TexlLexer.PunctuatorSub;
                case TokKind.Mul:
                    return TexlLexer.PunctuatorMul;
                case TokKind.Div:
                    return TexlLexer.PunctuatorDiv;
                case TokKind.Caret:
                    return TexlLexer.PunctuatorCaret;
                case TokKind.Ampersand:
                    return TexlLexer.PunctuatorAmpersand;
                case TokKind.PercentSign:
                    return TexlLexer.PunctuatorPercent;
                case TokKind.Equ:
                    return TexlLexer.PunctuatorEqual;
                case TokKind.Lss:
                    return TexlLexer.PunctuatorLess;
                case TokKind.LssEqu:
                    return TexlLexer.PunctuatorLessOrEqual;
                case TokKind.Grt:
                    return TexlLexer.PunctuatorGreater;
                case TokKind.GrtEqu:
                    return TexlLexer.PunctuatorGreaterOrEqual;
                case TokKind.LssGrt:
                    return TexlLexer.PunctuatorNotEqual;
                case TokKind.Dot:
                    return TexlLexer.PunctuatorDot;
                case TokKind.In:
                    return TexlLexer.KeywordIn;
                case TokKind.Exactin:
                    return TexlLexer.KeywordExactin;
                case TokKind.BracketOpen:
                    return TexlLexer.PunctuatorBracketOpen;
                case TokKind.KeyOr:
                    return TexlLexer.KeywordOr;
                case TokKind.KeyAnd:
                    return TexlLexer.KeywordAnd;
                case TokKind.KeyNot:
                    return TexlLexer.KeywordNot;
                case TokKind.As:
                    return TexlLexer.KeywordAs;
                default:
                    return string.Empty;
            }
        }

        public static string Format(string text)
        {
            var result = ParseScript(
                text,
                flags: Flags.EnableExpressionChaining);

            // Can't pretty print a script with errors.
            if (result.HasError)
            {
                return text;
            }

            return PrettyPrintVisitor.Format(result.Root, result.Before, result.After, text);
        }
    }
}<|MERGE_RESOLUTION|>--- conflicted
+++ resolved
@@ -1,4 +1,3 @@
-<<<<<<< HEAD
 ﻿// Copyright (c) Microsoft Corporation.
 // Licensed under the MIT license.
 
@@ -25,7 +24,10 @@
             EnableExpressionChaining = 1 << 0,
 
             // When specified, this is a named formula to be parsed. Mutually exclusive to EnableExpressionChaining.
-            NamedFormulas = 1 << 1
+            NamedFormulas = 1 << 1,
+
+            // When specified, literal numbers are treated as floats.  By default, literal numbers are decimals.
+            NumberIsFloat = 1 << 2,
         }
 
         private bool _hasSemicolon = false;
@@ -54,22 +56,22 @@
         private TexlParser(IReadOnlyList<Token> tokens, Flags flags, Features features = null)
         {
             Contracts.AssertValue(tokens);
+
             features ??= Features.None;
-
             _depth = 0;
             _curs = new TokenCursor(tokens);
             _flagsMode = new Stack<Flags>();
             _flagsMode.Push(flags);
             _features = features;
         }
-
-        public static ParseUDFsResult ParseUDFsScript(string script, CultureInfo loc = null)
+
+        public static ParseUDFsResult ParseUDFsScript(string script, CultureInfo loc = null, bool numberIsFloat = false)
         {
             Contracts.AssertValue(script);
             Contracts.AssertValueOrNull(loc);
 
-            var formulaTokens = TokenizeScript(script, loc, Flags.NamedFormulas);
-            var parser = new TexlParser(formulaTokens, Flags.NamedFormulas);
+            var formulaTokens = TokenizeScript(script, loc, Flags.NamedFormulas | (numberIsFloat ? Flags.NumberIsFloat : 0));
+            var parser = new TexlParser(formulaTokens, Flags.NamedFormulas | (numberIsFloat ? Flags.NumberIsFloat : 0));
 
             return parser.ParseUDFs(script);
         }
@@ -87,13 +89,13 @@
                     return new ParseUDFsResult(udfs, _errors);
                 }
 
-                ParseTrivia();
-
+                ParseTrivia();
+
                 if (TokEat(TokKind.Semicolon) == null)
                 {
                     break;
-                }
-
+                }
+
                 ParseTrivia();
             }
 
@@ -121,132 +123,6 @@
 
                 ParseTrivia();
                 var varType = TokEat(TokKind.Ident);
-=======
-﻿// Copyright (c) Microsoft Corporation.
-// Licensed under the MIT license.
-
-using System;
-using System.Collections.Generic;
-using System.Globalization;
-using System.Linq;
-using Microsoft.PowerFx.Core.Errors;
-using Microsoft.PowerFx.Core.Localization;
-using Microsoft.PowerFx.Core.Utils;
-using Microsoft.PowerFx.Syntax;
-using Microsoft.PowerFx.Syntax.SourceInformation;
-
-namespace Microsoft.PowerFx.Core.Parser
-{
-    internal sealed class TexlParser
-    {
-        [Flags]
-        public enum Flags
-        {
-            None = 0,
-
-            // When specified, expression chaining is allowed (e.g. in the context of behavior rules).
-            EnableExpressionChaining = 1 << 0,
-
-            // When specified, this is a named formula to be parsed. Mutually exclusive to EnableExpressionChaining.
-            NamedFormulas = 1 << 1,
-
-            // When specified, literal numbers are treated as floats.  By default, literal numbers are decimals.
-            NumberIsFloat = 1 << 2,
-        }
-
-        private bool _hasSemicolon = false;
-
-        private readonly TokenCursor _curs;
-        private readonly Stack<Flags> _flagsMode;
-        private List<TexlError> _errors;
-
-        // Nodes are assigned an integer id that is used to index into arrays later.
-        private int _idNext;
-
-        // Track the parsing depth and enforce a maximum, to avoid excessive recursion.
-        private int _depth;
-        private const int MaxAllowedExpressionDepth = 50;
-
-        private readonly List<CommentToken> _comments = new List<CommentToken>();
-        private SourceList _before;
-        private SourceList _after;
-        private readonly Features _features;
-
-        // Represents temporary extra trivia, for when a parsing method
-        // had to parse tailing trivia to do 1-lookahead. Will be
-        // collected by the next call to ParseTrivia.
-        private ITexlSource _extraTrivia;
-
-        private TexlParser(IReadOnlyList<Token> tokens, Flags flags, Features features = Features.None)
-        {
-            Contracts.AssertValue(tokens);
-
-            _depth = 0;
-            _curs = new TokenCursor(tokens);
-            _flagsMode = new Stack<Flags>();
-            _flagsMode.Push(flags);
-            _features = features;
-        }
-
-        public static ParseUDFsResult ParseUDFsScript(string script, CultureInfo loc = null, bool numberIsFloat = false)
-        {
-            Contracts.AssertValue(script);
-            Contracts.AssertValueOrNull(loc);
-
-            var formulaTokens = TokenizeScript(script, loc, Flags.NamedFormulas | (numberIsFloat ? Flags.NumberIsFloat : 0));
-            var parser = new TexlParser(formulaTokens, Flags.NamedFormulas | (numberIsFloat ? Flags.NumberIsFloat : 0));
-
-            return parser.ParseUDFs(script);
-        }
-
-        private ParseUDFsResult ParseUDFs(string script)
-        {
-            var udfs = new List<UDF>();
-
-            // <root> ::= (<udf> ';')*
-            while (_curs.TokCur.Kind != TokKind.Eof)
-            {
-                ParseTrivia();
-                if (!ParseUDF(udfs))
-                {
-                    return new ParseUDFsResult(udfs, _errors);
-                }
-
->>>>>>> 0c20f337
-                ParseTrivia();
-
-                if (TokEat(TokKind.Semicolon) == null)
-                {
-                    break;
-                }
-
-                ParseTrivia();
-            }
-
-            return new ParseUDFsResult(udfs, _errors);
-        }
-
-        private bool ParseUDFArgs(out HashSet<UDFArg> args)
-        {
-            args = new HashSet<UDFArg>();
-            if (TokEat(TokKind.ParenOpen) == null)
-            {
-                return false;
-            }
-
-            ParseTrivia();
-            while (_curs.TokCur.Kind != TokKind.ParenClose)
-            {
-                ParseTrivia();
-                var varIdent = TokEat(TokKind.Ident);
-                ParseTrivia();
-                if (TokEat(TokKind.Colon) == null)
-                {
-                    break;
-                }
-
-                ParseTrivia();
-                var varType = TokEat(TokKind.Ident);
                 ParseTrivia();
 
                 args.Add(new UDFArg(varIdent.As<IdentToken>(), varType.As<IdentToken>()));
@@ -267,99 +143,99 @@
             return true;
         }
 
-        private bool ParseUDF(List<UDF> udfs)
-        {
-            // <udf> ::= IDENT '(' <args> ')' ':' IDENT ('=' EXP | <bracs-exp>)
-
-            ParseTrivia();
-            var ident = TokEat(TokKind.Ident);
-            if (ident == null)
-            {
-                return false;
-            }
-
-            ParseTrivia();
-
-            if (!ParseUDFArgs(out HashSet<UDFArg> args))
-            {
-                return false;
-            }
-
-            ParseTrivia();
-
-            if (TokEat(TokKind.Colon) == null)
-            {
-                return false;
-            }
-
-            ParseTrivia();
-
-            var returnType = TokEat(TokKind.Ident);
-            if (returnType == null)
-            {
-                return false;
-            }
-
-            ParseTrivia();
-
-            // <bracs-exp> ::= '{' (((<EXP> ';')+ <EXP>) | <EXP>) (';')? '}'
-
-            ParseTrivia();
-
-            if (_curs.TidCur == TokKind.CurlyOpen)
-            {
-                _curs.TokMove();
-                _hasSemicolon = false;
-                ParseTrivia();
-                _flagsMode.Push(Flags.EnableExpressionChaining);
-                var exp_result = ParseExpr(Precedence.None);
-                _flagsMode.Pop();
-                ParseTrivia();
-                if (TokEat(TokKind.CurlyClose) == null)
-                {
-                    return false;
-                }
-
-                udfs.Add(new UDF(ident.As<IdentToken>(), returnType.As<IdentToken>(), new HashSet<UDFArg>(args), exp_result, _hasSemicolon, (_flagsMode.Peek() & Flags.NumberIsFloat) != 0));
-
-                return true;
-            }
-            else if (_curs.TidCur == TokKind.Equ)
-            {
-                _curs.TokMove();
-                ParseTrivia();
-                var result = ParseExpr(Precedence.None);
-                ParseTrivia();
-                udfs.Add(new UDF(ident.As<IdentToken>(), returnType.As<IdentToken>(), new HashSet<UDFArg>(args), result, false, (_flagsMode.Peek() & Flags.NumberIsFloat) != 0));
-                return true;
-            }
-            else
-            {
-                return false;
-            }
+        private bool ParseUDF(List<UDF> udfs)
+        {
+            // <udf> ::= IDENT '(' <args> ')' ':' IDENT ('=' EXP | <bracs-exp>)
+
+            ParseTrivia();
+            var ident = TokEat(TokKind.Ident);
+            if (ident == null)
+            {
+                return false;
+            }
+
+            ParseTrivia();
+
+            if (!ParseUDFArgs(out HashSet<UDFArg> args))
+            {
+                return false;
+            }
+
+            ParseTrivia();
+
+            if (TokEat(TokKind.Colon) == null)
+            {
+                return false;
+            }
+
+            ParseTrivia();
+
+            var returnType = TokEat(TokKind.Ident);
+            if (returnType == null)
+            {
+                return false;
+            }
+
+            ParseTrivia();
+
+            // <bracs-exp> ::= '{' (((<EXP> ';')+ <EXP>) | <EXP>) (';')? '}'
+
+            ParseTrivia();
+
+            if (_curs.TidCur == TokKind.CurlyOpen)
+            {
+                _curs.TokMove();
+                _hasSemicolon = false;
+                ParseTrivia();
+                _flagsMode.Push(Flags.EnableExpressionChaining);
+                var exp_result = ParseExpr(Precedence.None);
+                _flagsMode.Pop();
+                ParseTrivia();
+                if (TokEat(TokKind.CurlyClose) == null)
+                {
+                    return false;
+                }
+
+                udfs.Add(new UDF(ident.As<IdentToken>(), returnType.As<IdentToken>(), new HashSet<UDFArg>(args), exp_result, _hasSemicolon, (_flagsMode.Peek() & Flags.NumberIsFloat) != 0));
+
+                return true;
+            }
+            else if (_curs.TidCur == TokKind.Equ)
+            {
+                _curs.TokMove();
+                ParseTrivia();
+                var result = ParseExpr(Precedence.None);
+                ParseTrivia();
+                udfs.Add(new UDF(ident.As<IdentToken>(), returnType.As<IdentToken>(), new HashSet<UDFArg>(args), result, false, (_flagsMode.Peek() & Flags.NumberIsFloat) != 0));
+                return true;
+            }
+            else
+            {
+                return false;
+            }
         }
 
         // Parse the script
         // Parsing strips out parens used to establish precedence, but these may be helpful to the
         // caller, so precedenceTokens provide a list of stripped tokens.
         internal static ParseResult ParseScript(string script, CultureInfo loc = null, Flags flags = Flags.None)
-        {
+        {
             return ParseScript(script, Features.None, loc, flags);
-        }
-
+        }
+
         internal static ParseResult ParseScript(string script, Features features, CultureInfo loc = null, Flags flags = Flags.None)
         {
             Contracts.AssertValue(script);
             Contracts.AssertValueOrNull(loc);
 
-            var tokens = TokenizeScript(script, loc, flags);
+            var tokens = TokenizeScript(script, loc, flags);
             var parser = new TexlParser(tokens, flags, features);
             List<TexlError> errors = null;
             var parsetree = parser.Parse(ref errors);
 
             return new ParseResult(parsetree, errors, errors?.Any() ?? false, parser._comments, parser._before, parser._after, script, loc);
         }
-
+
         public static ParseFormulasResult ParseFormulasScript(string script, CultureInfo loc = null, Flags flags = Flags.None)
         {
             Contracts.AssertValue(script);
@@ -388,11 +264,11 @@
                     var thisEq = TokEat(TokKind.Equ);
                     if (thisEq != null)
                     {
-                        ParseTrivia();
-
-                        if (_curs.TidCur == TokKind.Semicolon)
-                        {
-                            CreateError(thisIdentifier, TexlStrings.ErrNamedFormula_MissingValue);
+                        ParseTrivia();
+
+                        if (_curs.TidCur == TokKind.Semicolon)
+                        {
+                            CreateError(thisIdentifier, TexlStrings.ErrNamedFormula_MissingValue);
                         }
 
                         // Extract expression
@@ -841,14 +717,14 @@
                             if (node is not FirstNameNode first || first.Ident.AtToken != null || _curs.TidPeek() != TokKind.At)
                             {
                                 goto default;
-                            }
-
-                            if (_features.DisableRowScopeDisambiguationSyntax)
-                            {
-                                PostError(_curs.TokCur, errKey: TexlStrings.ErrDeprecated);
-                            }
-
-                            node = ParseScopeField(first);
+                            }
+
+                            if (_features.DisableRowScopeDisambiguationSyntax)
+                            {
+                                PostError(_curs.TokCur, errKey: TexlStrings.ErrDeprecated);
+                            }
+
+                            node = ParseScopeField(first);
                             break;
 
                         case TokKind.Comment:
@@ -958,7 +834,7 @@
                 // Literals
                 case TokKind.NumLit:
                     return new NumLitNode(ref _idNext, _curs.TokMove().As<NumLitToken>());
-                case TokKind.DecLit:
+                case TokKind.DecLit:
                     return new DecLitNode(ref _idNext, _curs.TokMove().As<DecLitToken>());
                 case TokKind.True:
                 case TokKind.False:
@@ -1720,8 +1596,8 @@
                 default:
                     return string.Empty;
             }
-        }
-
+        }
+
         public static string Format(string text)
         {
             var result = ParseScript(
