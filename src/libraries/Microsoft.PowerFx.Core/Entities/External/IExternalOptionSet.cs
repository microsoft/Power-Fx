﻿// Copyright (c) Microsoft Corporation.
// Licensed under the MIT license.

using System.Collections.Generic;
using Microsoft.PowerFx.Core.Utils;

namespace Microsoft.PowerFx.Core.Entities
{
<<<<<<< HEAD
    internal interface IExternalOptionSet<T> : IExternalEntity, IDisplayMapped<T>
=======
    internal interface IExternalOptionSet : IExternalEntity
>>>>>>> 83908c0c
    {
        DisplayNameProvider DisplayNameProvider { get; }

<<<<<<< HEAD
        bool IsBooleanValued { get; }   
=======
        /// <summary>
        /// Logical names for the fields in this Option Set.
        /// </summary>
        IEnumerable<DName> OptionNames { get; }
                
        bool IsBooleanValued { get; }
>>>>>>> 83908c0c

        bool IsConvertingDisplayNameMapping { get; } 
    }
}<|MERGE_RESOLUTION|>--- conflicted
+++ resolved
@@ -6,24 +6,16 @@
 
 namespace Microsoft.PowerFx.Core.Entities
 {
-<<<<<<< HEAD
-    internal interface IExternalOptionSet<T> : IExternalEntity, IDisplayMapped<T>
-=======
     internal interface IExternalOptionSet : IExternalEntity
->>>>>>> 83908c0c
     {
         DisplayNameProvider DisplayNameProvider { get; }
 
-<<<<<<< HEAD
-        bool IsBooleanValued { get; }   
-=======
         /// <summary>
         /// Logical names for the fields in this Option Set.
         /// </summary>
         IEnumerable<DName> OptionNames { get; }
                 
         bool IsBooleanValued { get; }
->>>>>>> 83908c0c
 
         bool IsConvertingDisplayNameMapping { get; } 
     }
