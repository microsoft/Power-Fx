--- conflicted
+++ resolved
@@ -24,13 +24,8 @@
 
   <ItemGroup>
     <PackageReference Include="StyleCop.Analyzers" Version="1.1.118" PrivateAssets="all" />
-<<<<<<< HEAD
-    <PackageReference Include="Microsoft.CodeAnalysis" Version="4.2.0" PrivateAssets="all" />    
-    <PackageReference Include="Microsoft.CodeAnalysis.NetAnalyzers" Version="7.0.3">
-=======
     <PackageReference Include="Microsoft.CodeAnalysis" Version="4.2.0" PrivateAssets="all" />
     <PackageReference Include="Microsoft.CodeAnalysis.NetAnalyzers" Version="7.0.3" >
->>>>>>> 6ddc3170
       <PrivateAssets>all</PrivateAssets>
       <IncludeAssets>runtime; build; native; contentfiles; analyzers; buildtransitive</IncludeAssets>
     </PackageReference>    
