<Project>

  <PropertyGroup>
    <LocalPackageVersion>0.3.0-local</LocalPackageVersion>
  </PropertyGroup>

  <PropertyGroup>
    <PackageOutputPath>$(MSBuildThisFileDirectory)outputpackages</PackageOutputPath>
  </PropertyGroup>

  <Target Name="CleanOutputpackagesDir" AfterTargets="Clean">
    <RemoveDir Directories="$(MSBuildThisFileDirectory)outputpackages" />
  </Target>

  <PropertyGroup>
    <DebugType>Full</DebugType>
    <DebugSymbols>true</DebugSymbols>
    <LangVersion>9.0</LangVersion>
  </PropertyGroup>

  <!-- <PropertyGroup>
    <RunSettingsFilePath>$(MSBuildThisFileDirectory)\CodeCoverage.runsettings</RunSettingsFilePath>
  </PropertyGroup> -->

  <ItemGroup>
    <PackageReference Include="StyleCop.Analyzers" Version="1.1.118" PrivateAssets="all" />
  </ItemGroup>

  <PropertyGroup Condition=" '$(Configuration)-$(TURN_OFF_STYLECOP_DEBUG)' == 'Debug-True' " >
    <EnforceCodeStyleInBuild>false</EnforceCodeStyleInBuild>
    <CodeAnalysisRuleSet>$(MSBuildThisFileDirectory)PowerFx.Off.ruleset</CodeAnalysisRuleSet>
    <TreatWarningsAsErrors>false</TreatWarningsAsErrors>
  </PropertyGroup>

  <PropertyGroup Condition=" '$(Configuration)-$(TURN_OFF_STYLECOP_DEBUG)' != 'Debug-True' " >
    <EnforceCodeStyleInBuild>true</EnforceCodeStyleInBuild>
    <CodeAnalysisRuleSet Condition=" !($(MSBuildProjectName.EndsWith('.Tests'))) ">$(MSBuildThisFileDirectory)PowerFx.ruleset</CodeAnalysisRuleSet>
    <CodeAnalysisRuleSet Condition=" $(MSBuildProjectName.EndsWith('.Tests')) ">$(MSBuildThisFileDirectory)PowerFx.Tests.ruleset</CodeAnalysisRuleSet>
    <TreatWarningsAsErrors>true</TreatWarningsAsErrors>
  </PropertyGroup>

  <PropertyGroup>
    <!--
      Disabled CS1591 (Missing XML Comment for Public). Reenable to track down remaining missing documentation
      Disabled CS1998 (Async method lacks await operator): Exception handling for methods returning a task that don't use await is likely to cause confusion.
    -->
    <NoWarn>$(NoWarn);CS1591;CS1998</NoWarn>
  </PropertyGroup>

  <PropertyGroup>
    <Company>Microsoft</Company>

    <!-- Rules found at: https://aka.ms/Microsoft-NuGet-Compliance -->

    <!-- Per rules,this must be *EXACTLY* "Microsoft. Otherwise Nuget.org will reject the packages." -->

    <Authors>Microsoft</Authors>
    <Product>Microsoft Bot Builder SDK</Product>
    <Copyright>© Microsoft Corporation. All rights reserved.</Copyright>
  </PropertyGroup>
<<<<<<< HEAD
  
  <!-- Exclude performance test project from delay signing -->
=======

>>>>>>> 58dc36f0
  <PropertyGroup Condition="'$(Project)'!='Microsoft.PowerFx.Performance.Tests'">
    <AssemblyOriginatorKeyFile Condition="EXISTS('..\..\..\src\build\35MSSharedLib1024.snk')">..\..\..\src\build\35MSSharedLib1024.snk</AssemblyOriginatorKeyFile>
    <SignAssembly>true</SignAssembly>
    <DelaySign>true</DelaySign>
  </PropertyGroup>

  <PropertyGroup Condition="'$(Configuration)'!='DEBUG'">
    <Optimize>True</Optimize>
  </PropertyGroup>

  <PropertyGroup Condition="'$(TF_BUILD)' != '' ">
    <DefineConstants>$(DefineConstants);AUTOMATEDBUILD</DefineConstants>
  </PropertyGroup>

  <PropertyGroup>
    <!-- Rules found at: https://aka.ms/Microsoft-NuGet-Compliance -->
    <PackageProjectUrl>https://github.com/microsoft/Power-Fx</PackageProjectUrl>
    <PackageIconUrl>https://raw.githubusercontent.com/microsoft/Power-Fx/master/icon.png</PackageIconUrl>
    <PackageLicenseExpression>MIT</PackageLicenseExpression>
    <PackageRequireLicenseAcceptance>true</PackageRequireLicenseAcceptance>
    <PackageIcon>icon.png</PackageIcon>
    <RepositoryUrl>https://github.com/microsoft/Power-Fx</RepositoryUrl>
    <PackageTags>powerfx</PackageTags>
    <RepositoryType />
    <NeutralLanguage>en-US</NeutralLanguage>
    <!--
      Suppress a warning about upcoming deprecation of PackageLicenseUrl. When embedding licenses are supported,
      replace PackageLicenseUrl with PackageLicenseExpression.
    -->
    <NoWarn>$(NoWarn);NU5125</NoWarn>
    <PublishRepositoryUrl>true</PublishRepositoryUrl>
    <IncludeSymbols>true</IncludeSymbols>
    <SymbolPackageFormat>snupkg</SymbolPackageFormat>
  </PropertyGroup>

  <ItemGroup Condition="'$(GeneratePackageOnBuild)' == 'True'">
    <None Include="icon.png" Pack="true" PackagePath="\" />
  </ItemGroup>

  <PropertyGroup>
    <DefaultItemExcludes>.git\**;**\node_modules\**;$(DefaultItemExcludes)</DefaultItemExcludes>
  </PropertyGroup>
</Project><|MERGE_RESOLUTION|>--- conflicted
+++ resolved
@@ -58,12 +58,8 @@
     <Product>Microsoft Bot Builder SDK</Product>
     <Copyright>© Microsoft Corporation. All rights reserved.</Copyright>
   </PropertyGroup>
-<<<<<<< HEAD
   
   <!-- Exclude performance test project from delay signing -->
-=======
-
->>>>>>> 58dc36f0
   <PropertyGroup Condition="'$(Project)'!='Microsoft.PowerFx.Performance.Tests'">
     <AssemblyOriginatorKeyFile Condition="EXISTS('..\..\..\src\build\35MSSharedLib1024.snk')">..\..\..\src\build\35MSSharedLib1024.snk</AssemblyOriginatorKeyFile>
     <SignAssembly>true</SignAssembly>
