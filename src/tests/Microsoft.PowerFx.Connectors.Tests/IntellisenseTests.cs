﻿// Copyright (c) Microsoft Corporation.
// Licensed under the MIT license.

using System;
using System.Linq;
using System.Net.Http;
using System.Text.RegularExpressions;
using Microsoft.OpenApi.Models;
using Microsoft.PowerFx.Intellisense;
using Microsoft.PowerFx.Tests;
using Xunit;

#pragma warning disable SA1515 // Single-line comment should be preceded by blank line
#pragma warning disable SA1025 // Code should not contain multiple whitespace in a row

namespace Microsoft.PowerFx.Connectors.Tests
{
    public class IntellisenseTests
    {
        [Theory]
        // Get list of servers
        [InlineData(1, 1, @"SQL.ExecuteProcedureV2(", @"""default""")]
        [InlineData(1, 1, @"SQL.ExecuteProcedureV2(""", @"""default""")]     // inside the string, no character
        [InlineData(1, 1, @"SQL.ExecuteProcedureV2(""de", @"""default""")]   // inside the string, some characters (matching)
        [InlineData(1, 1, @"SQL.ExecuteProcedureV2(""dz", "")]               // inside the string, not matching characters
        // Get list of databases
        [InlineData(2, 2, @"SQL.ExecuteProcedureV2(""pfxdev-sql.database.windows.net"",", @"""default""")]
        [InlineData(2, 3, @"SQL.ExecuteProcedureV2(""default"",", @"""default""")]                        // testing with "default" server
        [InlineData(0, 0, @"SQL.ExecuteProcedureV2(""pfxdev-sql.database.windows.net""", "")]             // no comma, still on 1st param
        [InlineData(0, 0, @"SQL.ExecuteProcedureV2(""pfxdev-sql"" + "".database.windows.net"",", "")]     // concatenation of strings
        // Get list of stored procedures
        [InlineData(3, 4, @"SQL.ExecuteProcedureV2(""pfxdev-sql.database.windows.net"", ""connectortest"",", @"""[dbo].[sp_1]""|""[dbo].[sp_2]""")]
        [InlineData(3, 5, @"SQL.ExecuteProcedureV2(""default"", ""connectortest"",", @"""[dbo].[sp_1]""|""[dbo].[sp_2]""")]       // testing with "default" server
        [InlineData(3, 6, @"SQL.ExecuteProcedureV2(""default"", ""default"",", @"""[dbo].[sp_1]""|""[dbo].[sp_2]""")]             // testing with "default" server & database
        public void ConnectorIntellisenseTest(int responseIndex, int queryIndex, string expression, string expectedSuggestions)
        {
            // These tests are exercising 'x-ms-dynamic-values' extension property
            using LoggingTestServer testConnector = new LoggingTestServer(@"Swagger\SQL Server.json");
            OpenApiDocument apiDoc = testConnector._apiDocument;
            PowerFxConfig config = new PowerFxConfig(Features.All);

            using HttpClient httpClient = new HttpClient(testConnector);
            using PowerPlatformConnectorClient client = new PowerPlatformConnectorClient(
                    "tip1-shared-002.azure-apim.net",           // endpoint 
                    "a2df3fb8-e4a4-e5e6-905c-e3dff9f93b46",     // environment
                    "5f57ec83acef477b8ccc769e52fa22cc",         // connectionId
                    () => "eyJ0eXA...",
                    httpClient)
            {
                SessionId = "8e67ebdc-d402-455a-b33a-304820832383"
            };

            config.AddService("SQL", apiDoc, client);
            testConnector.SetResponseFromFile(responseIndex switch
            {
                0 => null,
                1 => @"Responses\SQL Server Intellisense Response 1.json",
                2 => @"Responses\SQL Server Intellisense Response 2.json",
                3 => @"Responses\SQL Server Intellisense Response 3.json",
                _ => null
            });
            RecalcEngine engine = new RecalcEngine(config);

            CheckResult checkResult = engine.Check(expression, symbolTable: null);
            IIntellisenseResult suggestions = engine.Suggest(checkResult, expression.Length);

            string list = string.Join("|", suggestions.Suggestions.Select(s => s.DisplayText.Text).OrderBy(x => x));
            Assert.Equal(expectedSuggestions, list);
            Assert.True((responseIndex == 0) ^ testConnector.SendAsyncCalled);

            string networkTrace = testConnector._log.ToString();
            string queryPart = queryIndex switch
            {
                0 => null,
                1 => "servers",
                2 => "databases?server=pfxdev-sql.database.windows.net",
                3 => "databases?server=default",
                4 => "v2/datasets/pfxdev-sql.database.windows.net,connectortest/procedures",
                5 => "v2/datasets/default,connectortest/procedures",
                6 => "v2/datasets/default,default/procedures",
                _ => throw new NotImplementedException("Unknown index")
            };

            string expectedNetwork = queryIndex switch
            {
                0 => string.Empty,
                _ =>
$@"POST https://tip1-shared-002.azure-apim.net/invoke
 authority: tip1-shared-002.azure-apim.net
 Authorization: Bearer eyJ0eXA...
 path: /invoke
 scheme: https
 x-ms-client-environment-id: /providers/Microsoft.PowerApps/environments/a2df3fb8-e4a4-e5e6-905c-e3dff9f93b46
 x-ms-client-session-id: 8e67ebdc-d402-455a-b33a-304820832383
 x-ms-request-method: GET
 x-ms-request-url: /apim/sql/5f57ec83acef477b8ccc769e52fa22cc/{queryPart}
 x-ms-user-agent: PowerFx/{PowerPlatformConnectorClient.Version}
<<<<<<< HEAD
"                
            };

            // on some systems, newlines will be represented with "\r\n", easiest just to strip for the test
            Assert.Equal(expectedNetwork, Regex.Replace(networkTrace, @"\r\n?|\n", "\n"));
=======
"
            };

            Assert.Equal(expectedNetwork, networkTrace);
>>>>>>> 58718084
        }

        [Theory]        
        [InlineData(1, 1, @"SQL.ExecuteProcedureV2(""default"", ""default"", ""sp_1"", ", @"{ p1:")]        // stored proc with 1 param, out of record
        [InlineData(2, 1, @"SQL.ExecuteProcedureV2(""default"", ""default"", ""sp_2"", ", @"{ p1:|{ p2:")]  // stored proc with 2 params, out of record
        [InlineData(1, 1, @"SQL.ExecuteProcedureV2(""default"", ""default"", ""sp_1"", {  ", "p1")]         // in record, only suggest param names
        [InlineData(2, 1, @"SQL.ExecuteProcedureV2(""default"", ""default"", ""sp_2"", { ", "p1|p2")]       // two parameters
        [InlineData(2, 1, @"SQL.ExecuteProcedureV2(""default"", ""default"", ""sp_2"", { p", @"p1|p2")]     // partial typing
        [InlineData(2, 1, @"SQL.ExecuteProcedureV2(""default"", ""default"", ""sp_2"", { q", @"")]          // unknown parameter
        [InlineData(2, 1, @"SQL.ExecuteProcedureV2(""default"", ""default"", ""sp_2"", { p1", @"p1")]       // fully typed
        [InlineData(2, 1, @"SQL.ExecuteProcedureV2(""default"", ""default"", ""sp_2"", { p1:", @"p1")]      // haven't started typing value
        [InlineData(2, 0, @"SQL.ExecuteProcedureV2(""default"", ""default"", ""sp_2"", { p1: 50", @"")]     // during value typing
        [InlineData(2, 1, @"SQL.ExecuteProcedureV2(""default"", ""default"", ""sp_2"", { p1: 50, ", @"p2")] // first param present, only propose missing params
        public void ConnectorIntellisenseTest2(int responseIndex, int networkCall, string expression, string expectedSuggestions)
        {
            // These tests are exercising 'x-ms-dynamic-schema' extension property
            using LoggingTestServer testConnector = new LoggingTestServer(@"Swagger\SQL Server.json");
            OpenApiDocument apiDoc = testConnector._apiDocument;
            PowerFxConfig config = new PowerFxConfig(Features.All);

            using HttpClient httpClient = new HttpClient(testConnector);
            using PowerPlatformConnectorClient client = new PowerPlatformConnectorClient(
                    "tip1-shared-002.azure-apim.net",           // endpoint 
                    "a2df3fb8-e4a4-e5e6-905c-e3dff9f93b46",     // environment
                    "5f57ec83acef477b8ccc769e52fa22cc",         // connectionId
                    () => "eyJ0eXA...",
                    httpClient)
            {
                SessionId = "8e67ebdc-d402-455a-b33a-304820832383"
            };

            config.AddService("SQL", apiDoc, client);
            if (networkCall > 0)
            {
                testConnector.SetResponseFromFile(responseIndex switch
                {
                    1 => @"Responses\SQL Server Intellisense Response2 1.json",
                    2 => @"Responses\SQL Server Intellisense Response2 2.json",
                    _ => null
                });
            }

            RecalcEngine engine = new RecalcEngine(config);

            CheckResult checkResult = engine.Check(expression, symbolTable: null);
            IIntellisenseResult suggestions = engine.Suggest(checkResult, expression.Length);

            string list = string.Join("|", suggestions.Suggestions.Select(s => s.DisplayText.Text).OrderBy(x => x));
            Assert.Equal(expectedSuggestions, list);            

            string networkTrace = testConnector._log.ToString();
            string expectedNetwork = networkCall == 0 ? string.Empty : 
$@"POST https://tip1-shared-002.azure-apim.net/invoke
 authority: tip1-shared-002.azure-apim.net
 Authorization: Bearer eyJ0eXA...
 path: /invoke
 scheme: https
 x-ms-client-environment-id: /providers/Microsoft.PowerApps/environments/a2df3fb8-e4a4-e5e6-905c-e3dff9f93b46
 x-ms-client-session-id: 8e67ebdc-d402-455a-b33a-304820832383
 x-ms-request-method: GET
 x-ms-request-url: /apim/sql/5f57ec83acef477b8ccc769e52fa22cc/v2/$metadata.json/datasets/default,default/procedures/sp_{responseIndex}
 x-ms-user-agent: PowerFx/{PowerPlatformConnectorClient.Version}
";           

            Assert.Equal(expectedNetwork, networkTrace);
        }
    }
}

#pragma warning restore SA1515 // Single-line comment should be preceded by blank line
#pragma warning restore SA1025 // Code should not contain multiple whitespace in a row<|MERGE_RESOLUTION|>--- conflicted
+++ resolved
@@ -4,7 +4,7 @@
 using System;
 using System.Linq;
 using System.Net.Http;
-using System.Text.RegularExpressions;
+using System.Text.RegularExpressions;
 using Microsoft.OpenApi.Models;
 using Microsoft.PowerFx.Intellisense;
 using Microsoft.PowerFx.Tests;
@@ -95,18 +95,11 @@
  x-ms-request-method: GET
  x-ms-request-url: /apim/sql/5f57ec83acef477b8ccc769e52fa22cc/{queryPart}
  x-ms-user-agent: PowerFx/{PowerPlatformConnectorClient.Version}
-<<<<<<< HEAD
-"                
-            };
-
-            // on some systems, newlines will be represented with "\r\n", easiest just to strip for the test
-            Assert.Equal(expectedNetwork, Regex.Replace(networkTrace, @"\r\n?|\n", "\n"));
-=======
 "
             };
 
-            Assert.Equal(expectedNetwork, networkTrace);
->>>>>>> 58718084
+            // on some systems, newlines will be represented with "\r\n", easiest just to strip for the test
+            Assert.Equal(expectedNetwork, Regex.Replace(networkTrace, @"\r\n?|\n", "\n"));
         }
 
         [Theory]        
