﻿// Copyright (c) Microsoft Corporation.
// Licensed under the MIT license.

using System;
using System.Collections.Generic;
using System.Linq;
using System.Net.Http;
using System.Threading.Tasks;
using Microsoft.OpenApi.Models;
using Microsoft.PowerFx.Intellisense;
using Microsoft.PowerFx.Tests;
using Microsoft.VisualStudio.TestPlatform.Utilities;
using Xunit;
using Xunit.Abstractions;

#pragma warning disable SA1515 // Single-line comment should be preceded by blank line
#pragma warning disable SA1025 // Code should not contain multiple whitespace in a row

namespace Microsoft.PowerFx.Connectors.Tests
{
    public class IntellisenseTests
    {
        private readonly ITestOutputHelper _output;

        public IntellisenseTests(ITestOutputHelper output)
        {
            _output = output;
        }

        [Theory]
        // Get list of servers
        [InlineData(1, 1, @"SQL.ExecuteProcedureV2(", @"""default""")]
        [InlineData(1, 1, @"SQL.ExecuteProcedureV2(""", @"""default""")]     // inside the string, no character
        [InlineData(1, 1, @"SQL.ExecuteProcedureV2(""de", @"""default""")]   // inside the string, some characters (matching)
        [InlineData(1, 1, @"SQL.ExecuteProcedureV2(""dz", "")]               // inside the string, not matching characters
        // Get list of databases
        [InlineData(2, 2, @"SQL.ExecuteProcedureV2(""pfxdev-sql.database.windows.net"",", @"""default""")]
        [InlineData(2, 3, @"SQL.ExecuteProcedureV2(""default"",", @"""default""")]                        // testing with "default" server
        [InlineData(0, 0, @"SQL.ExecuteProcedureV2(""pfxdev-sql.database.windows.net""", "")]             // no comma, still on 1st param
        [InlineData(0, 0, @"SQL.ExecuteProcedureV2(""pfxdev-sql"" + "".database.windows.net"",", "")]     // concatenation of strings
        // Get list of stored procedures
        [InlineData(3, 4, @"SQL.ExecuteProcedureV2(""pfxdev-sql.database.windows.net"", ""connectortest"",", @"""[dbo].[sp_1]""|""[dbo].[sp_2]""")]
        [InlineData(3, 5, @"SQL.ExecuteProcedureV2(""default"", ""connectortest"",", @"""[dbo].[sp_1]""|""[dbo].[sp_2]""")]       // testing with "default" server
        [InlineData(3, 6, @"SQL.ExecuteProcedureV2(""default"", ""default"",", @"""[dbo].[sp_1]""|""[dbo].[sp_2]""")]             // testing with "default" server & database
        // Using fake function
        [InlineData(3, 4, @"SQL.ExecuteProcedureV2z(true, ""connectortest"",", @"""[dbo].[sp_1]""|""[dbo].[sp_2]""")]
        public void ConnectorIntellisenseTest(int responseIndex, int queryIndex, string expression, string expectedSuggestions)
        {
            // These tests are exercising 'x-ms-dynamic-values' extension property
            using LoggingTestServer testConnector = new LoggingTestServer(@"Swagger\SQL Server.json");
            OpenApiDocument apiDoc = testConnector._apiDocument;
            PowerFxConfig config = new PowerFxConfig(Features.PowerFxV1);

            using HttpClient httpClient = new HttpClient(testConnector);
            using PowerPlatformConnectorClient client = new PowerPlatformConnectorClient(
                    "tip1-shared-002.azure-apim.net",           // endpoint 
                    "a2df3fb8-e4a4-e5e6-905c-e3dff9f93b46",     // environment                    
                    () => "eyJ0eXA...",
                    httpClient)
            {
                SessionId = "8e67ebdc-d402-455a-b33a-304820832383"
            };

<<<<<<< HEAD
            config.AddPowerPlatformActionConnector("SQL", apiDoc, "5f57ec83acef477b8ccc769e52fa22cc");
=======
            config.AddActionConnector("SQL", apiDoc, new ConsoleLogger(_output));
>>>>>>> b8e89122
            testConnector.SetResponseFromFile(responseIndex switch
            {
                0 => null,
                1 => @"Responses\SQL Server Intellisense Response 1.json",
                2 => @"Responses\SQL Server Intellisense Response 2.json",
                3 => @"Responses\SQL Server Intellisense Response 3.json",
                _ => null
            });
            RecalcEngine engine = new RecalcEngine(config);
            BasicServiceProvider serviceProvider = new BasicServiceProvider().AddRuntimeContext(new TestConnectorRuntimeContext("SQL", client, console: _output));

            CheckResult checkResult = engine.Check(expression, symbolTable: null);
            IIntellisenseResult suggestions = engine.Suggest(checkResult, expression.Length, serviceProvider);

            string list = string.Join("|", suggestions.Suggestions.Select(s => s.DisplayText.Text).OrderBy(x => x));
            Assert.Equal(expectedSuggestions, list);
            Assert.True((responseIndex == 0) ^ testConnector.SendAsyncCalled);

            string networkTrace = testConnector._log.ToString();
            string queryPart = queryIndex switch
            {
                0 => null,
                1 => "servers",
                2 => "databases?server=pfxdev-sql.database.windows.net",
                3 => "databases?server=default",
                4 => "v2/datasets/pfxdev-sql.database.windows.net,connectortest/procedures",
                5 => "v2/datasets/default,connectortest/procedures",
                6 => "v2/datasets/default,default/procedures",
                _ => throw new NotImplementedException("Unknown index")
            };

            string expectedNetwork = queryIndex switch
            {
                0 => string.Empty,
                _ =>
$@"POST https://tip1-shared-002.azure-apim.net/invoke
 authority: tip1-shared-002.azure-apim.net
 Authorization: Bearer eyJ0eXA...
 path: /invoke
 scheme: https
 x-ms-client-environment-id: /providers/Microsoft.PowerApps/environments/a2df3fb8-e4a4-e5e6-905c-e3dff9f93b46
 x-ms-client-session-id: 8e67ebdc-d402-455a-b33a-304820832383
 x-ms-request-method: GET
 x-ms-request-url: /apim/sql/5f57ec83acef477b8ccc769e52fa22cc/{queryPart}
 x-ms-user-agent: PowerFx/{PowerPlatformConnectorClient.Version}
"
            };

            Assert.Equal(expectedNetwork.Replace("\r\n", "\n").Replace("\r", "\n"), networkTrace.Replace("\r\n", "\n").Replace("\r", "\n"));
        }

        [Theory]
        [InlineData(1, 1, @"SQL.ExecuteProcedureV2(""default"", ""default"", ""sp_1"", ", @"p1")]           // stored proc with 1 param, out of record
        [InlineData(2, 1, @"SQL.ExecuteProcedureV2(""default"", ""default"", ""sp_2"", ", @"p1|p2")]        // stored proc with 2 params, out of record
        [InlineData(1, 1, @"SQL.ExecuteProcedureV2(""default"", ""default"", ""sp_1"", {  ", "p1")]         // in record, only suggest param names
        [InlineData(2, 1, @"SQL.ExecuteProcedureV2(""default"", ""default"", ""sp_2"", { ", "p1|p2")]       // two parameters
        [InlineData(2, 1, @"SQL.ExecuteProcedureV2(""default"", ""default"", ""sp_2"", { p", @"p1|p2")]     // partial typing
        [InlineData(2, 1, @"SQL.ExecuteProcedureV2(""default"", ""default"", ""sp_2"", { q", @"")]          // unknown parameter
        [InlineData(2, 1, @"SQL.ExecuteProcedureV2(""default"", ""default"", ""sp_2"", { p1", @"p1")]       // fully typed
        [InlineData(2, 1, @"SQL.ExecuteProcedureV2(""default"", ""default"", ""sp_2"", { p1:", @"p1")]      // haven't started typing value
        [InlineData(2, 0, @"SQL.ExecuteProcedureV2(""default"", ""default"", ""sp_2"", { p1: 50", @"")]     // during value typing
        [InlineData(2, 1, @"SQL.ExecuteProcedureV2(""default"", ""default"", ""sp_2"", { p1: 50, ", @"p2")] // first param present, only propose missing params
        public void ConnectorIntellisenseTest2(int responseIndex, int networkCall, string expression, string expectedSuggestions)
        {
            // These tests are exercising 'x-ms-dynamic-schema' extension property
            using LoggingTestServer testConnector = new LoggingTestServer(@"Swagger\SQL Server.json");
            OpenApiDocument apiDoc = testConnector._apiDocument;
            PowerFxConfig config = new PowerFxConfig(Features.PowerFxV1);

            using HttpClient httpClient = new HttpClient(testConnector);
            using PowerPlatformConnectorClient client = new PowerPlatformConnectorClient(
                    "tip1-shared-002.azure-apim.net",           // endpoint 
                    "a2df3fb8-e4a4-e5e6-905c-e3dff9f93b46",     // environment                    
                    () => "eyJ0eXA...",
                    httpClient)
            {
                SessionId = "8e67ebdc-d402-455a-b33a-304820832383"
            };

<<<<<<< HEAD
            config.AddPowerPlatformActionConnector("SQL", apiDoc, "5f57ec83acef477b8ccc769e52fa22cc");
=======
            config.AddActionConnector("SQL", apiDoc, new ConsoleLogger(_output));
>>>>>>> b8e89122
            if (networkCall > 0)
            {
                testConnector.SetResponseFromFile(responseIndex switch
                {
                    1 => @"Responses\SQL Server Intellisense Response2 1.json",
                    2 => @"Responses\SQL Server Intellisense Response2 2.json",
                    _ => null
                });
            }

            RecalcEngine engine = new RecalcEngine(config);
            BasicServiceProvider serviceProvider = new BasicServiceProvider().AddRuntimeContext(new TestConnectorRuntimeContext("SQL", client, console: _output));

            CheckResult checkResult = engine.Check(expression, symbolTable: null);
            IIntellisenseResult suggestions = engine.Suggest(checkResult, expression.Length, serviceProvider);

            string list = string.Join("|", suggestions.Suggestions.Select(s => s.DisplayText.Text).OrderBy(x => x));
            Assert.Equal(expectedSuggestions, list);

            string networkTrace = testConnector._log.ToString();
            string expectedNetwork = networkCall == 0 ? string.Empty :
$@"POST https://tip1-shared-002.azure-apim.net/invoke
 authority: tip1-shared-002.azure-apim.net
 Authorization: Bearer eyJ0eXA...
 path: /invoke
 scheme: https
 x-ms-client-environment-id: /providers/Microsoft.PowerApps/environments/a2df3fb8-e4a4-e5e6-905c-e3dff9f93b46
 x-ms-client-session-id: 8e67ebdc-d402-455a-b33a-304820832383
 x-ms-request-method: GET
 x-ms-request-url: /apim/sql/5f57ec83acef477b8ccc769e52fa22cc/v2/$metadata.json/datasets/default,default/procedures/sp_{responseIndex}
 x-ms-user-agent: PowerFx/{PowerPlatformConnectorClient.Version}
";

            Assert.Equal(expectedNetwork.Replace("\r\n", "\n").Replace("\r", "\n"), networkTrace.Replace("\r\n", "\n").Replace("\r", "\n"));
        }

        [Theory]
        [InlineData(1, 1, @"SQL.ExecuteProcedureV2(""default"", ""default"", ""sp_1"", ", @"p1")]        // stored proc with 1 param, out of record
        public void ConnectorIntellisenseTestLSP(int responseIndex, int networkCall, string expression, string expectedSuggestions)
        {
            // These tests are exercising 'x-ms-dynamic-schema' extension property
            using LoggingTestServer testConnector = new LoggingTestServer(@"Swagger\SQL Server.json");
            OpenApiDocument apiDoc = testConnector._apiDocument;
            PowerFxConfig config = new PowerFxConfig(Features.PowerFxV1);

            using HttpClient httpClient = new HttpClient(testConnector);
            using PowerPlatformConnectorClient client = new PowerPlatformConnectorClient(
                    "tip1-shared-002.azure-apim.net",           // endpoint 
                    "a2df3fb8-e4a4-e5e6-905c-e3dff9f93b46",     // environment                    
                    () => "eyJ0eXA...",
                    httpClient)
            {
                SessionId = "8e67ebdc-d402-455a-b33a-304820832383"
            };

            // Real client comes at per-intellisense time. 
            // - Must still pass in some non-null client to initialize the invoker
            // - client must have same base address as what we pass in at intellisense. 
            using var ignoreHttpClient = new HttpClient
            {
                BaseAddress = client.BaseAddress
            };
            const string cxNamespace = "SQL";
<<<<<<< HEAD
            config.AddPowerPlatformActionConnector(cxNamespace, apiDoc, "5f57ec83acef477b8ccc769e52fa22cc");
=======
            config.AddActionConnector(new ConnectorSettings(cxNamespace), apiDoc, new ConsoleLogger(_output));
>>>>>>> b8e89122
            if (networkCall > 0)
            {
                testConnector.SetResponseFromFile(responseIndex switch
                {
                    1 => @"Responses\SQL Server Intellisense Response2 1.json",
                    2 => @"Responses\SQL Server Intellisense Response2 2.json",
                    _ => null
                });
            }

            RecalcEngine engine = new RecalcEngine(config);
            BasicServiceProvider services = new BasicServiceProvider().AddRuntimeContext(new TestConnectorRuntimeContext(cxNamespace, client, console: _output));

            IPowerFxScope scope = new EditorContextScope((expr) => engine.Check(expression, symbolTable: null)) { Services = services };
            IIntellisenseResult suggestions = scope.Suggest(expression, expression.Length);

            string list = string.Join("|", suggestions.Suggestions.Select(s => s.DisplayText.Text).OrderBy(x => x));
            Assert.Equal(expectedSuggestions, list);

            string networkTrace = testConnector._log.ToString();
            string expectedNetwork = networkCall == 0 ? string.Empty :
$@"POST https://tip1-shared-002.azure-apim.net/invoke
 authority: tip1-shared-002.azure-apim.net
 Authorization: Bearer eyJ0eXA...
 path: /invoke
 scheme: https
 x-ms-client-environment-id: /providers/Microsoft.PowerApps/environments/a2df3fb8-e4a4-e5e6-905c-e3dff9f93b46
 x-ms-client-session-id: 8e67ebdc-d402-455a-b33a-304820832383
 x-ms-request-method: GET
 x-ms-request-url: /apim/sql/5f57ec83acef477b8ccc769e52fa22cc/v2/$metadata.json/datasets/default,default/procedures/sp_{responseIndex}
 x-ms-user-agent: PowerFx/{PowerPlatformConnectorClient.Version}
";

            Assert.Equal(expectedNetwork.Replace("\r\n", "\n").Replace("\r", "\n"), networkTrace.Replace("\r\n", "\n").Replace("\r", "\n"));
        }

        [Fact]
        public async Task ConnectorIntellisenseTest3()
        {
            using LoggingTestServer testConnector = new LoggingTestServer(@"Swagger\SharePoint.json");
            OpenApiDocument apiDoc = testConnector._apiDocument;
            PowerFxConfig config = new PowerFxConfig();
            string token = @"eyJ0eXA...";

            using HttpClient httpClient = new HttpClient(testConnector);
            using PowerPlatformConnectorClient ppClient = new PowerPlatformConnectorClient("https://tip1-shared-002.azure-apim.net", "2f0cc19d-893e-e765-b15d-2906e3231c09" /* env */, () => $"{token}", httpClient) { SessionId = "547d471f-c04c-4c4a-b3af-337ab0637a0d" };

<<<<<<< HEAD
            List<ConnectorFunction> functions = OpenApiParser.GetFunctions("SP", apiDoc, "6fb0a1a8e2f5487eafbe306821d8377e").OrderBy(f => f.Name).ToList();
=======
            List<ConnectorFunction> functions = OpenApiParser.GetFunctions("SP", apiDoc, new ConsoleLogger(_output)).OrderBy(f => f.Name).ToList();
>>>>>>> b8e89122

            // Total 101 functions, including 1 deprecated & 50 internal functions (and no deprecated+internal functions)
            Assert.Equal(101, functions.Count);
            Assert.Single(functions.Where(f => f.IsDeprecated));
            Assert.Equal(50, functions.Where(f => f.IsInternal).Count());
            Assert.Empty(functions.Where(f => f.IsDeprecated && f.IsInternal));

            IEnumerable<ConnectorFunction> funcInfos = config.AddActionConnector("SP", apiDoc, new ConsoleLogger(_output));
            RecalcEngine engine = new RecalcEngine(config);

            CheckResult checkResult = engine.Check("SP.", symbolTable: null);
            IIntellisenseResult suggestions = engine.Suggest(checkResult, 3);

            // We only suggest 50 functions as we don't include deprecated & internal functions
            Assert.Equal(50, suggestions.Suggestions.Count());
        }

        [Theory]
        [InlineData(@"SQL.")]
        [InlineData(@"SQ")]
        public async Task ConnectorDoNotSuggestDeprecatedEndpoints(string expression)
        {
            // This Path can be found in the Swagger file SQL Server.json
            var deprecatedFunctionExample = "SQL.ExecutePassThroughNativeQuery";
            using LoggingTestServer testConnector = new LoggingTestServer(@"Swagger\SQL Server.json");
            OpenApiDocument apiDoc = testConnector._apiDocument;
            PowerFxConfig config = new PowerFxConfig(Features.PowerFxV1);

            using HttpClient httpClient = new HttpClient(testConnector);
            using PowerPlatformConnectorClient client = new PowerPlatformConnectorClient(
                    "tip1-shared-002.azure-apim.net",           // endpoint 
                    "a2df3fb8-e4a4-e5e6-905c-e3dff9f93b46",     // environment                    
                    () => "eyJ0eXA...",
                    httpClient)
            {
                SessionId = "8e67ebdc-d402-455a-b33a-304820832383"
            };

<<<<<<< HEAD
            config.AddPowerPlatformActionConnector("SQL", apiDoc, "5f57ec83acef477b8ccc769e52fa22cc");
=======
            config.AddActionConnector("SQL", apiDoc, new ConsoleLogger(_output));
>>>>>>> b8e89122
            RecalcEngine engine = new RecalcEngine(config);
            BasicServiceProvider serviceProvider = new BasicServiceProvider().AddRuntimeContext(new TestConnectorRuntimeContext("SQL", client, console: _output));

            CheckResult checkResult = engine.Check(expression, symbolTable: null);
            IIntellisenseResult suggestions = engine.Suggest(checkResult, expression.Length, serviceProvider);

            Assert.DoesNotContain(suggestions.Suggestions, suggestion => suggestion.DisplayText.Text.Equals(deprecatedFunctionExample));
        }
    }
}

#pragma warning restore SA1515 // Single-line comment should be preceded by blank line
#pragma warning restore SA1025 // Code should not contain multiple whitespace in a row<|MERGE_RESOLUTION|>--- conflicted
+++ resolved
@@ -1,328 +1,312 @@
-﻿// Copyright (c) Microsoft Corporation.
-// Licensed under the MIT license.
-
-using System;
-using System.Collections.Generic;
-using System.Linq;
-using System.Net.Http;
-using System.Threading.Tasks;
-using Microsoft.OpenApi.Models;
-using Microsoft.PowerFx.Intellisense;
-using Microsoft.PowerFx.Tests;
-using Microsoft.VisualStudio.TestPlatform.Utilities;
-using Xunit;
-using Xunit.Abstractions;
-
-#pragma warning disable SA1515 // Single-line comment should be preceded by blank line
-#pragma warning disable SA1025 // Code should not contain multiple whitespace in a row
-
-namespace Microsoft.PowerFx.Connectors.Tests
-{
-    public class IntellisenseTests
-    {
-        private readonly ITestOutputHelper _output;
-
-        public IntellisenseTests(ITestOutputHelper output)
-        {
-            _output = output;
-        }
-
-        [Theory]
-        // Get list of servers
-        [InlineData(1, 1, @"SQL.ExecuteProcedureV2(", @"""default""")]
-        [InlineData(1, 1, @"SQL.ExecuteProcedureV2(""", @"""default""")]     // inside the string, no character
-        [InlineData(1, 1, @"SQL.ExecuteProcedureV2(""de", @"""default""")]   // inside the string, some characters (matching)
-        [InlineData(1, 1, @"SQL.ExecuteProcedureV2(""dz", "")]               // inside the string, not matching characters
-        // Get list of databases
-        [InlineData(2, 2, @"SQL.ExecuteProcedureV2(""pfxdev-sql.database.windows.net"",", @"""default""")]
-        [InlineData(2, 3, @"SQL.ExecuteProcedureV2(""default"",", @"""default""")]                        // testing with "default" server
-        [InlineData(0, 0, @"SQL.ExecuteProcedureV2(""pfxdev-sql.database.windows.net""", "")]             // no comma, still on 1st param
-        [InlineData(0, 0, @"SQL.ExecuteProcedureV2(""pfxdev-sql"" + "".database.windows.net"",", "")]     // concatenation of strings
-        // Get list of stored procedures
-        [InlineData(3, 4, @"SQL.ExecuteProcedureV2(""pfxdev-sql.database.windows.net"", ""connectortest"",", @"""[dbo].[sp_1]""|""[dbo].[sp_2]""")]
-        [InlineData(3, 5, @"SQL.ExecuteProcedureV2(""default"", ""connectortest"",", @"""[dbo].[sp_1]""|""[dbo].[sp_2]""")]       // testing with "default" server
-        [InlineData(3, 6, @"SQL.ExecuteProcedureV2(""default"", ""default"",", @"""[dbo].[sp_1]""|""[dbo].[sp_2]""")]             // testing with "default" server & database
-        // Using fake function
-        [InlineData(3, 4, @"SQL.ExecuteProcedureV2z(true, ""connectortest"",", @"""[dbo].[sp_1]""|""[dbo].[sp_2]""")]
-        public void ConnectorIntellisenseTest(int responseIndex, int queryIndex, string expression, string expectedSuggestions)
-        {
-            // These tests are exercising 'x-ms-dynamic-values' extension property
-            using LoggingTestServer testConnector = new LoggingTestServer(@"Swagger\SQL Server.json");
-            OpenApiDocument apiDoc = testConnector._apiDocument;
-            PowerFxConfig config = new PowerFxConfig(Features.PowerFxV1);
-
-            using HttpClient httpClient = new HttpClient(testConnector);
-            using PowerPlatformConnectorClient client = new PowerPlatformConnectorClient(
-                    "tip1-shared-002.azure-apim.net",           // endpoint 
-                    "a2df3fb8-e4a4-e5e6-905c-e3dff9f93b46",     // environment                    
-                    () => "eyJ0eXA...",
-                    httpClient)
-            {
-                SessionId = "8e67ebdc-d402-455a-b33a-304820832383"
-            };
-
-<<<<<<< HEAD
-            config.AddPowerPlatformActionConnector("SQL", apiDoc, "5f57ec83acef477b8ccc769e52fa22cc");
-=======
-            config.AddActionConnector("SQL", apiDoc, new ConsoleLogger(_output));
->>>>>>> b8e89122
-            testConnector.SetResponseFromFile(responseIndex switch
-            {
-                0 => null,
-                1 => @"Responses\SQL Server Intellisense Response 1.json",
-                2 => @"Responses\SQL Server Intellisense Response 2.json",
-                3 => @"Responses\SQL Server Intellisense Response 3.json",
-                _ => null
-            });
-            RecalcEngine engine = new RecalcEngine(config);
-            BasicServiceProvider serviceProvider = new BasicServiceProvider().AddRuntimeContext(new TestConnectorRuntimeContext("SQL", client, console: _output));
-
-            CheckResult checkResult = engine.Check(expression, symbolTable: null);
-            IIntellisenseResult suggestions = engine.Suggest(checkResult, expression.Length, serviceProvider);
-
-            string list = string.Join("|", suggestions.Suggestions.Select(s => s.DisplayText.Text).OrderBy(x => x));
-            Assert.Equal(expectedSuggestions, list);
-            Assert.True((responseIndex == 0) ^ testConnector.SendAsyncCalled);
-
-            string networkTrace = testConnector._log.ToString();
-            string queryPart = queryIndex switch
-            {
-                0 => null,
-                1 => "servers",
-                2 => "databases?server=pfxdev-sql.database.windows.net",
-                3 => "databases?server=default",
-                4 => "v2/datasets/pfxdev-sql.database.windows.net,connectortest/procedures",
-                5 => "v2/datasets/default,connectortest/procedures",
-                6 => "v2/datasets/default,default/procedures",
-                _ => throw new NotImplementedException("Unknown index")
-            };
-
-            string expectedNetwork = queryIndex switch
-            {
-                0 => string.Empty,
-                _ =>
-$@"POST https://tip1-shared-002.azure-apim.net/invoke
- authority: tip1-shared-002.azure-apim.net
- Authorization: Bearer eyJ0eXA...
- path: /invoke
- scheme: https
- x-ms-client-environment-id: /providers/Microsoft.PowerApps/environments/a2df3fb8-e4a4-e5e6-905c-e3dff9f93b46
- x-ms-client-session-id: 8e67ebdc-d402-455a-b33a-304820832383
- x-ms-request-method: GET
- x-ms-request-url: /apim/sql/5f57ec83acef477b8ccc769e52fa22cc/{queryPart}
- x-ms-user-agent: PowerFx/{PowerPlatformConnectorClient.Version}
-"
-            };
-
-            Assert.Equal(expectedNetwork.Replace("\r\n", "\n").Replace("\r", "\n"), networkTrace.Replace("\r\n", "\n").Replace("\r", "\n"));
-        }
-
-        [Theory]
-        [InlineData(1, 1, @"SQL.ExecuteProcedureV2(""default"", ""default"", ""sp_1"", ", @"p1")]           // stored proc with 1 param, out of record
-        [InlineData(2, 1, @"SQL.ExecuteProcedureV2(""default"", ""default"", ""sp_2"", ", @"p1|p2")]        // stored proc with 2 params, out of record
-        [InlineData(1, 1, @"SQL.ExecuteProcedureV2(""default"", ""default"", ""sp_1"", {  ", "p1")]         // in record, only suggest param names
-        [InlineData(2, 1, @"SQL.ExecuteProcedureV2(""default"", ""default"", ""sp_2"", { ", "p1|p2")]       // two parameters
-        [InlineData(2, 1, @"SQL.ExecuteProcedureV2(""default"", ""default"", ""sp_2"", { p", @"p1|p2")]     // partial typing
-        [InlineData(2, 1, @"SQL.ExecuteProcedureV2(""default"", ""default"", ""sp_2"", { q", @"")]          // unknown parameter
-        [InlineData(2, 1, @"SQL.ExecuteProcedureV2(""default"", ""default"", ""sp_2"", { p1", @"p1")]       // fully typed
-        [InlineData(2, 1, @"SQL.ExecuteProcedureV2(""default"", ""default"", ""sp_2"", { p1:", @"p1")]      // haven't started typing value
-        [InlineData(2, 0, @"SQL.ExecuteProcedureV2(""default"", ""default"", ""sp_2"", { p1: 50", @"")]     // during value typing
-        [InlineData(2, 1, @"SQL.ExecuteProcedureV2(""default"", ""default"", ""sp_2"", { p1: 50, ", @"p2")] // first param present, only propose missing params
-        public void ConnectorIntellisenseTest2(int responseIndex, int networkCall, string expression, string expectedSuggestions)
-        {
-            // These tests are exercising 'x-ms-dynamic-schema' extension property
-            using LoggingTestServer testConnector = new LoggingTestServer(@"Swagger\SQL Server.json");
-            OpenApiDocument apiDoc = testConnector._apiDocument;
-            PowerFxConfig config = new PowerFxConfig(Features.PowerFxV1);
-
-            using HttpClient httpClient = new HttpClient(testConnector);
-            using PowerPlatformConnectorClient client = new PowerPlatformConnectorClient(
-                    "tip1-shared-002.azure-apim.net",           // endpoint 
-                    "a2df3fb8-e4a4-e5e6-905c-e3dff9f93b46",     // environment                    
-                    () => "eyJ0eXA...",
-                    httpClient)
-            {
-                SessionId = "8e67ebdc-d402-455a-b33a-304820832383"
-            };
-
-<<<<<<< HEAD
-            config.AddPowerPlatformActionConnector("SQL", apiDoc, "5f57ec83acef477b8ccc769e52fa22cc");
-=======
-            config.AddActionConnector("SQL", apiDoc, new ConsoleLogger(_output));
->>>>>>> b8e89122
-            if (networkCall > 0)
-            {
-                testConnector.SetResponseFromFile(responseIndex switch
-                {
-                    1 => @"Responses\SQL Server Intellisense Response2 1.json",
-                    2 => @"Responses\SQL Server Intellisense Response2 2.json",
-                    _ => null
-                });
-            }
-
-            RecalcEngine engine = new RecalcEngine(config);
-            BasicServiceProvider serviceProvider = new BasicServiceProvider().AddRuntimeContext(new TestConnectorRuntimeContext("SQL", client, console: _output));
-
-            CheckResult checkResult = engine.Check(expression, symbolTable: null);
-            IIntellisenseResult suggestions = engine.Suggest(checkResult, expression.Length, serviceProvider);
-
-            string list = string.Join("|", suggestions.Suggestions.Select(s => s.DisplayText.Text).OrderBy(x => x));
-            Assert.Equal(expectedSuggestions, list);
-
-            string networkTrace = testConnector._log.ToString();
-            string expectedNetwork = networkCall == 0 ? string.Empty :
-$@"POST https://tip1-shared-002.azure-apim.net/invoke
- authority: tip1-shared-002.azure-apim.net
- Authorization: Bearer eyJ0eXA...
- path: /invoke
- scheme: https
- x-ms-client-environment-id: /providers/Microsoft.PowerApps/environments/a2df3fb8-e4a4-e5e6-905c-e3dff9f93b46
- x-ms-client-session-id: 8e67ebdc-d402-455a-b33a-304820832383
- x-ms-request-method: GET
- x-ms-request-url: /apim/sql/5f57ec83acef477b8ccc769e52fa22cc/v2/$metadata.json/datasets/default,default/procedures/sp_{responseIndex}
- x-ms-user-agent: PowerFx/{PowerPlatformConnectorClient.Version}
-";
-
-            Assert.Equal(expectedNetwork.Replace("\r\n", "\n").Replace("\r", "\n"), networkTrace.Replace("\r\n", "\n").Replace("\r", "\n"));
-        }
-
-        [Theory]
-        [InlineData(1, 1, @"SQL.ExecuteProcedureV2(""default"", ""default"", ""sp_1"", ", @"p1")]        // stored proc with 1 param, out of record
-        public void ConnectorIntellisenseTestLSP(int responseIndex, int networkCall, string expression, string expectedSuggestions)
-        {
-            // These tests are exercising 'x-ms-dynamic-schema' extension property
-            using LoggingTestServer testConnector = new LoggingTestServer(@"Swagger\SQL Server.json");
-            OpenApiDocument apiDoc = testConnector._apiDocument;
-            PowerFxConfig config = new PowerFxConfig(Features.PowerFxV1);
-
-            using HttpClient httpClient = new HttpClient(testConnector);
-            using PowerPlatformConnectorClient client = new PowerPlatformConnectorClient(
-                    "tip1-shared-002.azure-apim.net",           // endpoint 
-                    "a2df3fb8-e4a4-e5e6-905c-e3dff9f93b46",     // environment                    
-                    () => "eyJ0eXA...",
-                    httpClient)
-            {
-                SessionId = "8e67ebdc-d402-455a-b33a-304820832383"
-            };
-
-            // Real client comes at per-intellisense time. 
-            // - Must still pass in some non-null client to initialize the invoker
-            // - client must have same base address as what we pass in at intellisense. 
-            using var ignoreHttpClient = new HttpClient
-            {
-                BaseAddress = client.BaseAddress
-            };
-            const string cxNamespace = "SQL";
-<<<<<<< HEAD
-            config.AddPowerPlatformActionConnector(cxNamespace, apiDoc, "5f57ec83acef477b8ccc769e52fa22cc");
-=======
-            config.AddActionConnector(new ConnectorSettings(cxNamespace), apiDoc, new ConsoleLogger(_output));
->>>>>>> b8e89122
-            if (networkCall > 0)
-            {
-                testConnector.SetResponseFromFile(responseIndex switch
-                {
-                    1 => @"Responses\SQL Server Intellisense Response2 1.json",
-                    2 => @"Responses\SQL Server Intellisense Response2 2.json",
-                    _ => null
-                });
-            }
-
-            RecalcEngine engine = new RecalcEngine(config);
-            BasicServiceProvider services = new BasicServiceProvider().AddRuntimeContext(new TestConnectorRuntimeContext(cxNamespace, client, console: _output));
-
-            IPowerFxScope scope = new EditorContextScope((expr) => engine.Check(expression, symbolTable: null)) { Services = services };
-            IIntellisenseResult suggestions = scope.Suggest(expression, expression.Length);
-
-            string list = string.Join("|", suggestions.Suggestions.Select(s => s.DisplayText.Text).OrderBy(x => x));
-            Assert.Equal(expectedSuggestions, list);
-
-            string networkTrace = testConnector._log.ToString();
-            string expectedNetwork = networkCall == 0 ? string.Empty :
-$@"POST https://tip1-shared-002.azure-apim.net/invoke
- authority: tip1-shared-002.azure-apim.net
- Authorization: Bearer eyJ0eXA...
- path: /invoke
- scheme: https
- x-ms-client-environment-id: /providers/Microsoft.PowerApps/environments/a2df3fb8-e4a4-e5e6-905c-e3dff9f93b46
- x-ms-client-session-id: 8e67ebdc-d402-455a-b33a-304820832383
- x-ms-request-method: GET
- x-ms-request-url: /apim/sql/5f57ec83acef477b8ccc769e52fa22cc/v2/$metadata.json/datasets/default,default/procedures/sp_{responseIndex}
- x-ms-user-agent: PowerFx/{PowerPlatformConnectorClient.Version}
-";
-
-            Assert.Equal(expectedNetwork.Replace("\r\n", "\n").Replace("\r", "\n"), networkTrace.Replace("\r\n", "\n").Replace("\r", "\n"));
-        }
-
-        [Fact]
-        public async Task ConnectorIntellisenseTest3()
-        {
-            using LoggingTestServer testConnector = new LoggingTestServer(@"Swagger\SharePoint.json");
-            OpenApiDocument apiDoc = testConnector._apiDocument;
-            PowerFxConfig config = new PowerFxConfig();
-            string token = @"eyJ0eXA...";
-
-            using HttpClient httpClient = new HttpClient(testConnector);
-            using PowerPlatformConnectorClient ppClient = new PowerPlatformConnectorClient("https://tip1-shared-002.azure-apim.net", "2f0cc19d-893e-e765-b15d-2906e3231c09" /* env */, () => $"{token}", httpClient) { SessionId = "547d471f-c04c-4c4a-b3af-337ab0637a0d" };
-
-<<<<<<< HEAD
-            List<ConnectorFunction> functions = OpenApiParser.GetFunctions("SP", apiDoc, "6fb0a1a8e2f5487eafbe306821d8377e").OrderBy(f => f.Name).ToList();
-=======
-            List<ConnectorFunction> functions = OpenApiParser.GetFunctions("SP", apiDoc, new ConsoleLogger(_output)).OrderBy(f => f.Name).ToList();
->>>>>>> b8e89122
-
-            // Total 101 functions, including 1 deprecated & 50 internal functions (and no deprecated+internal functions)
-            Assert.Equal(101, functions.Count);
-            Assert.Single(functions.Where(f => f.IsDeprecated));
-            Assert.Equal(50, functions.Where(f => f.IsInternal).Count());
-            Assert.Empty(functions.Where(f => f.IsDeprecated && f.IsInternal));
-
-            IEnumerable<ConnectorFunction> funcInfos = config.AddActionConnector("SP", apiDoc, new ConsoleLogger(_output));
-            RecalcEngine engine = new RecalcEngine(config);
-
-            CheckResult checkResult = engine.Check("SP.", symbolTable: null);
-            IIntellisenseResult suggestions = engine.Suggest(checkResult, 3);
-
-            // We only suggest 50 functions as we don't include deprecated & internal functions
-            Assert.Equal(50, suggestions.Suggestions.Count());
-        }
-
-        [Theory]
-        [InlineData(@"SQL.")]
-        [InlineData(@"SQ")]
-        public async Task ConnectorDoNotSuggestDeprecatedEndpoints(string expression)
-        {
-            // This Path can be found in the Swagger file SQL Server.json
-            var deprecatedFunctionExample = "SQL.ExecutePassThroughNativeQuery";
-            using LoggingTestServer testConnector = new LoggingTestServer(@"Swagger\SQL Server.json");
-            OpenApiDocument apiDoc = testConnector._apiDocument;
-            PowerFxConfig config = new PowerFxConfig(Features.PowerFxV1);
-
-            using HttpClient httpClient = new HttpClient(testConnector);
-            using PowerPlatformConnectorClient client = new PowerPlatformConnectorClient(
-                    "tip1-shared-002.azure-apim.net",           // endpoint 
-                    "a2df3fb8-e4a4-e5e6-905c-e3dff9f93b46",     // environment                    
-                    () => "eyJ0eXA...",
-                    httpClient)
-            {
-                SessionId = "8e67ebdc-d402-455a-b33a-304820832383"
-            };
-
-<<<<<<< HEAD
-            config.AddPowerPlatformActionConnector("SQL", apiDoc, "5f57ec83acef477b8ccc769e52fa22cc");
-=======
-            config.AddActionConnector("SQL", apiDoc, new ConsoleLogger(_output));
->>>>>>> b8e89122
-            RecalcEngine engine = new RecalcEngine(config);
-            BasicServiceProvider serviceProvider = new BasicServiceProvider().AddRuntimeContext(new TestConnectorRuntimeContext("SQL", client, console: _output));
-
-            CheckResult checkResult = engine.Check(expression, symbolTable: null);
-            IIntellisenseResult suggestions = engine.Suggest(checkResult, expression.Length, serviceProvider);
-
-            Assert.DoesNotContain(suggestions.Suggestions, suggestion => suggestion.DisplayText.Text.Equals(deprecatedFunctionExample));
-        }
-    }
-}
-
-#pragma warning restore SA1515 // Single-line comment should be preceded by blank line
-#pragma warning restore SA1025 // Code should not contain multiple whitespace in a row+﻿// Copyright (c) Microsoft Corporation.
+// Licensed under the MIT license.
+
+using System;
+using System.Collections.Generic;
+using System.Linq;
+using System.Net.Http;
+using System.Threading.Tasks;
+using Microsoft.OpenApi.Models;
+using Microsoft.PowerFx.Intellisense;
+using Microsoft.PowerFx.Tests;
+using Microsoft.VisualStudio.TestPlatform.Utilities;
+using Xunit;
+using Xunit.Abstractions;
+
+#pragma warning disable SA1515 // Single-line comment should be preceded by blank line
+#pragma warning disable SA1025 // Code should not contain multiple whitespace in a row
+
+namespace Microsoft.PowerFx.Connectors.Tests
+{
+    public class IntellisenseTests
+    {
+        private readonly ITestOutputHelper _output;
+
+        public IntellisenseTests(ITestOutputHelper output)
+        {
+            _output = output;
+        }
+
+        [Theory]
+        // Get list of servers
+        [InlineData(1, 1, @"SQL.ExecuteProcedureV2(", @"""default""")]
+        [InlineData(1, 1, @"SQL.ExecuteProcedureV2(""", @"""default""")]     // inside the string, no character
+        [InlineData(1, 1, @"SQL.ExecuteProcedureV2(""de", @"""default""")]   // inside the string, some characters (matching)
+        [InlineData(1, 1, @"SQL.ExecuteProcedureV2(""dz", "")]               // inside the string, not matching characters
+        // Get list of databases
+        [InlineData(2, 2, @"SQL.ExecuteProcedureV2(""pfxdev-sql.database.windows.net"",", @"""default""")]
+        [InlineData(2, 3, @"SQL.ExecuteProcedureV2(""default"",", @"""default""")]                        // testing with "default" server
+        [InlineData(0, 0, @"SQL.ExecuteProcedureV2(""pfxdev-sql.database.windows.net""", "")]             // no comma, still on 1st param
+        [InlineData(0, 0, @"SQL.ExecuteProcedureV2(""pfxdev-sql"" + "".database.windows.net"",", "")]     // concatenation of strings
+        // Get list of stored procedures
+        [InlineData(3, 4, @"SQL.ExecuteProcedureV2(""pfxdev-sql.database.windows.net"", ""connectortest"",", @"""[dbo].[sp_1]""|""[dbo].[sp_2]""")]
+        [InlineData(3, 5, @"SQL.ExecuteProcedureV2(""default"", ""connectortest"",", @"""[dbo].[sp_1]""|""[dbo].[sp_2]""")]       // testing with "default" server
+        [InlineData(3, 6, @"SQL.ExecuteProcedureV2(""default"", ""default"",", @"""[dbo].[sp_1]""|""[dbo].[sp_2]""")]             // testing with "default" server & database
+        // Using fake function
+        [InlineData(3, 4, @"SQL.ExecuteProcedureV2z(true, ""connectortest"",", @"""[dbo].[sp_1]""|""[dbo].[sp_2]""")]
+        public void ConnectorIntellisenseTest(int responseIndex, int queryIndex, string expression, string expectedSuggestions)
+        {
+            // These tests are exercising 'x-ms-dynamic-values' extension property
+            using LoggingTestServer testConnector = new LoggingTestServer(@"Swagger\SQL Server.json");
+            OpenApiDocument apiDoc = testConnector._apiDocument;
+            PowerFxConfig config = new PowerFxConfig(Features.PowerFxV1);
+
+            using HttpClient httpClient = new HttpClient(testConnector);
+            using PowerPlatformConnectorClient client = new PowerPlatformConnectorClient(
+                    "tip1-shared-002.azure-apim.net",           // endpoint 
+                    "a2df3fb8-e4a4-e5e6-905c-e3dff9f93b46",     // environment
+                    "5f57ec83acef477b8ccc769e52fa22cc",         // connectionId
+                    () => "eyJ0eXA...",
+                    httpClient)
+            {
+                SessionId = "8e67ebdc-d402-455a-b33a-304820832383"
+            };
+
+            config.AddActionConnector("SQL", apiDoc, new ConsoleLogger(_output));
+            testConnector.SetResponseFromFile(responseIndex switch
+            {
+                0 => null,
+                1 => @"Responses\SQL Server Intellisense Response 1.json",
+                2 => @"Responses\SQL Server Intellisense Response 2.json",
+                3 => @"Responses\SQL Server Intellisense Response 3.json",
+                _ => null
+            });
+            RecalcEngine engine = new RecalcEngine(config);
+            BasicServiceProvider serviceProvider = new BasicServiceProvider().AddRuntimeContext(new TestConnectorRuntimeContext("SQL", client, console: _output));
+
+            CheckResult checkResult = engine.Check(expression, symbolTable: null);
+            IIntellisenseResult suggestions = engine.Suggest(checkResult, expression.Length, serviceProvider);
+
+            string list = string.Join("|", suggestions.Suggestions.Select(s => s.DisplayText.Text).OrderBy(x => x));
+            Assert.Equal(expectedSuggestions, list);
+            Assert.True((responseIndex == 0) ^ testConnector.SendAsyncCalled);
+
+            string networkTrace = testConnector._log.ToString();
+            string queryPart = queryIndex switch
+            {
+                0 => null,
+                1 => "servers",
+                2 => "databases?server=pfxdev-sql.database.windows.net",
+                3 => "databases?server=default",
+                4 => "v2/datasets/pfxdev-sql.database.windows.net,connectortest/procedures",
+                5 => "v2/datasets/default,connectortest/procedures",
+                6 => "v2/datasets/default,default/procedures",
+                _ => throw new NotImplementedException("Unknown index")
+            };
+
+            string expectedNetwork = queryIndex switch
+            {
+                0 => string.Empty,
+                _ =>
+$@"POST https://tip1-shared-002.azure-apim.net/invoke
+ authority: tip1-shared-002.azure-apim.net
+ Authorization: Bearer eyJ0eXA...
+ path: /invoke
+ scheme: https
+ x-ms-client-environment-id: /providers/Microsoft.PowerApps/environments/a2df3fb8-e4a4-e5e6-905c-e3dff9f93b46
+ x-ms-client-session-id: 8e67ebdc-d402-455a-b33a-304820832383
+ x-ms-request-method: GET
+ x-ms-request-url: /apim/sql/5f57ec83acef477b8ccc769e52fa22cc/{queryPart}
+ x-ms-user-agent: PowerFx/{PowerPlatformConnectorClient.Version}
+"
+            };
+
+            Assert.Equal(expectedNetwork.Replace("\r\n", "\n").Replace("\r", "\n"), networkTrace.Replace("\r\n", "\n").Replace("\r", "\n"));
+        }
+
+        [Theory]
+        [InlineData(1, 1, @"SQL.ExecuteProcedureV2(""default"", ""default"", ""sp_1"", ", @"p1")]           // stored proc with 1 param, out of record
+        [InlineData(2, 1, @"SQL.ExecuteProcedureV2(""default"", ""default"", ""sp_2"", ", @"p1|p2")]        // stored proc with 2 params, out of record
+        [InlineData(1, 1, @"SQL.ExecuteProcedureV2(""default"", ""default"", ""sp_1"", {  ", "p1")]         // in record, only suggest param names
+        [InlineData(2, 1, @"SQL.ExecuteProcedureV2(""default"", ""default"", ""sp_2"", { ", "p1|p2")]       // two parameters
+        [InlineData(2, 1, @"SQL.ExecuteProcedureV2(""default"", ""default"", ""sp_2"", { p", @"p1|p2")]     // partial typing
+        [InlineData(2, 1, @"SQL.ExecuteProcedureV2(""default"", ""default"", ""sp_2"", { q", @"")]          // unknown parameter
+        [InlineData(2, 1, @"SQL.ExecuteProcedureV2(""default"", ""default"", ""sp_2"", { p1", @"p1")]       // fully typed
+        [InlineData(2, 1, @"SQL.ExecuteProcedureV2(""default"", ""default"", ""sp_2"", { p1:", @"p1")]      // haven't started typing value
+        [InlineData(2, 0, @"SQL.ExecuteProcedureV2(""default"", ""default"", ""sp_2"", { p1: 50", @"")]     // during value typing
+        [InlineData(2, 1, @"SQL.ExecuteProcedureV2(""default"", ""default"", ""sp_2"", { p1: 50, ", @"p2")] // first param present, only propose missing params
+        public void ConnectorIntellisenseTest2(int responseIndex, int networkCall, string expression, string expectedSuggestions)
+        {
+            // These tests are exercising 'x-ms-dynamic-schema' extension property
+            using LoggingTestServer testConnector = new LoggingTestServer(@"Swagger\SQL Server.json");
+            OpenApiDocument apiDoc = testConnector._apiDocument;
+            PowerFxConfig config = new PowerFxConfig(Features.PowerFxV1);
+
+            using HttpClient httpClient = new HttpClient(testConnector);
+            using PowerPlatformConnectorClient client = new PowerPlatformConnectorClient(
+                    "tip1-shared-002.azure-apim.net",           // endpoint 
+                    "a2df3fb8-e4a4-e5e6-905c-e3dff9f93b46",     // environment
+                    "5f57ec83acef477b8ccc769e52fa22cc",         // connectionId
+                    () => "eyJ0eXA...",
+                    httpClient)
+            {
+                SessionId = "8e67ebdc-d402-455a-b33a-304820832383"
+            };
+
+            config.AddActionConnector("SQL", apiDoc, new ConsoleLogger(_output));
+            if (networkCall > 0)
+            {
+                testConnector.SetResponseFromFile(responseIndex switch
+                {
+                    1 => @"Responses\SQL Server Intellisense Response2 1.json",
+                    2 => @"Responses\SQL Server Intellisense Response2 2.json",
+                    _ => null
+                });
+            }
+
+            RecalcEngine engine = new RecalcEngine(config);
+            BasicServiceProvider serviceProvider = new BasicServiceProvider().AddRuntimeContext(new TestConnectorRuntimeContext("SQL", client, console: _output));
+
+            CheckResult checkResult = engine.Check(expression, symbolTable: null);
+            IIntellisenseResult suggestions = engine.Suggest(checkResult, expression.Length, serviceProvider);
+
+            string list = string.Join("|", suggestions.Suggestions.Select(s => s.DisplayText.Text).OrderBy(x => x));
+            Assert.Equal(expectedSuggestions, list);
+
+            string networkTrace = testConnector._log.ToString();
+            string expectedNetwork = networkCall == 0 ? string.Empty :
+$@"POST https://tip1-shared-002.azure-apim.net/invoke
+ authority: tip1-shared-002.azure-apim.net
+ Authorization: Bearer eyJ0eXA...
+ path: /invoke
+ scheme: https
+ x-ms-client-environment-id: /providers/Microsoft.PowerApps/environments/a2df3fb8-e4a4-e5e6-905c-e3dff9f93b46
+ x-ms-client-session-id: 8e67ebdc-d402-455a-b33a-304820832383
+ x-ms-request-method: GET
+ x-ms-request-url: /apim/sql/5f57ec83acef477b8ccc769e52fa22cc/v2/$metadata.json/datasets/default,default/procedures/sp_{responseIndex}
+ x-ms-user-agent: PowerFx/{PowerPlatformConnectorClient.Version}
+";
+
+            Assert.Equal(expectedNetwork.Replace("\r\n", "\n").Replace("\r", "\n"), networkTrace.Replace("\r\n", "\n").Replace("\r", "\n"));
+        }
+
+        [Theory]
+        [InlineData(1, 1, @"SQL.ExecuteProcedureV2(""default"", ""default"", ""sp_1"", ", @"p1")]        // stored proc with 1 param, out of record
+        public void ConnectorIntellisenseTestLSP(int responseIndex, int networkCall, string expression, string expectedSuggestions)
+        {
+            // These tests are exercising 'x-ms-dynamic-schema' extension property
+            using LoggingTestServer testConnector = new LoggingTestServer(@"Swagger\SQL Server.json");
+            OpenApiDocument apiDoc = testConnector._apiDocument;
+            PowerFxConfig config = new PowerFxConfig(Features.PowerFxV1);
+
+            using HttpClient httpClient = new HttpClient(testConnector);
+            using PowerPlatformConnectorClient client = new PowerPlatformConnectorClient(
+                    "tip1-shared-002.azure-apim.net",           // endpoint 
+                    "a2df3fb8-e4a4-e5e6-905c-e3dff9f93b46",     // environment
+                    "5f57ec83acef477b8ccc769e52fa22cc",         // connectionId
+                    () => "eyJ0eXA...",
+                    httpClient)
+            {
+                SessionId = "8e67ebdc-d402-455a-b33a-304820832383"
+            };
+
+            // Real client comes at per-intellisense time. 
+            // - Must still pass in some non-null client to initialize the invoker
+            // - client must have same base address as what we pass in at intellisense. 
+            using var ignoreHttpClient = new HttpClient
+            {
+                BaseAddress = client.BaseAddress
+            };
+            const string cxNamespace = "SQL";
+            config.AddActionConnector(new ConnectorSettings(cxNamespace), apiDoc, new ConsoleLogger(_output));
+            if (networkCall > 0)
+            {
+                testConnector.SetResponseFromFile(responseIndex switch
+                {
+                    1 => @"Responses\SQL Server Intellisense Response2 1.json",
+                    2 => @"Responses\SQL Server Intellisense Response2 2.json",
+                    _ => null
+                });
+            }
+
+            RecalcEngine engine = new RecalcEngine(config);
+            BasicServiceProvider services = new BasicServiceProvider().AddRuntimeContext(new TestConnectorRuntimeContext(cxNamespace, client, console: _output));
+
+            IPowerFxScope scope = new EditorContextScope((expr) => engine.Check(expression, symbolTable: null)) { Services = services };
+            IIntellisenseResult suggestions = scope.Suggest(expression, expression.Length);
+
+            string list = string.Join("|", suggestions.Suggestions.Select(s => s.DisplayText.Text).OrderBy(x => x));
+            Assert.Equal(expectedSuggestions, list);
+
+            string networkTrace = testConnector._log.ToString();
+            string expectedNetwork = networkCall == 0 ? string.Empty :
+$@"POST https://tip1-shared-002.azure-apim.net/invoke
+ authority: tip1-shared-002.azure-apim.net
+ Authorization: Bearer eyJ0eXA...
+ path: /invoke
+ scheme: https
+ x-ms-client-environment-id: /providers/Microsoft.PowerApps/environments/a2df3fb8-e4a4-e5e6-905c-e3dff9f93b46
+ x-ms-client-session-id: 8e67ebdc-d402-455a-b33a-304820832383
+ x-ms-request-method: GET
+ x-ms-request-url: /apim/sql/5f57ec83acef477b8ccc769e52fa22cc/v2/$metadata.json/datasets/default,default/procedures/sp_{responseIndex}
+ x-ms-user-agent: PowerFx/{PowerPlatformConnectorClient.Version}
+";
+
+            Assert.Equal(expectedNetwork.Replace("\r\n", "\n").Replace("\r", "\n"), networkTrace.Replace("\r\n", "\n").Replace("\r", "\n"));
+        }
+
+        [Fact]
+        public async Task ConnectorIntellisenseTest3()
+        {
+            using LoggingTestServer testConnector = new LoggingTestServer(@"Swagger\SharePoint.json");
+            OpenApiDocument apiDoc = testConnector._apiDocument;
+            PowerFxConfig config = new PowerFxConfig();
+            string token = @"eyJ0eXA...";
+
+            using HttpClient httpClient = new HttpClient(testConnector);
+            using PowerPlatformConnectorClient ppClient = new PowerPlatformConnectorClient("https://tip1-shared-002.azure-apim.net", "2f0cc19d-893e-e765-b15d-2906e3231c09" /* env */, "6fb0a1a8e2f5487eafbe306821d8377e" /* connId */, () => $"{token}", httpClient) { SessionId = "547d471f-c04c-4c4a-b3af-337ab0637a0d" };
+
+            List<ConnectorFunction> functions = OpenApiParser.GetFunctions("SP", apiDoc, new ConsoleLogger(_output)).OrderBy(f => f.Name).ToList();
+
+            // Total 101 functions, including 1 deprecated & 50 internal functions (and no deprecated+internal functions)
+            Assert.Equal(101, functions.Count);
+            Assert.Single(functions.Where(f => f.IsDeprecated));
+            Assert.Equal(50, functions.Where(f => f.IsInternal).Count());
+            Assert.Empty(functions.Where(f => f.IsDeprecated && f.IsInternal));
+
+            IEnumerable<ConnectorFunction> funcInfos = config.AddActionConnector("SP", apiDoc, new ConsoleLogger(_output));
+            RecalcEngine engine = new RecalcEngine(config);
+
+            CheckResult checkResult = engine.Check("SP.", symbolTable: null);
+            IIntellisenseResult suggestions = engine.Suggest(checkResult, 3);
+
+            // We only suggest 50 functions as we don't include deprecated & internal functions
+            Assert.Equal(50, suggestions.Suggestions.Count());
+        }
+
+        [Theory]
+        [InlineData(@"SQL.")]
+        [InlineData(@"SQ")]
+        public async Task ConnectorDoNotSuggestDeprecatedEndpoints(string expression)
+        {
+            // This Path can be found in the Swagger file SQL Server.json
+            var deprecatedFunctionExample = "SQL.ExecutePassThroughNativeQuery";
+            using LoggingTestServer testConnector = new LoggingTestServer(@"Swagger\SQL Server.json");
+            OpenApiDocument apiDoc = testConnector._apiDocument;
+            PowerFxConfig config = new PowerFxConfig(Features.PowerFxV1);
+
+            using HttpClient httpClient = new HttpClient(testConnector);
+            using PowerPlatformConnectorClient client = new PowerPlatformConnectorClient(
+                    "tip1-shared-002.azure-apim.net",           // endpoint 
+                    "a2df3fb8-e4a4-e5e6-905c-e3dff9f93b46",     // environment
+                    "5f57ec83acef477b8ccc769e52fa22cc",         // connectionId
+                    () => "eyJ0eXA...",
+                    httpClient)
+            {
+                SessionId = "8e67ebdc-d402-455a-b33a-304820832383"
+            };
+
+            config.AddActionConnector("SQL", apiDoc, new ConsoleLogger(_output));
+            RecalcEngine engine = new RecalcEngine(config);
+            BasicServiceProvider serviceProvider = new BasicServiceProvider().AddRuntimeContext(new TestConnectorRuntimeContext("SQL", client, console: _output));
+
+            CheckResult checkResult = engine.Check(expression, symbolTable: null);
+            IIntellisenseResult suggestions = engine.Suggest(checkResult, expression.Length, serviceProvider);
+
+            Assert.DoesNotContain(suggestions.Suggestions, suggestion => suggestion.DisplayText.Text.Equals(deprecatedFunctionExample));
+        }
+    }
+}
+
+#pragma warning restore SA1515 // Single-line comment should be preceded by blank line
+#pragma warning restore SA1025 // Code should not contain multiple whitespace in a row