--- conflicted
+++ resolved
@@ -4,7 +4,7 @@
 using System;
 using System.Linq;
 using System.Net.Http;
-using System.Text.RegularExpressions;
+using System.Text.RegularExpressions;
 using Microsoft.OpenApi.Models;
 using Microsoft.PowerFx.Intellisense;
 using Microsoft.PowerFx.Tests;
@@ -97,11 +97,8 @@
  x-ms-user-agent: PowerFx/{PowerPlatformConnectorClient.Version}
 "
             };
-<<<<<<< HEAD
-=======
 
             Assert.Equal(expectedNetwork.Replace("\r\n", "\n").Replace("\r", "\n"), networkTrace.Replace("\r\n", "\n").Replace("\r", "\n"));
->>>>>>> e3717617
         }
 
         [Theory]        
