--- conflicted
+++ resolved
@@ -27,7 +27,6 @@
             var config = new PowerFxConfig();
 
             using var httpClient = new HttpClient(testConnector);
-<<<<<<< HEAD
 
             using var client = useSwaggerParameter ?
                 new PowerPlatformConnectorClient(
@@ -48,17 +47,6 @@
                 {
                     SessionId = "MySessionId"
                 };
-=======
-            using var client = new PowerPlatformConnectorClient(
-                "firstrelease-001.azure-apim.net",                         // endpoint
-                "839eace6-59ab-4243-97ec-a5b8fcc104e4",                    // environment
-                "shared-msnweather-8d08e763-937a-45bf-a2ea-c5ed-ecc70ca4", // connectionId
-                async () => "AuthToken1",                                  // async
-                httpClient)
-            {
-                SessionId = "MySessionId"
-            };
->>>>>>> 5ab96a44
 
             var funcs = config.AddService("MSNWeather", apiDoc, client);
 
@@ -109,7 +97,6 @@
             var token = @"AuthToken2";
 
             using var httpClient = new HttpClient(testConnector);
-<<<<<<< HEAD
             using var client = useSwaggerParameter ?
                 new PowerPlatformConnectorClient(
                     apiDoc,                                 // Swagger file
@@ -121,7 +108,7 @@
                     SessionId = "ccccbff3-9d2c-44b2-bee6-cf24aab10b7e"
                 }
                 : new PowerPlatformConnectorClient(
-                    (useHttpsPrefix ? "https://" : "") + 
+                    (useHttpsPrefix ? "https://" : string.Empty) + 
                         "firstrelease-001.azure-apim.net",  // endpoint
                     "839eace6-59ab-4243-97ec-a5b8fcc104e4", // environment
                     "453f61fa88434d42addb987063b1d7d2",     // connectionId
@@ -130,17 +117,6 @@
                 {
                     SessionId = "ccccbff3-9d2c-44b2-bee6-cf24aab10b7e"
                 };
-=======
-            using var client = new PowerPlatformConnectorClient(
-                "firstrelease-001.azure-apim.net",      // endpoint
-                "839eace6-59ab-4243-97ec-a5b8fcc104e4", // environment
-                "453f61fa88434d42addb987063b1d7d2",     // connectionId
-                () => $"{token}",                       // synchronous
-                httpClient)
-            {
-                SessionId = "ccccbff3-9d2c-44b2-bee6-cf24aab10b7e"
-            };
->>>>>>> 5ab96a44
 
             var funcs = config.AddService("AzureBlobStorage", apiDoc, client);
 
