--- conflicted
+++ resolved
@@ -1,6 +1,6 @@
-﻿// Copyright (c) Microsoft Corporation.
-// Licensed under the MIT license.
-
+﻿// Copyright (c) Microsoft Corporation.
+// Licensed under the MIT license.
+
 using System.Collections.Generic;
 using System.Linq;
 using System.Net.Http;
@@ -13,18 +13,18 @@
 using Microsoft.PowerFx.Types;
 using Newtonsoft.Json;
 using Xunit;
-using Xunit.Abstractions;
-
+using Xunit.Abstractions;
+
 namespace Microsoft.PowerFx.Connectors.Tests
 {
     public class OpenApiParserTests
     {
-        private readonly ITestOutputHelper _output;
-
-        public OpenApiParserTests(ITestOutputHelper output)
-        {
-            _output = output;
-        }
+        private readonly ITestOutputHelper _output;
+
+        public OpenApiParserTests(ITestOutputHelper output)
+        {
+            _output = output;
+        }
 
         [Fact]
         public void ACSL_GetFunctionNames()
@@ -45,27 +45,27 @@
             Assert.Equal("Analyzes the input conversation utterance.", conversationAnalysisAnalyzeConversationConversation.Description);
             Assert.Equal("Conversations (CLU) (2022-05-01)", conversationAnalysisAnalyzeConversationConversation.Summary);
             Assert.Equal("/apim/cognitiveservicestextanalytics/{connectionId}/language/:analyze-conversations", conversationAnalysisAnalyzeConversationConversation.OperationPath);
-            Assert.Equal(HttpMethod.Post, conversationAnalysisAnalyzeConversationConversation.HttpMethod);
-        }
-
-        [Fact]
-        public void ACSL_GetFunctionNames22()
-        {
-            OpenApiDocument doc = Helpers.ReadSwagger(@"Swagger\Azure Cognitive Service for Language v2.2.json");               
-            List<ConnectorFunction> functions = OpenApiParser.GetFunctions("ACSL", doc, new ConsoleLogger(_output)).OrderBy(cf => cf.Name).ToList();
-            ConnectorFunction detectSentimentV3 = functions.First(cf => cf.Name == "DetectSentimentV3");
-
-            Assert.Equal("Documents", detectSentimentV3.OptionalParameters[0].Summary);
-            Assert.Equal("The documents to analyze.", detectSentimentV3.OptionalParameters[0].Description);
-        }
-
+            Assert.Equal(HttpMethod.Post, conversationAnalysisAnalyzeConversationConversation.HttpMethod);
+        }
+
+        [Fact]
+        public void ACSL_GetFunctionNames22()
+        {
+            OpenApiDocument doc = Helpers.ReadSwagger(@"Swagger\Azure Cognitive Service for Language v2.2.json");               
+            List<ConnectorFunction> functions = OpenApiParser.GetFunctions("ACSL", doc, new ConsoleLogger(_output)).OrderBy(cf => cf.Name).ToList();
+            ConnectorFunction detectSentimentV3 = functions.First(cf => cf.Name == "DetectSentimentV3");
+
+            Assert.Equal("Documents", detectSentimentV3.OptionalParameters[0].Summary);
+            Assert.Equal("The documents to analyze.", detectSentimentV3.OptionalParameters[0].Description);
+        }
+
         [Fact]
         public void ACSL_Load()
         {
             OpenApiDocument doc = Helpers.ReadSwagger(@"Swagger\Azure Cognitive Service for Language.json");
-            (List<ConnectorFunction> connectorFunctions, List<ConnectorTexlFunction> texlFunctions) = OpenApiParser.ParseInternal(new ConnectorSettings("ACSL"), doc, new ConsoleLogger(_output));
-            Assert.Contains(connectorFunctions, func => func.Namespace == "ACSL" && func.Name == "ConversationAnalysisAnalyzeConversationConversation");
-            Assert.Contains(texlFunctions, func => func.Namespace.Name.Value == "ACSL" && func.Name == "ConversationAnalysisAnalyzeConversationConversation");
+            (List<ConnectorFunction> connectorFunctions, List<ConnectorTexlFunction> texlFunctions) = OpenApiParser.ParseInternal(new ConnectorSettings("ACSL"), doc, new ConsoleLogger(_output));
+            Assert.Contains(connectorFunctions, func => func.Namespace == "ACSL" && func.Name == "ConversationAnalysisAnalyzeConversationConversation");
+            Assert.Contains(texlFunctions, func => func.Namespace.Name.Value == "ACSL" && func.Name == "ConversationAnalysisAnalyzeConversationConversation");
         }
 
 #pragma warning disable SA1118, SA1117, SA1119, SA1137
@@ -74,11 +74,7 @@
         public void ACSL_GetFunctionParameters_PowerAppsCompatibility()
         {
             OpenApiDocument doc = Helpers.ReadSwagger(@"Swagger\Azure Cognitive Service for Language.json");
-<<<<<<< HEAD
             ConnectorFunction function = OpenApiParser.GetFunctions(new ConnectorSettings("ACSL") { Compatibility = ConnectorCompatibility.PowerAppsCompatibility }, doc).OrderBy(cf => cf.Name).ToList()[19];
-=======
-            ConnectorFunction function = OpenApiParser.GetFunctions("ACSL", doc, new ConsoleLogger(_output)).OrderBy(cf => cf.Name).ToList()[19];
->>>>>>> 9c148f19
 
             Assert.Equal("ConversationAnalysisAnalyzeConversationConversation", function.Name);
             Assert.Equal("ConversationAnalysis_AnalyzeConversation_Conversation", function.OriginalName);
@@ -96,7 +92,7 @@
                                                     ("deploymentName", FormulaType.String),
                                                     ("projectName", FormulaType.String),
                                                     ("verbose", RecordType.Boolean));
-
+
             // -- Parameter 1 --
             Assert.Equal("kind", function.RequiredParameters[0].Name);
             Assert.Equal(FormulaType.String, function.RequiredParameters[0].FormulaType);
@@ -107,20 +103,20 @@
             Assert.Equal("analysisInput", function.RequiredParameters[1].Name);
             Assert.Equal(analysisInputRecordType, function.RequiredParameters[1].FormulaType);
             Assert.Equal("A single conversational task to execute.", function.RequiredParameters[1].Description);
-            Assert.Null(function.RequiredParameters[1].DefaultValue);
-            Assert.NotNull(function.RequiredParameters[1].ConnectorType);
-            Assert.Equal("analysisInput", function.RequiredParameters[1].ConnectorType.Name);
-            Assert.Null(function.RequiredParameters[1].ConnectorType.DisplayName);
-            Assert.Equal("The input ConversationItem and its optional parameters", function.RequiredParameters[1].ConnectorType.Description);
-            Assert.Equal(analysisInputRecordType, function.RequiredParameters[1].ConnectorType.FormulaType);
-            Assert.True(function.RequiredParameters[1].ConnectorType.IsRequired);
-            Assert.Single(function.RequiredParameters[1].ConnectorType.Fields);
-            Assert.Equal("conversationItem", function.RequiredParameters[1].ConnectorType.Fields[0].Name);
-            Assert.Null(function.RequiredParameters[1].ConnectorType.Fields[0].DisplayName);
-            Assert.Equal("The abstract base for a user input formatted conversation (e.g., Text, Transcript).", function.RequiredParameters[1].ConnectorType.Fields[0].Description);
-            Assert.True(function.RequiredParameters[1].ConnectorType.Fields[0].IsRequired);
-
-            // -- Parameter 3 --
+            Assert.Null(function.RequiredParameters[1].DefaultValue);
+            Assert.NotNull(function.RequiredParameters[1].ConnectorType);
+            Assert.Equal("analysisInput", function.RequiredParameters[1].ConnectorType.Name);
+            Assert.Null(function.RequiredParameters[1].ConnectorType.DisplayName);
+            Assert.Equal("The input ConversationItem and its optional parameters", function.RequiredParameters[1].ConnectorType.Description);
+            Assert.Equal(analysisInputRecordType, function.RequiredParameters[1].ConnectorType.FormulaType);
+            Assert.True(function.RequiredParameters[1].ConnectorType.IsRequired);
+            Assert.Single(function.RequiredParameters[1].ConnectorType.Fields);
+            Assert.Equal("conversationItem", function.RequiredParameters[1].ConnectorType.Fields[0].Name);
+            Assert.Null(function.RequiredParameters[1].ConnectorType.Fields[0].DisplayName);
+            Assert.Equal("The abstract base for a user input formatted conversation (e.g., Text, Transcript).", function.RequiredParameters[1].ConnectorType.Fields[0].Description);
+            Assert.True(function.RequiredParameters[1].ConnectorType.Fields[0].IsRequired);
+
+            // -- Parameter 3 --
             Assert.Equal("parameters", function.RequiredParameters[2].Name);
             Assert.Equal(parametersRecordType, function.RequiredParameters[2].FormulaType);
             Assert.Equal("A single conversational task to execute.", function.RequiredParameters[2].Description);
@@ -173,15 +169,15 @@
             string returnTypeName = expectedReturnType.ToStringWithDisplayNames();
 
             Assert.Equal(rt3Name, returnTypeName);
-            Assert.True((FormulaType)expectedReturnType == returnType);
-
-            ConnectorType connectorReturnType = function.ConnectorReturnType;
-            Assert.NotNull(connectorReturnType);
-            Assert.Equal((FormulaType)expectedReturnType, connectorReturnType.FormulaType);
-            Assert.Equal(2, connectorReturnType.Fields.Length);
-            Assert.Equal("The results of a Conversation task.", connectorReturnType.Description);
+            Assert.True((FormulaType)expectedReturnType == returnType);
+
+            ConnectorType connectorReturnType = function.ConnectorReturnType;
+            Assert.NotNull(connectorReturnType);
+            Assert.Equal((FormulaType)expectedReturnType, connectorReturnType.FormulaType);
+            Assert.Equal(2, connectorReturnType.Fields.Length);
+            Assert.Equal("The results of a Conversation task.", connectorReturnType.Description);
         }
-
+
         [Fact]
         public void ACSL_GetFunctionParameters_SwaggerCompatibility()
         {
@@ -200,7 +196,7 @@
                                                     ("deploymentName", FormulaType.String),
                                                     ("projectName", FormulaType.String),
                                                     ("verbose", RecordType.Boolean));
-
+
             Assert.Equal(2, function.RequiredParameters.Length);
             Assert.Equal(3, function.HiddenRequiredParameters.Length);
             Assert.Empty(function.OptionalParameters);
@@ -209,20 +205,20 @@
             Assert.Equal("analysisInput", function.RequiredParameters[0].Name);
             Assert.Equal(analysisInputRecordType, function.RequiredParameters[0].FormulaType);
             Assert.Equal("A single conversational task to execute.", function.RequiredParameters[0].Description);
-            Assert.Null(function.RequiredParameters[0].DefaultValue);
-            Assert.NotNull(function.RequiredParameters[0].ConnectorType);
-            Assert.Equal("analysisInput", function.RequiredParameters[0].ConnectorType.Name);
-            Assert.Null(function.RequiredParameters[0].ConnectorType.DisplayName);
-            Assert.Equal("The input ConversationItem and its optional parameters", function.RequiredParameters[0].ConnectorType.Description);
-            Assert.Equal(analysisInputRecordType, function.RequiredParameters[0].ConnectorType.FormulaType);
-            Assert.True(function.RequiredParameters[0].ConnectorType.IsRequired);
-            Assert.Single(function.RequiredParameters[0].ConnectorType.Fields);
-            Assert.Equal("conversationItem", function.RequiredParameters[0].ConnectorType.Fields[0].Name);
-            Assert.Null(function.RequiredParameters[0].ConnectorType.Fields[0].DisplayName);
-            Assert.Equal("The abstract base for a user input formatted conversation (e.g., Text, Transcript).", function.RequiredParameters[0].ConnectorType.Fields[0].Description);
-            Assert.True(function.RequiredParameters[0].ConnectorType.Fields[0].IsRequired);
-
-            // -- Parameter 2 --
+            Assert.Null(function.RequiredParameters[0].DefaultValue);
+            Assert.NotNull(function.RequiredParameters[0].ConnectorType);
+            Assert.Equal("analysisInput", function.RequiredParameters[0].ConnectorType.Name);
+            Assert.Null(function.RequiredParameters[0].ConnectorType.DisplayName);
+            Assert.Equal("The input ConversationItem and its optional parameters", function.RequiredParameters[0].ConnectorType.Description);
+            Assert.Equal(analysisInputRecordType, function.RequiredParameters[0].ConnectorType.FormulaType);
+            Assert.True(function.RequiredParameters[0].ConnectorType.IsRequired);
+            Assert.Single(function.RequiredParameters[0].ConnectorType.Fields);
+            Assert.Equal("conversationItem", function.RequiredParameters[0].ConnectorType.Fields[0].Name);
+            Assert.Null(function.RequiredParameters[0].ConnectorType.Fields[0].DisplayName);
+            Assert.Equal("The abstract base for a user input formatted conversation (e.g., Text, Transcript).", function.RequiredParameters[0].ConnectorType.Fields[0].Description);
+            Assert.True(function.RequiredParameters[0].ConnectorType.Fields[0].IsRequired);
+
+            // -- Parameter 2 --
             Assert.Equal("parameters", function.RequiredParameters[1].Name);
             Assert.Equal(parametersRecordType, function.RequiredParameters[1].FormulaType);
             Assert.Equal("A single conversational task to execute.", function.RequiredParameters[1].Description);
@@ -281,28 +277,24 @@
             string returnTypeName = expectedReturnType.ToStringWithDisplayNames();
 
             Assert.Equal(rt3Name, returnTypeName);
-            Assert.True((FormulaType)expectedReturnType == returnType);
-
-            ConnectorType connectorReturnType = function.ConnectorReturnType;
-            Assert.NotNull(connectorReturnType);
-            Assert.Equal((FormulaType)expectedReturnType, connectorReturnType.FormulaType);
-            Assert.Equal(2, connectorReturnType.Fields.Length);
-            Assert.Equal("The results of a Conversation task.", connectorReturnType.Description);
+            Assert.True((FormulaType)expectedReturnType == returnType);
+
+            ConnectorType connectorReturnType = function.ConnectorReturnType;
+            Assert.NotNull(connectorReturnType);
+            Assert.Equal((FormulaType)expectedReturnType, connectorReturnType.FormulaType);
+            Assert.Equal(2, connectorReturnType.Fields.Length);
+            Assert.Equal("The results of a Conversation task.", connectorReturnType.Description);
         }
-
+
         [Fact]
         public async Task ACSL_InvokeFunction()
         {
             using var testConnector = new LoggingTestServer(@"Swagger\Azure Cognitive Service for Language.json");
             OpenApiDocument apiDoc = testConnector._apiDocument;
-            ConsoleLogger logger = new ConsoleLogger(_output);
-
-            PowerFxConfig pfxConfig = new PowerFxConfig(Features.PowerFxV1);
-<<<<<<< HEAD
+            ConsoleLogger logger = new ConsoleLogger(_output);
+
+            PowerFxConfig pfxConfig = new PowerFxConfig(Features.PowerFxV1);
             ConnectorFunction function = OpenApiParser.GetFunctions(new ConnectorSettings("ACSL") { Compatibility = ConnectorCompatibility.SwaggerCompatibility }, apiDoc).OrderBy(cf => cf.Name).ToList()[19];
-=======
-            ConnectorFunction function = OpenApiParser.GetFunctions("ACSL", apiDoc, logger).OrderBy(cf => cf.Name).ToList()[19];
->>>>>>> 9c148f19
             Assert.Equal("ConversationAnalysisAnalyzeConversationConversation", function.Name);
             Assert.Equal("![kind:s, result:![detectedLanguage:s, prediction:![entities:*[category:s, confidenceScore:w, extraInformation:O, length:w, offset:w, resolutions:O, text:s], intents:*[category:s, confidenceScore:w], projectKind:s, topIntent:s], query:s]]", function.ReturnType.ToStringWithDisplayNames());
 
@@ -311,32 +303,32 @@
             string analysisInput = @"{ conversationItem: { modality: ""text"", language: ""en-us"", text: ""Book me a flight for Munich"" } }";
             string parameters = @"{ deploymentName: ""deploy1"", projectName: ""project1"", verbose: true, stringIndexType: ""TextElement_V8"" }";
             FormulaValue analysisInputParam = engine.Eval(analysisInput);
-            FormulaValue parametersParam = engine.Eval(parameters);
+            FormulaValue parametersParam = engine.Eval(parameters);
             FormulaValue kind = FormulaValue.New("Conversation");
-
+
             using var httpClient = new HttpClient(testConnector);
             testConnector.SetResponseFromFile(@"Responses\Azure Cognitive Service for Language_Response.json");
             using PowerPlatformConnectorClient client = new PowerPlatformConnectorClient("https://lucgen-apim.azure-api.net", "aaa373836ffd4915bf6eefd63d164adc" /* environment Id */, "16e7c181-2f8d-4cae-b1f0-179c5c4e4d8b" /* connectionId */, () => "No Auth", httpClient)
             {
                 SessionId = "a41bd03b-6c3c-4509-a844-e8c51b61f878",
-            };
-
-            BaseRuntimeConnectorContext context = new TestConnectorRuntimeContext("ACSL", client, console: _output);
-
-            FormulaValue httpResult = await function.InvokeAsync(new FormulaValue[] { analysisInputParam, parametersParam }, context, CancellationToken.None).ConfigureAwait(false);
-            httpClient.Dispose();
-            client.Dispose();
-            testConnector.Dispose();
-
-            using var testConnector2 = new LoggingTestServer(@"Swagger\Azure Cognitive Service for Language.json");
+            };
+
+            BaseRuntimeConnectorContext context = new TestConnectorRuntimeContext("ACSL", client, console: _output);
+
+            FormulaValue httpResult = await function.InvokeAsync(new FormulaValue[] { analysisInputParam, parametersParam }, context, CancellationToken.None).ConfigureAwait(false);
+            httpClient.Dispose();
+            client.Dispose();
+            testConnector.Dispose();
+
+            using var testConnector2 = new LoggingTestServer(@"Swagger\Azure Cognitive Service for Language.json");
             using var httpClient2 = new HttpClient(testConnector2);
             testConnector2.SetResponseFromFile(@"Responses\Azure Cognitive Service for Language_Response.json");
             using PowerPlatformConnectorClient client2 = new PowerPlatformConnectorClient("https://lucgen-apim.azure-api.net", "aaa373836ffd4915bf6eefd63d164adc" /* environment Id */, "16e7c181-2f8d-4cae-b1f0-179c5c4e4d8b" /* connectionId */, () => "No Auth", httpClient2)
             {
                 SessionId = "a41bd03b-6c3c-4509-a844-e8c51b61f878",
             };
-
-            BaseRuntimeConnectorContext context2 = new TestConnectorRuntimeContext("ACSL", client2, console: _output);
+
+            BaseRuntimeConnectorContext context2 = new TestConnectorRuntimeContext("ACSL", client2, console: _output);
 
             FormulaValue httpResult2 = await function.InvokeAsync(new FormulaValue[] { analysisInputParam, parametersParam }, context2, CancellationToken.None).ConfigureAwait(false);
 
@@ -379,33 +371,33 @@
 ";
 
             Assert.Equal(expectedInput.Replace("\r\n", "\n").Replace("\r", "\n"), input.Replace("\r\n", "\n").Replace("\r", "\n"));
-        }
-
+        }
+
         [Fact]
         public async Task AzureOpenAiGetFunctions()
         {
             using var testConnector = new LoggingTestServer(@"Swagger\Azure Open AI.json");
             OpenApiDocument apiDoc = testConnector._apiDocument;
 
-            PowerFxConfig pfxConfig = new PowerFxConfig(Features.PowerFxV1);
-            ConnectorFunction[] functions = OpenApiParser.GetFunctions("OpenAI", apiDoc, new ConsoleLogger(_output)).OrderBy(cf => cf.Name).ToArray();
-
-            Assert.Equal("ChatCompletionsCreate", functions[0].Name);
-            Assert.Equal("![choices:*[finish_reason:s, index:w, message:![content:s, role:s]], created:w, id:s, model:s, object:s, usage:![completion_tokens:w, prompt_tokens:w, total_tokens:w]]", functions[0].ReturnType.ToStringWithDisplayNames());
-
-            Assert.Equal("CompletionsCreate", functions[1].Name);
-            Assert.Equal("![choices:*[finish_reason:s, index:w, logprobs:![text_offset:*[Value:w], token_logprobs:*[Value:w], tokens:*[Value:s], top_logprobs:*[]], text:s], created:w, id:s, model:s, object:s, usage:![completion_tokens:w, prompt_tokens:w, total_tokens:w]]", functions[1].ReturnType.ToStringWithDisplayNames());
-            
-            Assert.Equal("ExtensionsChatCompletionsCreate", functions[2].Name);
-            Assert.Equal("![choices:*[content_filter_results:![error:![code:s, message:s], hate:![filtered:b, severity:s], self_harm:![filtered:b, severity:s], sexual:![filtered:b, severity:s], violence:![filtered:b, severity:s]], finish_reason:s, index:w, messages:*[content:s, end_turn:b, index:w, recipient:s, role:s]], created:w, id:s, model:s, object:s, prompt_filter_results:*[content_filter_results:![error:![code:s, message:s], hate:![filtered:b, severity:s], self_harm:![filtered:b, severity:s], sexual:![filtered:b, severity:s], violence:![filtered:b, severity:s]], prompt_index:w], usage:![completion_tokens:w, prompt_tokens:w, total_tokens:w]]", functions[2].ReturnType.ToStringWithDisplayNames());
-        }
-
+            PowerFxConfig pfxConfig = new PowerFxConfig(Features.PowerFxV1);
+            ConnectorFunction[] functions = OpenApiParser.GetFunctions("OpenAI", apiDoc, new ConsoleLogger(_output)).OrderBy(cf => cf.Name).ToArray();
+
+            Assert.Equal("ChatCompletionsCreate", functions[0].Name);
+            Assert.Equal("![choices:*[finish_reason:s, index:w, message:![content:s, role:s]], created:w, id:s, model:s, object:s, usage:![completion_tokens:w, prompt_tokens:w, total_tokens:w]]", functions[0].ReturnType.ToStringWithDisplayNames());
+
+            Assert.Equal("CompletionsCreate", functions[1].Name);
+            Assert.Equal("![choices:*[finish_reason:s, index:w, logprobs:![text_offset:*[Value:w], token_logprobs:*[Value:w], tokens:*[Value:s], top_logprobs:*[]], text:s], created:w, id:s, model:s, object:s, usage:![completion_tokens:w, prompt_tokens:w, total_tokens:w]]", functions[1].ReturnType.ToStringWithDisplayNames());
+            
+            Assert.Equal("ExtensionsChatCompletionsCreate", functions[2].Name);
+            Assert.Equal("![choices:*[content_filter_results:![error:![code:s, message:s], hate:![filtered:b, severity:s], self_harm:![filtered:b, severity:s], sexual:![filtered:b, severity:s], violence:![filtered:b, severity:s]], finish_reason:s, index:w, messages:*[content:s, end_turn:b, index:w, recipient:s, role:s]], created:w, id:s, model:s, object:s, prompt_filter_results:*[content_filter_results:![error:![code:s, message:s], hate:![filtered:b, severity:s], self_harm:![filtered:b, severity:s], sexual:![filtered:b, severity:s], violence:![filtered:b, severity:s]], prompt_index:w], usage:![completion_tokens:w, prompt_tokens:w, total_tokens:w]]", functions[2].ReturnType.ToStringWithDisplayNames());
+        }
+
         [Fact]
         public async Task ACSL_InvokeFunction_v21()
         {
             using var testConnector = new LoggingTestServer(@"Swagger\Azure Cognitive Service for Language v2.1.json");
             OpenApiDocument apiDoc = testConnector._apiDocument;
-            ConsoleLogger logger = new ConsoleLogger(_output);
+            ConsoleLogger logger = new ConsoleLogger(_output);
 
             PowerFxConfig pfxConfig = new PowerFxConfig(Features.PowerFxV1);
             using var httpClient = new HttpClient(testConnector);
@@ -420,11 +412,11 @@
             string analysisInput = @"{ conversationItem: { modality: ""text"", language: ""en-us"", text: ""Book me a flight for Munich"" } }";
             string parameters = @"{ deploymentName: ""deploy1"", projectName: ""project1"", verbose: true, stringIndexType: ""TextElement_V8"" }";
             FormulaValue analysisInputParam = engine.Eval(analysisInput);
-            FormulaValue parametersParam = engine.Eval(parameters);
+            FormulaValue parametersParam = engine.Eval(parameters);
             FormulaValue kind = FormulaValue.New("Conversation");
 
-            using PowerPlatformConnectorClient client = new PowerPlatformConnectorClient("https://lucgen-apim.azure-api.net", "aaa373836ffd4915bf6eefd63d164adc" /* environment Id */, "16e7c181-2f8d-4cae-b1f0-179c5c4e4d8b" /* connectionId */, () => "No Auth", httpClient) { SessionId = "a41bd03b-6c3c-4509-a844-e8c51b61f878", };
-            BaseRuntimeConnectorContext context = new TestConnectorRuntimeContext("ACSL", client, console: _output);
+            using PowerPlatformConnectorClient client = new PowerPlatformConnectorClient("https://lucgen-apim.azure-api.net", "aaa373836ffd4915bf6eefd63d164adc" /* environment Id */, "16e7c181-2f8d-4cae-b1f0-179c5c4e4d8b" /* connectionId */, () => "No Auth", httpClient) { SessionId = "a41bd03b-6c3c-4509-a844-e8c51b61f878", };
+            BaseRuntimeConnectorContext context = new TestConnectorRuntimeContext("ACSL", client, console: _output);
             
             FormulaValue httpResult = await function.InvokeAsync(new FormulaValue[] { kind, analysisInputParam, parametersParam }, context, CancellationToken.None).ConfigureAwait(false);
 
@@ -441,7 +433,7 @@
             RecordValue entityValue2 = rows.Skip(1).First().Value;
             FormulaValue resolutionsValue = entityValue2.GetField("resolutions");
 
-            Assert.True(resolutionsValue is UntypedObjectValue);
+            Assert.True(resolutionsValue is UntypedObjectValue);
             UOValueVisitor visitor1 = new UOValueVisitor();
             resolutionsValue.Visit(visitor1);
 
@@ -457,7 +449,7 @@
         }
 
         internal class UOValueVisitor : IValueVisitor
-        {
+        {
             public string Result { get; private set; }
 
             public void Visit(BlankValue value)
@@ -571,8 +563,8 @@
                 {
                     if (externalType.Kind == ExternalTypeKind.Array)
                     {
-                        var rows = new List<string>();
-
+                        var rows = new List<string>();
+
                         for (var i = 0; i < untypedObject.GetArrayLength(); i++)
                         {
                             var row = untypedObject[i];
@@ -613,8 +605,8 @@
         public void LQA_Load()
         {
             OpenApiDocument doc = Helpers.ReadSwagger(@"Swagger\Language - Question Answering.json");
-            (List<ConnectorFunction> connectorFunctions, List<ConnectorTexlFunction> texlFunctions) = OpenApiParser.ParseInternal(new ConnectorSettings("LQA"), doc, new ConsoleLogger(_output));
-            Assert.Contains(texlFunctions, func => func.Namespace.Name.Value == "LQA" && func.Name == "GetAnswersFromText");
+            (List<ConnectorFunction> connectorFunctions, List<ConnectorTexlFunction> texlFunctions) = OpenApiParser.ParseInternal(new ConnectorSettings("LQA"), doc, new ConsoleLogger(_output));
+            Assert.Contains(texlFunctions, func => func.Namespace.Name.Value == "LQA" && func.Name == "GetAnswersFromText");
         }
 
         [Fact]
@@ -622,341 +614,337 @@
         {
             OpenApiDocument doc = Helpers.ReadSwagger(@"Swagger\SQL Server.json");
             (List<ConnectorFunction> connectorFunctions, List<ConnectorTexlFunction> texlFunctions) = OpenApiParser.ParseInternal(new ConnectorSettings("SQL"), doc, new ConsoleLogger(_output));
-            Assert.Contains(texlFunctions, func => func.Namespace.Name.Value == "SQL" && func.Name == "GetProcedureV2");
-        }
-
-        [Fact]
-        public void Dataverse_Sample()
-        {
-            OpenApiDocument doc = Helpers.ReadSwagger(@"Swagger\DataverseSample.json");
-            ConnectorFunction[] functions = OpenApiParser.GetFunctions("DV", doc, new ConsoleLogger(_output)).ToArray();
-
-            Assert.NotNull(functions);
-            Assert.Equal(3, functions.Count());
-
-            Assert.Equal(new List<string>() { "GetLead", "PostLead", "QualifyLead" }, functions.Select(f => f.Name).ToList());
-            Assert.Equal(new List<string>() { "GetLead", "PostLead", "QualifyLead" }, functions.Select(f => f.OriginalName).ToList());
-
-            // "x-ms-require-user-confirmation"
-            Assert.Equal(new List<bool>() { false, true, true }, functions.Select(f => f.RequiresUserConfirmation).ToList());
-
-            // "x-ms-explicit-input" in "QualifyLead" function parameters       
-            Assert.Equal(4, functions[2].RequiredParameters.Length);
-            Assert.False(functions[2].RequiredParameters[0].ConnectorType.ExplicitInput); // "leadId"
-            Assert.True(functions[2].RequiredParameters[1].ConnectorType.ExplicitInput);  // "CreateAccount"
-            Assert.True(functions[2].RequiredParameters[2].ConnectorType.ExplicitInput);  // "CreateContact"
-            Assert.True(functions[2].RequiredParameters[3].ConnectorType.ExplicitInput);  // "CreateOpportunity"
-            Assert.Single(functions[2].HiddenRequiredParameters);
-            Assert.False(functions[2].HiddenRequiredParameters[0].ConnectorType.ExplicitInput); // "Status"
-            Assert.Empty(functions[2].OptionalParameters);
-
-            // "x-ms-visibility"
-            (0..3).ForAll(i => Assert.Equal(Visibility.None, functions[2].RequiredParameters[i].ConnectorType.Visibility));
-            Assert.Equal(Visibility.Internal, functions[2].HiddenRequiredParameters[0].ConnectorType.Visibility); // "Status"
-            
-            // "enum"
-            Assert.Equal(FormulaType.Decimal, functions[1].OptionalParameters[2].ConnectorType.FormulaType); // "leadsourcecode"
-            Assert.True(functions[1].OptionalParameters[2].ConnectorType.IsEnum);
-            Assert.Equal(Enumerable.Range(1, 10).Select(i => (decimal)i).ToArray(), functions[1].OptionalParameters[2].ConnectorType.EnumValues.Select(fv => (decimal)fv.ToObject()));
-
-            // "x-ms-enum-display-name"
-            Assert.NotNull(functions[1].OptionalParameters[2].ConnectorType.EnumDisplayNames);
-            Assert.Equal("Advertisement", functions[1].OptionalParameters[2].ConnectorType.EnumDisplayNames[0]);
-            Assert.Equal("Employee Referral", functions[1].OptionalParameters[2].ConnectorType.EnumDisplayNames[1]);
-
-            Assert.True(functions[1].RequiredParameters[2].ConnectorType.IsEnum); // "msdyn_company@odata.bind"
-            Assert.Equal("2b629105-4a26-4607-97a5-0715059e0a55", functions[1].RequiredParameters[2].ConnectorType.EnumValues[0].ToObject());
-            Assert.Equal("5cacddd3-d47f-4023-a68e-0ce3e0d401fb", functions[1].RequiredParameters[2].ConnectorType.EnumValues[1].ToObject());
-            Assert.Equal("INMF", functions[1].RequiredParameters[2].ConnectorType.EnumDisplayNames[0]);
-            Assert.Equal("MYMF", functions[1].RequiredParameters[2].ConnectorType.EnumDisplayNames[1]);
-
-            OptionSet os1 = functions[1].RequiredParameters[2].ConnectorType.OptionSet;
-
-            Assert.NotNull(os1);
-            Assert.Equal("msdyn_company@odata.bind", os1.EntityName);
-            Assert.Equal("msdyn_company@odata.bind", os1.FormulaType.OptionSetName);
-        }
-
-        [Fact]
-        public void VisibilityTest()
-        {
-            OpenApiDocument doc = Helpers.ReadSwagger(@"Swagger\AzureBlobStorage.json");
-            ConnectorFunction[] functions = OpenApiParser.GetFunctions("AzBlob", doc, new ConsoleLogger(_output)).ToArray();
-
-            ConnectorFunction createFileV2 = functions.First(f => f.Name == "CreateFileV2");
-
-            Assert.Equal(4, createFileV2.RequiredParameters.Length);
-            Assert.Equal(3, createFileV2.OptionalParameters.Length);
-            Assert.Empty(createFileV2.HiddenRequiredParameters);
-
-            Assert.Equal("important", createFileV2.Visibility);
-
-            Assert.Equal("dataset", createFileV2.RequiredParameters[0].Name);
-            Assert.Equal("folderPath", createFileV2.RequiredParameters[1].Name);
-            Assert.Equal("name", createFileV2.RequiredParameters[2].Name);
-            Assert.Equal("body", createFileV2.RequiredParameters[3].Name);
-            (0..3).ForAll(i => Assert.Equal(Visibility.None, createFileV2.RequiredParameters[i].ConnectorType.Visibility));
-
-            Assert.Equal("queryParametersSingleEncoded", createFileV2.OptionalParameters[0].Name);
-            Assert.Equal("Content-Type", createFileV2.OptionalParameters[1].Name);
-            Assert.Equal("ReadFileMetadataFromServer", createFileV2.OptionalParameters[2].Name);
-            Assert.Equal(Visibility.Internal, createFileV2.OptionalParameters[0].ConnectorType.Visibility);
-            Assert.Equal(Visibility.Advanced, createFileV2.OptionalParameters[1].ConnectorType.Visibility);
-            Assert.Equal(Visibility.Internal, createFileV2.OptionalParameters[2].ConnectorType.Visibility);
-
-            Assert.Equal(Visibility.None, createFileV2.ConnectorReturnType.Visibility);
-
-            ConnectorFunction listFolderV4 = functions.First(f => f.Name == "ListFolderV4");
-
-            Assert.Equal(Visibility.None, listFolderV4.ConnectorReturnType.Visibility);
-            Assert.Equal(Visibility.None, listFolderV4.ConnectorReturnType.Fields[0].Visibility);
-            Assert.Equal(Visibility.Advanced, listFolderV4.ConnectorReturnType.Fields[1].Visibility);
-            Assert.Equal(Visibility.Advanced, listFolderV4.ConnectorReturnType.Fields[2].Visibility);
-        }
-
-        [Fact]
-        public void DynamicReturnValueTest()
-        {
-            using HttpClient httpClient = new ();
-            OpenApiDocument doc = Helpers.ReadSwagger(@"Swagger\SQL Server.json");
-            ConnectorFunction[] functions = OpenApiParser.GetFunctions("SQL", doc, new ConsoleLogger(_output)).ToArray();
-
-            ConnectorFunction createFileV2 = functions.First(f => f.Name == "ExecuteProcedureV2");
-
-            Assert.Equal(4, createFileV2.RequiredParameters.Length);
-            Assert.Empty(createFileV2.OptionalParameters);
-            Assert.Empty(createFileV2.HiddenRequiredParameters);
-
-            Assert.NotNull(createFileV2.DynamicReturnSchema);
-            Assert.Null(createFileV2.DynamicReturnProperty);
-
-            Assert.Equal("GetProcedureV2", createFileV2.DynamicReturnSchema.OperationId);
-            Assert.NotNull(createFileV2.DynamicReturnSchema.ConnectorFunction);
-            Assert.Equal("GetProcedureV2", createFileV2.DynamicReturnSchema.ConnectorFunction.Name);
-            Assert.Equal("schema/procedureresultschema", createFileV2.DynamicReturnSchema.ValuePath);
-            Assert.Equal(3, createFileV2.DynamicReturnSchema.ParameterMap.Count);
-
-            Assert.True(createFileV2.DynamicReturnSchema.ParameterMap["server"] is DynamicConnectorExtensionValue dv1 && dv1.Reference == "server");
-            Assert.True(createFileV2.DynamicReturnSchema.ParameterMap["database"] is DynamicConnectorExtensionValue dv2 && dv2.Reference == "database");
-            Assert.True(createFileV2.DynamicReturnSchema.ParameterMap["procedure"] is DynamicConnectorExtensionValue dv3 && dv3.Reference == "procedure");
-
-            ConnectorFunction executePassThroughNativeQueryV2 = functions.First(f => f.Name == "ExecutePassThroughNativeQueryV2");
-
-            Assert.Equal(2, executePassThroughNativeQueryV2.RequiredParameters.Length);
-            Assert.Equal(3, executePassThroughNativeQueryV2.OptionalParameters.Length);
-            Assert.Empty(executePassThroughNativeQueryV2.HiddenRequiredParameters);
-
-            Assert.NotNull(executePassThroughNativeQueryV2.DynamicReturnSchema);
-            Assert.NotNull(executePassThroughNativeQueryV2.DynamicReturnProperty);
-
-            Assert.Equal("GetPassThroughNativeQueryMetadataV2", executePassThroughNativeQueryV2.DynamicReturnSchema.OperationId);
-            Assert.NotNull(executePassThroughNativeQueryV2.DynamicReturnSchema.ConnectorFunction);
-            Assert.Equal("GetPassThroughNativeQueryMetadataV2", executePassThroughNativeQueryV2.DynamicReturnSchema.ConnectorFunction.Name);
-            Assert.Equal("schema/queryresults", executePassThroughNativeQueryV2.DynamicReturnSchema.ValuePath);
-            Assert.Equal(4, executePassThroughNativeQueryV2.DynamicReturnSchema.ParameterMap.Count);
-            Assert.True(executePassThroughNativeQueryV2.DynamicReturnSchema.ParameterMap["server"] is DynamicConnectorExtensionValue dv4 && dv4.Reference == "server");
-            Assert.True(executePassThroughNativeQueryV2.DynamicReturnSchema.ParameterMap["database"] is DynamicConnectorExtensionValue dv5 && dv5.Reference == "database");
-            Assert.True(executePassThroughNativeQueryV2.DynamicReturnSchema.ParameterMap["query"] is DynamicConnectorExtensionValue dv6 && dv6.Reference == "query");
-            Assert.True(executePassThroughNativeQueryV2.DynamicReturnSchema.ParameterMap["formalParameters"] is DynamicConnectorExtensionValue dv7 && dv7.Reference == "formalParameters");
-            
-            Assert.Equal("GetPassThroughNativeQueryMetadataV2", executePassThroughNativeQueryV2.DynamicReturnProperty.OperationId);
-            Assert.NotNull(executePassThroughNativeQueryV2.DynamicReturnProperty.ConnectorFunction);
-            Assert.Equal("GetPassThroughNativeQueryMetadataV2", executePassThroughNativeQueryV2.DynamicReturnProperty.ConnectorFunction.Name);
-            Assert.Equal("schema/queryresults", executePassThroughNativeQueryV2.DynamicReturnProperty.ItemValuePath);
-            Assert.Equal(4, executePassThroughNativeQueryV2.DynamicReturnProperty.ParameterMap.Count);
-            Assert.True(executePassThroughNativeQueryV2.DynamicReturnProperty.ParameterMap["server"] is DynamicConnectorExtensionValue dv8 && dv8.Reference == "server");
-            Assert.True(executePassThroughNativeQueryV2.DynamicReturnProperty.ParameterMap["database"] is DynamicConnectorExtensionValue dv9 && dv9.Reference == "database");
-            Assert.True(executePassThroughNativeQueryV2.DynamicReturnProperty.ParameterMap["query/query"] is DynamicConnectorExtensionValue dv10 && dv10.Reference == "query/query");
-            Assert.True(executePassThroughNativeQueryV2.DynamicReturnProperty.ParameterMap["query/formalParameters"] is DynamicConnectorExtensionValue dv11 && dv11.Reference == "query/formalParameters");
-        }
-
-        [Fact]
-        public async Task DirectIntellisenseTest()
-        {
-            using var testConnector = new LoggingTestServer(@"Swagger\SQL Server.json");
+            Assert.Contains(texlFunctions, func => func.Namespace.Name.Value == "SQL" && func.Name == "GetProcedureV2");
+        }
+
+        [Fact]
+        public void Dataverse_Sample()
+        {
+            OpenApiDocument doc = Helpers.ReadSwagger(@"Swagger\DataverseSample.json");
+            ConnectorFunction[] functions = OpenApiParser.GetFunctions("DV", doc, new ConsoleLogger(_output)).ToArray();
+
+            Assert.NotNull(functions);
+            Assert.Equal(3, functions.Count());
+
+            Assert.Equal(new List<string>() { "GetLead", "PostLead", "QualifyLead" }, functions.Select(f => f.Name).ToList());
+            Assert.Equal(new List<string>() { "GetLead", "PostLead", "QualifyLead" }, functions.Select(f => f.OriginalName).ToList());
+
+            // "x-ms-require-user-confirmation"
+            Assert.Equal(new List<bool>() { false, true, true }, functions.Select(f => f.RequiresUserConfirmation).ToList());
+
+            // "x-ms-explicit-input" in "QualifyLead" function parameters       
+            Assert.Equal(4, functions[2].RequiredParameters.Length);
+            Assert.False(functions[2].RequiredParameters[0].ConnectorType.ExplicitInput); // "leadId"
+            Assert.True(functions[2].RequiredParameters[1].ConnectorType.ExplicitInput);  // "CreateAccount"
+            Assert.True(functions[2].RequiredParameters[2].ConnectorType.ExplicitInput);  // "CreateContact"
+            Assert.True(functions[2].RequiredParameters[3].ConnectorType.ExplicitInput);  // "CreateOpportunity"
+            Assert.Single(functions[2].HiddenRequiredParameters);
+            Assert.False(functions[2].HiddenRequiredParameters[0].ConnectorType.ExplicitInput); // "Status"
+            Assert.Empty(functions[2].OptionalParameters);
+
+            // "x-ms-visibility"
+            (0..3).ForAll(i => Assert.Equal(Visibility.None, functions[2].RequiredParameters[i].ConnectorType.Visibility));
+            Assert.Equal(Visibility.Internal, functions[2].HiddenRequiredParameters[0].ConnectorType.Visibility); // "Status"
+            
+            // "enum"
+            Assert.Equal(FormulaType.Decimal, functions[1].OptionalParameters[2].ConnectorType.FormulaType); // "leadsourcecode"
+            Assert.True(functions[1].OptionalParameters[2].ConnectorType.IsEnum);
+            Assert.Equal(Enumerable.Range(1, 10).Select(i => (decimal)i).ToArray(), functions[1].OptionalParameters[2].ConnectorType.EnumValues.Select(fv => (decimal)fv.ToObject()));
+
+            // "x-ms-enum-display-name"
+            Assert.NotNull(functions[1].OptionalParameters[2].ConnectorType.EnumDisplayNames);
+            Assert.Equal("Advertisement", functions[1].OptionalParameters[2].ConnectorType.EnumDisplayNames[0]);
+            Assert.Equal("Employee Referral", functions[1].OptionalParameters[2].ConnectorType.EnumDisplayNames[1]);
+
+            Assert.True(functions[1].RequiredParameters[2].ConnectorType.IsEnum); // "msdyn_company@odata.bind"
+            Assert.Equal("2b629105-4a26-4607-97a5-0715059e0a55", functions[1].RequiredParameters[2].ConnectorType.EnumValues[0].ToObject());
+            Assert.Equal("5cacddd3-d47f-4023-a68e-0ce3e0d401fb", functions[1].RequiredParameters[2].ConnectorType.EnumValues[1].ToObject());
+            Assert.Equal("INMF", functions[1].RequiredParameters[2].ConnectorType.EnumDisplayNames[0]);
+            Assert.Equal("MYMF", functions[1].RequiredParameters[2].ConnectorType.EnumDisplayNames[1]);
+
+            OptionSet os1 = functions[1].RequiredParameters[2].ConnectorType.OptionSet;
+
+            Assert.NotNull(os1);
+            Assert.Equal("msdyn_company@odata.bind", os1.EntityName);
+            Assert.Equal("msdyn_company@odata.bind", os1.FormulaType.OptionSetName);
+        }
+
+        [Fact]
+        public void VisibilityTest()
+        {
+            OpenApiDocument doc = Helpers.ReadSwagger(@"Swagger\AzureBlobStorage.json");
+            ConnectorFunction[] functions = OpenApiParser.GetFunctions("AzBlob", doc, new ConsoleLogger(_output)).ToArray();
+
+            ConnectorFunction createFileV2 = functions.First(f => f.Name == "CreateFileV2");
+
+            Assert.Equal(4, createFileV2.RequiredParameters.Length);
+            Assert.Equal(3, createFileV2.OptionalParameters.Length);
+            Assert.Empty(createFileV2.HiddenRequiredParameters);
+
+            Assert.Equal("important", createFileV2.Visibility);
+
+            Assert.Equal("dataset", createFileV2.RequiredParameters[0].Name);
+            Assert.Equal("folderPath", createFileV2.RequiredParameters[1].Name);
+            Assert.Equal("name", createFileV2.RequiredParameters[2].Name);
+            Assert.Equal("body", createFileV2.RequiredParameters[3].Name);
+            (0..3).ForAll(i => Assert.Equal(Visibility.None, createFileV2.RequiredParameters[i].ConnectorType.Visibility));
+
+            Assert.Equal("queryParametersSingleEncoded", createFileV2.OptionalParameters[0].Name);
+            Assert.Equal("Content-Type", createFileV2.OptionalParameters[1].Name);
+            Assert.Equal("ReadFileMetadataFromServer", createFileV2.OptionalParameters[2].Name);
+            Assert.Equal(Visibility.Internal, createFileV2.OptionalParameters[0].ConnectorType.Visibility);
+            Assert.Equal(Visibility.Advanced, createFileV2.OptionalParameters[1].ConnectorType.Visibility);
+            Assert.Equal(Visibility.Internal, createFileV2.OptionalParameters[2].ConnectorType.Visibility);
+
+            Assert.Equal(Visibility.None, createFileV2.ConnectorReturnType.Visibility);
+
+            ConnectorFunction listFolderV4 = functions.First(f => f.Name == "ListFolderV4");
+
+            Assert.Equal(Visibility.None, listFolderV4.ConnectorReturnType.Visibility);
+            Assert.Equal(Visibility.None, listFolderV4.ConnectorReturnType.Fields[0].Visibility);
+            Assert.Equal(Visibility.Advanced, listFolderV4.ConnectorReturnType.Fields[1].Visibility);
+            Assert.Equal(Visibility.Advanced, listFolderV4.ConnectorReturnType.Fields[2].Visibility);
+        }
+
+        [Fact]
+        public void DynamicReturnValueTest()
+        {
+            using HttpClient httpClient = new ();
+            OpenApiDocument doc = Helpers.ReadSwagger(@"Swagger\SQL Server.json");
+            ConnectorFunction[] functions = OpenApiParser.GetFunctions("SQL", doc, new ConsoleLogger(_output)).ToArray();
+
+            ConnectorFunction createFileV2 = functions.First(f => f.Name == "ExecuteProcedureV2");
+
+            Assert.Equal(4, createFileV2.RequiredParameters.Length);
+            Assert.Empty(createFileV2.OptionalParameters);
+            Assert.Empty(createFileV2.HiddenRequiredParameters);
+
+            Assert.NotNull(createFileV2.DynamicReturnSchema);
+            Assert.Null(createFileV2.DynamicReturnProperty);
+
+            Assert.Equal("GetProcedureV2", createFileV2.DynamicReturnSchema.OperationId);
+            Assert.NotNull(createFileV2.DynamicReturnSchema.ConnectorFunction);
+            Assert.Equal("GetProcedureV2", createFileV2.DynamicReturnSchema.ConnectorFunction.Name);
+            Assert.Equal("schema/procedureresultschema", createFileV2.DynamicReturnSchema.ValuePath);
+            Assert.Equal(3, createFileV2.DynamicReturnSchema.ParameterMap.Count);
+
+            Assert.True(createFileV2.DynamicReturnSchema.ParameterMap["server"] is DynamicConnectorExtensionValue dv1 && dv1.Reference == "server");
+            Assert.True(createFileV2.DynamicReturnSchema.ParameterMap["database"] is DynamicConnectorExtensionValue dv2 && dv2.Reference == "database");
+            Assert.True(createFileV2.DynamicReturnSchema.ParameterMap["procedure"] is DynamicConnectorExtensionValue dv3 && dv3.Reference == "procedure");
+
+            ConnectorFunction executePassThroughNativeQueryV2 = functions.First(f => f.Name == "ExecutePassThroughNativeQueryV2");
+
+            Assert.Equal(2, executePassThroughNativeQueryV2.RequiredParameters.Length);
+            Assert.Equal(3, executePassThroughNativeQueryV2.OptionalParameters.Length);
+            Assert.Empty(executePassThroughNativeQueryV2.HiddenRequiredParameters);
+
+            Assert.NotNull(executePassThroughNativeQueryV2.DynamicReturnSchema);
+            Assert.NotNull(executePassThroughNativeQueryV2.DynamicReturnProperty);
+
+            Assert.Equal("GetPassThroughNativeQueryMetadataV2", executePassThroughNativeQueryV2.DynamicReturnSchema.OperationId);
+            Assert.NotNull(executePassThroughNativeQueryV2.DynamicReturnSchema.ConnectorFunction);
+            Assert.Equal("GetPassThroughNativeQueryMetadataV2", executePassThroughNativeQueryV2.DynamicReturnSchema.ConnectorFunction.Name);
+            Assert.Equal("schema/queryresults", executePassThroughNativeQueryV2.DynamicReturnSchema.ValuePath);
+            Assert.Equal(4, executePassThroughNativeQueryV2.DynamicReturnSchema.ParameterMap.Count);
+            Assert.True(executePassThroughNativeQueryV2.DynamicReturnSchema.ParameterMap["server"] is DynamicConnectorExtensionValue dv4 && dv4.Reference == "server");
+            Assert.True(executePassThroughNativeQueryV2.DynamicReturnSchema.ParameterMap["database"] is DynamicConnectorExtensionValue dv5 && dv5.Reference == "database");
+            Assert.True(executePassThroughNativeQueryV2.DynamicReturnSchema.ParameterMap["query"] is DynamicConnectorExtensionValue dv6 && dv6.Reference == "query");
+            Assert.True(executePassThroughNativeQueryV2.DynamicReturnSchema.ParameterMap["formalParameters"] is DynamicConnectorExtensionValue dv7 && dv7.Reference == "formalParameters");
+            
+            Assert.Equal("GetPassThroughNativeQueryMetadataV2", executePassThroughNativeQueryV2.DynamicReturnProperty.OperationId);
+            Assert.NotNull(executePassThroughNativeQueryV2.DynamicReturnProperty.ConnectorFunction);
+            Assert.Equal("GetPassThroughNativeQueryMetadataV2", executePassThroughNativeQueryV2.DynamicReturnProperty.ConnectorFunction.Name);
+            Assert.Equal("schema/queryresults", executePassThroughNativeQueryV2.DynamicReturnProperty.ItemValuePath);
+            Assert.Equal(4, executePassThroughNativeQueryV2.DynamicReturnProperty.ParameterMap.Count);
+            Assert.True(executePassThroughNativeQueryV2.DynamicReturnProperty.ParameterMap["server"] is DynamicConnectorExtensionValue dv8 && dv8.Reference == "server");
+            Assert.True(executePassThroughNativeQueryV2.DynamicReturnProperty.ParameterMap["database"] is DynamicConnectorExtensionValue dv9 && dv9.Reference == "database");
+            Assert.True(executePassThroughNativeQueryV2.DynamicReturnProperty.ParameterMap["query/query"] is DynamicConnectorExtensionValue dv10 && dv10.Reference == "query/query");
+            Assert.True(executePassThroughNativeQueryV2.DynamicReturnProperty.ParameterMap["query/formalParameters"] is DynamicConnectorExtensionValue dv11 && dv11.Reference == "query/formalParameters");
+        }
+
+        [Fact]
+        public async Task DirectIntellisenseTest()
+        {
+            using var testConnector = new LoggingTestServer(@"Swagger\SQL Server.json");
             using var httpClient = new HttpClient(testConnector);            
-            using PowerPlatformConnectorClient client = new PowerPlatformConnectorClient("https://tip1002-002.azure-apihub.net", "ddadf2c7-ebdd-ec01-a5d1-502dc07f04b4" /* environment Id */, "4bf9a87fc9054b6db3a4d07a1c1f5a5b" /* connectionId */, () => "eyJ0eXAi...", httpClient) { SessionId = "a41bd03b-6c3c-4509-a844-e8c51b61f878" };
-
-            BaseRuntimeConnectorContext runtimeContext = new TestConnectorRuntimeContext("SQL", client, console: _output);
-
-            ConnectorFunction[] functions = OpenApiParser.GetFunctions("SQL", testConnector._apiDocument, new ConsoleLogger(_output)).ToArray();
-            ConnectorFunction executeProcedureV2 = functions.First(f => f.Name == "ExecuteProcedureV2");
-
-            Assert.True(executeProcedureV2.RequiredParameters[0].SupportsDynamicIntellisense);
-            Assert.True(executeProcedureV2.RequiredParameters[1].SupportsDynamicIntellisense);
-            Assert.True(executeProcedureV2.RequiredParameters[2].SupportsDynamicIntellisense);
-            Assert.True(executeProcedureV2.RequiredParameters[3].SupportsDynamicIntellisense);
-
-            // Keeping only for debugging
-            //FormulaValue result = await executeProcedureV2.InvokeAync(client, new FormulaValue[] 
-            //{
-            //    FormulaValue.New("pfxdev-sql.database.windows.net"),
-            //    FormulaValue.New("connectortest"),
-            //    FormulaValue.New("sp_1"),
-            //    FormulaValue.NewRecordFromFields(new NamedValue[] { new NamedValue("p1", FormulaValue.New(38)) })
-            //}, CancellationToken.None).ConfigureAwait(false);                        
-
-            testConnector.SetResponseFromFile(@"Responses\SQL Server Intellisense Response 3.json");
-            ConnectorParameters parameters1 = await executeProcedureV2.GetParameterSuggestionsAsync(
-                new NamedValue[] 
-                { 
-                    new NamedValue("server", FormulaValue.New("pfxdev-sql.database.windows.net")),
-                    new NamedValue("database", FormulaValue.New("connectortest"))
-                },
-                executeProcedureV2.RequiredParameters[2], // procedure
-                runtimeContext, 
-                CancellationToken.None).ConfigureAwait(false);
-
-            ConnectorParameterWithSuggestions suggestions1 = parameters1.ParametersWithSuggestions[2];
-            Assert.NotNull(suggestions1);
-            Assert.NotNull(suggestions1.Suggestions);
-            Assert.Equal(2, suggestions1.Suggestions.Count());
-            
-            testConnector.SetResponseFromFile(@"Responses\SQL Server Intellisense Response2 1.json");
-            ConnectorParameters parameters2 = await executeProcedureV2.GetParameterSuggestionsAsync(
-                new NamedValue[]
-                {
-                    new NamedValue("server", FormulaValue.New("pfxdev-sql.database.windows.net")),
-                    new NamedValue("database", FormulaValue.New("connectortest")),
-                    new NamedValue("procedure", FormulaValue.New("sp_1"))
-                },
-                executeProcedureV2.RequiredParameters[3], // parameters
-                runtimeContext,
-                CancellationToken.None).ConfigureAwait(false);
-            
-            ConnectorParameterWithSuggestions suggestions2 = parameters2.ParametersWithSuggestions[3];
-            Assert.NotNull(suggestions2);
-            Assert.NotNull(suggestions2.Suggestions);
-            Assert.Single(suggestions2.Suggestions);
-            
-            Assert.True(executeProcedureV2.ReturnParameterType.SupportsDynamicIntellisense);
-
-            testConnector.SetResponseFromFile(@"Responses\SQL Server Intellisense Response2 1.json");
-            ConnectorType returnType = await executeProcedureV2.GetConnectorReturnTypeAsync(
-                 new NamedValue[]
-                {
-                    new NamedValue("server", FormulaValue.New("pfxdev-sql.database.windows.net")),
-                    new NamedValue("database", FormulaValue.New("connectortest")),
-                    new NamedValue("procedure", FormulaValue.New("sp_1"))
-                },            
-                runtimeContext,
-                CancellationToken.None).ConfigureAwait(false);
-
-            Assert.NotNull(returnType);
-            Assert.True(returnType.FormulaType is RecordType);
-
-            string input = testConnector._log.ToString();
-            var version = PowerPlatformConnectorClient.Version;
-            string expected = $@"POST https://tip1002-002.azure-apihub.net/invoke
- authority: tip1002-002.azure-apihub.net
- Authorization: Bearer eyJ0eXAi...
- path: /invoke
- scheme: https
- x-ms-client-environment-id: /providers/Microsoft.PowerApps/environments/ddadf2c7-ebdd-ec01-a5d1-502dc07f04b4
- x-ms-client-session-id: a41bd03b-6c3c-4509-a844-e8c51b61f878
- x-ms-request-method: GET
- x-ms-request-url: /apim/sql/4bf9a87fc9054b6db3a4d07a1c1f5a5b/v2/datasets/pfxdev-sql.database.windows.net,connectortest/procedures
- x-ms-user-agent: PowerFx/{version}
-POST https://tip1002-002.azure-apihub.net/invoke
- authority: tip1002-002.azure-apihub.net
- Authorization: Bearer eyJ0eXAi...
- path: /invoke
- scheme: https
- x-ms-client-environment-id: /providers/Microsoft.PowerApps/environments/ddadf2c7-ebdd-ec01-a5d1-502dc07f04b4
- x-ms-client-session-id: a41bd03b-6c3c-4509-a844-e8c51b61f878
- x-ms-request-method: GET
- x-ms-request-url: /apim/sql/4bf9a87fc9054b6db3a4d07a1c1f5a5b/v2/$metadata.json/datasets/pfxdev-sql.database.windows.net,connectortest/procedures/sp_1
- x-ms-user-agent: PowerFx/{version}
-POST https://tip1002-002.azure-apihub.net/invoke
- authority: tip1002-002.azure-apihub.net
- Authorization: Bearer eyJ0eXAi...
- path: /invoke
- scheme: https
- x-ms-client-environment-id: /providers/Microsoft.PowerApps/environments/ddadf2c7-ebdd-ec01-a5d1-502dc07f04b4
- x-ms-client-session-id: a41bd03b-6c3c-4509-a844-e8c51b61f878
- x-ms-request-method: GET
- x-ms-request-url: /apim/sql/4bf9a87fc9054b6db3a4d07a1c1f5a5b/v2/$metadata.json/datasets/pfxdev-sql.database.windows.net,connectortest/procedures/sp_1
- x-ms-user-agent: PowerFx/{version}
-";
-
-            Assert.Equal(expected, input);
-        }
-
-        [Fact]
-        public async Task DataverseTest()
-        {
-            using var testConnector = new LoggingTestServer(@"Swagger\Dataverse.json");
-            using var httpClient = new HttpClient(testConnector);
-            using PowerPlatformConnectorClient client = new PowerPlatformConnectorClient("https://tip1-shared.azure-apim.net", "Default-9f6be790-4a16-4dd6-9850-44a0d2649aef" /* environment Id */, "461a30624723445c9ba87313d8bbefa3" /* connectionId */, () => "eyJ0eXAiO...", httpClient) { SessionId = "a41bd03b-6c3c-4509-a844-e8c51b61f878" };
-
-            BaseRuntimeConnectorContext runtimeContext = new TestConnectorRuntimeContext("DV", client, console: _output);
-
-<<<<<<< HEAD
-            ConnectorFunction[] functions = OpenApiParser.GetFunctions(new ConnectorSettings("DV") { Compatibility = ConnectorCompatibility.SwaggerCompatibility }, testConnector._apiDocument).ToArray();
-=======
-            ConnectorFunction[] functions = OpenApiParser.GetFunctions("DV", testConnector._apiDocument, new ConsoleLogger(_output)).ToArray();
->>>>>>> 9c148f19
-            ConnectorFunction createRecord = functions.First(f => f.Name == "CreateRecordWithOrganization");
-
-            testConnector.SetResponseFromFile(@"Responses\Dataverse_Response_1.json");
-            ConnectorParameters parameters1 = await createRecord.GetParameterSuggestionsAsync(
-                new NamedValue[] 
-                { 
-                    new NamedValue("organization", FormulaValue.New("https://org283e9949.crm10.dynamics.com")) 
-                },
-                createRecord.RequiredParameters[1], // entityName
-                runtimeContext,
-                CancellationToken.None).ConfigureAwait(false);
-
-            ConnectorParameterWithSuggestions suggestions1 = parameters1.ParametersWithSuggestions[1];
-            Assert.Equal(651, suggestions1.Suggestions.Count);
-            Assert.Equal("AAD Users", suggestions1.Suggestions[0].DisplayName);
-            Assert.Equal("aadusers", ((StringValue)suggestions1.Suggestions[0].Suggestion).Value);
-
-            testConnector.SetResponseFromFile(@"Responses\Dataverse_Response_2.json");
-            ConnectorParameters parameters2 = await createRecord.GetParameterSuggestionsAsync(
-                new NamedValue[] 
-                { 
-                    new NamedValue("organization", FormulaValue.New("https://org283e9949.crm10.dynamics.com")), 
-                    new NamedValue("entityName", FormulaValue.New("accounts")) 
-                },
-                createRecord.RequiredParameters[2], // item
-                runtimeContext, 
-                CancellationToken.None).ConfigureAwait(false);
-
-            ConnectorParameterWithSuggestions suggestions2 = parameters2.ParametersWithSuggestions[2];
-            Assert.Equal(119, suggestions2.Suggestions.Count);
-            Assert.Equal("accountcategorycode", suggestions2.Suggestions[0].DisplayName);
-            Assert.Equal("Decimal", suggestions2.Suggestions[0].Suggestion.Type.ToString());
-
-            string input = testConnector._log.ToString();
-            var version = PowerPlatformConnectorClient.Version;
-            string expected = @$"POST https://tip1-shared.azure-apim.net/invoke
- authority: tip1-shared.azure-apim.net
- Authorization: Bearer eyJ0eXAiO...
- organization: https://org283e9949.crm10.dynamics.com
- path: /invoke
- scheme: https
- x-ms-client-environment-id: /providers/Microsoft.PowerApps/environments/Default-9f6be790-4a16-4dd6-9850-44a0d2649aef
- x-ms-client-session-id: a41bd03b-6c3c-4509-a844-e8c51b61f878
- x-ms-request-method: POST
- x-ms-request-url: /apim/commondataserviceforapps/461a30624723445c9ba87313d8bbefa3/v1.0/$metadata.json/GetEntityListEnum/GetEntitiesWithOrganization
- x-ms-user-agent: PowerFx/{version}
-POST https://tip1-shared.azure-apim.net/invoke
- authority: tip1-shared.azure-apim.net
- Authorization: Bearer eyJ0eXAiO...
- organization: https://org283e9949.crm10.dynamics.com
- path: /invoke
- scheme: https
- x-ms-client-environment-id: /providers/Microsoft.PowerApps/environments/Default-9f6be790-4a16-4dd6-9850-44a0d2649aef
- x-ms-client-session-id: a41bd03b-6c3c-4509-a844-e8c51b61f878
- x-ms-request-method: GET
- x-ms-request-url: /apim/commondataserviceforapps/461a30624723445c9ba87313d8bbefa3/v1.0/$metadata.json/entities/accounts/postitem
- x-ms-user-agent: PowerFx/{version}
-";
-
-            Assert.Equal(expected, input);
-        }
+            using PowerPlatformConnectorClient client = new PowerPlatformConnectorClient("https://tip1002-002.azure-apihub.net", "ddadf2c7-ebdd-ec01-a5d1-502dc07f04b4" /* environment Id */, "4bf9a87fc9054b6db3a4d07a1c1f5a5b" /* connectionId */, () => "eyJ0eXAi...", httpClient) { SessionId = "a41bd03b-6c3c-4509-a844-e8c51b61f878" };
+
+            BaseRuntimeConnectorContext runtimeContext = new TestConnectorRuntimeContext("SQL", client, console: _output);
+
+            ConnectorFunction[] functions = OpenApiParser.GetFunctions("SQL", testConnector._apiDocument, new ConsoleLogger(_output)).ToArray();
+            ConnectorFunction executeProcedureV2 = functions.First(f => f.Name == "ExecuteProcedureV2");
+
+            Assert.True(executeProcedureV2.RequiredParameters[0].SupportsDynamicIntellisense);
+            Assert.True(executeProcedureV2.RequiredParameters[1].SupportsDynamicIntellisense);
+            Assert.True(executeProcedureV2.RequiredParameters[2].SupportsDynamicIntellisense);
+            Assert.True(executeProcedureV2.RequiredParameters[3].SupportsDynamicIntellisense);
+
+            // Keeping only for debugging
+            //FormulaValue result = await executeProcedureV2.InvokeAync(client, new FormulaValue[] 
+            //{
+            //    FormulaValue.New("pfxdev-sql.database.windows.net"),
+            //    FormulaValue.New("connectortest"),
+            //    FormulaValue.New("sp_1"),
+            //    FormulaValue.NewRecordFromFields(new NamedValue[] { new NamedValue("p1", FormulaValue.New(38)) })
+            //}, CancellationToken.None).ConfigureAwait(false);                        
+
+            testConnector.SetResponseFromFile(@"Responses\SQL Server Intellisense Response 3.json");
+            ConnectorParameters parameters1 = await executeProcedureV2.GetParameterSuggestionsAsync(
+                new NamedValue[] 
+                { 
+                    new NamedValue("server", FormulaValue.New("pfxdev-sql.database.windows.net")),
+                    new NamedValue("database", FormulaValue.New("connectortest"))
+                },
+                executeProcedureV2.RequiredParameters[2], // procedure
+                runtimeContext, 
+                CancellationToken.None).ConfigureAwait(false);
+
+            ConnectorParameterWithSuggestions suggestions1 = parameters1.ParametersWithSuggestions[2];
+            Assert.NotNull(suggestions1);
+            Assert.NotNull(suggestions1.Suggestions);
+            Assert.Equal(2, suggestions1.Suggestions.Count());
+            
+            testConnector.SetResponseFromFile(@"Responses\SQL Server Intellisense Response2 1.json");
+            ConnectorParameters parameters2 = await executeProcedureV2.GetParameterSuggestionsAsync(
+                new NamedValue[]
+                {
+                    new NamedValue("server", FormulaValue.New("pfxdev-sql.database.windows.net")),
+                    new NamedValue("database", FormulaValue.New("connectortest")),
+                    new NamedValue("procedure", FormulaValue.New("sp_1"))
+                },
+                executeProcedureV2.RequiredParameters[3], // parameters
+                runtimeContext,
+                CancellationToken.None).ConfigureAwait(false);
+            
+            ConnectorParameterWithSuggestions suggestions2 = parameters2.ParametersWithSuggestions[3];
+            Assert.NotNull(suggestions2);
+            Assert.NotNull(suggestions2.Suggestions);
+            Assert.Single(suggestions2.Suggestions);
+            
+            Assert.True(executeProcedureV2.ReturnParameterType.SupportsDynamicIntellisense);
+
+            testConnector.SetResponseFromFile(@"Responses\SQL Server Intellisense Response2 1.json");
+            ConnectorType returnType = await executeProcedureV2.GetConnectorReturnTypeAsync(
+                 new NamedValue[]
+                {
+                    new NamedValue("server", FormulaValue.New("pfxdev-sql.database.windows.net")),
+                    new NamedValue("database", FormulaValue.New("connectortest")),
+                    new NamedValue("procedure", FormulaValue.New("sp_1"))
+                },            
+                runtimeContext,
+                CancellationToken.None).ConfigureAwait(false);
+
+            Assert.NotNull(returnType);
+            Assert.True(returnType.FormulaType is RecordType);
+
+            string input = testConnector._log.ToString();
+            var version = PowerPlatformConnectorClient.Version;
+            string expected = $@"POST https://tip1002-002.azure-apihub.net/invoke
+ authority: tip1002-002.azure-apihub.net
+ Authorization: Bearer eyJ0eXAi...
+ path: /invoke
+ scheme: https
+ x-ms-client-environment-id: /providers/Microsoft.PowerApps/environments/ddadf2c7-ebdd-ec01-a5d1-502dc07f04b4
+ x-ms-client-session-id: a41bd03b-6c3c-4509-a844-e8c51b61f878
+ x-ms-request-method: GET
+ x-ms-request-url: /apim/sql/4bf9a87fc9054b6db3a4d07a1c1f5a5b/v2/datasets/pfxdev-sql.database.windows.net,connectortest/procedures
+ x-ms-user-agent: PowerFx/{version}
+POST https://tip1002-002.azure-apihub.net/invoke
+ authority: tip1002-002.azure-apihub.net
+ Authorization: Bearer eyJ0eXAi...
+ path: /invoke
+ scheme: https
+ x-ms-client-environment-id: /providers/Microsoft.PowerApps/environments/ddadf2c7-ebdd-ec01-a5d1-502dc07f04b4
+ x-ms-client-session-id: a41bd03b-6c3c-4509-a844-e8c51b61f878
+ x-ms-request-method: GET
+ x-ms-request-url: /apim/sql/4bf9a87fc9054b6db3a4d07a1c1f5a5b/v2/$metadata.json/datasets/pfxdev-sql.database.windows.net,connectortest/procedures/sp_1
+ x-ms-user-agent: PowerFx/{version}
+POST https://tip1002-002.azure-apihub.net/invoke
+ authority: tip1002-002.azure-apihub.net
+ Authorization: Bearer eyJ0eXAi...
+ path: /invoke
+ scheme: https
+ x-ms-client-environment-id: /providers/Microsoft.PowerApps/environments/ddadf2c7-ebdd-ec01-a5d1-502dc07f04b4
+ x-ms-client-session-id: a41bd03b-6c3c-4509-a844-e8c51b61f878
+ x-ms-request-method: GET
+ x-ms-request-url: /apim/sql/4bf9a87fc9054b6db3a4d07a1c1f5a5b/v2/$metadata.json/datasets/pfxdev-sql.database.windows.net,connectortest/procedures/sp_1
+ x-ms-user-agent: PowerFx/{version}
+";
+
+            Assert.Equal(expected, input);
+        }
+
+        [Fact]
+        public async Task DataverseTest()
+        {
+            using var testConnector = new LoggingTestServer(@"Swagger\Dataverse.json");
+            using var httpClient = new HttpClient(testConnector);
+            using PowerPlatformConnectorClient client = new PowerPlatformConnectorClient("https://tip1-shared.azure-apim.net", "Default-9f6be790-4a16-4dd6-9850-44a0d2649aef" /* environment Id */, "461a30624723445c9ba87313d8bbefa3" /* connectionId */, () => "eyJ0eXAiO...", httpClient) { SessionId = "a41bd03b-6c3c-4509-a844-e8c51b61f878" };
+
+            BaseRuntimeConnectorContext runtimeContext = new TestConnectorRuntimeContext("DV", client, console: _output);
+
+            ConnectorFunction[] functions = OpenApiParser.GetFunctions(new ConnectorSettings("DV") { Compatibility = ConnectorCompatibility.SwaggerCompatibility }, testConnector._apiDocument).ToArray();
+            ConnectorFunction createRecord = functions.First(f => f.Name == "CreateRecordWithOrganization");
+
+            testConnector.SetResponseFromFile(@"Responses\Dataverse_Response_1.json");
+            ConnectorParameters parameters1 = await createRecord.GetParameterSuggestionsAsync(
+                new NamedValue[] 
+                { 
+                    new NamedValue("organization", FormulaValue.New("https://org283e9949.crm10.dynamics.com")) 
+                },
+                createRecord.RequiredParameters[1], // entityName
+                runtimeContext,
+                CancellationToken.None).ConfigureAwait(false);
+
+            ConnectorParameterWithSuggestions suggestions1 = parameters1.ParametersWithSuggestions[1];
+            Assert.Equal(651, suggestions1.Suggestions.Count);
+            Assert.Equal("AAD Users", suggestions1.Suggestions[0].DisplayName);
+            Assert.Equal("aadusers", ((StringValue)suggestions1.Suggestions[0].Suggestion).Value);
+
+            testConnector.SetResponseFromFile(@"Responses\Dataverse_Response_2.json");
+            ConnectorParameters parameters2 = await createRecord.GetParameterSuggestionsAsync(
+                new NamedValue[] 
+                { 
+                    new NamedValue("organization", FormulaValue.New("https://org283e9949.crm10.dynamics.com")), 
+                    new NamedValue("entityName", FormulaValue.New("accounts")) 
+                },
+                createRecord.RequiredParameters[2], // item
+                runtimeContext, 
+                CancellationToken.None).ConfigureAwait(false);
+
+            ConnectorParameterWithSuggestions suggestions2 = parameters2.ParametersWithSuggestions[2];
+            Assert.Equal(119, suggestions2.Suggestions.Count);
+            Assert.Equal("accountcategorycode", suggestions2.Suggestions[0].DisplayName);
+            Assert.Equal("Decimal", suggestions2.Suggestions[0].Suggestion.Type.ToString());
+
+            string input = testConnector._log.ToString();
+            var version = PowerPlatformConnectorClient.Version;
+            string expected = @$"POST https://tip1-shared.azure-apim.net/invoke
+ authority: tip1-shared.azure-apim.net
+ Authorization: Bearer eyJ0eXAiO...
+ organization: https://org283e9949.crm10.dynamics.com
+ path: /invoke
+ scheme: https
+ x-ms-client-environment-id: /providers/Microsoft.PowerApps/environments/Default-9f6be790-4a16-4dd6-9850-44a0d2649aef
+ x-ms-client-session-id: a41bd03b-6c3c-4509-a844-e8c51b61f878
+ x-ms-request-method: POST
+ x-ms-request-url: /apim/commondataserviceforapps/461a30624723445c9ba87313d8bbefa3/v1.0/$metadata.json/GetEntityListEnum/GetEntitiesWithOrganization
+ x-ms-user-agent: PowerFx/{version}
+POST https://tip1-shared.azure-apim.net/invoke
+ authority: tip1-shared.azure-apim.net
+ Authorization: Bearer eyJ0eXAiO...
+ organization: https://org283e9949.crm10.dynamics.com
+ path: /invoke
+ scheme: https
+ x-ms-client-environment-id: /providers/Microsoft.PowerApps/environments/Default-9f6be790-4a16-4dd6-9850-44a0d2649aef
+ x-ms-client-session-id: a41bd03b-6c3c-4509-a844-e8c51b61f878
+ x-ms-request-method: GET
+ x-ms-request-url: /apim/commondataserviceforapps/461a30624723445c9ba87313d8bbefa3/v1.0/$metadata.json/entities/accounts/postitem
+ x-ms-user-agent: PowerFx/{version}
+";
+
+            Assert.Equal(expected, input);
+        }
     }
 
     public static class Extensions
@@ -994,7 +982,7 @@
         {
             return new OptionSet(name, DisplayNameUtility.MakeUnique(names.ToDictionary(n => n, n => n)));
         }
-    }
-
+    }
+
 #pragma warning restore SA1118, SA1117, SA1119, SA1137
 }