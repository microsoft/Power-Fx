﻿// Copyright (c) Microsoft Corporation.
// Licensed under the MIT license.

using System;
using System.Collections.Generic;
using System.Data;
using System.Linq;
using System.Net.Http;
using System.Threading;
using System.Threading.Tasks;
using Microsoft.OpenApi.Models;
using Microsoft.PowerFx.Core.Tests;
using Microsoft.PowerFx.Tests;
using Microsoft.PowerFx.Types;
using Microsoft.VisualStudio.TestPlatform.Utilities;
using Xunit;
using Xunit.Abstractions;

#pragma warning disable SA1119 // Statement should not use unnecessary parenthesis
#pragma warning disable SA1107 // Code should not contain multiple statements on one line

namespace Microsoft.PowerFx.Connectors.Tests
{
    public class ConnectorWizardTests
    {
        private readonly ITestOutputHelper _output;

        public ConnectorWizardTests(ITestOutputHelper output)
        {
            _output = output;
        }

        [Fact]
        public async Task ConnectorWizardTest()
        {
            using LoggingTestServer testConnector = new LoggingTestServer(@"Swagger\SQL Server.json");
            using HttpClient httpClient = new HttpClient(testConnector);
            using PowerPlatformConnectorClient client = new PowerPlatformConnectorClient(
                    "tip1-shared-002.azure-apim.net",           // endpoint 
                    "a2df3fb8-e4a4-e5e6-905c-e3dff9f93b46",     // environment                    
                    () => "_eyJ0eXA...",
                    httpClient)
            {
                SessionId = "8e67ebdc-d402-455a-b33a-304820832383"
            };

            OpenApiDocument apiDoc = testConnector._apiDocument;
            BaseRuntimeConnectorContext context = new TestConnectorRuntimeContext("SQL", client, console: _output);

            // Get all functions based on OpenApi document and using provided http client
            // throwOnError is set to true so that any later GetParameters call will generate an exception in case of HTTP failure (HTTP result not 200)
            // Default behavior: no exception and no suggestion in case of error
<<<<<<< HEAD
            IEnumerable<ConnectorFunction> functions = OpenApiParser.GetFunctions("SQL", apiDoc, "5f57ec83acef477b8ccc769e52fa22cc");
=======
            IEnumerable<ConnectorFunction> functions = OpenApiParser.GetFunctions("SQL", apiDoc, new ConsoleLogger(_output));
>>>>>>> b8e89122

            Assert.Equal(64, functions.Count());

            ConnectorFunction executeProcedureV2 = functions.First(cf => cf.Name == "ExecuteProcedureV2");

            Assert.Equal("ExecuteProcedure_V2", executeProcedureV2.OriginalName); // OperationId
            Assert.Equal("important", executeProcedureV2.Visibility);
            Assert.Equal(4, executeProcedureV2.ArityMax);
            Assert.Equal(4, executeProcedureV2.ArityMin);
            Assert.True(executeProcedureV2.IsSupported);
            Assert.True(string.IsNullOrEmpty(executeProcedureV2.NotSupportedReason));

            testConnector.SetResponseFromFile(@"Responses\SQL Server Intellisense Response 1.json");

            // Get list of parameters for ExecuteProcedureV2 function, without knowing any parameter
            // Notice that GetParameters does NOT validate parameter types
            ConnectorParameters parameters = await executeProcedureV2.GetParameterSuggestionsAsync(Array.Empty<NamedValue>(), executeProcedureV2.RequiredParameters[0], context, CancellationToken.None).ConfigureAwait(false);

            // We'll always get 4 parameters and some fields are constant (see CheckParameters)
            CheckParameters(parameters.ParametersWithSuggestions);

            // GetParameters will retrieve the list of available SQL servers
            // We get the logical and display names
            // Notice that the display name isn't valid for an expression but pfxdev-sql.database.windows.net is working
            Assert.Equal(@"default|Use connection settings (pfxdev-sql.database.windows.net)", string.Join(", ", parameters.ParametersWithSuggestions[0].Suggestions.Select(rv => $"{rv.Suggestion.ToObject()}|{rv.DisplayName}"))); // First parameter proposals            
            (1..3).ForAll(i => Assert.Empty(parameters.ParametersWithSuggestions[i].Suggestions));
            (0..3).ForAll(i => Assert.Null(parameters.ParametersWithSuggestions[i].ParameterNames));
            Assert.False(parameters.IsCompleted);

            testConnector.SetResponseFromFile(@"Responses\SQL Server Intellisense Response 2.json");

            // With first parameter defined (and valid)
            parameters = await executeProcedureV2.GetParameterSuggestionsAsync(new NamedValue[] { new NamedValue("server", FormulaValue.New(@"default")) }, executeProcedureV2.RequiredParameters[1], context, CancellationToken.None).ConfigureAwait(false);

            CheckParameters(parameters.ParametersWithSuggestions);

            // Now get the list of databases
            Assert.Equal(@"default|Use connection settings (connectortest)", string.Join(", ", parameters.ParametersWithSuggestions[1].Suggestions.Select(rv => $"{rv.Suggestion.ToObject()}|{rv.DisplayName}"))); // Second parameter proposals
            (0, 2..3).ForAll(i => Assert.Empty(parameters.ParametersWithSuggestions[i].Suggestions));
            (0..3).ForAll(i => Assert.Null(parameters.ParametersWithSuggestions[i].ParameterNames));
            Assert.False(parameters.IsCompleted);

            testConnector.SetResponseFromFile(@"Responses\SQL Server Intellisense Response 3.json");

            // With two parameters defined (and valid)
            parameters = await executeProcedureV2.GetParameterSuggestionsAsync(new NamedValue[] { new NamedValue("server", FormulaValue.New(@"default")), new NamedValue("database", FormulaValue.New(@"default")) }, executeProcedureV2.RequiredParameters[2], context, CancellationToken.None).ConfigureAwait(false);

            CheckParameters(parameters.ParametersWithSuggestions);

            // Get the list of stored procedures
            Assert.Equal(@"[dbo].[sp_1]|[dbo].[sp_1], [dbo].[sp_2]|[dbo].[sp_2]", string.Join(", ", parameters.ParametersWithSuggestions[2].Suggestions.Select(rv => $"{rv.Suggestion.ToObject()}|{rv.DisplayName}"))); // Third parameter proposals
            Assert.Empty(parameters.ParametersWithSuggestions[3].Suggestions);
            (0..1, 3).ForAll(i => Assert.Empty(parameters.ParametersWithSuggestions[i].Suggestions));
            (0..3).ForAll(i => Assert.Null(parameters.ParametersWithSuggestions[i].ParameterNames));
            Assert.False(parameters.IsCompleted);

            testConnector.SetResponseFromFile(@"Responses\SQL Server Intellisense Response2 2.json");

            // With three parameters defined (and valid)
            parameters = await executeProcedureV2.GetParameterSuggestionsAsync(new NamedValue[] { new NamedValue("server", FormulaValue.New(@"default")), new NamedValue("database", FormulaValue.New(@"default")), new NamedValue("procedure", FormulaValue.New(@"sp_2")) }, executeProcedureV2.RequiredParameters[3], context, CancellationToken.None).ConfigureAwait(false);

            CheckParameters(parameters.ParametersWithSuggestions, true);
            (0..2).ForAll(i => Assert.Empty(parameters.ParametersWithSuggestions[i].Suggestions));

            // Now the stored procedure name has been provided, we are getting the list of parameters, with their 'title' (display name) and 'type' (= SQL type)
            Assert.Equal(@"p1, p2", string.Join(", ", parameters.ParametersWithSuggestions[3].Suggestions.Select(s => s.DisplayName))); // 4th parameter proposals
            Assert.Equal(@"Decimal, String", string.Join(", ", parameters.ParametersWithSuggestions[3].Suggestions.Select(s => ((BlankValue)s.Suggestion).Type.ToString())));
            Assert.Equal(@"p1, p2", string.Join(", ", parameters.ParametersWithSuggestions[3].ParameterNames));
            Assert.False(parameters.IsCompleted);

            testConnector.SetResponseFromFile(@"Responses\SQL Server Intellisense Response2 2.json");

            // With 4 parameters defined (and valid)
            // p1 is not specified here
            parameters = await executeProcedureV2.GetParameterSuggestionsAsync(new NamedValue[] { new NamedValue("server", FormulaValue.New(@"default")), new NamedValue("database", FormulaValue.New(@"default")), new NamedValue("procedure", FormulaValue.New(@"sp_2")), new NamedValue("p1", FormulaValue.New(50)) }, executeProcedureV2.RequiredParameters[3], context, CancellationToken.None).ConfigureAwait(false);

            CheckParameters(parameters.ParametersWithSuggestions, true);
            (0..2).ForAll(i => Assert.Empty(parameters.ParametersWithSuggestions[i].Suggestions));

            // As 'p1' is provided, the only suggestion if 'p2'
            // Anyhow, the list of ParameterNames is still p1 and p2
            Assert.Equal(@"p2", string.Join(", ", parameters.ParametersWithSuggestions[3].Suggestions.Select(s => s.DisplayName)));
            Assert.Equal(@"p1, p2", string.Join(", ", parameters.ParametersWithSuggestions[3].ParameterNames));
            Assert.False(parameters.IsCompleted);

            testConnector.SetResponseFromFile(@"Responses\SQL Server Intellisense Response2 2.json");

            // With 5 parameters defined (and valid)
            parameters = await executeProcedureV2.GetParameterSuggestionsAsync(new NamedValue[] { new NamedValue("server", FormulaValue.New(@"default")), new NamedValue("database", FormulaValue.New(@"default")), new NamedValue("procedure", FormulaValue.New(@"sp_2")), new NamedValue("p1", FormulaValue.New(50)), new NamedValue("p2", FormulaValue.New("abc")) }, executeProcedureV2.RequiredParameters[3], context, CancellationToken.None).ConfigureAwait(false);

            CheckParameters(parameters.ParametersWithSuggestions, true);
            (0..3).ForAll(i => Assert.Empty(parameters.ParametersWithSuggestions[i].Suggestions));
            Assert.True(parameters.IsCompleted);

            // Finally contruct the expression
            string expression = executeProcedureV2.GetExpression(parameters);

            Assert.Equal(@"SQL.ExecuteProcedureV2(""default"", ""default"", ""sp_2"", { p1: Decimal(50), p2: ""abc"" })", expression);
        }

        [Fact]
        public async Task ConnectorWizardTest_InvalidToken()
        {
            using LoggingTestServer testConnector = new LoggingTestServer(@"Swagger\SQL Server.json");
            using HttpClient httpClient = new HttpClient(testConnector);
            using PowerPlatformConnectorClient client = new PowerPlatformConnectorClient(
                    "tip1-shared-002.azure-apim.net",           // endpoint 
                    "a2df3fb8-e4a4-e5e6-905c-e3dff9f93b46",     // environment                    
                    () => "_eyJ0eXA...",
                    httpClient)
            {
                SessionId = "8e67ebdc-d402-455a-b33a-304820832383"
            };

            OpenApiDocument apiDoc = testConnector._apiDocument;
            IEnumerable<ConnectorFunction> functions = OpenApiParser.GetFunctions("SQL", apiDoc, new ConsoleLogger(_output)); 
            ConnectorFunction executeProcedureV2 = functions.First(cf => cf.Name == "ExecuteProcedureV2");

            BaseRuntimeConnectorContext context = new TestConnectorRuntimeContext("SQL", client, throwOnError: true, console: _output);

            // Simulates an invalid token
            testConnector.SetResponseFromFile(@"Responses\SQL Server Intellisense Error.json", System.Net.HttpStatusCode.BadRequest);
            await Assert.ThrowsAsync<HttpRequestException>(async () => await executeProcedureV2.GetParameterSuggestionsAsync(Array.Empty<NamedValue>(), executeProcedureV2.RequiredParameters[0], context, CancellationToken.None).ConfigureAwait(false)).ConfigureAwait(false);

            // now let's try with throwOnError false
            functions = OpenApiParser.GetFunctions("SQL", apiDoc, new ConsoleLogger(_output));
            executeProcedureV2 = functions.First(cf => cf.Name == "ExecuteProcedureV2");

            // Same invalid token
            testConnector.SetResponseFromFile(@"Responses\SQL Server Intellisense Error.json", System.Net.HttpStatusCode.BadRequest);
            context = new TestConnectorRuntimeContext("SQL", client, throwOnError: false, console: _output);
            ConnectorParameters parameters = await executeProcedureV2.GetParameterSuggestionsAsync(Array.Empty<NamedValue>(), executeProcedureV2.RequiredParameters[0], context, CancellationToken.None).ConfigureAwait(false);

            CheckParameters(parameters.ParametersWithSuggestions);

            // No suggestion           
            (0..3).ForAll(i => Assert.Empty(parameters.ParametersWithSuggestions[i].Suggestions));
            (0..3).ForAll(i => Assert.Null(parameters.ParametersWithSuggestions[i].ParameterNames));
            Assert.False(parameters.IsCompleted);
        }

        /*
         * TEMPORARY REMOVAL, need to update 'SQL Server TestAllFunctions.jsonSet'
         * 
         
        [Fact]
        public async Task ConnectorWizardTest_TestAllFunctions()
        {
            using LoggingTestServer testConnector = new LoggingTestServer(@"Swagger\SQL Server.json");
            using HttpClient httpClient = new HttpClient(testConnector);
            using PowerPlatformConnectorClient client = new PowerPlatformConnectorClient(
                    "tip1-shared-002.azure-apim.net",           // endpoint 
                    "5edb9a6d-a246-e5e5-ad3c-957055a691ce",     // environment
                    "49f20efc201f4594bd99f971dd3a97d9",         // connectionId
                    () => "eyJ0eXAiO...",
                    httpClient)
            {
                SessionId = "c4d30b5e-b18d-425f-8fdc-0fd6939d42c7"
            };

            OpenApiDocument apiDoc = testConnector._apiDocument;
            var functions = OpenApiParser.GetFunctions("SQL", apiDoc);
            testConnector.SetResponseSet(@"Responses\SQL Server TestAllFunctions.jsonSet");

            BaseRuntimeConnectorContext context = new TestConnectorRuntimeContext("SQL", client, throwOnError: true);

            foreach (ConnectorFunction function in functions)
            {
                ConnectorParameters parameters = await function.GetParameterSuggestionsAsync(Array.Empty<NamedValue>(), function.RequiredParameters.Any() ? function.RequiredParameters[0].Name : null, context, CancellationToken.None).ConfigureAwait(false);
                Assert.NotNull(parameters);
            }
        }
        */

        private void CheckParameters(ConnectorParameterWithSuggestions[] parameters, bool paramaterTypeDetermined = false)
        {
            Assert.Equal(4, parameters.Length);

            Assert.Equal("Name of SQL server", parameters[0].Description);
            Assert.Equal("Server name", parameters[0].Summary);
            Assert.Equal("server", parameters[0].Name);
            Assert.Equal(FormulaType.String, parameters[0].FormulaType);

            Assert.Equal("Database name", parameters[1].Description);
            Assert.Equal("Database name", parameters[1].Summary);
            Assert.Equal("database", parameters[1].Name);
            Assert.Equal(FormulaType.String, parameters[1].FormulaType);

            Assert.Equal("Name of stored procedure", parameters[2].Description);
            Assert.Equal("Procedure name", parameters[2].Summary);
            Assert.Equal("procedure", parameters[2].Name);
            Assert.Equal(FormulaType.String, parameters[2].FormulaType);

            Assert.Equal("Input parameters to the stored procedure", parameters[3].Description);
            Assert.Equal("Parameters list", parameters[3].Summary);
            Assert.Equal("parameters", parameters[3].Name);
            Assert.Equal(paramaterTypeDetermined ? @"![p1:w, p2:s]" : @"![]", parameters[3].FormulaType.ToStringWithDisplayNames());
        }
    }

    public static class TestExtensions
    {
        public static void ForAll(this Range range, Action<int> action)
        {
            for (int i = range.Start.Value; i <= range.End.Value; i++)
            {
                action(i);
            }
        }

        public static void ForAll(this (Range range, int j) x, Action<int> action)
        {
            for (int i = x.range.Start.Value; i <= x.range.End.Value; i++)
            {
                action(i);
            }

            action(x.j);
        }

        public static void ForAll(this (int j, Range range) x, Action<int> action)
        {
            action(x.j);

            for (int i = x.range.Start.Value; i <= x.range.End.Value; i++)
            {
                action(i);
            }
        }
    }
}

#pragma warning restore SA1107 // Code should not contain multiple statements on one line
#pragma warning restore SA1119 // Statement should not use unnecessary parenthesis<|MERGE_RESOLUTION|>--- conflicted
+++ resolved
@@ -37,7 +37,8 @@
             using HttpClient httpClient = new HttpClient(testConnector);
             using PowerPlatformConnectorClient client = new PowerPlatformConnectorClient(
                     "tip1-shared-002.azure-apim.net",           // endpoint 
-                    "a2df3fb8-e4a4-e5e6-905c-e3dff9f93b46",     // environment                    
+                    "a2df3fb8-e4a4-e5e6-905c-e3dff9f93b46",     // environment
+                    "5f57ec83acef477b8ccc769e52fa22cc",         // connectionId
                     () => "_eyJ0eXA...",
                     httpClient)
             {
@@ -50,11 +51,7 @@
             // Get all functions based on OpenApi document and using provided http client
             // throwOnError is set to true so that any later GetParameters call will generate an exception in case of HTTP failure (HTTP result not 200)
             // Default behavior: no exception and no suggestion in case of error
-<<<<<<< HEAD
-            IEnumerable<ConnectorFunction> functions = OpenApiParser.GetFunctions("SQL", apiDoc, "5f57ec83acef477b8ccc769e52fa22cc");
-=======
             IEnumerable<ConnectorFunction> functions = OpenApiParser.GetFunctions("SQL", apiDoc, new ConsoleLogger(_output));
->>>>>>> b8e89122
 
             Assert.Equal(64, functions.Count());
 
@@ -162,7 +159,8 @@
             using HttpClient httpClient = new HttpClient(testConnector);
             using PowerPlatformConnectorClient client = new PowerPlatformConnectorClient(
                     "tip1-shared-002.azure-apim.net",           // endpoint 
-                    "a2df3fb8-e4a4-e5e6-905c-e3dff9f93b46",     // environment                    
+                    "a2df3fb8-e4a4-e5e6-905c-e3dff9f93b46",     // environment
+                    "5f57ec83acef477b8ccc769e52fa22cc",         // connectionId
                     () => "_eyJ0eXA...",
                     httpClient)
             {
@@ -170,7 +168,7 @@
             };
 
             OpenApiDocument apiDoc = testConnector._apiDocument;
-            IEnumerable<ConnectorFunction> functions = OpenApiParser.GetFunctions("SQL", apiDoc, new ConsoleLogger(_output)); 
+            IEnumerable<ConnectorFunction> functions = OpenApiParser.GetFunctions("SQL", apiDoc, new ConsoleLogger(_output));
             ConnectorFunction executeProcedureV2 = functions.First(cf => cf.Name == "ExecuteProcedureV2");
 
             BaseRuntimeConnectorContext context = new TestConnectorRuntimeContext("SQL", client, throwOnError: true, console: _output);
