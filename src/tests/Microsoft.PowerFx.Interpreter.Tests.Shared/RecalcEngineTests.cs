﻿// Copyright (c) Microsoft Corporation.
// Licensed under the MIT license.

using System;
using System.Collections.Generic;
using System.Globalization;
using System.Linq;
using System.Text;
using System.Threading;
using System.Threading.Tasks;
using Microsoft.PowerFx.Core;
using Microsoft.PowerFx.Core.Functions;
using Microsoft.PowerFx.Core.Functions.Delegation;
using Microsoft.PowerFx.Core.Functions.Delegation.DelegationMetadata;
using Microsoft.PowerFx.Core.IR;
using Microsoft.PowerFx.Core.Localization;
using Microsoft.PowerFx.Core.Tests;
using Microsoft.PowerFx.Core.Tests.Helpers;
using Microsoft.PowerFx.Core.Texl;
using Microsoft.PowerFx.Core.Types;
using Microsoft.PowerFx.Core.Types.Enums;
using Microsoft.PowerFx.Core.Utils;
using Microsoft.PowerFx.Functions;
using Microsoft.PowerFx.Interpreter;
using Microsoft.PowerFx.Types;
using Xunit;
using Xunit.Sdk;
using static Microsoft.PowerFx.Core.Tests.LazyTypeTests;

namespace Microsoft.PowerFx.Tests
{
    public class RecalcEngineTests : PowerFxTest
    {
        [Fact]
        public void PublicSurfaceTests()
        {
            var asm = typeof(RecalcEngine).Assembly;

            var ns = "Microsoft.PowerFx";
            var nsType = "Microsoft.PowerFx.Types";
            var allowed = new HashSet<string>()
            {
                $"{ns}.{nameof(CheckResultExtensions)}",
                $"{ns}.{nameof(ReadOnlySymbolValues)}",
                $"{ns}.{nameof(RecalcEngine)}",
                $"{ns}.{nameof(Governor)}",
                $"{ns}.{nameof(ReflectionFunction)}",
                $"{ns}.{nameof(PowerFxConfigExtensions)}",
                $"{ns}.{nameof(IExpressionEvaluator)}",
                $"{ns}.{nameof(ITypeMarshallerProvider)}",
                $"{ns}.{nameof(ITypeMarshaller)}",
                $"{ns}.{nameof(IDynamicTypeMarshaller)}",
                $"{ns}.{nameof(ObjectMarshallerProvider)}",
                $"{ns}.{nameof(ObjectMarshaller)}",
                $"{ns}.{nameof(BasicServiceProvider)}",
                $"{ns}.{nameof(IRuntimeConfig)}",
                $"{ns}.{nameof(RuntimeConfig)}",
                $"{ns}.{nameof(PrimitiveMarshallerProvider)}",
                $"{ns}.{nameof(PrimitiveTypeMarshaller)}",
                $"{ns}.{nameof(SymbolValues)}",
                $"{ns}.{nameof(TableMarshallerProvider)}",
                $"{ns}.{nameof(TypeMarshallerCache)}",
                $"{ns}.{nameof(TypeMarshallerCacheExtensions)}",
                $"{ns}.{nameof(SymbolExtensions)}",
                $"{nsType}.{nameof(ObjectRecordValue)}",
#pragma warning disable CS0618 // Type or member is obsolete
                $"{nsType}.{nameof(QueryableTableValue)}",
#pragma warning restore CS0618 // Type or member is obsolete
                $"{ns}.InterpreterConfigException",
                $"{ns}.Interpreter.{nameof(NotDelegableException)}",
                $"{ns}.Interpreter.{nameof(CustomFunctionErrorException)}",
                $"{ns}.{nameof(TypeCoercionProvider)}",             

                // Services for functions. 
                $"{ns}.Functions.IRandomService",
                $"{ns}.Functions.IClockService"                
            };

            var sb = new StringBuilder();
            foreach (var type in asm.GetTypes().Where(t => t.IsPublic))
            {
                var name = type.FullName;
                if (!allowed.Contains(name))
                {
                    sb.Append(name);
                    sb.Append("; ");
                }

                allowed.Remove(name);
            }

            Assert.True(sb.Length == 0, $"Unexpected public types: {sb}");

            // Types we expect to be in the assembly aren't there. 
            if (allowed.Count > 0)
            {
                throw new XunitException("Types missing: " + string.Join(",", allowed.ToArray()));
            }
        }

        [Fact]
        public void EvalWithGlobals()
        {
            var cache = new TypeMarshallerCache();

            var engine = new RecalcEngine();

            var context = cache.NewRecord(new
            {
                x = 15
            });
            var result = engine.Eval("With({y:2}, x+y)", context);

            Assert.Equal(17m, ((DecimalValue)result).Value);
        }

        [Fact]
        public void EvalWithoutParse()
        {
            var engine = new RecalcEngine();
            engine.UpdateVariable("x", 2.0);

            var check = new CheckResult(engine)
                .SetText("x*3")
                .SetBindingInfo();

            // Call Evaluator directly.
            // Ensure it also pulls engine's symbols. 
            var run = check.GetEvaluator();

            var result = run.Eval();
            Assert.Equal(2.0 * 3, result.ToObject());
        }

        /// <summary>
        /// Test that helps to ensure that RecalcEngine performs evaluation in thread safe manner.
        /// </summary>
        [Fact]
        public void EvalInMultipleThreads()
        {
            var engine = new RecalcEngine();
            Parallel.For(
                0,
                10000,
                (i) =>
                {
                    Assert.Equal("5", engine.Eval("10-5").ToObject().ToString());
                    Assert.Equal("True", engine.Eval("true Or false").ToObject().ToString());
                    Assert.Equal("15", engine.Eval("10+5").ToObject().ToString());
                });
        }

        [Fact]
        public void BasicRecalc()
        {
            var engine = new RecalcEngine();
            engine.UpdateVariable("A", 15.0);
            engine.SetFormula("B", "A*2", OnUpdate);
            AssertUpdate("B-->30;");

            engine.UpdateVariable("A", 20.0);
            AssertUpdate("B-->40;");

            // Ensure we can update to null. 
            engine.UpdateVariable("A", FormulaValue.NewBlank(FormulaType.Number));
            AssertUpdate("B-->0;");
        }

        [Fact]
        public void BasicRecalcDecimal()
        {
            var engine = new RecalcEngine();
            engine.UpdateVariable("A", 15m);
            engine.SetFormula("B", "A*2", OnUpdate);
            AssertUpdate("B-->30;");

            engine.UpdateVariable("A", 20m);
            AssertUpdate("B-->40;");

            // Ensure we can update to null. 
            engine.UpdateVariable("A", FormulaValue.NewBlank(FormulaType.Decimal));
            AssertUpdate("B-->0;");
        }

        [Fact]
        public void BasicRecalcString()
        {
            var engine = new RecalcEngine();
            engine.UpdateVariable("A", "abcdef");
            engine.SetFormula("B", "Mid(A,3,2)", OnUpdate);
            engine.SetFormula("C", "Len(A)", OnUpdate);
            AssertUpdate("B-->cd;C-->6;");

            engine.UpdateVariable("A", "hello");
            AssertUpdate("B-->ll;C-->5;");

            // Ensure we can update to null. 
            engine.UpdateVariable("A", FormulaValue.NewBlank(FormulaType.String));
            AssertUpdate("B-->;C-->0;");
        }

        [Fact]
        public void BasicRecalcBoolean()
        {
            var engine = new RecalcEngine();
            engine.UpdateVariable("A", true);
            engine.SetFormula("B", "Not(A)", OnUpdate);
            engine.SetFormula("C", "A Or false", OnUpdate);
            AssertUpdate("B-->False;C-->True;");

            engine.UpdateVariable("A", false);
            AssertUpdate("B-->True;C-->False;");

            // Ensure we can update to null.
            engine.UpdateVariable("A", FormulaValue.NewBlank(FormulaType.Boolean));
            AssertUpdate("B-->True;C-->False;");
        }

        [Fact]
        public void BasicRecalcGuid()
        {
            var engine = new RecalcEngine();
            engine.UpdateVariable("A", new Guid("0f8fad5b-D9CB-469f-a165-70867728950E"));
            engine.SetFormula("B", "A", OnUpdate);
            AssertUpdate("B-->0f8fad5b-d9cb-469f-a165-70867728950e;");

            engine.UpdateVariable("A", new Guid("f9168c5e-CEB2-4FAA-b6bf-329bf39fa1e4"));
            AssertUpdate("B-->f9168c5e-ceb2-4faa-b6bf-329bf39fa1e4;");

            // Ensure we can update to null. 
            engine.UpdateVariable("A", FormulaValue.NewBlank(FormulaType.Guid));
            AssertUpdate("B-->;");
        }

        [Fact]
        public void BasicRecalcDateTime()
        {
            var engine = new RecalcEngine();
            engine.UpdateVariable("A", new DateTime(2023, 09, 06, 03, 12, 45));
            engine.SetFormula("B", "Hour(DateAdd(A,20,TimeUnit.Minutes))", OnUpdate);
            engine.SetFormula("C", "Minute(DateAdd(A,20,TimeUnit.Minutes))", OnUpdate);
            AssertUpdate("B-->3;C-->32;");

            engine.UpdateVariable("A", new DateTime(2023, 09, 06, 12, 45, 45));
            AssertUpdate("B-->13;C-->5;");

            // Ensure we can update to null. 
            // null is treated as 0 or DateTime(1899,12,30,0,0,0,0)
            engine.UpdateVariable("A", FormulaValue.NewBlank(FormulaType.DateTime));
            AssertUpdate("B-->0;C-->20;");
        }

        [Fact]
        public void BasicRecalcTime()
        {
            var engine = new RecalcEngine();
            engine.UpdateVariable("A", new TimeSpan(03, 12, 45));
            engine.SetFormula("B", "Hour(DateAdd(A,20,TimeUnit.Minutes))", OnUpdate);
            engine.SetFormula("C", "Minute(DateAdd(A,20,TimeUnit.Minutes))", OnUpdate);
            AssertUpdate("B-->3;C-->32;");

            engine.UpdateVariable("A", new TimeSpan(12, 45, 45));
            AssertUpdate("B-->13;C-->5;");

            // Ensure we can update to null. 
            // null is treated as 0 or Time(0,0,0,0)
            engine.UpdateVariable("A", FormulaValue.NewBlank(FormulaType.Time));
            AssertUpdate("B-->0;C-->20;");
        }

        // depend on grand child directly 
        [Fact]
        public void Recalc2()
        {
            var engine = new RecalcEngine();
            engine.UpdateVariable("A", 1);
            engine.SetFormula("B", "A*10", OnUpdate);
            AssertUpdate("B-->10;");

            engine.SetFormula("C", "B+5", OnUpdate);
            AssertUpdate("C-->15;");

            // depend on grand child directly 
            engine.SetFormula("D", "B+A", OnUpdate);
            AssertUpdate("D-->11;");

            // Updating A will recalc both D and B. 
            // But D also depends on B, so verify D pulls new value of B. 
            engine.UpdateVariable("A", 2);

            // Batched up (we don't double fire)            
            AssertUpdate("B-->20;C-->25;D-->22;");
        }

        [Fact]
        public void DeleteFormula()
        {
            var engine = new RecalcEngine();

            engine.UpdateVariable("A", 1);
            engine.SetFormula("B", "A*10", OnUpdate);
            engine.SetFormula("C", "B+5", OnUpdate);
            engine.SetFormula("D", "B+A", OnUpdate);

            Assert.Throws<InvalidOperationException>(() =>
                engine.DeleteFormula("X"));

            Assert.Throws<InvalidOperationException>(() =>
                engine.DeleteFormula("B"));

            engine.DeleteFormula("D");
            Assert.False(engine.TryGetByName("D", out var retD));

            engine.DeleteFormula("C");
            Assert.False(engine.TryGetByName("C", out var retC));

            // After C and D are deleted, deleting B should pass
            engine.DeleteFormula("B");

            // Ensure B is gone
            engine.Check("B");
            Assert.Throws<InvalidOperationException>(() =>
                engine.Check("B").ThrowOnErrors());
        }

        // Don't fire for formulas that aren't touched by an update
        [Fact]
        public void RecalcNoExtraCallbacks()
        {
            var engine = new RecalcEngine();
            engine.UpdateVariable("A1", 1);
            engine.UpdateVariable("A2", 5);

            engine.SetFormula("B", "A1+A2", OnUpdate);
            AssertUpdate("B-->6;");

            engine.SetFormula("C", "A2*10", OnUpdate);
            AssertUpdate("C-->50;");

            engine.UpdateVariable("A1", 2);
            AssertUpdate("B-->7;"); // Don't fire C, not touched

            engine.UpdateVariable("A2", 7);
            AssertUpdate("B-->9;C-->70;");
        }

        private static readonly ParserOptions _opts = new ParserOptions { AllowsSideEffects = true };

        [Fact]
        public void SetFormula()
        {
            var config = new PowerFxConfig();
            config.EnableSetFunction();
            var engine = new RecalcEngine(config);

            engine.UpdateVariable("A", 1m);
            engine.SetFormula("B", "A*2", OnUpdate);
            AssertUpdate("B-->2;");

            // Can't set formulas, they're read only 
            var check = engine.Check("Set(B, 12)");
            Assert.False(check.IsSuccess);

            // Set() function triggers recalc chain. 
            engine.Eval("Set(A,2)", options: _opts);
            AssertUpdate("B-->4;");

            // Compare Before/After set within an expression.
            // Before (A,B) = 2,4 
            // After  (A,B) = 3,6
            var result = engine.Eval("With({x:A, y:B}, Set(A,3); x & y & A & B)", options: _opts);
            Assert.Equal("2436", result.ToObject());

            AssertUpdate("B-->6;");
        }

        [Fact]
        public void UserDefinitionOnUpdateTest()
        {
            var config = new PowerFxConfig();
            config.EnableSetFunction();
            var engine = new RecalcEngine(config);

            engine.UpdateVariable("A", 1m);
            engine.AddUserDefinitions("B=A*2;C=A*B;", onUpdate: OnUpdate);
            AssertUpdate("B-->2;C-->2;");

            // Can't set formulas, they're read only 
            var check = engine.Check("Set(B, 12)");
            Assert.False(check.IsSuccess);

            // Set() function triggers recalc chain. 
            engine.Eval("Set(A,10)", options: _opts);
            AssertUpdate("B-->20;C-->200;");

            // Compare Before/After set within an expression.
            // Before (A,B) = 10,20 
            // After  (A,B) = 3,6
            var result = engine.Eval("With({x:A, y:B}, Set(A,3); x & y & A & B)", options: _opts);
            Assert.Equal("102036", result.ToObject());
        }

        [Fact]
        public void BasicEval()
        {
            var engine = new RecalcEngine();
            engine.UpdateVariable("M", 10.0);
            engine.UpdateVariable("M2", -4);
            var result = engine.Eval("M + Abs(M2)");
            Assert.Equal(14.0, ((NumberValue)result).Value);
        }

        [Fact]
        public void BuiltInEnumConfigCheck()
        {
            var config = new PowerFxConfig()
            {
                SymbolTable = null
            };

#pragma warning disable CS0618 // Type or member is obsolete
            config.EnableRegExFunctions();
#pragma warning restore CS0618 // Type or member is obsolete
            var expression = "Match(\"test\", \"t\", MatchOptions.Contains)";

            var engine = new RecalcEngine(config);
            var check = engine.Check(expression);
            Assert.True(check.IsSuccess);
        }

        [Fact]
        public void FormulaErrorUndefined()
        {
            var engine = new RecalcEngine();

            // formula fails since 'B' is undefined. 
            Assert.Throws<InvalidOperationException>(() =>
               engine.SetFormula("A", "B*2", OnUpdate));
        }

        [Fact]
        public void CantChangeType()
        {
            var engine = new RecalcEngine();
            engine.UpdateVariable("a", FormulaValue.New(12));

            // not supported: Can't change a variable's type.
            Assert.Throws<InvalidOperationException>(() =>
                engine.UpdateVariable("a", FormulaValue.New("str")));
        }

        [Fact]
        public void FormulaCantRedefine()
        {
            var engine = new RecalcEngine();

            engine.SetFormula("A", "2", OnUpdate);

            // Can't redefine an existing formula. 
            Assert.Throws<InvalidOperationException>(() =>
               engine.SetFormula("A", "3", OnUpdate));
        }     

        [Theory]
        [InlineData(
            "func1(x:Number/*comment*/): Number = x * 10;\nfunc2(x:Number): Number = y1 * 10;",
            null,
            true)]
        [InlineData(
            "foo():Blank = foo();",
            "foo()",
            true)]
        [InlineData(
            "Add(x: Number, y:Number): Number = x + y; Foo(x: Number): Number = Abs(x);",
            "Add(10, Foo(-10))",
            false,
            20.0)]
        [InlineData(
            "Add(x: Number, y:Number): Number = x + y; Foo(x: Number): Number = Abs(x);",
            "Add(1 , Add(1 , Add(1 , Add(1 , Add(1 , Foo(-1))))))",
            false,
            6.0)]
        [InlineData(
            "TriplePowerSum(x: Number, y:Number, z:Number): Number = Power(2,x) + Power(2,y) + Power(2,z);",
            "TriplePowerSum(1 , 2, 3)",
            false,
            14.0)]

        // Recursive calls are not allowed
        [InlineData(
            "foo(x:Number):Number = If(x=0,foo(1),If(x=1,foo(2),If(x=2,Float(2))));",
            "foo(Float(0))",
            true)]
        [InlineData(
            "hailstone(x:Number):Number = If(Not(x = 1), If(Mod(x, 2)=0, hailstone(x/2), hailstone(3*x+1)), x);",
            "hailstone(Float(192))",
            true)]
        [InlineData(
            "odd(number:Number):Boolean = If(number = 0, false, even(Abs(number)-1)); even(number:Number):Boolean = If(number = 0, true, odd(Abs(number)-1));",
            "odd(17)",
            true)]
        [InlineData(
            "odd(number:Number):Boolean = If(number = 0, false, even(Abs(number)-1)); even(number:Number):Boolean = If(number = 0, true, odd(Abs(number)-1));",
            "even(17)",
            true)]
        [InlineData(
            "odd(number:Number):Boolean = If(number = 0, false, even(If(number<0,-number,number)-1)); even(number:Decimal):Boolean = If(number = 0, true, odd(If(number<0,-number,number)-1));",
            "odd(17)",
            true)]
        [InlineData(
            "odd(number:Number):Boolean = If(number = 0, false, even(If(number<0,-number,number)-1)); even(number:Decimal):Boolean = If(number = 0, true, odd(If(number<0,-number,number)-1));",
            "even(17)",
            true)]

        // Redefinition is not allowed
        [InlineData(
            "foo():Blank = foo(); foo():Number = x + 1;", 
            null,
            true)]

        // Syntax error
        [InlineData(
            "foo():Blank = x[",
            null,
            true)]

        // Incorrect parameters
        [InlineData(
            "foo(x:Number):Number = x + 1;",
            "foo(False)",
            true)]
        [InlineData(
            "foo(x:Number):Number = x + 1;",
            "foo(Table( { Value: \"Strawberry\" }, { Value: \"Vanilla\" } ))",
            true)]
        [InlineData(
            "foo(x:Number):Number = x + 1;",
            "foo(Float(1))",
            false,
            2.0)]

        public void UserDefinedFunctionTest(string udfExpression, string expression, bool expectedError, double expected = 0)
        {
            var config = new PowerFxConfig()
            {
                MaxCallDepth = 100
            };
            var recalcEngine = new RecalcEngine(config);

            try
            {
                recalcEngine.AddUserDefinedFunction(udfExpression, CultureInfo.InvariantCulture);

                var check = recalcEngine.Check(expression);

                Assert.Equal(check.IsSuccess, !expectedError);

                var result = recalcEngine.Eval(expression);
                var fvExpected = FormulaValue.New(expected);

                Assert.Equal(fvExpected.AsDecimal(), result.AsDecimal());
            }
            catch (Exception ex)
            {
                Assert.True(expectedError, ex.Message);
            }
        }

        [Theory]
        [InlineData("foo(x: Number, y:Number):Number = x + y;", "foo(1,2)", 3.0)]
        [InlineData("foo(x: Number, y:Number):Number = x - Abs(y);", "foo(myArg,1)", 9.0)]
        public void UserDefinedFunctionSymbolTableTest(string script, string expression, double expected)
        {
            var engine = new RecalcEngine();
            var symbolTable = new SymbolTable();

            engine.UpdateVariable("myArg", FormulaValue.New(10));

            symbolTable.AddUserDefinedFunction(script, CultureInfo.InvariantCulture, engine.SupportedFunctions, engine.PrimitiveTypes);

            var check = engine.Check(expression, symbolTable: symbolTable);
            var result = check.GetEvaluator().Eval();
            var fvExpected = FormulaValue.New(expected);

            Assert.Equal(fvExpected.AsDecimal(), result.AsDecimal());
        }

        [Theory]
        [InlineData("foo(x:Number):Number = x + missingArg1 - missingArg2;")]
        [InlineData("foo(x:Number):Number = x + ;")]
        public void DefinedFunctionsErrorsTest(string script)
        {
            var engine = new RecalcEngine();

            Assert.False(engine.AddUserDefinedFunction(script, CultureInfo.InvariantCulture).IsSuccess);
        }

        // Overloads and conflict 
        [Theory]
        [InlineData("foo(Text:Number):Number = Text;", 1)] // param name conflicts with type name
        [InlineData("foo(K1:Number):Number = K1;", 1)] // param takes precedence
        [InlineData("foo(param:Number):Number = K1;", 9999)] // param takes precedence
        public void FunctionPrecedenceTest(string script, double expected)
        {
            SymbolTable st = new SymbolTable { DebugName = "Extras" };
            st.AddConstant("K1", FormulaValue.New(9999));            

            var engine = new RecalcEngine();
            engine.AddUserDefinedFunction(script, symbolTable: st);

            var check = engine.Check("foo(1)");
            Assert.True(check.IsSuccess);
            Assert.Equal(FormulaType.Number, check.ReturnType);

            var result = check.GetEvaluator().Eval();            
            Assert.Equal(expected, result.AsDouble());
        }

        [Fact]
        public void ShadowingFunctionPrecedenceTest()
        {
            var engine = new RecalcEngine();
            engine.AddUserDefinedFunction("Concat(x:Text):Text = \"xyz\"; Average(x:Number):Number = 11111;");

            var check = engine.Check("Concat(\"abc\")");
            Assert.True(check.IsSuccess);
            Assert.Equal(FormulaType.String, check.ReturnType);

            var result = check.GetEvaluator().Eval();
            Assert.Equal("xyz", ((StringValue)result).Value);

            check = engine.Check("Average(123)");
            Assert.True(check.IsSuccess);
            Assert.Equal(FormulaType.Number, check.ReturnType);

            result = check.GetEvaluator().Eval();
            Assert.Equal(11111, result.AsDouble());

            engine.AddUserDefinitions("Test := Type({A: Number}); TestTable := Type([{A: Number}]);" +
                "Filter(X: TestTable):Test = First(X); ShowColumns(X: TestTable):TestTable = FirstN(X, 3);");

            check = engine.Check("Filter([{A: 123}]).A");
            Assert.True(check.IsSuccess);
            Assert.Equal(FormulaType.Number, check.ReturnType);

            result = check.GetEvaluator().Eval();
            Assert.Equal(123, result.AsDouble());

            check = engine.Check("CountRows(ShowColumns([{A: 123}, {A: 124}, {A:125}, {A:126}, {A: 127}]))");
            Assert.True(check.IsSuccess);
            Assert.Equal(FormulaType.Decimal, check.ReturnType);

            result = check.GetEvaluator().Eval();
            Assert.Equal(3, result.AsDouble());
        }

        [Theory]

        // Behavior function in non-imperative udf
        [InlineData(
            "TestFunc():Void = Set(a, 123);",
            true,
            "Behavior function in a non-behavior user-defined function",
            false)]

        // Behavior function in imperative udf
        [InlineData(
            "TestFunc():Void = { Set(a, 123); };",
            false,
            null,
            true)]

        public void BehaviorFunctionInImperativeUDF(string udfExpression, bool expectedError, string expectedErrorKey, bool allowSideEffects)
        {
            var config = new PowerFxConfig();
            config.EnableSetFunction();
            var engine = new RecalcEngine(config);
            engine.UpdateVariable("a", 1m);

            var result = engine.AddUserDefinedFunction(udfExpression, CultureInfo.InvariantCulture, symbolTable: engine.EngineSymbols, allowSideEffects: allowSideEffects);
            Assert.True(expectedError ? result.Errors.Count() > 0 : result.Errors.Count() == 0);

            if (expectedError)
            {
                result.Errors.Any(error => error.MessageKey == expectedErrorKey);
            }
        }

        [Theory]

        // Return value with side effectful UDF
        [InlineData(
            "F1(x:Number) : Number = { Set(a, x); a+1; };",
            "F1(123)",
            false,
            null,
            124)]

        // Mismatch return value with side effectful UDF
        [InlineData(
            "F1(x:Number) : Boolean = { Set(a, x); Today(); };",
            null,
            true,
            "ErrUDF_ReturnTypeDoesNotMatch",
            0)]

        public void ImperativeUserDefinedFunctionTest(string udfExpression, string expression, bool expectedError, string errorKey, double expected)
        {
            var config = new PowerFxConfig();
            config.EnableSetFunction();
            var recalcEngine = new RecalcEngine(config);
            recalcEngine.UpdateVariable("a", 1m);

            var definitionsCheckResult = recalcEngine.AddUserDefinedFunction(udfExpression, CultureInfo.InvariantCulture, symbolTable: recalcEngine.EngineSymbols, allowSideEffects: true);

            if (!expectedError)
            { 
                Assert.True(definitionsCheckResult.IsSuccess);

                var result = recalcEngine.Eval(expression, options: _opts);
                var fvExpected = FormulaValue.New(expected);

                Assert.Equal(fvExpected.AsDecimal(), result.AsDecimal());
            }
            else 
            {
                Assert.False(definitionsCheckResult.IsSuccess);
                Assert.Single(definitionsCheckResult.Errors);
                Assert.Contains(definitionsCheckResult.Errors, err => err.MessageKey == errorKey);
            }
        }

        [Theory]

        [InlineData(
            "MismatchType():Number = { 1+3; Color.Blue; };",
            true,
            true,
            36,
            41)]
        [InlineData(
            "MatchType():Text = { 4; 3 };",
            false,
            true,
            0,
            0)]
        public void TestMismatchReturnType(string udfExpression, bool expectedError, bool allowSideEffects, int min, int lim)
        {
            var config = new PowerFxConfig();
            config.EnableSetFunction();
            var engine = new RecalcEngine(config);
            engine.UpdateVariable("x", 1m);

            var result = engine.AddUserDefinedFunction(udfExpression, CultureInfo.InvariantCulture, symbolTable: engine.EngineSymbols, allowSideEffects: allowSideEffects);
            Assert.True(expectedError ? result.Errors.Count() > 0 : result.Errors.Count() == 0);

            if (expectedError)
            {
                var error = result.Errors.First(error => error.MessageKey == "ErrUDF_ReturnTypeDoesNotMatch");
                Assert.NotNull(error);
                var span = error.Span;
                Assert.True(span.Min == min && span.Lim == lim);
            }
        }

        [Fact]

        public void DelegableUDFTest()
        {
            var symbolTable = new DelegatableSymbolTable();
            var schema = DType.CreateTable(
                new TypedName(DType.Guid, new DName("ID")),
                new TypedName(DType.Number, new DName("Value")));
            symbolTable.AddEntity(new TestDelegableDataSource(
                "MyDataSource",
                schema,
                new TestDelegationMetadata(
                        new DelegationCapability(DelegationCapability.Filter),
                        schema,
                        new FilterOpMetadata(
                            schema,
                            new Dictionary<DPath, DelegationCapability>(),
                            new Dictionary<DPath, DelegationCapability>(),
                            new DelegationCapability(DelegationCapability.GreaterThan),
                            null)),
                true));
            symbolTable.AddType(new DName("MyDataSourceTableType"), FormulaType.Build(schema));
            var config = new PowerFxConfig()
            {
                SymbolTable = symbolTable
            };
            config.EnableSetFunction();

            var recalcEngine = new RecalcEngine(config);

            recalcEngine.AddUserDefinedFunction("A():MyDataSourceTableType = Filter(MyDataSource, Value > 10);C():MyDataSourceTableType = A(); B():MyDataSourceTableType = Filter(C(), Value > 11); D():MyDataSourceTableType = { Filter(B(), Value > 12); };", CultureInfo.InvariantCulture, symbolTable: recalcEngine.EngineSymbols, allowSideEffects: true);
            var func = recalcEngine.Functions.WithName("A").First() as UserDefinedFunction;

            Assert.True(func.IsAsync);
            Assert.True(func.IsDelegatable);

            func = recalcEngine.Functions.WithName("C").First() as UserDefinedFunction;

            Assert.True(func.IsAsync);
            Assert.True(func.IsDelegatable);

            func = recalcEngine.Functions.WithName("B").First() as UserDefinedFunction;

            Assert.True(func.IsAsync);
            Assert.True(func.IsDelegatable);

            func = recalcEngine.Functions.WithName("D").First() as UserDefinedFunction;

            // Imperative function is not delegable
            Assert.True(func.IsAsync);
            Assert.True(!func.IsDelegatable);

            // Binding fails for recursive definitions and hence function is not added.
            Assert.False(recalcEngine.AddUserDefinedFunction("E():Void = { E(); };", CultureInfo.InvariantCulture, symbolTable: recalcEngine.EngineSymbols, allowSideEffects: true).IsSuccess);
        }

        [Fact]
        public void TestInheritanceOfDelegationWarningsInUDFs()
        {
            var symbolTable = new DelegatableSymbolTable();
            var schema = DType.CreateTable(
                new TypedName(DType.Number, new DName("Value")));
            symbolTable.AddEntity(new TestDelegableDataSource(
                "MyDataSource",
                schema,
                new TestDelegationMetadata(
                        new DelegationCapability(DelegationCapability.Filter),
                        schema,
                        new FilterOpMetadata(
                            schema,
                            new Dictionary<DPath, DelegationCapability>(),
                            new Dictionary<DPath, DelegationCapability>(),
                            new DelegationCapability(DelegationCapability.GreaterThan),
                            null)),
                true));
            symbolTable.AddType(new DName("MyDataSourceTableType"), FormulaType.Build(schema));
            var config = new PowerFxConfig()
            {
                SymbolTable = symbolTable
            };
            var engine = new RecalcEngine(config);

            var result = engine.AddUserDefinedFunction("NonDelegatableUDF():MyDataSourceTableType = Filter(MyDataSource, Sqrt(Value) > 5);", CultureInfo.InvariantCulture, symbolTable: engine.EngineSymbols, allowSideEffects: true);
            Assert.True(result.IsSuccess);
            var func = engine.Functions.WithName("NonDelegatableUDF").First() as UserDefinedFunction;
            Assert.True(func.HasDelegationWarning);

            result = engine.AddUserDefinedFunction("NonDelegatableUDF2():MyDataSourceTableType = NonDelegatableUDF();", CultureInfo.InvariantCulture, symbolTable: engine.EngineSymbols, allowSideEffects: true);
            Assert.True(result.IsSuccess);
            func = engine.Functions.WithName("NonDelegatableUDF2").First() as UserDefinedFunction;
            Assert.True(func.HasDelegationWarning);
        }

        // Binding to inner functions does not impact outer functions. 
        [Fact]
        public async Task FunctionInner()
        {
            // Inner table 
            SymbolTable stInner = SymbolTable.WithPrimitiveTypes();
            stInner.AddUserDefinedFunction("Func1() : Text = \"inner\";");

            SymbolTable st = SymbolTable.WithPrimitiveTypes();
            st.AddUserDefinedFunction("Func2() : Text = Func1() & \"2\";", symbolTable: stInner);

            var engine = new RecalcEngine();
            engine.AddUserDefinedFunction("Func1() : Text = \"Outer\";", symbolTable: st);

            // Func1() here should bind to the top-level "outer" one, not the "inner" one.
            var result = await engine.EvalAsync("Func1() & Func2()", default, symbolTable: st);
            var str = ((StringValue)result).Value;
            Assert.Equal("Outerinner2", str);
        }

        [Fact]
        public void PropagateNull()
        {
            var engine = new RecalcEngine();
            engine.SetFormula("A", expr: "Blank()", OnUpdate);
            engine.SetFormula("B", "A", OnUpdate);

            var b = engine.GetValue("B");
            Assert.True(b is BlankValue);
        }

        // Record with null values. 
        [Fact]
        public void ChangeRecord()
        {
            var engine = new RecalcEngine();

            engine.UpdateVariable("R", FormulaValue.NewRecordFromFields(
                new NamedValue("F1", FormulaValue.NewBlank(FormulaType.Number)),
                new NamedValue("F2", FormulaValue.New(6.0))));

            engine.SetFormula("A", "R.F2 + 3 + R.F1", OnUpdate);
            AssertUpdate("A-->9;");

            engine.UpdateVariable("R", FormulaValue.NewRecordFromFields(
                new NamedValue("F1", FormulaValue.New(2.0)),
                new NamedValue("F2", FormulaValue.New(7.0))));
            AssertUpdate("A-->12;");
        }

        [Fact]
        public void ChangeRecord_Decimal()
        {
            var engine = new RecalcEngine();

            engine.UpdateVariable("R", FormulaValue.NewRecordFromFields(
                new NamedValue("F1", FormulaValue.NewBlank(FormulaType.Decimal)),
                new NamedValue("F2", FormulaValue.New(6))));

            engine.SetFormula("A", "R.F2 + 3 + R.F1", OnUpdate);
            AssertUpdate("A-->9;");

            engine.UpdateVariable("R", FormulaValue.NewRecordFromFields(
                new NamedValue("F1", FormulaValue.New(2)),
                new NamedValue("F2", FormulaValue.New(7))));
            AssertUpdate("A-->12;");
        }

        [Fact]
        public void CheckFunctionCounts()
        {
            var config = new PowerFxConfig();
            config.EnableJsonFunctions();

            var engine1 = new Engine(config);

            // Pick a function in core but not implemented in interpreter.
            var nyiFunc = BuiltinFunctionsCore.ISOWeekNum;

#pragma warning disable CS0618 // Type or member is obsolete
            Assert.Contains(nyiFunc, engine1.Functions.Functions);
#pragma warning restore CS0618 // Type or member is obsolete

            // RecalcEngine will add the interpreter's functions. 
            var engine2 = new RecalcEngine(config);

#pragma warning disable CS0618 // Type or member is obsolete
            Assert.DoesNotContain(nyiFunc, engine2.Functions.Functions);
#pragma warning restore CS0618 // Type or member is obsolete

            Assert.True(engine2.FunctionCount > 100);

            // Spot check some known functions
            Assert.NotEmpty(engine2.Functions.WithName("Cos"));
            Assert.NotEmpty(engine2.Functions.WithName("ParseJSON"));
        }

        [Fact]
        public void CheckSuccess()
        {
            var engine = new RecalcEngine();
            var result = engine.Check(
                "3*2+x",
                RecordType.Empty().Add(
                    new NamedFormulaType("x", FormulaType.Number)));

            Assert.True(result.IsSuccess);
            Assert.True(result.ReturnType is NumberType);
            Assert.Single(result.TopLevelIdentifiers);
            Assert.Equal("x", result.TopLevelIdentifiers.First());
        }

        [Fact]
        public void CanRunWithWarnings()
        {
            var config = new PowerFxConfig(Features.None);
            var engine = new RecalcEngine(config);

            var result = engine.Check("T.Var = 23", RecordType.Empty()
                .Add(new NamedFormulaType("T", RecordType.Empty().Add(new NamedFormulaType("Var", FormulaType.String)))));

            Assert.True(result.IsSuccess);
            Assert.Equal(1, result.Errors.Count(x => x.IsWarning));
        }

        [Fact]
        public void CheckSuccessWarning()
        {
            var engine = new RecalcEngine();

            // issues a warning, verify it's still successful.
            var result = engine.Check("Filter([1,2,3],true)");

            Assert.True(result.IsSuccess);
            Assert.Equal(1, result.Errors.Count(x => x.Severity == ErrorSeverity.Warning));
        }

        [Fact]
        public void CheckParseError()
        {
            var engine = new RecalcEngine();
            var result = engine.Check("3*1+");

            Assert.False(result.IsSuccess);
            Assert.StartsWith("Error 4-4: Expected an operand", result.Errors.First().ToString());
        }

        [Fact]
        public void CheckBindError()
        {
            var engine = new RecalcEngine();
            var result = engine.Check("3+foo+2"); // foo is undefined 

            Assert.False(result.IsSuccess);
            Assert.Single(result.Errors);
            Assert.StartsWith("Error 2-5: Name isn't valid. 'foo' isn't recognized", result.Errors.First().ToString());
        }

        [Fact]
        public void CheckLambdaBindError()
        {
            var engine = new RecalcEngine();
            var result = engine.Check("Filter([1,2,3] As X, X.Value > foo)");

            Assert.False(result.IsSuccess);
            Assert.Single(result.Errors);
            Assert.StartsWith("Error 31-34: Name isn't valid. 'foo' isn't recognized", result.Errors.First().ToString());
        }

        [Fact]
        public void CheckDottedBindError()
        {
            var engine = new RecalcEngine();
            var result = engine.Check("First([1,2,3]).foo");

            Assert.False(result.IsSuccess);
            Assert.Single(result.Errors);
            Assert.StartsWith("Error 14-18: Name isn't valid. 'foo' isn't recognized", result.Errors.First().ToString());
        }

        [Fact]
        public void CheckDottedBindErrorForSingleColumnAccess()
        {
            var config = new PowerFxConfig();
            var engine = new Engine(config);
            var result = engine.Check("[1,2,3].foo");
            Assert.False(result.IsSuccess);
            Assert.Single(result.Errors);
            Assert.StartsWith("Error 7-11: Deprecated use of '.'. Please use the 'ShowColumns' function instead.", result.Errors.First().ToString());
        }

        [Fact]
        public void CheckDottedBindError2()
        {
            var engine = new RecalcEngine();
            var result = engine.Check("First([]).Value");

            Assert.False(result.IsSuccess);
            Assert.Single(result.Errors);
            Assert.StartsWith("Error 9-15: Name isn't valid. 'Value' isn't recognized", result.Errors.First().ToString());
        }

        [Fact]
        public void CheckBindEnum()
        {
            var engine = new RecalcEngine(new PowerFxConfig(Features.None));
            var result = engine.Check("TimeUnit.Hours");

            Assert.True(result.IsSuccess);

            // The resultant type will be the underlying type of the enum provided to 
            // check.  In the case of TimeUnit, this is StringType
            Assert.True(result.ReturnType is StringType);
            Assert.Empty(result.TopLevelIdentifiers);
        }

        [Fact]
        public void CheckBindErrorWithParseExpression()
        {
            var engine = new RecalcEngine();
            var result = engine.Check("3+foo+2", RecordType.Empty()); // foo is undefined 

            Assert.False(result.IsSuccess);
            Assert.Single(result.Errors);
            Assert.StartsWith("Error 2-5: Name isn't valid. 'foo' isn't recognized", result.Errors.First().ToString());
        }

        [Fact]
        public void CheckSuccessWithParsedExpression()
        {
            var engine = new RecalcEngine();
            var result = engine.Check(
                "3*2+x",
                RecordType.Empty().Add(
                    new NamedFormulaType("x", FormulaType.Number)));

            // Test that parsing worked
            Assert.True(result.IsSuccess);
            Assert.True(result.ReturnType is NumberType);
            Assert.Single(result.TopLevelIdentifiers);
            Assert.Equal("x", result.TopLevelIdentifiers.First());

            // Test evaluation of parsed expression
            var recordValue = FormulaValue.NewRecordFromFields(
                new NamedValue("x", FormulaValue.New(5.0)));
            var formulaValue = result.GetEvaluator().Eval(recordValue);
            Assert.Equal(11.0, (double)formulaValue.ToObject());
        }

        // Test Globals + Locals + GetValuator() 
        [Fact]
        public void CheckGlobalAndLocal()
        {
            var engine = new RecalcEngine();
            engine.UpdateVariable("y", FormulaValue.New(10));

            var result = engine.Check(
                "x+y",
                RecordType.Empty().Add(
                    new NamedFormulaType("x", FormulaType.Number)));

            // Test that parsing worked
            Assert.True(result.IsSuccess);
            Assert.True(result.ReturnType is NumberType);

            // Test evaluation of parsed expression
            var recordValue = FormulaValue.NewRecordFromFields(
                new NamedValue("x", FormulaValue.New(5.0)));

            var formulaValue = result.GetEvaluator().Eval(recordValue);

            Assert.Equal(15.0, (double)formulaValue.ToObject());
        }

        [Fact]
        public void RecalcEngineMutateConfig()
        {
            var config = new PowerFxConfig();
            config.SymbolTable.AddFunction(BuiltinFunctionsCore.Blank);

            var recalcEngine = new Engine(config)
            {
                SupportedFunctions = new SymbolTable() // clear builtins
            };

            var func = BuiltinFunctionsCore.AsType; // Function not already in engine
#pragma warning disable CS0618 // Type or member is obsolete
            Assert.DoesNotContain(func, recalcEngine.Functions.Functions); // didn't get auto-added by engine.
#pragma warning restore CS0618 // Type or member is obsolete

            // We can mutate config after engine is created.
            var optionSet = new OptionSet("foo", DisplayNameUtility.MakeUnique(new Dictionary<string, string>() { { "one key", "one value" } }));
            config.SymbolTable.AddFunction(func);
            config.SymbolTable.AddEntity(optionSet);

            Assert.True(config.TryGetVariable(new DName("foo"), out _));
#pragma warning disable CS0618 // Type or member is obsolete
            Assert.Contains(func, recalcEngine.Functions.Functions); // function was added to the config.
#pragma warning restore CS0618 // Type or member is obsolete

#pragma warning disable CS0618 // Type or member is obsolete
            Assert.DoesNotContain(BuiltinFunctionsCore.Abs, recalcEngine.Functions.Functions);
#pragma warning restore CS0618 // Type or member is obsolete
        }

        [Fact]
        public void RecalcEngine_AddFunction_Twice()
        {
            var config = new PowerFxConfig();
            config.AddFunction(BuiltinFunctionsCore.Blank);

            Assert.Throws<ArgumentException>(() => config.AddFunction(BuiltinFunctionsCore.Blank));
        }

        [Fact]
        public void RecalcEngine_FunctionOrdering1()
        {
            var config = new PowerFxConfig(Features.PowerFxV1);
            config.AddFunction(new TestFunctionMultiply());
            config.AddFunction(new TestFunctionSubstract());

            var engine = new RecalcEngine(config);
            var result = engine.Eval("Func(7, 11)");

            Assert.IsType<NumberValue>(result);

            // Multiply function is first and a valid overload so that's the one we use as coercion is valid for this one
            Assert.Equal(77.0, (result as NumberValue).Value);
        }

        [Fact]
        public void RecalcEngine_FunctionOrdering2()
        {
            var config = new PowerFxConfig(Features.PowerFxV1);
            config.AddFunction(new TestFunctionSubstract());
            config.AddFunction(new TestFunctionMultiply());

            var engine = new RecalcEngine(config);
            var result = engine.Eval("Func(7, 11)");

            Assert.IsType<NumberValue>(result);

            // Substract function is first and a valid overload so that's the one we use as coercion is valid for this one
            Assert.Equal(-4.0, (result as NumberValue).Value);
        }

        private class TestFunctionMultiply : CustomTexlFunction
        {
            public override bool IsSelfContained => true;

            public TestFunctionMultiply()
                : base(DPath.Root, "Func", FunctionCategories.MathAndStat, DType.Number, null, DType.Number, DType.String)
            {
            }

            public override IEnumerable<TexlStrings.StringGetter[]> GetSignatures()
            {
                yield return new[] { TexlStrings.IsBlankArg1 };
            }

            public override Task<FormulaValue> InvokeAsync(IServiceProvider serviceProvider, FormulaValue[] args, CancellationToken cancellationToken)
            {
                var arg0 = args[0] as NumberValue;
                var arg1 = args[1] as StringValue;

                return Task.FromResult<FormulaValue>(NumberValue.New(arg0.Value * double.Parse(arg1.Value)));
            }
        }

        private class TestFunctionSubstract : CustomTexlFunction
        {
            public override bool IsSelfContained => true;

            public TestFunctionSubstract()
                : base(DPath.Root, "Func", FunctionCategories.MathAndStat, DType.Number, null, DType.String, DType.Number)
            {
            }

            public override IEnumerable<TexlStrings.StringGetter[]> GetSignatures()
            {
                yield return new[] { TexlStrings.IsBlankArg1 };
            }

            public override Task<FormulaValue> InvokeAsync(IServiceProvider serviceProvider, FormulaValue[] args, CancellationToken cancellationToken)
            {
                var arg0 = args[0] as StringValue;
                var arg1 = args[1] as NumberValue;

                return Task.FromResult<FormulaValue>(NumberValue.New(double.Parse(arg0.Value) - arg1.Value));
            }
        }

        [Fact]
        public void OptionSetChecks()
        {
            var config = new PowerFxConfig();

            var optionSet = new OptionSet("OptionSet", DisplayNameUtility.MakeUnique(new Dictionary<string, string>()
            {
                    { "option_1", "Option1" },
                    { "option_2", "Option2" }
            }));

            config.AddOptionSet(optionSet);
            var recalcEngine = new RecalcEngine(config);

            var checkResult = recalcEngine.Check("OptionSet.Option1 <> OptionSet.Option2");
            Assert.True(checkResult.IsSuccess);
        }

        [Theory]

        // Text() returns the display name of the input option set value
        [InlineData("Text(OptionSet.option_1)", "Option1")]
        [InlineData("Text(OptionSet.Option1)", "Option1")]
        [InlineData("Text(Option1)", "Option1")]
        [InlineData("Text(If(1<0, Option1))", null)]

        // OptionSetInfo() returns the logical name of the input option set value
        [InlineData("OptionSetInfo(OptionSet.option_1)", "option_1")]
        [InlineData("OptionSetInfo(OptionSet.Option1)", "option_1")]
        [InlineData("OptionSetInfo(Option1)", "option_1")]
        [InlineData("OptionSetInfo(If(1<0, Option1))", "")]
        public async Task OptionSetInfoTests(string expression, string expected)
        {
            var optionSet = new OptionSet("OptionSet", DisplayNameUtility.MakeUnique(new Dictionary<string, string>()
            {
                    { "option_1", "Option1" },
                    { "option_2", "Option2" }
            }));

            optionSet.TryGetValue(new DName("option_1"), out var option1);

            var symbol = new SymbolTable();
            var option1Solt = symbol.AddVariable("Option1", FormulaType.OptionSetValue, null);
            var symValues = new SymbolValues(symbol);
            symValues.Set(option1Solt, option1);

            var config = new PowerFxConfig() { SymbolTable = symbol };
#pragma warning disable CS0618 // Type or member is obsolete
            config.EnableOptionSetInfo();
#pragma warning restore CS0618 // Type or member is obsolete
            config.AddOptionSet(optionSet);
            var recalcEngine = new RecalcEngine(config);

            var result = await recalcEngine.EvalAsync(expression, CancellationToken.None, symValues);
            Assert.Equal(expected, result.ToObject());
        }

        [Theory]
        [InlineData("Text(OptionSet)")]

        [InlineData("OptionSetInfo(OptionSet)")]
        [InlineData("OptionSetInfo(\"test\")")]
        [InlineData("OptionSetInfo(1)")]
        [InlineData("OptionSetInfo(true)")]
        [InlineData("OptionSetInfo(Color.Red)")]
        public async Task OptionSetInfoNegativeTest(string expression)
        {
            var optionSet = new OptionSet("OptionSet", DisplayNameUtility.MakeUnique(new Dictionary<string, string>()
            {
                    { "option_1", "Option1" },
                    { "option_2", "Option2" }
            }));

            var config = new PowerFxConfig(Features.None);
            config.AddOptionSet(optionSet);
            var recalcEngine = new RecalcEngine(config);
            var checkResult = recalcEngine.Check(expression, RecordType.Empty());
            Assert.False(checkResult.IsSuccess);
        }

        [Fact]
        public void OptionSetResultType()
        {
            var config = new PowerFxConfig();

            var optionSet = new OptionSet("FooOs", DisplayNameUtility.MakeUnique(new Dictionary<string, string>()
            {
                    { "option_1", "Option1" },
                    { "option_2", "Option2" }
            }));

            config.AddOptionSet(optionSet);
            var recalcEngine = new RecalcEngine(config);

            var checkResult = recalcEngine.Check("FooOs.Option1");
            Assert.True(checkResult.IsSuccess);
            var osvaluetype = Assert.IsType<OptionSetValueType>(checkResult.ReturnType);
            Assert.Equal("FooOs", osvaluetype.OptionSetName);
        }

        [Fact]
        public void OptionSetChecksWithMakeUniqueCollision()
        {
            var config = new PowerFxConfig();

            var optionSet = new OptionSet("OptionSet", DisplayNameUtility.MakeUnique(new Dictionary<string, string>()
            {
                    { "foo", "Option1" },
                    { "bar", "Option2" },
                    { "baz", "foo" }
            }));

            config.AddEntity(optionSet, new DName("SomeDisplayName"));
            var recalcEngine = new RecalcEngine(config);

            var checkResult = recalcEngine.Check("SomeDisplayName.Option1 <> SomeDisplayName.'foo (baz)'");
            Assert.True(checkResult.IsSuccess);
        }

        [Fact]
        public void EmptyEnumStoreTest()
        {
            var config = PowerFxConfig.BuildWithEnumStore(new EnumStoreBuilder());

            var recalcEngine = new RecalcEngine(config);

            var checkResult = recalcEngine.Check("SortOrder.Ascending");
            Assert.True(checkResult.IsSuccess);
            Assert.IsType<StringType>(checkResult.ReturnType);
        }

        [Theory]
        [InlineData("Text(TestEnum.Choice1)", true)]
        [InlineData("\"Label: \" & TestEnum.Choice1", true)]
        [InlineData("Value(TestEnum.Choice1)", false)]
        [InlineData("TestEnum.Choice1 + 1", false)]
        [InlineData("Decimal(TestEnum.Choice1)", false)]
        [InlineData("Float(TestEnum.Choice1)", false)]
        [InlineData("Boolean(TestEnum.Choice1)", false)]
        [InlineData("Boolean([TestEnum.Choice1,TestEnum.Choice2])", false)]
        [InlineData("TestEnum.Choice1 And true", false)]
        [InlineData("ColorFade(TestEnum.Choice1,10%)", false)]
        [InlineData("ColorFade([TestEnum.Choice1,TestEnum.Choice2],10%)", false)]
        public void OptionSetBackingTextTests(string expression, bool valid)
        {
            var enumStoreBuilder = new EnumStoreBuilder();
            enumStoreBuilder.TestOnly_WithCustomEnum(new EnumSymbol(
                new DName("TestEnum"),
                DType.String,
                new Dictionary<string, object>()
                {
                    { "Choice1", "Choice_1" },
                    { "Choice2", "Choice_2" },
                }));
            var config = PowerFxConfig.BuildWithEnumStore(enumStoreBuilder, features: Features.PowerFxV1);
            var recalcEngine = new RecalcEngine(config);

            var checkResult = recalcEngine.Check(expression, RecordType.Empty());
            Assert.Equal(valid, checkResult.IsSuccess);
        }

        [Theory]
        [InlineData("Text(TestEnum.Choice1)", true)]
        [InlineData("\"Label: \" & TestEnum.Choice1", true)]
        [InlineData("Value(TestEnum.Choice1)", true)]
        [InlineData("TestEnum.Choice1 + 1", false)] // see https://github.com/microsoft/Power-Fx/issues/2229
        [InlineData("Decimal(TestEnum.Choice1)", true)]
        [InlineData("Float(TestEnum.Choice1)", true)]
        [InlineData("Boolean(TestEnum.Choice1)", false)]
        [InlineData("Boolean([TestEnum.Choice1,TestEnum.Choice2])", false)]
        [InlineData("TestEnum.Choice1 And true", false)]
        [InlineData("ColorFade(TestEnum.Choice1,10%)", false)]
        [InlineData("ColorFade([TestEnum.Choice1,TestEnum.Choice2],10%)", false)]
        public void OptionSetBackingNumberTests(string expression, bool valid)
        {
            var enumStoreBuilder = new EnumStoreBuilder();
            enumStoreBuilder.TestOnly_WithCustomEnum(new EnumSymbol(
                new DName("TestEnum"),
                DType.Number,
                new Dictionary<string, object>()
                {
                    { "Choice1", 1 },
                    { "Choice2", 2 },
                }));
            var config = PowerFxConfig.BuildWithEnumStore(enumStoreBuilder, features: Features.PowerFxV1);
            var recalcEngine = new RecalcEngine(config);

            var checkResult = recalcEngine.Check(expression, RecordType.Empty());
            Assert.Equal(valid, checkResult.IsSuccess);
        }

        [Theory]
        [InlineData("Text(TestEnum.Choice1)", true)]
        [InlineData("\"Label: \" & TestEnum.Choice1", true)]
        [InlineData("Value(TestEnum.Choice1)", false)]
        [InlineData("TestEnum.Choice1 + 1", false)]
        [InlineData("Decimal(TestEnum.Choice1)", false)]
        [InlineData("Float(TestEnum.Choice1)", false)]
        [InlineData("Boolean(TestEnum.Choice1)", true)]
        [InlineData("Boolean([TestEnum.Choice1,TestEnum.Choice2])", true)]
        [InlineData("TestEnum.Choice1 And true", true)]
        [InlineData("ColorFade(TestEnum.Choice1,10%)", false)]
        [InlineData("ColorFade([TestEnum.Choice1,TestEnum.Choice2],10%)", false)]
        public void OptionSetBackingBooleanTests(string expression, bool valid)
        {
            var enumStoreBuilder = new EnumStoreBuilder();
            enumStoreBuilder.TestOnly_WithCustomEnum(new EnumSymbol(
                new DName("TestEnum"),
                DType.Boolean,
                new Dictionary<string, object>()
                {
                    { "Choice1", true },
                    { "Choice2", false },
                },
                canCoerceToBackingKind: true));
            var config = PowerFxConfig.BuildWithEnumStore(enumStoreBuilder, features: Features.PowerFxV1);
            var recalcEngine = new RecalcEngine(config);

            var checkResult = recalcEngine.Check(expression, RecordType.Empty());
            Assert.Equal(valid, checkResult.IsSuccess);
        }

        [Theory]
        [InlineData("Text(TestEnum.Choice1)", true)]
        [InlineData("\"Label: \" & TestEnum.Choice1", true)]
        [InlineData("Value(TestEnum.Choice1)", false)]
        [InlineData("TestEnum.Choice1 + 1", false)]
        [InlineData("Decimal(TestEnum.Choice1)", false)]
        [InlineData("Float(TestEnum.Choice1)", false)]
        [InlineData("Boolean(TestEnum.Choice1)", false)]
        [InlineData("Boolean([TestEnum.Choice1,TestEnum.Choice2])", false)]
        [InlineData("TestEnum.Choice1 And true", false)]
        [InlineData("ColorFade(TestEnum.Choice1,10%)", false)]
        [InlineData("ColorFade([TestEnum.Choice1,TestEnum.Choice2],10%)", false)]
        public void OptionSetBackingColorTests(string expression, bool valid)
        {
            var enumStoreBuilder = new EnumStoreBuilder();
            enumStoreBuilder.TestOnly_WithCustomEnum(new EnumSymbol(
                new DName("TestEnum"),
                DType.Color,
                new Dictionary<string, object>()
                {
                    { "Choice1", 0 },
                    { "Choice2", 255 },
                }));
            var config = PowerFxConfig.BuildWithEnumStore(enumStoreBuilder, features: Features.PowerFxV1);
            var recalcEngine = new RecalcEngine(config);

            var checkResult = recalcEngine.Check(expression, RecordType.Empty());
            Assert.Equal(valid, checkResult.IsSuccess);
        }

        [Fact]
        public async Task TestWithTimeZoneInfo()
        {
            // CultureInfo not set in PowerFxConfig as we use Symbols
            var pfxConfig = new PowerFxConfig(Features.None);
            var recalcEngine = new RecalcEngine(pfxConfig);
            var symbols = new RuntimeConfig();

            // 10/30/22 is the date where DST applies in France (https://www.timeanddate.com/time/change/france/paris)
            // So adding 2 hours to 1:34am will result in 2:34am
            var frTimeZone = TimeZoneInfo.FindSystemTimeZoneById("Romance Standard Time");
            symbols.SetTimeZone(frTimeZone);

            var jaCulture = new CultureInfo("ja-JP");
            symbols.SetCulture(jaCulture);

            Assert.Same(frTimeZone, symbols.GetService<TimeZoneInfo>());
            Assert.Same(jaCulture, symbols.GetService<CultureInfo>());

            var fv = await recalcEngine.EvalAsync(
                @"Text(DateAdd(DateTimeValue(""dimanche 30 octobre 2022 01:34:03"", ""fr-FR""), ""2"", ""hours""), ""dddd, MMMM dd, yyyy hh:mm:ss"")",
                CancellationToken.None,
                runtimeConfig: symbols);

            Assert.NotNull(fv);
            Assert.IsType<StringValue>(fv);

            // Then we convert the result to Japanese date/time format (English equivalent: "Sunday, October 30, 2022 02:34:03")
            Assert.Equal("日曜日, 10月 30, 2022 02:34:03", fv.ToObject());
        }

        [Fact]
        public async Task FunctionServices()
        {
            var engine = new RecalcEngine();
            var values = new RuntimeConfig();
            values.SetRandom(new TestRandService());

            // Rand 
            var result = await engine.EvalAsync("Rand()", CancellationToken.None, runtimeConfig: values);
            Assert.Equal(0.5, result.ToObject());

            // 1 service can impact multiple functions. 
            // It also doesn't replace the function, so existing function logic (errors, range checks, etc) still is used. 
            // RandBetween maps 0.5 to 6. 
            result = await engine.EvalAsync("RandBetween(1,10)", CancellationToken.None, runtimeConfig: values);
            Assert.Equal(6.0m, result.ToObject());
        }

        [Fact]
        public async Task FunctionServicesHostBug()
        {
            // Need to protect against bogus values from a poorly implemented service.
            // These are exceptions, not ErrorValues, since it's a host bug. 
            var engine = new RecalcEngine();
            var values = new RuntimeConfig();

            // Host bug, service should be 0...1, this is out of range. 
            var buggyService = new TestRandService { _value = 9999 };

            values.AddService<IRandomService>(buggyService);

            try
            {
                await engine.EvalAsync("Rand()", CancellationToken.None, runtimeConfig: values);
                Assert.False(true); // should have thrown on illegal IRandomService service.
            }
            catch (InvalidOperationException e)
            {
                var name = typeof(TestRandService).FullName;
                Assert.Equal($"IRandomService ({name}) returned an illegal value 9999. Must be between 0 and 1", e.Message);
            }
        }

        [Fact]
        public async Task ExecutingWithRemovedVarFails()
        {
            var symTable = new SymbolTable();
            var slot = symTable.AddVariable("x", FormulaType.Number, null);

            var engine = new RecalcEngine();
            var result = engine.Check("x+1", symbolTable: symTable);
            Assert.True(result.IsSuccess);

            var eval = result.GetEvaluator();
            var symValues = symTable.CreateValues();
            symValues.Set(slot, FormulaValue.New(10.0));

            var result1 = await eval.EvalAsync(CancellationToken.None, symValues);
            Assert.Equal(11.0, result1.ToObject());

            // Adding a variable is ok. 
            var slotY = symTable.AddVariable("y", FormulaType.Number, null);
            result1 = await eval.EvalAsync(CancellationToken.None, symValues);
            Assert.Equal(11.0, result1.ToObject());

            // Executing an existing IR fails if it uses a deleted variable.
            symTable.RemoveVariable("x");
            await Assert.ThrowsAsync<InvalidOperationException>(async () => await eval.EvalAsync(CancellationToken.None, symValues));

            // Even re-adding with same type still fails. 
            // (somebody could have re-added with a different type)
            var slot2 = symTable.AddVariable("x", FormulaType.Number, null);
            symValues.Set(slot2, FormulaValue.New(20.0));

            await Assert.ThrowsAsync<InvalidOperationException>(async () => await eval.EvalAsync(CancellationToken.None, symValues));
        }

        // execute w/ missing var (never adding to SymValues)
        [Fact]
        public async Task ExecutingWithMissingVar()
        {
            var engine = new Engine(new PowerFxConfig());

            var recordType = RecordType.Empty()
                .Add("x", FormulaType.Number)
                .Add("y", FormulaType.Number);

            var result = engine.Check("x+y", recordType);
            var eval = result.GetEvaluator();

            var recordXY = RecordValue.NewRecordFromFields(
                new NamedValue("x", FormulaValue.New(10.0)),
                new NamedValue("y", FormulaValue.New(100.0)));

            var result2 = eval.Eval(recordXY);
            Assert.Equal(110.0, result2.ToObject());

            // Missing y , treated as blank (0)
            var recordX = RecordValue.NewRecordFromFields(
                new NamedValue("x", FormulaValue.New(10.0)));
            result2 = eval.Eval(recordX);
            Assert.Equal(10.0, result2.ToObject());
        }

        [Theory]
        [InlineData("ThisRecord.Field2", "_field2")] // row scope, no conflcit
        [InlineData("Task", "_fieldTask")] // row scope wins the conflict, it's closer.         
        [InlineData("[@Task]", "_globalTask")] // global scope
        [InlineData("[@Task] & Task", "_globalTask_fieldTask")] // both in same expression
        [InlineData("[@Task] & ThisRecord.Task", "_globalTask_fieldTask")] // both, fully unambiguous. 
        [InlineData("With({Task : true}, Task)", true)] // With() wins, shadows rowscope. 
        [InlineData("With({Task : true}, ThisRecord.Task)", true)] // With() also has ThisRecord, shadows previous rowscope.
        [InlineData("With({Task : true}, [@Task])", "_globalTask")] // Globals.
        [InlineData("With({Task : true} As T2, Task)", "_fieldTask")] // As avoids the conflict. 
        [InlineData("With({Task : true} As T2, ThisRecord.Task)", "_fieldTask")] // As avoids the conflict. 
        [InlineData("With({Task : true} As T2, ThisRecord.Field2)", "_field2")] // As avoids the conflict. 

        // Errors
        [InlineData("[@Field2]")] // error, doesn't exist in global scope. 
        [InlineData("With({Task : true}, ThisRecord.Field2)")] // Error. ThisRecord doesn't union, it refers exclusively to With().
        public void DisambiguationTest(string expr, object expected = null)
        {
            var engine = new RecalcEngine();

            // Setup Global "Task", and RowScope with "Task" field.
            var record = FormulaValue.NewRecordFromFields(
                new NamedValue("Task", FormulaValue.New("_fieldTask")),
                new NamedValue("Field2", FormulaValue.New("_field2")));

            var globals = new SymbolTable();
            var slot = globals.AddVariable("Task", FormulaType.String, null);

            var rowScope = ReadOnlySymbolTable.NewFromRecord(record.Type, allowThisRecord: true);

            // ensure rowScope is listed first since that should get higher priority 
            var symbols = ReadOnlySymbolTable.Compose(rowScope, globals);

            // Values 
            var rowValues = ReadOnlySymbolValues.NewFromRecord(rowScope, record);
            var globalValues = globals.CreateValues();
            globalValues.Set(slot, FormulaValue.New("_globalTask"));

            var runtimeConfig = new RuntimeConfig
            {
                Values = symbols.CreateValues(globalValues, rowValues)
            };

            var check = engine.Check(expr, symbolTable: symbols); // never throws

            if (expected == null)
            {
                Assert.False(check.IsSuccess);
                return;
            }

            var run = check.GetEvaluator();
            var result = run.Eval(runtimeConfig);

            Assert.Equal(expected, result.ToObject());
        }

        [Fact]
        public void GetVariableRecalcEngine()
        {
            var config = new PowerFxConfig();

            var engine = new RecalcEngine(config);
            engine.UpdateVariable("A", FormulaValue.New(0.0));

            Assert.True(engine.TryGetVariableType("A", out var type));
            Assert.Equal(FormulaType.Number, type);

            Assert.False(engine.TryGetVariableType("Invalid", out type));
            Assert.Equal(default, type);

            engine.DeleteFormula("A");
            Assert.False(engine.TryGetVariableType("A", out type));
            Assert.Equal(default, type);
        }

        [Fact]
        public void ComparisonWithMismatchedTypes()
        {
            foreach ((Features f, ErrorSeverity es) in new[]
            {
                (Features.PowerFxV1, ErrorSeverity.Severe),
                (Features.None, ErrorSeverity.Warning)
            })
            {
                var config = new PowerFxConfig(f);
                var engine = new RecalcEngine(config);

                CheckResult cr = engine.Check(@"If(2 = ""2"", 3, 4 )");
                ExpressionError firstError = cr.Errors.First();

                Assert.Equal(es, firstError.Severity);
                Assert.Equal("Incompatible types for comparison. These types can't be compared: Decimal, Text.", firstError.Message);
            }
        }

        [Fact]
        public void TryGetValueShouldNotThrowOnNonExistingValue()
        {
            var config = new PowerFxConfig();
            var engine = new RecalcEngine(config);

            var success = engine.TryGetValue("Invalid", out var shouldBeNull);

            Assert.False(success);
            Assert.Null(shouldBeNull);
        }

        private class TestRandService : IRandomService
        {
            public double _value = 0.5;

            // Returns between 0 and 1. 
            public double NextDouble()
            {
                return _value;
            }
        }

        [Fact]
        public void LookupBuiltinOptionSets()
        {
            var config = new PowerFxConfig();
            var engine = new RecalcEngine(config);

            // Builtin enums are on engine.SupportedFunctionm
            var ok = engine.SupportedFunctions.TryGetSymbolType("Color", out var type);
            Assert.True(ok);

            ok = engine.GetCombinedEngineSymbols().TryGetSymbolType("Color", out type);
            Assert.True(ok);

            // Wrong type: https://github.com/microsoft/Power-Fx/issues/2342
        }

        [Fact]
        public void LazyJsonTest()
        {
            bool LazyGetField1(string name, out FormulaType type)
            {
                type = name switch
                {
                    "field1" => FormulaType.Decimal,
                    "field2" => FormulaType.String,                    
                    _ => FormulaType.Blank,
                };

                return type != FormulaType.Blank;
            }

            PowerFxConfig config = new PowerFxConfig();
            config.EnableJsonFunctions();

            RecalcEngine engine = new RecalcEngine(config);            
            SymbolTable symbolTable = new SymbolTable();            
            TestLazyRecordType lazyRecordType = new TestLazyRecordType("test", new List<string>() { "field1", "field2" }, LazyGetField1);

            ISymbolSlot slot = symbolTable.AddVariable("var1", lazyRecordType);

            CheckResult checkResult = engine.Check("JSON(var1)", symbolTable: symbolTable);
            Assert.True(checkResult.IsSuccess, string.Join(", ", checkResult.Errors.Select(err => err.Message)));

            SymbolValues symbolValues = new SymbolValues(symbolTable);
            symbolValues.Set(slot, new LazyRecordValue(lazyRecordType));

            FormulaValue formulaValue = checkResult.GetEvaluator().Eval(symbolValues);
            StringValue stringValue = Assert.IsType<StringValue>(formulaValue);

            Assert.Equal<object>(@"{""field1"":10,""field2"":""Str""}", stringValue.Value);
        }

        public class LazyRecordValue : RecordValue
        {
            public LazyRecordValue(RecordType type) 
                : base(type)
            {
            }

            protected override bool TryGetField(FormulaType fieldType, string fieldName, out FormulaValue result)
            {
                if (fieldName == "field1")
                {
                    result = FormulaValue.New(10);
                    return true;
                }

                if (fieldName == "field2")
                {
                    result = FormulaValue.New("Str");
                    return true;
                }

                result = null;
                return false;
            }
        }

        [Theory]
        [InlineData(
            "Point := Type({x : Number, y : Number}); distance(a: Point, b: Point): Number = Sqrt(Power(b.x-a.x, 2) + Power(b.y-a.y, 2));",
            "distance({x: 0, y: 0}, {x: 0, y: 5})",
            true,
            5.0)]

        // Table types are accepted
        [InlineData(
            "People := Type([{Id:Number, Age: Number}]); countMinors(p: People): Number = CountRows(Filter(p, Age < 18));",
            "countMinors([{Id: 1, Age: 17}, {Id: 2, Age: 21}])",
            true,
            1.0)]
        [InlineData(
            "Numbers := Type([Number]); countEven(nums: Numbers): Number = CountRows(Filter(nums, Mod(Value, 2) = 0));",
            "countEven([1,2,3,4,5,6,7,8,9,10])",
            true,
            5.0)]

        // Type Aliases are allowed
        [InlineData(
            "CarYear := Type(Number); Car := Type({Model: Text, ModelYear: CarYear}); createCar(model:Number, year: Number): Car = {Model:model, ModelYear: year};",
            "createCar(\"Model Y\", 2024).ModelYear",
            true,
            2024.0)]

        // Type definitions order shouldn't matter
        [InlineData(
            "Person := Type({Id: IdType, Age: Number}); IdType := Type(Number); createUser(id:Number, a: Number): Person = {Id:id, Age: a};",
            "createUser(1, 42).Age",
            true,
            42.0)]

        // Functions accept record with more/less fields
        [InlineData(
            "People := Type([{Name: Text, Age: Number}]); countMinors(p: People): Number = CountRows(Filter(p, Age < 18));",
            "countMinors([{Name: \"Bob\", Age: 21, Title: \"Engineer\"}, {Name: \"Alice\", Age: 25, Title: \"Manager\"}])",
            true,
            0.0)]
        [InlineData(
            "Employee := Type({Name: Text, Age: Number, Title: Text}); getAge(e: Employee): Number = e.Age;",
            "getAge({Name: \"Bob\", Age: 21})",
            true,
            21.0)]
        [InlineData(
            @"Employee := Type({Name: Text, Age: Number, Title: Text}); Employees := Type([Employee]);  EmployeeNames := Type([{Name: Text}]); 
              getNames(e: Employees):EmployeeNames = ShowColumns(e, Name); 
              getNamesCount(e: EmployeeNames):Number = CountRows(getNames(e));",
            "getNamesCount([{Name: \"Jim\", Age:25}, {Name: \"Tony\", Age:42}])",
            true,
            2.0)]
        [InlineData(
            @"Employee := Type({Name: Text, Age: Number, Title: Text}); 
              getAge(e: Employee): Number = e.Age;
              hasNoAge(e: Employee): Number = IsBlank(getAge(e));",
            "hasNoAge({Name: \"Bob\", Title: \"CEO\"})",
            true,
            1.0)]

        // Types with UDF restricted primitive types resolve successfully 
        [InlineData(
            @"Patient := Type({DOB: DateTimeTZInd, Weight: Decimal, Dummy: None}); 
              Patients := Type([Patient]);
              Dummy():Number = CountRows([]);",
            "Dummy()",
            true,
            0.0)]

        // Aggregate types with restricted types are not allowed in UDF
        [InlineData(
            @"Patient := Type({DOB: DateTimeTZInd, Weight: Decimal, Dummy: None}); 
              Patients := Type([Patient]);
              getAnomaly(p: Patients): Patients = Filter(p, Weight < 0);",
            "",
            false)]

        [InlineData(
            @"Patient := Type({Name: Text, Details: {h: Number, w:Decimal}}); 
              getPatient(): Patient = {Name:""Alice"", Details: {h: 1, w: 2}};",
            "",
            false)]

        // Cycles not allowed
        [InlineData(
            "Z := Type([{a: {b: Z}}]);",
            "",
            false)]
        [InlineData(
            "X := Type(Y); Y := Type(X);",
            "",
            false)]
        [InlineData(
            "C := Type({x: Boolean, y: Date, f: B});B := Type({ x: A }); A := Type([C]);",
            "",
            false)]

        // Redeclaration not allowed
        [InlineData(
            "Number := Type(Text);",
            "",
            false)]
        [InlineData(
            "Point := Type({x : Number, y : Number}); Point := Type({x : Number, y : Number, z: Number})",
            "",
            false)]

        // UDFs with body errors should fail
        [InlineData(
            "S := Type({x:Text}); f():S = ({);",
            "",
            false)]

        // UDFs with Enitity Types should work in parameter and return types
        [InlineData(
            "f():TestEntity = Entity; g(e: TestEntity):Number = 1;",
            "g(f())",
            true,
            1.0)]
        public void UserDefinedTypeTest(string userDefinitions, string evalExpression, bool isValid, double expectedResult = 0)
        {
            var config = new PowerFxConfig();
            var recalcEngine = new RecalcEngine(config);
            var parserOptions = new ParserOptions()
            {
                AllowsSideEffects = false,
            };

            if (isValid)
            {
                var entityType = new Interpreter.Tests.DatabaseSimulationTests.TestEntityType(new Tests.BindingEngineTests.LazyRecursiveRecordType().ToTable()._type);
                var entityValue = new Interpreter.Tests.DatabaseSimulationTests.TestEntityValue(IRContext.NotInSource(entityType));
                recalcEngine._symbolTable.AddType(new DName("TestEntity"), entityType);
                recalcEngine._symbolValues.Add("Entity", entityValue);
                recalcEngine.AddUserDefinitions(userDefinitions, CultureInfo.InvariantCulture);
                Assert.Equal(expectedResult, recalcEngine.Eval(evalExpression, options: parserOptions).ToObject());
            }
            else
            {
                Assert.Throws<InvalidOperationException>(() => recalcEngine.AddUserDefinitions(userDefinitions, CultureInfo.InvariantCulture));
            }
        }

        [Theory]
        [InlineData(
            "F():Point = {x: 5, y:5};",
            "F().x",
            true,
            5.0)]
        [InlineData(
            "F():Number = { Sqrt(1); 42; };",
            "F()",
            true,
            42.0)]
        [InlineData(
            "F():Point = { {x:0, y:1729}; };",
            "F().y",
            true,
            1729.0)]
        [InlineData(
            "F():Point = {x: 5, 42};",
            "F().x",
            false)]
        public void UDFImperativeVsRecordAmbiguityTest(string udf, string evalExpression, bool isValid, double expectedResult = 0)
        {
            var config = new PowerFxConfig();
            var recalcEngine = new RecalcEngine(config);
            var parserOptions = new ParserOptions()
            {
                AllowsSideEffects = true,
            };

            var extraSymbols = new SymbolTable();
            extraSymbols.AddType(new DName("Point"), FormulaType.Build(TestUtils.DT("![x:n, y:n]")));

            if (isValid)
            {
                recalcEngine.AddUserDefinedFunction(udf, CultureInfo.InvariantCulture, extraSymbols, true);
                Assert.Equal(expectedResult, recalcEngine.Eval(evalExpression, options: parserOptions).ToObject());
            }
            else
            {
                Assert.False(recalcEngine.AddUserDefinedFunction(udf, CultureInfo.InvariantCulture, extraSymbols, true).IsSuccess);
            }
        }

        [Theory]
        [InlineData(
            "Points := Type([{x : Number, y : Number}]); Point := Type(RecordOf(Points)); distance(a: Point, b: Point): Number = Sqrt(Power(b.x-a.x, 2) + Power(b.y-a.y, 2));",
            "distance({x: 0, y: 0}, {x: 0, y: 5})",
            true,
            5.0)]
        [InlineData(
            "Account := Type(RecordOf(Accounts)); getAccountId(a: Account): Number = a.id;",
            "getAccountId({id: 42, name: \"T-Rex\", address: \"Museum\"})",
            true,
            42.0)]
        [InlineData(
            "Account := Type(RecordOf(Accounts)); FirstAccount(a: Accounts): Account = First(a); getAccountId(a: Account): Number = a.id;",
            "getAccountId(FirstAccount([{id: 1729, name: \"Bob\"}, {id: 42, name: \"T-Rex\"}]))",
            true,
            1729.0)]
        [InlineData(
            "NewAccounts := Type([RecordOf(Accounts)]); getFirstAccountId(a: NewAccounts): Number = First(a).id;",
            "getFirstAccountId([{id: 1729, name: \"Bob\"}, {id: 42, name: \"T-Rex\"}])",
            true,
            1729.0)]
        [InlineData(
            "AccountWithAge := Type({age: Number, acc: RecordOf(Accounts)}); getAccountAge(a: AccountWithAge): Number = a.age;",
            "getAccountAge({age : 25, acc:First([{id: 1729, name: \"Bob\"}, {id: 42, name: \"T-Rex\"}])})",
            true,
            25.0)]
        [InlineData(
            "Points := Type([{x : Number, y : Number}]); ComplexType := Type({p: RecordOf(Points), a: RecordOf(Accounts), s: SomeRecord}); getX(c: ComplexType): Number = c.p.x;",
            "getX({s: {id: 1729, name: \"Bob\"}, p : {x: 1, y: 2}, a: {id: 42, name: \"Alice\", address: \"internet\"}})",
            true,
            1.0)]

        // No error on a UDF named RecordOf
        [InlineData(
            @"RecordOf(x:Number): Number = x + 1;",
            "RecordOf(41)",
            true,
            42.0)]

<<<<<<< HEAD
        // Fails for anyother type other than table
=======
        // Fails for any type other than table
>>>>>>> 6c0131b1
        [InlineData(
            "Account := Type(RecordOf(SomeRecord));",
            "",
            false)]
        [InlineData(
            "Account := Type(RecordOf(Void));",
            "",
            false)]
        [InlineData(
            "Account := Type(RecordOf(UntypedObject));",
            "",
            false)]

        // invalid helper name
        [InlineData(
            "Account := Type(Recordof(Accounts));",
            "",
            false)]
        [InlineData(
            "Account := Type(recordOf(Accounts));",
            "",
            false)]
        [InlineData(
            "Account := Type(First(Accounts));",
            "",
            false)]

        // Does not allow anything other firstname
        [InlineData(
            "Points := Type([{x : Number, y : Number}]); Point := Type(RecordOf(Points As P));",
            "",
            false)]
        [InlineData(
            "Points := Type([{x : Number, y : Number}]); Point := Type(RecordOf(Points, Accounts));",
            "",
            false)]
        [InlineData(
            "Account := Type((Accounts, SomeRecord));",
            "",
            false)]
        [InlineData(
            "Point := Type(RecordOf([{x : Number, y : Number}]));",
            "",
            false)]
<<<<<<< HEAD
=======
        [InlineData(
            "T1 := Type(RecordOf(Type([{A:Number}])));",
            "",
            false)]
        [InlineData(
            "T1 := Type(RecordOf(RecordOf([{x:Number, y:Number}])));",
            "",
            false)]
>>>>>>> 6c0131b1

        // RecordOf not in type literal
        [InlineData(
            "Account = RecordOf(Accounts);",
            "",
            false)]
        [InlineData(
            "F():Accounts = RecordOf(Accounts);",
            "",
            false)]
        public void RecordOfTests(string userDefinitions, string evalExpression, bool isValid, double expectedResult = 0)
        {
            var config = new PowerFxConfig();
            var recalcEngine = new RecalcEngine(config);
            var parserOptions = new ParserOptions();

            recalcEngine.Config.SymbolTable.AddType(new DName("Accounts"), FormulaType.Build(TestUtils.DT("*[id: n, name:s, address:s]")));
            recalcEngine.Config.SymbolTable.AddType(new DName("SomeRecord"), FormulaType.Build(TestUtils.DT("![id: n, name:s]")));

            if (isValid)
            {
                recalcEngine.AddUserDefinitions(userDefinitions, CultureInfo.InvariantCulture);
                Assert.Equal(expectedResult, recalcEngine.Eval(evalExpression, options: parserOptions).ToObject());
            }
            else
            {
                Assert.Throws<InvalidOperationException>(() => recalcEngine.AddUserDefinitions(userDefinitions, CultureInfo.InvariantCulture));
            }
        }

        #region Test

        private readonly StringBuilder _updates = new StringBuilder();

        private void AssertUpdate(string expected)
        {
            Assert.Equal(expected, _updates.ToString());
            _updates.Clear();
        }

        private void OnUpdate(string name, FormulaValue newValue)
        {
            var str = newValue.ToObject()?.ToString();

            _updates.Append($"{name}-->{str};");
        }
        #endregion
    }
}<|MERGE_RESOLUTION|>--- conflicted
+++ resolved
@@ -2056,11 +2056,7 @@
             true,
             42.0)]
 
-<<<<<<< HEAD
-        // Fails for anyother type other than table
-=======
         // Fails for any type other than table
->>>>>>> 6c0131b1
         [InlineData(
             "Account := Type(RecordOf(SomeRecord));",
             "",
@@ -2105,8 +2101,6 @@
             "Point := Type(RecordOf([{x : Number, y : Number}]));",
             "",
             false)]
-<<<<<<< HEAD
-=======
         [InlineData(
             "T1 := Type(RecordOf(Type([{A:Number}])));",
             "",
@@ -2115,7 +2109,6 @@
             "T1 := Type(RecordOf(RecordOf([{x:Number, y:Number}])));",
             "",
             false)]
->>>>>>> 6c0131b1
 
         // RecordOf not in type literal
         [InlineData(
