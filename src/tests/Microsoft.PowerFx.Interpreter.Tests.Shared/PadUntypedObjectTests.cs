--- conflicted
+++ resolved
@@ -91,13 +91,9 @@
             Assert.IsType<ErrorValue>(errorValue);
             Assert.Equal(ErrorKind.NotSupported, errorValue.Errors.First().Kind);
         }
-
+      
         [Fact]
-<<<<<<< HEAD
-        public void PadUntypedObject2MutationTest()
-=======
         public void PadUntypedObjectReadIndexTest()
->>>>>>> 4045de74
         {
             DataTable dt = new DataTable("someTable");
             dt.Columns.Add("Id", typeof(int));
@@ -106,48 +102,59 @@
             dt.Rows.Add(1, "data1", "data2");
             dt.Rows.Add(2, "data3", "data4");
 
-<<<<<<< HEAD
+            var uoTable = new PadUntypedObject(dt);
+            var uoRow = new PadUntypedObject(dt.Rows[0]); // First row
+
+            var uovTable = new UntypedObjectValue(IRContext.NotInSource(FormulaType.UntypedObject), uoTable);
+            var uovRow = new UntypedObjectValue(IRContext.NotInSource(FormulaType.UntypedObject), uoRow);
+
+            PowerFxConfig config = new PowerFxConfig(Features.PowerFxV1);
+            RecalcEngine engine = new RecalcEngine(config);
+
+            engine.Config.SymbolTable.EnableMutationFunctions();
+            engine.UpdateVariable("padTable", uovTable);
+            engine.UpdateVariable("padRow", uovRow);
+
+            // Index over row.
+            UntypedObjectValue result = (UntypedObjectValue)engine.Eval("Index(padRow, 1)");
+            Assert.Equal(1d, result.Impl.GetDouble());
+
+            result = (UntypedObjectValue)engine.Eval("Index(padRow, 2)");
+            Assert.Equal("data1", result.Impl.GetString());
+
+            var resultDecimal = (DecimalValue)engine.Eval("Index(padRow, 1) + 99");
+            Assert.Equal(100, resultDecimal.Value);
+
+            // Nested Index calls.
+            result = (UntypedObjectValue)engine.Eval("Index(Index(padTable, 1), 1)");
+            Assert.Equal(1d, result.Impl.GetDouble());
+
+            result = (UntypedObjectValue)engine.Eval("Index(Index(padTable, 2), 2)");
+            Assert.Equal("data3", result.Impl.GetString());
+        }
+      
+        [Fact]
+        public void PadUntypedObject2MutationTest()
+        {
+            DataTable dt = new DataTable("someTable");
+            dt.Columns.Add("Id", typeof(int));
+            dt.Columns.Add("Column1", typeof(string));
+            dt.Columns.Add("Column2", typeof(string));
+            dt.Rows.Add(1, "data1", "data2");
+            dt.Rows.Add(2, "data3", "data4");
+
             var uo = new PadUntypedObject2(dt);
             var uov = new UntypedObjectValue(IRContext.NotInSource(FormulaType.UntypedObject), uo);
-=======
-            var uoTable = new PadUntypedObject(dt);
-            var uoRow = new PadUntypedObject(dt.Rows[0]); // First row
-
-            var uovTable = new UntypedObjectValue(IRContext.NotInSource(FormulaType.UntypedObject), uoTable);
-            var uovRow = new UntypedObjectValue(IRContext.NotInSource(FormulaType.UntypedObject), uoRow);
->>>>>>> 4045de74
 
             PowerFxConfig config = new PowerFxConfig(Features.PowerFxV1);
             RecalcEngine engine = new RecalcEngine(config);
 
             engine.Config.SymbolTable.EnableMutationFunctions();
-<<<<<<< HEAD
             engine.UpdateVariable("padTable", uov, new SymbolProperties() { CanMutate = true, CanSetMutate = true });
 
             // Setting an untyped object (padCell)
             DecimalValue result = (DecimalValue)engine.Eval(@"Set(Index(Index(padTable, 1), 1), 97);Index(Index(padTable, 1), 1) + 0", options: new ParserOptions() { AllowsSideEffects = true });
             Assert.Equal(97m, result.ToObject());
-=======
-            engine.UpdateVariable("padTable", uovTable);
-            engine.UpdateVariable("padRow", uovRow);
-
-            // Index over row.
-            UntypedObjectValue result = (UntypedObjectValue)engine.Eval("Index(padRow, 1)");
-            Assert.Equal(1d, result.Impl.GetDouble());
-
-            result = (UntypedObjectValue)engine.Eval("Index(padRow, 2)");
-            Assert.Equal("data1", result.Impl.GetString());
-
-            var resultDecimal = (DecimalValue)engine.Eval("Index(padRow, 1) + 99");
-            Assert.Equal(100, resultDecimal.Value);
-
-            // Nested Index calls.
-            result = (UntypedObjectValue)engine.Eval("Index(Index(padTable, 1), 1)");
-            Assert.Equal(1d, result.Impl.GetDouble());
-
-            result = (UntypedObjectValue)engine.Eval("Index(Index(padTable, 2), 2)");
-            Assert.Equal("data3", result.Impl.GetString());
->>>>>>> 4045de74
         }
     }
 
