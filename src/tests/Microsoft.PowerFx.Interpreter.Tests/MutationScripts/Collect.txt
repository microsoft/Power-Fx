--- conflicted
+++ resolved
@@ -32,11 +32,7 @@
 {Value:200}
 
 >> Collect([1,2,3],{Value:Date(2023,3,1)})
-<<<<<<< HEAD
 Errors: Error 16-38: Incompatible type. The 'Value' column in the data source you’re updating expects a 'Decimal' type and you’re using a 'Date' type.|Error 0-39: The function 'Collect' has some invalid arguments.
-=======
-Errors: Error 16-38: The type of this argument 'Value' does not match the expected type 'Number'. Found type 'Date'.|Error 0-39: The function 'Collect' has some invalid arguments.
 
 >> Collect(Table({x:1,y:2}), {x: 3}).y 
-Blank()
->>>>>>> 254acaf7
+Blank()