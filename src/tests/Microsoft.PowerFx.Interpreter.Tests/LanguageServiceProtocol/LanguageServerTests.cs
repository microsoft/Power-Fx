--- conflicted
+++ resolved
@@ -1,22 +1,15 @@
 ﻿// Copyright (c) Microsoft Corporation.
 // Licensed under the MIT License.
 
-<<<<<<< HEAD
-using System;
-=======
 using Microsoft.PowerFx.LanguageServerProtocol.Protocol;
->>>>>>> 9fbb86d4
 using System.Collections.Generic;
-using System.ComponentModel.Design;
 using System.Linq;
 using System.Text.Json;
 using System.Text.RegularExpressions;
 using Microsoft.PowerFx.Core.Public;
 using Microsoft.PowerFx.Core.Public.Types;
 using Microsoft.PowerFx.LanguageServerProtocol;
-using Microsoft.PowerFx.LanguageServerProtocol.Protocol;
 using Xunit;
-using Microsoft.PowerFx.LanguageServerProtocol;
 
 namespace Microsoft.PowerFx.Tests.LanguageServiceProtocol.Tests
 {
@@ -663,7 +656,7 @@
         [InlineData("{}", "{ A: 1 }", typeof(RecordType))]
         [InlineData("{}", "[1, 2, 3]", typeof(TableType))]
         [InlineData("{}", "true", typeof(BooleanType))]
-        public void TestPublishExpressionType(string context, string expression, Type expectedType)
+        public void TestPublishExpressionType(string context, string expression, System.Type expectedType)
         {
             var documentUri = $"powerfx://app?context={context}&getExpressionType=true";
             _testServer.OnDataReceived(JsonSerializer.Serialize(new
