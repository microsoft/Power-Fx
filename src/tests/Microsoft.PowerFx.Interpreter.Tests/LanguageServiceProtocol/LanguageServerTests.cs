--- conflicted
+++ resolved
@@ -599,7 +599,7 @@
 
             var scopeFactory = new TestPowerFxScopeFactory((string documentUri) => editor);
             var testServer = new TestLanguageServer(_sendToClientData.Add, scopeFactory);
-            
+
             var errorList = new List<Exception>();
 
             testServer.LogUnhandledExceptionHandler += (ex) =>
@@ -1266,7 +1266,7 @@
             Assert.Equal(documentUri, response.Result.Uri);
             Assert.Equal("Price * Quantity", response.Result.Text);
         }
-        
+
         [Fact]
         public void ErrorIsLocalized()
         {
@@ -1310,7 +1310,7 @@
         public void ParseAndErrorLocaleAreDifferent()
         {
             var engine = new Engine(new PowerFxConfig());
-                        
+
             var parseLocale = CultureInfo.CreateSpecificCulture("fr-FR");
             var errorLocale = CultureInfo.CreateSpecificCulture("es-ES");
 
@@ -1348,7 +1348,7 @@
             // Checking if contains text in the correct locale
             // the value should be localized. Resx files have this localized.
             // If it's a different error message, then we may have a bug in the parser locale. 
-            Assert.Contains("El nombre no es válido. No se reconoce \"foo\".", diags.First().Message); 
+            Assert.Contains("El nombre no es válido. No se reconoce \"foo\".", diags.First().Message);
         }
 
         // Test showing how LSP can fully customize check result. 
@@ -1381,7 +1381,6 @@
         }
 
         [Fact]
-<<<<<<< HEAD
         public void TestCorrectFullSemanticTokensAreReturned()
         {
             // Arrange
@@ -1468,7 +1467,7 @@
             // Arrange & Assert
             var expression = "1+1+1+1+1+1+1+1;Sqrt(1);1+-2;true;\n\"String Literal\";Sum(1,2);Max(1,2,3);$\"1 + 2 = {3}\";// This is Comment;//This is comment2;false";
             var range = SemanticTokensRelatedTestsHelper.CreateRange(1, 2, 3, 35);
-            var expectedTypes = new List<TokenType> { TokenType.DecLit, TokenType.BoolLit, TokenType.Function,  TokenType.StrLit,  TokenType.Delimiter, TokenType.BinaryOp };
+            var expectedTypes = new List<TokenType> { TokenType.DecLit, TokenType.BoolLit, TokenType.Function, TokenType.StrLit, TokenType.Delimiter, TokenType.BinaryOp };
             if (tokenTypesToSkip.Length > 0)
             {
                 expectedTypes = expectedTypes.Where(expectedType => !tokenTypesToSkip.Contains(expectedType)).ToList();
@@ -1713,7 +1712,7 @@
         {
             return GetRequestPayload(semanticTokenParams, TextDocumentNames.FullDocumentSemanticTokens, id);
         }
-        
+
         private static string GetUri(string queryParams = null)
         {
             var uriBuilder = new UriBuilder("powerfx://app")
@@ -1735,7 +1734,9 @@
                 @params = paramsObj
             }, _jsonSerializerOptions);
             return (payload, id);
-=======
+        }
+
+        [Fact]
         public async Task TestExpectedReturnValueForEmptyExpression()
         {
             var scope = TestCreateEditorScope(string.Empty);
@@ -1749,7 +1750,6 @@
             var result = await run.EvalAsync(CancellationToken.None).ConfigureAwait(false);
 
             Assert.Null(result.ToObject());
->>>>>>> 8aca4c1d
         }
 
         private EditorContextScope TestCreateEditorScope(string documentUri)
