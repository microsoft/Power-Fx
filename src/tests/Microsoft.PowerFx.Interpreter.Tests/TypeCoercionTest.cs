﻿// Copyright (c) Microsoft Corporation.
// Licensed under the MIT license.

using System;
using System.Globalization;
using System.Numerics;
using System.Threading;
using Microsoft.PowerFx;
using Microsoft.PowerFx.Core.IR;
using Microsoft.PowerFx.Core.Tests;
using Microsoft.PowerFx.Interpreter;
using Microsoft.PowerFx.Types;
using Xunit;

namespace Microsoft.PowerFx.Tests
{
    // Test type coercion from FormualValue to target type 
    public class TypeCoercionTest : PowerFxTest
    {
        // From number to other types
        [Theory]
        [InlineData(1, "true", "1", "1", "1", "12/31/1899 12:00 AM")]
        [InlineData(0, "false", "0", "0", "0", "12/30/1899 12:00 AM")]
        [InlineData(44962, "true", "44962", "44962", "44962", "2/5/2023 12:00 AM")]
        public void TryCoerceFromNumberTest(double value, string exprBool, string exprNumber, string exprDecimal, string exprStr, string exprDateTime)
        {
            TryCoerceToTargetTypes(FormulaValue.New(value), exprBool, exprNumber, exprDecimal, exprStr, exprDateTime);
        }

        // From string to other types
        [Theory]
        [InlineData("", null, null, null, "", null)]
        [InlineData("1", null, "1", "1", "1", null)]
        [InlineData("true", "true", null, null, "true", null)]
        [InlineData("false", "false", null, null, "false", null)]
        [InlineData("True", "true", null, null, "True", null)]
        [InlineData("False", "false", null, null, "False", null)]
        [InlineData("This is a string", null, null, null, "This is a string", null)]
        public void TryCoerceFromStringTest(string value, string exprBool, string exprNumber, string exprDecimal, string exprStr, string exprDateTime)
        {
            TryCoerceToTargetTypes(FormulaValue.New(value), exprBool, exprNumber, exprDecimal, exprStr, exprDateTime);
        }

        // From boolean to other types
        [Theory]
        [InlineData(true, "true", "1", "1", "true", null)]
        [InlineData(false, "false", "0", "0", "false", null)]
        public void TryCoerceFromBooleanTest(bool value, string exprBool, string exprNumber, string exprDecimal, string exprStr, string exprDateTime)
        {
            TryCoerceToTargetTypes(FormulaValue.New(value), exprBool, exprNumber, exprDecimal, exprStr, exprDateTime);
        }

        // From dateTime to other types
        [Theory]
        [InlineData("2/5/2023", null, "44962", "44962", "2/5/2023 12:00 AM", "2/5/2023 12:00 AM")]
        public void TryCoerceFromDateTimeTest(string value, string exprBool, string exprNumber, string exprDecimal, string exprStr, string exprDateTime)
        {
            TryCoerceToTargetTypes(FormulaValue.New(DateTime.Parse(value)), exprBool, exprNumber, exprDecimal, exprStr, exprDateTime);
        }

        // From number to datetime, expects an exception
        [Theory]
        [InlineData(4496200)]
        [InlineData(4E8)]
        public void TryCoerceFromNumberExpectsExceptionTest(double value)
        {
            var inputValue = FormulaValue.New(value);

            Assert.Throws<CustomFunctionErrorException>(() => inputValue.TryCoerceTo(out DateTimeValue resultDateTime));
        }

<<<<<<< HEAD
        private void TryCoerceToTargetTypes(FormulaValue inputValue, string exprBool, string exprNumber, string exprDecimal, string exprStr, string exprDateTime)
=======
        // From Guid to String
        [Theory]
        [InlineData("0f8fad5bd9cb469fa16570867728950e", "0f8fad5b-d9cb-469f-a165-70867728950e")]
        [InlineData("0f8fad5b-d9cb-469f-a165-70867728950e", "0f8fad5b-d9cb-469f-a165-70867728950e")]
        public void TryCoerceFromGuidToStringTest(string value, string expectedValue)
        {
            GuidValue guidInput = new GuidValue(IRContext.NotInSource(FormulaType.Guid), new Guid(value));
            bool isSucceeded = guidInput.TryCoerceTo(out StringValue resultValue);
            Assert.True(isSucceeded);
            Assert.Equal(expectedValue, resultValue.Value);
        }

        // Test if it can coerce to String
        [Fact]
        public void CanCoerceToStringTest()
        {
            ColorValue colorInput = new ColorValue(IRContext.NotInSource(FormulaType.Color), System.Drawing.Color.Red);
            Assert.False(colorInput.CanCoerceToStringValue());

            GuidValue guidInput = new GuidValue(IRContext.NotInSource(FormulaType.Guid), Guid.NewGuid());
            Assert.True(guidInput.CanCoerceToStringValue());

            NumberValue numberInput = new NumberValue(IRContext.NotInSource(FormulaType.Number), 12);
            Assert.True(numberInput.CanCoerceToStringValue());
        }

        private void TryCoerceToTargetTypes(FormulaValue inputValue, string exprBool, string exprNumber, string exprStr, string exprDateTime)
>>>>>>> 254acaf7
        {
            bool isSucceeded = inputValue.TryCoerceTo(out BooleanValue resultBoolean);
            if (exprBool != null)
            {
                Assert.True(isSucceeded);
                Assert.Equal(bool.Parse(exprBool), resultBoolean.Value);
            }
            else
            {
                Assert.False(isSucceeded);
                Assert.Null(resultBoolean);
            }

            isSucceeded = inputValue.TryCoerceTo(out NumberValue resultNumber);
            if (exprNumber != null)
            {
                Assert.True(isSucceeded);
                Assert.Equal(double.Parse(exprNumber), resultNumber.Value);
            }
            else
            {
                Assert.False(isSucceeded);
                Assert.Null(resultNumber);
            }

            isSucceeded = inputValue.TryCoerceTo(out DecimalValue resultDecimal);
            if (exprDecimal != null)
            {
                Assert.True(isSucceeded);
                Assert.Equal(decimal.Parse(exprDecimal), resultDecimal.Value);
            }
            else
            {
                Assert.False(isSucceeded);
                Assert.Null(resultDecimal);
            }

            isSucceeded = inputValue.TryCoerceTo(out StringValue resultValue);
            if (exprStr != null)
            {
                Assert.True(isSucceeded);
                Assert.Equal(exprStr, resultValue.Value);
            }
            else
            {
                Assert.False(isSucceeded);
                Assert.IsType<ErrorValue>(resultValue);
            }

            var runtimeConfig = new RuntimeConfig();
            runtimeConfig.SetCulture(CultureInfo.CurrentCulture);
            runtimeConfig.SetTimeZone(TimeZoneInfo.Utc);
            isSucceeded = inputValue.TryCoerceTo(runtimeConfig, out StringValue resultString);
            if (exprStr != null)
            {
                Assert.True(isSucceeded);
                Assert.Equal(exprStr, resultString.Value);
            }
            else
            {
                Assert.False(isSucceeded);
                Assert.IsType<ErrorValue>(resultString);
            }

            using var cts = new CancellationTokenSource();
            cts.CancelAfter(3000);
            isSucceeded = inputValue.TryCoerceTo(runtimeConfig, cts.Token, out StringValue cResultString);
            if (exprStr != null)
            {
                Assert.True(isSucceeded);
                Assert.Equal(exprStr, cResultString.Value);
            }
            else
            {
                Assert.False(isSucceeded);
                Assert.IsType<ErrorValue>(cResultString);
            }

            isSucceeded = inputValue.TryCoerceTo(out DateTimeValue resultDateTime);
            if (exprDateTime != null)
            {
                Assert.True(isSucceeded);
                Assert.Equal(DateTime.Parse(exprDateTime), resultDateTime.GetConvertedValue(TimeZoneInfo.Local));
            }
            else
            {
                Assert.False(isSucceeded);
                Assert.Null(resultDateTime);
            }
        }
    }
}<|MERGE_RESOLUTION|>--- conflicted
+++ resolved
@@ -69,9 +69,6 @@
             Assert.Throws<CustomFunctionErrorException>(() => inputValue.TryCoerceTo(out DateTimeValue resultDateTime));
         }
 
-<<<<<<< HEAD
-        private void TryCoerceToTargetTypes(FormulaValue inputValue, string exprBool, string exprNumber, string exprDecimal, string exprStr, string exprDateTime)
-=======
         // From Guid to String
         [Theory]
         [InlineData("0f8fad5bd9cb469fa16570867728950e", "0f8fad5b-d9cb-469f-a165-70867728950e")]
@@ -98,8 +95,7 @@
             Assert.True(numberInput.CanCoerceToStringValue());
         }
 
-        private void TryCoerceToTargetTypes(FormulaValue inputValue, string exprBool, string exprNumber, string exprStr, string exprDateTime)
->>>>>>> 254acaf7
+        private void TryCoerceToTargetTypes(FormulaValue inputValue, string exprBool, string exprNumber, string exprDecimal, string exprStr, string exprDateTime)
         {
             bool isSucceeded = inputValue.TryCoerceTo(out BooleanValue resultBoolean);
             if (exprBool != null)
