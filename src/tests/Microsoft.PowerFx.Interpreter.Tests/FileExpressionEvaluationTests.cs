--- conflicted
+++ resolved
@@ -19,11 +19,7 @@
         public void InterpreterTestCase(ExpressionTestCase testCase)
         {
             // This is running against embedded resources, so if you're updating the .txt files,
-<<<<<<< HEAD
-            // make sure they build is actually copying them over. abcdedfghffdeggeeefeeee
-=======
-            // make sure they build is actually copying them over. a
->>>>>>> a511d313
+            // make sure they build is actually copying them over.
             Assert.True(testCase.FailMessage == null, testCase.FailMessage);
 
             var runner = new InterpreterRunner();
