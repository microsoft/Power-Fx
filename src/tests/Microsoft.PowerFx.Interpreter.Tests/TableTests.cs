--- conflicted
+++ resolved
@@ -39,15 +39,9 @@
         private FormulaValue Run_Collect_Worflow(bool serialize)
         {
             // Define initial FormulaValue
-<<<<<<< HEAD
             RecordType schemaType = RecordType.Empty()
                                               .Add("Col1", FormulaType.String)
                                               .Add("Col2", FormulaType.String);
-=======
-            RecordType schemaType = RecordType.Empty();
-            schemaType = schemaType.Add("Col1", FormulaType.String);
-            schemaType = schemaType.Add("Col2", FormulaType.String);
->>>>>>> c1a4bf42
             var list = new List<RecordValue>();
             var fields = new List<NamedValue>
             {
@@ -58,11 +52,7 @@
             FormulaValue formulaValue = FormulaValue.NewTable(schemaType, list);
 
             var recalEngine = new RecalcEngine();
-<<<<<<< HEAD
             var result = (StringValue)RunExpr("Last(collection).Col2", recalEngine, true, formulaValue, "collection");
-=======
-            var result = (StringValue)RunExpr("Last(collection).Col2", recalEngine, false, formulaValue, "collection");
->>>>>>> c1a4bf42
             Assert.Equal("Col2", result.Value);
 
             // Getting the FormulaValue that is used to update variable for the next expression
@@ -77,19 +67,11 @@
 
                 // Deserializing it
                 // After serialization and deserialization, the formulaValue has type of InMemoryTableValue
-<<<<<<< HEAD
                 formulaValue = RunExpr(serializedFormulaValue, recalEngine, false);
             }
 
             RunExpr("Collect(collection, {Col1:\"newCol1\"})", recalEngine, true, formulaValue, "collection");
             return RunExpr("Last(collection).Col2", recalEngine, false);
-=======
-                formulaValue = RunExpr(serializedFormulaValue, recalEngine, true);
-            }
-
-            RunExpr("Collect(collection, {Col1:\"newCol1\"})", recalEngine, false, formulaValue, "collection");
-            return RunExpr("Last(collection).Col2", recalEngine, true);
->>>>>>> c1a4bf42
         }
 
         private FormulaValue RunExpr(string expressionText, RecalcEngine engine, bool setVariableValueInEngine, FormulaValue formulaValue = null, string varName = "")
@@ -105,11 +87,7 @@
             var symbolTable = new SymbolTable();
             symbolTable.EnableMutationFunctions();
 
-<<<<<<< HEAD
-            if (setVariableValueInEngine)
-=======
-            if (!setVariableValueInEngine)
->>>>>>> c1a4bf42
+            if (setVariableValueInEngine)      
             {
                 engine.UpdateVariable(varName, formulaValue);
             }
