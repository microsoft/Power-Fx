﻿// Copyright (c) Microsoft Corporation.
// Licensed under the MIT license.

using System;
using System.Collections.Generic;
using System.Globalization;
using System.Linq;
using System.Text;
using System.Threading;
using System.Threading.Tasks;
using Microsoft.PowerFx.Core;
using Microsoft.PowerFx.Core.Localization;
using Microsoft.PowerFx.Core.Tests;
using Microsoft.PowerFx.Core.Texl;
using Microsoft.PowerFx.Core.Types;
using Microsoft.PowerFx.Core.Types.Enums;
using Microsoft.PowerFx.Core.Utils;
using Microsoft.PowerFx.Functions;
using Microsoft.PowerFx.Interpreter;
using Microsoft.PowerFx.Interpreter.UDF;
using Microsoft.PowerFx.Types;
using Xunit;
using Xunit.Sdk;

namespace Microsoft.PowerFx.Tests
{
    public class RecalcEngineTests : PowerFxTest
    {
        [Fact]
        public void PublicSurfaceTests()
        {
            var asm = typeof(RecalcEngine).Assembly;

            var ns = "Microsoft.PowerFx";
            var nsType = "Microsoft.PowerFx.Types";
            var allowed = new HashSet<string>()
            {
                $"{ns}.{nameof(CheckResultExtensions)}",
                $"{ns}.{nameof(ReadOnlySymbolValues)}",
                $"{ns}.{nameof(RecalcEngine)}",
                $"{ns}.{nameof(Governor)}",
                $"{ns}.{nameof(ReflectionFunction)}",
#pragma warning disable CS0618 // Type or member is obsolete
                $"{ns}.{nameof(RecalcEngineScope)}",
#pragma warning restore CS0618 // Type or member is obsolete
                $"{ns}.{nameof(PowerFxConfigExtensions)}",
                $"{ns}.{nameof(IExpressionEvaluator)}",
                $"{ns}.{nameof(ITypeMarshallerProvider)}",
                $"{ns}.{nameof(ITypeMarshaller)}",
                $"{ns}.{nameof(IDynamicTypeMarshaller)}",
                $"{ns}.{nameof(ObjectMarshallerProvider)}",
                $"{ns}.{nameof(ObjectMarshaller)}",
                $"{ns}.{nameof(BasicServiceProvider)}",
                $"{ns}.{nameof(IRuntimeConfig)}",
                $"{ns}.{nameof(RuntimeConfig)}",
                $"{ns}.{nameof(PrimitiveMarshallerProvider)}",
                $"{ns}.{nameof(PrimitiveTypeMarshaller)}",
                $"{ns}.{nameof(SymbolValues)}",
                $"{ns}.{nameof(TableMarshallerProvider)}",
                $"{ns}.{nameof(TypeMarshallerCache)}",
                $"{ns}.{nameof(TypeMarshallerCacheExtensions)}",
                $"{ns}.{nameof(SymbolExtensions)}",
                $"{nsType}.{nameof(ObjectRecordValue)}",
                $"{nsType}.{nameof(QueryableTableValue)}",
                $"{ns}.InterpreterConfigException",
                $"{ns}.Interpreter.{nameof(NotDelegableException)}",
                $"{ns}.Interpreter.{nameof(CustomFunctionErrorException)}",
                $"{ns}.Interpreter.UDF.{nameof(DefineFunctionsResult)}",
                $"{ns}.{nameof(TypeCoercionProvider)}",                             

                // Services for functions. 
                $"{ns}.Functions.IRandomService"
            };

            var sb = new StringBuilder();
            foreach (var type in asm.GetTypes().Where(t => t.IsPublic))
            {
                var name = type.FullName;
                if (!allowed.Contains(name))
                {
                    sb.Append(name);
                    sb.Append("; ");
                }

                allowed.Remove(name);
            }

            Assert.True(sb.Length == 0, $"Unexpected public types: {sb}");

            // Types we expect to be in the assembly aren't there. 
            if (allowed.Count > 0)
            {
                throw new XunitException("Types missing: " + string.Join(",", allowed.ToArray()));
            }
        }

        [Fact]
        public void EvalWithGlobals()
        {
            var cache = new TypeMarshallerCache();

            var engine = new RecalcEngine();

            var context = cache.NewRecord(new
            {
                x = 15
            });
            var result = engine.Eval("With({y:2}, x+y)", context);

            Assert.Equal(17.0, ((NumberValue)result).Value);
        }

        [Fact]
        public void EvalWithoutParse()
        {
            var engine = new RecalcEngine();
            engine.UpdateVariable("x", 2);

            var check = new CheckResult(engine)
                .SetText("x*3")
                .SetBindingInfo();

            // Call Evaluator directly.
            // Ensure it also pulls engine's symbols. 
            var run = check.GetEvaluator();

            var result = run.Eval();
            Assert.Equal(2.0 * 3, result.ToObject());
        }

        /// <summary>
        /// Test that helps to ensure that RecalcEngine performs evaluation in thread safe manner.
        /// </summary>
        [Fact]
        public void EvalInMultipleThreads()
        {
            var engine = new RecalcEngine();
            Parallel.For(
                0,
                10000,
                (i) =>
                {
                    Assert.Equal("5", engine.Eval("10-5").ToObject().ToString());
                    Assert.Equal("True", engine.Eval("true Or false").ToObject().ToString());
                    Assert.Equal("15", engine.Eval("10+5").ToObject().ToString());
                });
        }

        [Fact]
        public void BasicRecalc()
        {
            var engine = new RecalcEngine();
            engine.UpdateVariable("A", 15);
            engine.SetFormula("B", "A*2", OnUpdate);
            AssertUpdate("B-->30;");

            engine.UpdateVariable("A", 20);
            AssertUpdate("B-->40;");

            // Ensure we can update to null. 
            engine.UpdateVariable("A", FormulaValue.NewBlank(FormulaType.Number));
            AssertUpdate("B-->0;");
        }

        [Fact]
        public void BasicRecalcDecimal()
        {
            var engine = new RecalcEngine();
            engine.UpdateVariable("A", 15m);
            engine.SetFormula("B", "A*2", OnUpdate);
            AssertUpdate("B-->30;");

            engine.UpdateVariable("A", 20m);
            AssertUpdate("B-->40;");

            // Ensure we can update to null. 
            engine.UpdateVariable("A", FormulaValue.NewBlank(FormulaType.Decimal));
            AssertUpdate("B-->0;");
        }

        // depend on grand child directly 
        [Fact]
        public void Recalc2()
        {
            var engine = new RecalcEngine();
            engine.UpdateVariable("A", 1);
            engine.SetFormula("B", "A*10", OnUpdate);
            AssertUpdate("B-->10;");

            engine.SetFormula("C", "B+5", OnUpdate);
            AssertUpdate("C-->15;");

            // depend on grand child directly 
            engine.SetFormula("D", "B+A", OnUpdate);
            AssertUpdate("D-->11;");

            // Updating A will recalc both D and B. 
            // But D also depends on B, so verify D pulls new value of B. 
            engine.UpdateVariable("A", 2);

            // Batched up (we don't double fire)            
            AssertUpdate("B-->20;C-->25;D-->22;");
        }

        [Fact]
        public void DeleteFormula()
        {
            var engine = new RecalcEngine();

            engine.UpdateVariable("A", 1);
            engine.SetFormula("B", "A*10", OnUpdate);
            engine.SetFormula("C", "B+5", OnUpdate);
            engine.SetFormula("D", "B+A", OnUpdate);

            Assert.Throws<InvalidOperationException>(() =>
                engine.DeleteFormula("X"));

            Assert.Throws<InvalidOperationException>(() =>
                engine.DeleteFormula("B"));

            engine.DeleteFormula("D");
            Assert.False(engine.TryGetByName("D", out var retD));

            engine.DeleteFormula("C");
            Assert.False(engine.TryGetByName("C", out var retC));

            // After C and D are deleted, deleting B should pass
            engine.DeleteFormula("B");

            // Ensure B is gone
            engine.Check("B");
            Assert.Throws<InvalidOperationException>(() =>
                engine.Check("B").ThrowOnErrors());
        }

        // Don't fire for formulas that aren't touched by an update
        [Fact]
        public void RecalcNoExtraCallbacks()
        {
            var engine = new RecalcEngine();
            engine.UpdateVariable("A1", 1);
            engine.UpdateVariable("A2", 5);

            engine.SetFormula("B", "A1+A2", OnUpdate);
            AssertUpdate("B-->6;");

            engine.SetFormula("C", "A2*10", OnUpdate);
            AssertUpdate("C-->50;");

            engine.UpdateVariable("A1", 2);
            AssertUpdate("B-->7;"); // Don't fire C, not touched

            engine.UpdateVariable("A2", 7);
            AssertUpdate("B-->9;C-->70;");
        }

        private static readonly ParserOptions _opts = new ParserOptions { AllowsSideEffects = true };

        [Fact]
        public void SetFormula()
        {
            var config = new PowerFxConfig();
            config.EnableSetFunction();
            var engine = new RecalcEngine(config);

            engine.UpdateVariable("A", 1m);
            engine.SetFormula("B", "A*2", OnUpdate);
            AssertUpdate("B-->2;");

            // Can't set formulas, they're read only 
            var check = engine.Check("Set(B, 12)");
            Assert.False(check.IsSuccess);

            // Set() function triggers recalc chain. 
            engine.Eval("Set(A,2)", options: _opts);
            AssertUpdate("B-->4;");

            // Compare Before/After set within an expression.
            // Before (A,B) = 2,4 
            // After  (A,B) = 3,6
            var result = engine.Eval("With({x:A, y:B}, Set(A,3); x & y & A & B)", options: _opts);
            Assert.Equal("2436", result.ToObject());

            AssertUpdate("B-->6;");
        }

        [Fact]
        public void BasicEval()
        {
            var engine = new RecalcEngine();
            engine.UpdateVariable("M", 10.0);
            engine.UpdateVariable("M2", -4);
            var result = engine.Eval("M + Abs(M2)");
            Assert.Equal(14.0, ((NumberValue)result).Value);
        }

        [Fact]
        public void FormulaErrorUndefined()
        {
            var engine = new RecalcEngine();

            // formula fails since 'B' is undefined. 
            Assert.Throws<InvalidOperationException>(() =>
               engine.SetFormula("A", "B*2", OnUpdate));
        }

        [Fact]
        public void CantChangeType()
        {
            var engine = new RecalcEngine();
            engine.UpdateVariable("a", FormulaValue.New(12));

            // not supported: Can't change a variable's type.
            Assert.Throws<InvalidOperationException>(() =>
                engine.UpdateVariable("a", FormulaValue.New("str")));
        }

        [Fact]
        public void FormulaCantRedefine()
        {
            var engine = new RecalcEngine();

            engine.SetFormula("A", "2", OnUpdate);

            // Can't redefine an existing formula. 
            Assert.Throws<InvalidOperationException>(() =>
               engine.SetFormula("A", "3", OnUpdate));
        }

        [Fact]
        public void DefFunc()
        {
<<<<<<< HEAD
            var config = new PowerFxConfig();
=======
            var config = new PowerFxConfig(null, null);
>>>>>>> 4659f5ac
            var recalcEngine = new RecalcEngine(config);

            IEnumerable<ExpressionError> enumerable = recalcEngine.DefineFunctions("foo(x:Number, y:Number): Number = x * y;").Errors;
            Assert.False(enumerable.Any());
            Assert.Equal(17.0, recalcEngine.Eval("foo(Float(3),Float(4)) + 5").ToObject());
        }

        [Fact]
        public void DefFuncDecimal()
        {
<<<<<<< HEAD
            var config = new PowerFxConfig();
=======
            var config = new PowerFxConfig(null, null);
>>>>>>> 4659f5ac
            var recalcEngine = new RecalcEngine(config);

            IEnumerable<ExpressionError> enumerable = recalcEngine.DefineFunctions("foo(x:Decimal, y:Decimal): Decimal = x * y;").Errors;
            Assert.False(enumerable.Any());
            Assert.Equal(17m, recalcEngine.Eval("foo(3,4) + 5").ToObject());
        }

        [Fact]
        public void DefFuncWithErrorsAndVerifySpans()
        {
<<<<<<< HEAD
            var config = new PowerFxConfig();
=======
            var config = new PowerFxConfig(null, null);
>>>>>>> 4659f5ac
            var recalcEngine = new RecalcEngine(config);

            IEnumerable<ExpressionError> enumerable = recalcEngine.DefineFunctions("func1(x:Number/*comment*/): Number = x * 10;\nfunc2(x:Number): Number = y1 * 10;").Errors;
            Assert.True(enumerable.Any());
            var span = enumerable.First().Span;
            Assert.Equal(71, span.Min);
            Assert.Equal(73, span.Lim);

            enumerable = recalcEngine.DefineFunctions("func3():Blank = a + func1(10);").Errors;
            Assert.True(enumerable.Any());

            span = enumerable.First().Span;
            Assert.Equal(16, span.Min);
            Assert.Equal(17, span.Lim);

            span = enumerable.ElementAt(1).Span;
            Assert.Equal(20, span.Min);
            Assert.Equal(29, span.Lim);
        }

        [Fact]
        public void DefRecursiveFunc()
        {
<<<<<<< HEAD
            var config = new PowerFxConfig();
=======
            var config = new PowerFxConfig(null, null);
>>>>>>> 4659f5ac
            var recalcEngine = new RecalcEngine(config);
            IEnumerable<ExpressionError> enumerable = recalcEngine.DefineFunctions("foo(x:Number):Number = If(x=0,foo(1),If(x=1,foo(2),If(x=2,Float(2)));", numberIsFloat: true).Errors;
            var result = recalcEngine.Eval("foo(Float(0))");
            Assert.Equal(2.0, result.ToObject());
            Assert.False(enumerable.Any());
        }

        [Fact]
        public void DefRecursiveFuncDecimal()
        {
<<<<<<< HEAD
            var config = new PowerFxConfig();
=======
            var config = new PowerFxConfig(null, null);
>>>>>>> 4659f5ac
            var recalcEngine = new RecalcEngine(config);
            IEnumerable<ExpressionError> enumerable = recalcEngine.DefineFunctions("foo(x:Decimal):Decimal = If(x=0,foo(1),If(x=1,foo(2),If(x=2,2));").Errors;
            var result = recalcEngine.Eval("foo(0)");
            Assert.Equal(2m, result.ToObject());
            Assert.False(enumerable.Any());
        }

        [Fact]
        public void DefSimpleRecursiveFunc()
        {
<<<<<<< HEAD
            var config = new PowerFxConfig();
=======
            var config = new PowerFxConfig(null, null);
>>>>>>> 4659f5ac
            var recalcEngine = new RecalcEngine(config);
            Assert.False(recalcEngine.DefineFunctions("foo():Blank = foo();").Errors.Any());
            var result = recalcEngine.Eval("foo()");
            Assert.IsType<ErrorValue>(result);
        }

        [Fact]
        public void DefHailstoneSequence()
        {
<<<<<<< HEAD
            var config = new PowerFxConfig()
=======
            var config = new PowerFxConfig(null, null)
>>>>>>> 4659f5ac
            {
                MaxCallDepth = 100
            };
            var recalcEngine = new RecalcEngine(config);
            var body = @"If(Not(x = 1), If(Mod(x, 2)=0, hailstone(x/2), hailstone(3*x+1)), x)";

            Assert.False(recalcEngine.DefineFunctions($"hailstone(x:Number):Number = {body};").Errors.Any());
            Assert.Equal(1.0, recalcEngine.Eval("hailstone(Float(192))").ToObject());
        }

        [Fact]
        public void DefHailstoneSequenceDecimal()
        {
<<<<<<< HEAD
            var config = new PowerFxConfig()
=======
            var config = new PowerFxConfig(null, null)
>>>>>>> 4659f5ac
            {
                MaxCallDepth = 100
            };
            var recalcEngine = new RecalcEngine(config);
            var body = @"If(Not(x = 1), If(Mod(x, 2)=0, hailstone(x/2), hailstone(3*x+1)), x)";

            Assert.False(recalcEngine.DefineFunctions($"hailstone(x:Decimal):Decimal = {body};").Errors.Any());
            Assert.Equal(1m, recalcEngine.Eval("hailstone(192)").ToObject());
        }

        [Fact]
        public void DefMutualRecursionFunc()
        {
<<<<<<< HEAD
            var config = new PowerFxConfig()
=======
            var config = new PowerFxConfig(null, null)
>>>>>>> 4659f5ac
            {
                MaxCallDepth = 100
            };
            var recalcEngine = new RecalcEngine(config);
            var bodyEven = @"If(number = 0, true, odd(Abs(number)-1))";
            var bodyOdd = @"If(number = 0, false, even(Abs(number)-1))";

            var opts = new ParserOptions() { NumberIsFloat = true };
            Assert.False(recalcEngine.DefineFunctions($"odd(number:Number):Boolean = {bodyOdd}; even(number:Number):Boolean = {bodyEven};").Errors.Any());
            Assert.Equal(true, recalcEngine.Eval("odd(17)", options: opts).ToObject());
            Assert.Equal(false, recalcEngine.Eval("even(17)", options: opts).ToObject());
        }

        [Fact]
        public void DefMutualRecursionFuncDecimal()
        {
<<<<<<< HEAD
            var config = new PowerFxConfig()
=======
            var config = new PowerFxConfig(null, null)
>>>>>>> 4659f5ac
            {
                MaxCallDepth = 100
            };
            var recalcEngine = new RecalcEngine(config);
            var bodyEven = @"If(number = 0, true, odd(If(number<0,-number,number)-1))";
            var bodyOdd = @"If(number = 0, false, even(If(number<0,-number,number)-1))";

            var opts = new ParserOptions() { NumberIsFloat = false };
            Assert.False(recalcEngine.DefineFunctions($"odd(number:Decimal):Boolean = {bodyOdd}; even(number:Decimal):Boolean = {bodyEven};").Errors.Any());
            Assert.Equal(true, recalcEngine.Eval("odd(17)", options: opts).ToObject());
            Assert.Equal(false, recalcEngine.Eval("even(17)", options: opts).ToObject());
        }

        [Fact]
        public async void RedefinitionError()
        {
<<<<<<< HEAD
            var config = new PowerFxConfig();
=======
            var config = new PowerFxConfig(null, null);
>>>>>>> 4659f5ac
            var recalcEngine = new RecalcEngine(config);
            Assert.Throws<InvalidOperationException>(() => recalcEngine.DefineFunctions("foo():Blank = foo(); foo():Number = x + 1;"));
        }

        [Fact]
        public void UDFBodySyntaxErrorTest()
        {
<<<<<<< HEAD
            var config = new PowerFxConfig();
=======
            var config = new PowerFxConfig(null, null);
>>>>>>> 4659f5ac
            var recalcEngine = new RecalcEngine(config);
            Assert.True(recalcEngine.DefineFunctions("foo():Blank = x[").Errors.Any());
        }

        [Fact]
        public async void UDFIncorrectParametersTest()
        {
<<<<<<< HEAD
            var config = new PowerFxConfig();
=======
            var config = new PowerFxConfig(null, null);
>>>>>>> 4659f5ac
            var recalcEngine = new RecalcEngine(config);
            Assert.False(recalcEngine.DefineFunctions("foo(x:Number):Number = x + 1;").Errors.Any());
            Assert.False(recalcEngine.Check("foo(False)").IsSuccess);
            Assert.False(recalcEngine.Check("foo(Table( { Value: \"Strawberry\" }, { Value: \"Vanilla\" } ))").IsSuccess);
            Assert.True(recalcEngine.Check("foo(Float(1))").IsSuccess);
            await Assert.ThrowsAsync<InvalidOperationException>(async () => await recalcEngine.EvalAsync("foo(False)", CancellationToken.None));
        }

        [Fact]
        public void PropagateNull()
        {
            var engine = new RecalcEngine();
            engine.SetFormula("A", expr: "Blank()", OnUpdate);
            engine.SetFormula("B", "A", OnUpdate);

            var b = engine.GetValue("B");
            Assert.True(b is BlankValue);
        }

        // Record with null values. 
        [Fact]
        public void ChangeRecord()
        {
            var engine = new RecalcEngine();

            engine.UpdateVariable("R", FormulaValue.NewRecordFromFields(
                new NamedValue("F1", FormulaValue.NewBlank(FormulaType.Number)),
                new NamedValue("F2", FormulaValue.New(6))));

            engine.SetFormula("A", "R.F2 + 3 + R.F1", OnUpdate);
            AssertUpdate("A-->9;");

            engine.UpdateVariable("R", FormulaValue.NewRecordFromFields(
                new NamedValue("F1", FormulaValue.New(2)),
                new NamedValue("F2", FormulaValue.New(7))));
            AssertUpdate("A-->12;");
        }

        [Fact]
        public void CheckFunctionCounts()
        {
            var config = new PowerFxConfig();
            config.EnableParseJSONFunction();

            var engine1 = new Engine(config);

            // Pick a function in core but not implemented in interpreter.
            var nyiFunc = BuiltinFunctionsCore.ISOWeekNum;

#pragma warning disable CS0618 // Type or member is obsolete
            Assert.Contains(nyiFunc, engine1.Functions.Functions);
#pragma warning restore CS0618 // Type or member is obsolete

            // RecalcEngine will add the interpreter's functions. 
            var engine2 = new RecalcEngine(config);

#pragma warning disable CS0618 // Type or member is obsolete
            Assert.DoesNotContain(nyiFunc, engine2.Functions.Functions);
#pragma warning restore CS0618 // Type or member is obsolete

            Assert.True(engine2.FunctionCount > 100);

            // Spot check some known functions
            Assert.NotEmpty(engine2.Functions.WithName("Cos"));
            Assert.NotEmpty(engine2.Functions.WithName("ParseJSON"));            
        }

        [Fact]
        public void CheckSuccess()
        {
            var engine = new RecalcEngine();
            var result = engine.Check(
                "3*2+x",
                RecordType.Empty().Add(
                    new NamedFormulaType("x", FormulaType.Number)));

            Assert.True(result.IsSuccess);
            Assert.True(result.ReturnType is NumberType);
            Assert.Single(result.TopLevelIdentifiers);
            Assert.Equal("x", result.TopLevelIdentifiers.First());
        }

        [Fact]
        public void CanRunWithWarnings()
        {
            var config = new PowerFxConfig();
            var engine = new RecalcEngine(config);

            var result = engine.Check("T.Var = 23", RecordType.Empty()
                .Add(new NamedFormulaType("T", RecordType.Empty().Add(new NamedFormulaType("Var", FormulaType.String)))));

            Assert.True(result.IsSuccess);
            Assert.Equal(1, result.Errors.Count(x => x.IsWarning));
        }

        [Fact]
        public void CheckSuccessWarning()
        {
            var engine = new RecalcEngine();

            // issues a warning, verify it's still successful.
            var result = engine.Check("Filter([1,2,3],true)");

            Assert.True(result.IsSuccess);
            Assert.Equal(1, result.Errors.Count(x => x.Severity == ErrorSeverity.Warning));
        }

        [Fact]
        public void CheckParseError()
        {
            var engine = new RecalcEngine();
            var result = engine.Check("3*1+");

            Assert.False(result.IsSuccess);
            Assert.StartsWith("Error 4-4: Expected an operand", result.Errors.First().ToString());
        }

        [Fact]
        public void CheckBindError()
        {
            var engine = new RecalcEngine();
            var result = engine.Check("3+foo+2"); // foo is undefined 

            Assert.False(result.IsSuccess);
            Assert.Single(result.Errors);
            Assert.StartsWith("Error 2-5: Name isn't valid. 'foo' isn't recognized", result.Errors.First().ToString());
        }

        [Fact]
        public void CheckLambdaBindError()
        {
            var engine = new RecalcEngine();
            var result = engine.Check("Filter([1,2,3] As X, X.Value > foo)");

            Assert.False(result.IsSuccess);
            Assert.Single(result.Errors);
            Assert.StartsWith("Error 31-34: Name isn't valid. 'foo' isn't recognized", result.Errors.First().ToString());
        }

        [Fact]
        public void CheckDottedBindError()
        {
            var engine = new RecalcEngine();
            var result = engine.Check("[1,2,3].foo");

            Assert.False(result.IsSuccess);
            Assert.Single(result.Errors);
            Assert.StartsWith("Error 7-11: Name isn't valid. 'foo' isn't recognized", result.Errors.First().ToString());
        }

        [Fact]
        public void CheckDottedBindError2()
        {
            var engine = new RecalcEngine();
            var result = engine.Check("[].Value");

            Assert.False(result.IsSuccess);
            Assert.Single(result.Errors);
            Assert.StartsWith("Error 2-8: Name isn't valid. 'Value' isn't recognized", result.Errors.First().ToString());
        }

        [Fact]
        public void CheckBindEnum()
        {
            var engine = new RecalcEngine();
            var result = engine.Check("TimeUnit.Hours");

            Assert.True(result.IsSuccess);

            // The resultant type will be the underlying type of the enum provided to 
            // check.  In the case of TimeUnit, this is StringType
            Assert.True(result.ReturnType is StringType);
            Assert.Empty(result.TopLevelIdentifiers);
        }

        [Fact]
        public void CheckBindErrorWithParseExpression()
        {
            var engine = new RecalcEngine();
            var result = engine.Check("3+foo+2", RecordType.Empty()); // foo is undefined 

            Assert.False(result.IsSuccess);
            Assert.Single(result.Errors);
            Assert.StartsWith("Error 2-5: Name isn't valid. 'foo' isn't recognized", result.Errors.First().ToString());
        }

        [Fact]
        public void CheckSuccessWithParsedExpression()
        {
            var engine = new RecalcEngine();
            var result = engine.Check(
                "3*2+x",
                RecordType.Empty().Add(
                    new NamedFormulaType("x", FormulaType.Number)));

            // Test that parsing worked
            Assert.True(result.IsSuccess);
            Assert.True(result.ReturnType is NumberType);
            Assert.Single(result.TopLevelIdentifiers);
            Assert.Equal("x", result.TopLevelIdentifiers.First());

            // Test evaluation of parsed expression
            var recordValue = FormulaValue.NewRecordFromFields(
                new NamedValue("x", FormulaValue.New(5)));
            var formulaValue = result.GetEvaluator().Eval(recordValue);
            Assert.Equal(11.0, (double)formulaValue.ToObject());
        }

        // Test Globals + Locals + GetValuator() 
        [Fact]
        public void CheckGlobalAndLocal()
        {
            var engine = new RecalcEngine();
            engine.UpdateVariable("y", FormulaValue.New(10));

            var result = engine.Check(
                "x+y",
                RecordType.Empty().Add(
                    new NamedFormulaType("x", FormulaType.Number)));

            // Test that parsing worked
            Assert.True(result.IsSuccess);
            Assert.True(result.ReturnType is NumberType);

            // Test evaluation of parsed expression
            var recordValue = FormulaValue.NewRecordFromFields(
                new NamedValue("x", FormulaValue.New(5)));

            var formulaValue = result.GetEvaluator().Eval(recordValue);

            Assert.Equal(15.0, (double)formulaValue.ToObject());
        }

        [Fact]
        public void CheckIntefaceSuccess()
        {
            var engine = new RecalcEngine();
            CheckThroughInterface(engine);
        }

        private void CheckThroughInterface(IPowerFxEngine engine)
        {
            var result = engine.Check(
               "3*2+x",
               RecordType.Empty().Add(
                   new NamedFormulaType("x", FormulaType.Number)));

            Assert.True(result.IsSuccess);
            Assert.True(result.ReturnType is NumberType);
            Assert.Single(result.TopLevelIdentifiers);
            Assert.Equal("x", result.TopLevelIdentifiers.First());
        }

        [Fact]
        public void RecalcEngineMutateConfig()
        {
<<<<<<< HEAD
            var config = new PowerFxConfig();
=======
            var config = new PowerFxConfig(null, null);
>>>>>>> 4659f5ac
            config.SymbolTable.AddFunction(BuiltinFunctionsCore.Blank);

            var recalcEngine = new Engine(config)
            {
                SupportedFunctions = new SymbolTable() // clear builtins
            };

            var func = BuiltinFunctionsCore.AsType; // Function not already in engine
#pragma warning disable CS0618 // Type or member is obsolete
            Assert.DoesNotContain(func, recalcEngine.Functions.Functions); // didn't get auto-added by engine.
#pragma warning restore CS0618 // Type or member is obsolete

            // We can mutate config after engine is created.
            var optionSet = new OptionSet("foo", DisplayNameUtility.MakeUnique(new Dictionary<string, string>() { { "one key", "one value" } }));
            config.SymbolTable.AddFunction(func);
            config.SymbolTable.AddEntity(optionSet);

            Assert.True(config.TryGetVariable(new DName("foo"), out _));
#pragma warning disable CS0618 // Type or member is obsolete
            Assert.Contains(func, recalcEngine.Functions.Functions); // function was added to the config.
#pragma warning restore CS0618 // Type or member is obsolete

#pragma warning disable CS0618 // Type or member is obsolete
            Assert.DoesNotContain(BuiltinFunctionsCore.Abs, recalcEngine.Functions.Functions);
#pragma warning restore CS0618 // Type or member is obsolete
        }

        [Fact]
        public void RecalcEngine_AddFunction_Twice()
        {
<<<<<<< HEAD
            var config = new PowerFxConfig();
=======
            var config = new PowerFxConfig(null, null);
>>>>>>> 4659f5ac
            config.AddFunction(BuiltinFunctionsCore.Blank);

            Assert.Throws<ArgumentException>(() => config.AddFunction(BuiltinFunctionsCore.Blank));
        }

        [Fact]
        public void RecalcEngine_FunctionOrdering1()
        {
<<<<<<< HEAD
            var config = new PowerFxConfig(Features.All);
=======
            var config = new PowerFxConfig(new CultureInfo("en-US"), Features.PowerFxV1);
>>>>>>> 4659f5ac
            config.AddFunction(new TestFunctionMultiply());
            config.AddFunction(new TestFunctionSubstract());

            var engine = new RecalcEngine(config);
            var result = engine.Eval("Func(7, 11)");

            Assert.IsType<NumberValue>(result);
            
            // Multiply function is first and a valid overload so that's the one we use as coercion is valid for this one
            Assert.Equal(77.0, (result as NumberValue).Value);
        }

        [Fact]
        public void RecalcEngine_FunctionOrdering2()
        {
<<<<<<< HEAD
            var config = new PowerFxConfig(Features.All);
=======
            var config = new PowerFxConfig(new CultureInfo("en-US"), Features.PowerFxV1);
>>>>>>> 4659f5ac
            config.AddFunction(new TestFunctionSubstract());
            config.AddFunction(new TestFunctionMultiply());

            var engine = new RecalcEngine(config);
            var result = engine.Eval("Func(7, 11)");

            Assert.IsType<NumberValue>(result);
            
            // Substract function is first and a valid overload so that's the one we use as coercion is valid for this one
            Assert.Equal(-4.0, (result as NumberValue).Value);
        }

        private class TestFunctionMultiply : CustomTexlFunction
        {
            public override bool IsSelfContained => true;

            public TestFunctionMultiply()
                : base("Func", DType.Number, DType.Number, DType.String)
            {
            }

            public override IEnumerable<TexlStrings.StringGetter[]> GetSignatures()
            {
                yield return new[] { TexlStrings.IsBlankArg1 };
            }

            public override Task<FormulaValue> InvokeAsync(IServiceProvider serviceProvider, FormulaValue[] args, CancellationToken cancellationToken)
            {
                var arg0 = args[0] as NumberValue;
                var arg1 = args[1] as StringValue;

                return Task.FromResult<FormulaValue>(NumberValue.New(arg0.Value * double.Parse(arg1.Value)));
            }
        }

        private class TestFunctionSubstract : CustomTexlFunction
        {
            public override bool IsSelfContained => true;

            public TestFunctionSubstract()
                : base("Func", DType.Number, DType.String, DType.Number)
            {
            }

            public override IEnumerable<TexlStrings.StringGetter[]> GetSignatures()
            {
                yield return new[] { TexlStrings.IsBlankArg1 };
            }

            public override Task<FormulaValue> InvokeAsync(IServiceProvider serviceProvider, FormulaValue[] args, CancellationToken cancellationToken)
            {
                var arg0 = args[0] as StringValue;
                var arg1 = args[1] as NumberValue;

                return Task.FromResult<FormulaValue>(NumberValue.New(double.Parse(arg0.Value) - arg1.Value));
            }
        }

        [Fact]
        public void OptionSetChecks()
        {
<<<<<<< HEAD
            var config = new PowerFxConfig();
=======
            var config = new PowerFxConfig(null, null);
>>>>>>> 4659f5ac

            var optionSet = new OptionSet("OptionSet", DisplayNameUtility.MakeUnique(new Dictionary<string, string>()
            {
                    { "option_1", "Option1" },
                    { "option_2", "Option2" }
            }));

            config.AddOptionSet(optionSet);
            var recalcEngine = new RecalcEngine(config);

            var checkResult = recalcEngine.Check("OptionSet.Option1 <> OptionSet.Option2");
            Assert.True(checkResult.IsSuccess);
        }

        [Theory]

        // Text() returns the display name of the input option set value
        [InlineData("Text(OptionSet.option_1)", "Option1")]
        [InlineData("Text(OptionSet.Option1)", "Option1")]
        [InlineData("Text(Option1)", "Option1")]
        [InlineData("Text(If(1<0, Option1))", "")]

        // OptionSetInfo() returns the logical name of the input option set value
        [InlineData("OptionSetInfo(OptionSet.option_1)", "option_1")]
        [InlineData("OptionSetInfo(OptionSet.Option1)", "option_1")]
        [InlineData("OptionSetInfo(Option1)", "option_1")]
        [InlineData("OptionSetInfo(If(1<0, Option1))", "")]
        public async void OptionSetInfoTests(string expression, string expected)
        {
            var optionSet = new OptionSet("OptionSet", DisplayNameUtility.MakeUnique(new Dictionary<string, string>()
            {
                    { "option_1", "Option1" },
                    { "option_2", "Option2" }
            }));

            optionSet.TryGetValue(new DName("option_1"), out var option1);

            var symbol = new SymbolTable();
            var option1Solt = symbol.AddVariable("Option1", FormulaType.OptionSetValue);
            var symValues = new SymbolValues(symbol);
            symValues.Set(option1Solt, option1);

            var config = new PowerFxConfig() { SymbolTable = symbol };
            config.AddOptionSet(optionSet);
            var recalcEngine = new RecalcEngine(config);
            
            var result = await recalcEngine.EvalAsync(expression, CancellationToken.None, symValues);
            Assert.Equal(expected, result.ToObject());
        }

        [Theory]
        [InlineData("Text(OptionSet)")]

        [InlineData("OptionSetInfo(OptionSet)")]
        [InlineData("OptionSetInfo(\"test\")")]
        [InlineData("OptionSetInfo(1)")]
        [InlineData("OptionSetInfo(true)")]
        [InlineData("OptionSetInfo(Color.Red)")]
        public async Task OptionSetInfoNegativeTest(string expression)
        {
            var optionSet = new OptionSet("OptionSet", DisplayNameUtility.MakeUnique(new Dictionary<string, string>()
            {
                    { "option_1", "Option1" },
                    { "option_2", "Option2" }
            }));

            var config = new PowerFxConfig();
            config.AddOptionSet(optionSet);
            var recalcEngine = new RecalcEngine(config);
            var checkResult = recalcEngine.Check(expression, RecordType.Empty());
            Assert.False(checkResult.IsSuccess);
        }

        [Fact]
        public void OptionSetResultType()
        {
<<<<<<< HEAD
            var config = new PowerFxConfig();
=======
            var config = new PowerFxConfig(null, null);
>>>>>>> 4659f5ac

            var optionSet = new OptionSet("FooOs", DisplayNameUtility.MakeUnique(new Dictionary<string, string>()
            {
                    { "option_1", "Option1" },
                    { "option_2", "Option2" }
            }));

            config.AddOptionSet(optionSet);
            var recalcEngine = new RecalcEngine(config);

            var checkResult = recalcEngine.Check("FooOs.Option1");
            Assert.True(checkResult.IsSuccess);
            var osvaluetype = Assert.IsType<OptionSetValueType>(checkResult.ReturnType);
            Assert.Equal("FooOs", osvaluetype.OptionSetName);
        }

        [Fact]
        public void OptionSetChecksWithMakeUniqueCollision()
        {
<<<<<<< HEAD
            var config = new PowerFxConfig();
=======
            var config = new PowerFxConfig(null, null);
>>>>>>> 4659f5ac

            var optionSet = new OptionSet("OptionSet", DisplayNameUtility.MakeUnique(new Dictionary<string, string>()
            {
                    { "foo", "Option1" },
                    { "bar", "Option2" },
                    { "baz", "foo" }
            }));

            config.AddEntity(optionSet, new DName("SomeDisplayName"));
            var recalcEngine = new RecalcEngine(config);

            var checkResult = recalcEngine.Check("SomeDisplayName.Option1 <> SomeDisplayName.'foo (baz)'");
            Assert.True(checkResult.IsSuccess);
        }

        [Fact]
        public void EmptyEnumStoreTest()
        {
            var config = PowerFxConfig.BuildWithEnumStore(new EnumStoreBuilder());

            var recalcEngine = new RecalcEngine(config);

            var checkResult = recalcEngine.Check("SortOrder.Ascending");
            Assert.True(checkResult.IsSuccess);
            Assert.IsType<StringType>(checkResult.ReturnType);
        }

        [Fact]
        public void UDFRecursionLimitTest()
        {
<<<<<<< HEAD
            var recalcEngine = new RecalcEngine(new PowerFxConfig());
=======
            var recalcEngine = new RecalcEngine(new PowerFxConfig(null, null));
>>>>>>> 4659f5ac
            recalcEngine.DefineFunctions("Foo(x: Number): Number = Foo(x);");
            Assert.IsType<ErrorValue>(recalcEngine.Eval("Foo(Float(1))"));
        }

        [Fact]
        public void UDFRecursionWorkingTest()
        {
<<<<<<< HEAD
            var recalcEngine = new RecalcEngine(new PowerFxConfig());
=======
            var recalcEngine = new RecalcEngine(new PowerFxConfig(null, null));
>>>>>>> 4659f5ac
            recalcEngine.DefineFunctions("Foo(x: Number): Number = If(x = 1, Float(1), If(Mod(x, 2) = 0, Foo(x/2), Foo(x*3 + 1)));");
            Assert.Equal(1.0, recalcEngine.Eval("Foo(Float(5))").ToObject());
        }

        [Fact]
        public void UDFRecursionWorkingTestDecimal()
        {
<<<<<<< HEAD
            var recalcEngine = new RecalcEngine(new PowerFxConfig());
=======
            var recalcEngine = new RecalcEngine(new PowerFxConfig(null, null));
>>>>>>> 4659f5ac
            recalcEngine.DefineFunctions("Foo(x: Decimal): Decimal = If(x = 1, 1, If(Mod(x, 2) = 0, Foo(x/2), Foo(x*3 + 1)));");
            Assert.Equal(1m, recalcEngine.Eval("Foo(Decimal(5))").ToObject());
        }

        [Fact]
        public void IndirectRecursionTest()
        {
<<<<<<< HEAD
            var recalcEngine = new RecalcEngine(new PowerFxConfig()
=======
            var recalcEngine = new RecalcEngine(new PowerFxConfig(null, null)
>>>>>>> 4659f5ac
            {
                MaxCallDepth = 81
            });
            var opts = new ParserOptions()
            {
                NumberIsFloat = true
            };
            recalcEngine.DefineFunctions(
                "A(x: Number): Number = If(Mod(x, 2) = 0, B(x/2), B(x));" +
                "B(x: Number): Number = If(Mod(x, 3) = 0, C(x/3), C(x));" +
                "C(x: Number): Number = If(Mod(x, 5) = 0, D(x/5), D(x));" +
                "D(x: Number): Number { If(Mod(x, 7) = 0, F(x/7), F(x)) };" +
                "F(x: Number): Number { If(x = 1, 1, A(x+1)) };", numberIsFloat: true);
            Assert.Equal(1.0, recalcEngine.Eval("A(12654)", options: opts).ToObject());
        }

        [Fact]
        public void DoubleDefinitionTest()
        {
<<<<<<< HEAD
            var recalcEngine = new RecalcEngine(new PowerFxConfig());
=======
            var recalcEngine = new RecalcEngine(new PowerFxConfig(null, null));
>>>>>>> 4659f5ac
            Assert.Throws<InvalidOperationException>(() => recalcEngine.DefineFunctions("Foo(): Number = 10; Foo(x: Number): String = \"hi\";"));
        }

        [Fact]
        public void TestNumberBinding()
        {
<<<<<<< HEAD
            var recalcEngine = new RecalcEngine(new PowerFxConfig());
=======
            var recalcEngine = new RecalcEngine(new PowerFxConfig(null, null));
>>>>>>> 4659f5ac
            Assert.True(recalcEngine.DefineFunctions("Foo(): String = 10;").Errors.Any());
        }

        [Fact]
        public void TestWithTimeZoneInfo()
        {
            // CultureInfo not set in PowerFxConfig as we use Symbols
            var pfxConfig = new PowerFxConfig();
            var recalcEngine = new RecalcEngine(pfxConfig);
            var symbols = new RuntimeConfig();

            // 10/30/22 is the date where DST applies in France (https://www.timeanddate.com/time/change/france/paris)
            // So adding 2 hours to 1:34am will result in 2:34am
            var frTimeZone = TimeZoneInfo.FindSystemTimeZoneById("Romance Standard Time");
            symbols.SetTimeZone(frTimeZone);

            var jaCulture = new CultureInfo("ja-JP");
            symbols.SetCulture(jaCulture);

            Assert.Same(frTimeZone, symbols.GetService<TimeZoneInfo>());
            Assert.Same(jaCulture, symbols.GetService<CultureInfo>());

            var fv = recalcEngine.EvalAsync(
                @"Text(DateAdd(DateTimeValue(""dimanche 30 octobre 2022 01:34:03"", ""fr-FR""), ""2"", ""hours""), ""dddd, MMMM dd, yyyy hh:mm:ss"")",
                CancellationToken.None,
                runtimeConfig: symbols).Result;

            Assert.NotNull(fv);
            Assert.IsType<StringValue>(fv);

            // Then we convert the result to Japanese date/time format (English equivalent: "Sunday, October 30, 2022 02:34:03")
            Assert.Equal("日曜日, 10月 30, 2022 02:34:03", fv.ToObject());
        }

        [Fact]
        public void TestMultiReturn()
        {
<<<<<<< HEAD
            var recalcEngine = new RecalcEngine(new PowerFxConfig());
=======
            var recalcEngine = new RecalcEngine(new PowerFxConfig(null, null));
>>>>>>> 4659f5ac
            var str = "Foo(x: Number): Number { 1+1; 2+2; };";
            recalcEngine.DefineFunctions(str, numberIsFloat: true);
            Assert.Equal(4.0, recalcEngine.Eval("Foo(1)", null, new ParserOptions { AllowsSideEffects = true, NumberIsFloat = true }).ToObject());
        }

        [Fact]
        public void FunctionServices()
        {
            var engine = new RecalcEngine();
            var values = new RuntimeConfig();
            values.AddService<IRandomService>(new TestRandService());

            // Rand 
            var result = engine.EvalAsync("Rand()", CancellationToken.None, runtimeConfig: values).Result;
            Assert.Equal(0.5, result.ToObject());

            // 1 service can impact multiple functions. 
            // It also doesn't replace the function, so existing function logic (errors, range checks, etc) still is used. 
            // RandBetween maps 0.5 to 6. 
            result = engine.EvalAsync("RandBetween(1,10)", CancellationToken.None, runtimeConfig: values).Result;
            Assert.Equal(6.0, result.ToObject());
        }

        [Fact]
        public async Task FunctionServicesHostBug()
        {
            // Need to protect against bogus values from a poorly implemented service.
            // These are exceptions, not ErrorValues, since it's a host bug. 
            var engine = new RecalcEngine();
            var values = new RuntimeConfig();

            // Host bug, service should be 0...1, this is out of range. 
            var buggyService = new TestRandService { _value = 9999 };

            values.AddService<IRandomService>(buggyService);

            try
            {
                await engine.EvalAsync("Rand()", CancellationToken.None, runtimeConfig: values);
                Assert.False(true); // should have thrown on illegal IRandomService service.
            }
            catch (InvalidOperationException e)
            {
                var name = typeof(TestRandService).FullName;
                Assert.Equal($"IRandomService ({name}) returned an illegal value 9999. Must be between 0 and 1", e.Message);
            }
        }

        [Fact]
        public async Task ExecutingWithRemovedVarFails()
        {
            var symTable = new SymbolTable();
            var slot = symTable.AddVariable("x", FormulaType.Number);

            var engine = new RecalcEngine();
            var result = engine.Check("x+1", symbolTable: symTable);
            Assert.True(result.IsSuccess);

            var eval = result.GetEvaluator();
            var symValues = symTable.CreateValues();
            symValues.Set(slot, FormulaValue.New(10));

            var result1 = await eval.EvalAsync(CancellationToken.None, symValues);
            Assert.Equal(11.0, result1.ToObject());

            // Adding a variable is ok. 
            var slotY = symTable.AddVariable("y", FormulaType.Number);
            result1 = await eval.EvalAsync(CancellationToken.None, symValues);
            Assert.Equal(11.0, result1.ToObject());

            // Executing an existing IR fails if it uses a deleted variable.
            symTable.RemoveVariable("x");
            await Assert.ThrowsAsync<InvalidOperationException>(() => eval.EvalAsync(CancellationToken.None, symValues));

            // Even re-adding with same type still fails. 
            // (somebody could have re-added with a different type)
            var slot2 = symTable.AddVariable("x", FormulaType.Number);
            symValues.Set(slot2, FormulaValue.New(20));

            await Assert.ThrowsAsync<InvalidOperationException>(() => eval.EvalAsync(CancellationToken.None, symValues));
        }

        // execute w/ missing var (never adding to SymValues)
        [Fact]
        public async Task ExecutingWithMissingVar()
        {
            var engine = new Engine(new PowerFxConfig());

            var recordType = RecordType.Empty()
                .Add("x", FormulaType.Number)
                .Add("y", FormulaType.Number);

            var result = engine.Check("x+y", recordType);
            var eval = result.GetEvaluator();

            var recordXY = RecordValue.NewRecordFromFields(
                new NamedValue("x", FormulaValue.New(10)),
                new NamedValue("y", FormulaValue.New(100)));

            var result2 = eval.Eval(recordXY);
            Assert.Equal(110.0, result2.ToObject());

            // Missing y , treated as blank (0)
            var recordX = RecordValue.NewRecordFromFields(
                new NamedValue("x", FormulaValue.New(10)));
            result2 = eval.Eval(recordX);
            Assert.Equal(10.0, result2.ToObject());
        }

        [Fact]
        public void GetVariableRecalcEngine()
        {
            var config = new PowerFxConfig();

            var engine = new RecalcEngine(config);
            engine.UpdateVariable("A", FormulaValue.New(0));

            Assert.True(engine.TryGetVariableType("A", out var type));
            Assert.Equal(FormulaType.Number, type);

            Assert.False(engine.TryGetVariableType("Invalid", out type));
            Assert.Equal(default, type);

            engine.DeleteFormula("A");
            Assert.False(engine.TryGetVariableType("A", out type));
            Assert.Equal(default, type);
        }

        private class TestRandService : IRandomService
        {
            public double _value = 0.5;

            // Returns between 0 and 1. 
            public double NextDouble()
            {
                return _value;
            }
        }

#region Test

        private readonly StringBuilder _updates = new StringBuilder();

        private void AssertUpdate(string expected)
        {
            Assert.Equal(expected, _updates.ToString());
            _updates.Clear();
        }

        private void OnUpdate(string name, FormulaValue newValue)
        {
            var str = newValue.ToObject()?.ToString();

            _updates.Append($"{name}-->{str};");
        }
#endregion
    }
}
<|MERGE_RESOLUTION|>--- conflicted
+++ resolved
@@ -1,1347 +1,1239 @@
-﻿// Copyright (c) Microsoft Corporation.
-// Licensed under the MIT license.
-
-using System;
-using System.Collections.Generic;
-using System.Globalization;
-using System.Linq;
-using System.Text;
-using System.Threading;
-using System.Threading.Tasks;
-using Microsoft.PowerFx.Core;
-using Microsoft.PowerFx.Core.Localization;
-using Microsoft.PowerFx.Core.Tests;
-using Microsoft.PowerFx.Core.Texl;
-using Microsoft.PowerFx.Core.Types;
-using Microsoft.PowerFx.Core.Types.Enums;
-using Microsoft.PowerFx.Core.Utils;
-using Microsoft.PowerFx.Functions;
-using Microsoft.PowerFx.Interpreter;
-using Microsoft.PowerFx.Interpreter.UDF;
-using Microsoft.PowerFx.Types;
-using Xunit;
-using Xunit.Sdk;
-
-namespace Microsoft.PowerFx.Tests
-{
-    public class RecalcEngineTests : PowerFxTest
-    {
-        [Fact]
-        public void PublicSurfaceTests()
-        {
-            var asm = typeof(RecalcEngine).Assembly;
-
-            var ns = "Microsoft.PowerFx";
-            var nsType = "Microsoft.PowerFx.Types";
-            var allowed = new HashSet<string>()
-            {
-                $"{ns}.{nameof(CheckResultExtensions)}",
-                $"{ns}.{nameof(ReadOnlySymbolValues)}",
-                $"{ns}.{nameof(RecalcEngine)}",
-                $"{ns}.{nameof(Governor)}",
-                $"{ns}.{nameof(ReflectionFunction)}",
-#pragma warning disable CS0618 // Type or member is obsolete
-                $"{ns}.{nameof(RecalcEngineScope)}",
-#pragma warning restore CS0618 // Type or member is obsolete
-                $"{ns}.{nameof(PowerFxConfigExtensions)}",
-                $"{ns}.{nameof(IExpressionEvaluator)}",
-                $"{ns}.{nameof(ITypeMarshallerProvider)}",
-                $"{ns}.{nameof(ITypeMarshaller)}",
-                $"{ns}.{nameof(IDynamicTypeMarshaller)}",
-                $"{ns}.{nameof(ObjectMarshallerProvider)}",
-                $"{ns}.{nameof(ObjectMarshaller)}",
-                $"{ns}.{nameof(BasicServiceProvider)}",
-                $"{ns}.{nameof(IRuntimeConfig)}",
-                $"{ns}.{nameof(RuntimeConfig)}",
-                $"{ns}.{nameof(PrimitiveMarshallerProvider)}",
-                $"{ns}.{nameof(PrimitiveTypeMarshaller)}",
-                $"{ns}.{nameof(SymbolValues)}",
-                $"{ns}.{nameof(TableMarshallerProvider)}",
-                $"{ns}.{nameof(TypeMarshallerCache)}",
-                $"{ns}.{nameof(TypeMarshallerCacheExtensions)}",
-                $"{ns}.{nameof(SymbolExtensions)}",
-                $"{nsType}.{nameof(ObjectRecordValue)}",
-                $"{nsType}.{nameof(QueryableTableValue)}",
-                $"{ns}.InterpreterConfigException",
-                $"{ns}.Interpreter.{nameof(NotDelegableException)}",
-                $"{ns}.Interpreter.{nameof(CustomFunctionErrorException)}",
-                $"{ns}.Interpreter.UDF.{nameof(DefineFunctionsResult)}",
-                $"{ns}.{nameof(TypeCoercionProvider)}",                             
-
-                // Services for functions. 
-                $"{ns}.Functions.IRandomService"
-            };
-
-            var sb = new StringBuilder();
-            foreach (var type in asm.GetTypes().Where(t => t.IsPublic))
-            {
-                var name = type.FullName;
-                if (!allowed.Contains(name))
-                {
-                    sb.Append(name);
-                    sb.Append("; ");
-                }
-
-                allowed.Remove(name);
-            }
-
-            Assert.True(sb.Length == 0, $"Unexpected public types: {sb}");
-
-            // Types we expect to be in the assembly aren't there. 
-            if (allowed.Count > 0)
-            {
-                throw new XunitException("Types missing: " + string.Join(",", allowed.ToArray()));
-            }
-        }
-
-        [Fact]
-        public void EvalWithGlobals()
-        {
-            var cache = new TypeMarshallerCache();
-
-            var engine = new RecalcEngine();
-
-            var context = cache.NewRecord(new
-            {
-                x = 15
-            });
-            var result = engine.Eval("With({y:2}, x+y)", context);
-
-            Assert.Equal(17.0, ((NumberValue)result).Value);
-        }
-
-        [Fact]
-        public void EvalWithoutParse()
-        {
-            var engine = new RecalcEngine();
-            engine.UpdateVariable("x", 2);
-
-            var check = new CheckResult(engine)
-                .SetText("x*3")
-                .SetBindingInfo();
-
-            // Call Evaluator directly.
-            // Ensure it also pulls engine's symbols. 
-            var run = check.GetEvaluator();
-
-            var result = run.Eval();
-            Assert.Equal(2.0 * 3, result.ToObject());
-        }
-
-        /// <summary>
-        /// Test that helps to ensure that RecalcEngine performs evaluation in thread safe manner.
-        /// </summary>
-        [Fact]
-        public void EvalInMultipleThreads()
-        {
-            var engine = new RecalcEngine();
-            Parallel.For(
-                0,
-                10000,
-                (i) =>
-                {
-                    Assert.Equal("5", engine.Eval("10-5").ToObject().ToString());
-                    Assert.Equal("True", engine.Eval("true Or false").ToObject().ToString());
-                    Assert.Equal("15", engine.Eval("10+5").ToObject().ToString());
-                });
-        }
-
-        [Fact]
-        public void BasicRecalc()
-        {
-            var engine = new RecalcEngine();
-            engine.UpdateVariable("A", 15);
-            engine.SetFormula("B", "A*2", OnUpdate);
-            AssertUpdate("B-->30;");
-
-            engine.UpdateVariable("A", 20);
-            AssertUpdate("B-->40;");
-
-            // Ensure we can update to null. 
-            engine.UpdateVariable("A", FormulaValue.NewBlank(FormulaType.Number));
-            AssertUpdate("B-->0;");
-        }
-
-        [Fact]
-        public void BasicRecalcDecimal()
-        {
-            var engine = new RecalcEngine();
-            engine.UpdateVariable("A", 15m);
-            engine.SetFormula("B", "A*2", OnUpdate);
-            AssertUpdate("B-->30;");
-
-            engine.UpdateVariable("A", 20m);
-            AssertUpdate("B-->40;");
-
-            // Ensure we can update to null. 
-            engine.UpdateVariable("A", FormulaValue.NewBlank(FormulaType.Decimal));
-            AssertUpdate("B-->0;");
-        }
-
-        // depend on grand child directly 
-        [Fact]
-        public void Recalc2()
-        {
-            var engine = new RecalcEngine();
-            engine.UpdateVariable("A", 1);
-            engine.SetFormula("B", "A*10", OnUpdate);
-            AssertUpdate("B-->10;");
-
-            engine.SetFormula("C", "B+5", OnUpdate);
-            AssertUpdate("C-->15;");
-
-            // depend on grand child directly 
-            engine.SetFormula("D", "B+A", OnUpdate);
-            AssertUpdate("D-->11;");
-
-            // Updating A will recalc both D and B. 
-            // But D also depends on B, so verify D pulls new value of B. 
-            engine.UpdateVariable("A", 2);
-
-            // Batched up (we don't double fire)            
-            AssertUpdate("B-->20;C-->25;D-->22;");
-        }
-
-        [Fact]
-        public void DeleteFormula()
-        {
-            var engine = new RecalcEngine();
-
-            engine.UpdateVariable("A", 1);
-            engine.SetFormula("B", "A*10", OnUpdate);
-            engine.SetFormula("C", "B+5", OnUpdate);
-            engine.SetFormula("D", "B+A", OnUpdate);
-
-            Assert.Throws<InvalidOperationException>(() =>
-                engine.DeleteFormula("X"));
-
-            Assert.Throws<InvalidOperationException>(() =>
-                engine.DeleteFormula("B"));
-
-            engine.DeleteFormula("D");
-            Assert.False(engine.TryGetByName("D", out var retD));
-
-            engine.DeleteFormula("C");
-            Assert.False(engine.TryGetByName("C", out var retC));
-
-            // After C and D are deleted, deleting B should pass
-            engine.DeleteFormula("B");
-
-            // Ensure B is gone
-            engine.Check("B");
-            Assert.Throws<InvalidOperationException>(() =>
-                engine.Check("B").ThrowOnErrors());
-        }
-
-        // Don't fire for formulas that aren't touched by an update
-        [Fact]
-        public void RecalcNoExtraCallbacks()
-        {
-            var engine = new RecalcEngine();
-            engine.UpdateVariable("A1", 1);
-            engine.UpdateVariable("A2", 5);
-
-            engine.SetFormula("B", "A1+A2", OnUpdate);
-            AssertUpdate("B-->6;");
-
-            engine.SetFormula("C", "A2*10", OnUpdate);
-            AssertUpdate("C-->50;");
-
-            engine.UpdateVariable("A1", 2);
-            AssertUpdate("B-->7;"); // Don't fire C, not touched
-
-            engine.UpdateVariable("A2", 7);
-            AssertUpdate("B-->9;C-->70;");
-        }
-
-        private static readonly ParserOptions _opts = new ParserOptions { AllowsSideEffects = true };
-
-        [Fact]
-        public void SetFormula()
-        {
-            var config = new PowerFxConfig();
-            config.EnableSetFunction();
-            var engine = new RecalcEngine(config);
-
-            engine.UpdateVariable("A", 1m);
-            engine.SetFormula("B", "A*2", OnUpdate);
-            AssertUpdate("B-->2;");
-
-            // Can't set formulas, they're read only 
-            var check = engine.Check("Set(B, 12)");
-            Assert.False(check.IsSuccess);
-
-            // Set() function triggers recalc chain. 
-            engine.Eval("Set(A,2)", options: _opts);
-            AssertUpdate("B-->4;");
-
-            // Compare Before/After set within an expression.
-            // Before (A,B) = 2,4 
-            // After  (A,B) = 3,6
-            var result = engine.Eval("With({x:A, y:B}, Set(A,3); x & y & A & B)", options: _opts);
-            Assert.Equal("2436", result.ToObject());
-
-            AssertUpdate("B-->6;");
-        }
-
-        [Fact]
-        public void BasicEval()
-        {
-            var engine = new RecalcEngine();
-            engine.UpdateVariable("M", 10.0);
-            engine.UpdateVariable("M2", -4);
-            var result = engine.Eval("M + Abs(M2)");
-            Assert.Equal(14.0, ((NumberValue)result).Value);
-        }
-
-        [Fact]
-        public void FormulaErrorUndefined()
-        {
-            var engine = new RecalcEngine();
-
-            // formula fails since 'B' is undefined. 
-            Assert.Throws<InvalidOperationException>(() =>
-               engine.SetFormula("A", "B*2", OnUpdate));
-        }
-
-        [Fact]
-        public void CantChangeType()
-        {
-            var engine = new RecalcEngine();
-            engine.UpdateVariable("a", FormulaValue.New(12));
-
-            // not supported: Can't change a variable's type.
-            Assert.Throws<InvalidOperationException>(() =>
-                engine.UpdateVariable("a", FormulaValue.New("str")));
-        }
-
-        [Fact]
-        public void FormulaCantRedefine()
-        {
-            var engine = new RecalcEngine();
-
-            engine.SetFormula("A", "2", OnUpdate);
-
-            // Can't redefine an existing formula. 
-            Assert.Throws<InvalidOperationException>(() =>
-               engine.SetFormula("A", "3", OnUpdate));
-        }
-
-        [Fact]
-        public void DefFunc()
-        {
-<<<<<<< HEAD
-            var config = new PowerFxConfig();
-=======
-            var config = new PowerFxConfig(null, null);
->>>>>>> 4659f5ac
-            var recalcEngine = new RecalcEngine(config);
-
-            IEnumerable<ExpressionError> enumerable = recalcEngine.DefineFunctions("foo(x:Number, y:Number): Number = x * y;").Errors;
-            Assert.False(enumerable.Any());
-            Assert.Equal(17.0, recalcEngine.Eval("foo(Float(3),Float(4)) + 5").ToObject());
-        }
-
-        [Fact]
-        public void DefFuncDecimal()
-        {
-<<<<<<< HEAD
-            var config = new PowerFxConfig();
-=======
-            var config = new PowerFxConfig(null, null);
->>>>>>> 4659f5ac
-            var recalcEngine = new RecalcEngine(config);
-
-            IEnumerable<ExpressionError> enumerable = recalcEngine.DefineFunctions("foo(x:Decimal, y:Decimal): Decimal = x * y;").Errors;
-            Assert.False(enumerable.Any());
-            Assert.Equal(17m, recalcEngine.Eval("foo(3,4) + 5").ToObject());
-        }
-
-        [Fact]
-        public void DefFuncWithErrorsAndVerifySpans()
-        {
-<<<<<<< HEAD
-            var config = new PowerFxConfig();
-=======
-            var config = new PowerFxConfig(null, null);
->>>>>>> 4659f5ac
-            var recalcEngine = new RecalcEngine(config);
-
-            IEnumerable<ExpressionError> enumerable = recalcEngine.DefineFunctions("func1(x:Number/*comment*/): Number = x * 10;\nfunc2(x:Number): Number = y1 * 10;").Errors;
-            Assert.True(enumerable.Any());
-            var span = enumerable.First().Span;
-            Assert.Equal(71, span.Min);
-            Assert.Equal(73, span.Lim);
-
-            enumerable = recalcEngine.DefineFunctions("func3():Blank = a + func1(10);").Errors;
-            Assert.True(enumerable.Any());
-
-            span = enumerable.First().Span;
-            Assert.Equal(16, span.Min);
-            Assert.Equal(17, span.Lim);
-
-            span = enumerable.ElementAt(1).Span;
-            Assert.Equal(20, span.Min);
-            Assert.Equal(29, span.Lim);
-        }
-
-        [Fact]
-        public void DefRecursiveFunc()
-        {
-<<<<<<< HEAD
-            var config = new PowerFxConfig();
-=======
-            var config = new PowerFxConfig(null, null);
->>>>>>> 4659f5ac
-            var recalcEngine = new RecalcEngine(config);
-            IEnumerable<ExpressionError> enumerable = recalcEngine.DefineFunctions("foo(x:Number):Number = If(x=0,foo(1),If(x=1,foo(2),If(x=2,Float(2)));", numberIsFloat: true).Errors;
-            var result = recalcEngine.Eval("foo(Float(0))");
-            Assert.Equal(2.0, result.ToObject());
-            Assert.False(enumerable.Any());
-        }
-
-        [Fact]
-        public void DefRecursiveFuncDecimal()
-        {
-<<<<<<< HEAD
-            var config = new PowerFxConfig();
-=======
-            var config = new PowerFxConfig(null, null);
->>>>>>> 4659f5ac
-            var recalcEngine = new RecalcEngine(config);
-            IEnumerable<ExpressionError> enumerable = recalcEngine.DefineFunctions("foo(x:Decimal):Decimal = If(x=0,foo(1),If(x=1,foo(2),If(x=2,2));").Errors;
-            var result = recalcEngine.Eval("foo(0)");
-            Assert.Equal(2m, result.ToObject());
-            Assert.False(enumerable.Any());
-        }
-
-        [Fact]
-        public void DefSimpleRecursiveFunc()
-        {
-<<<<<<< HEAD
-            var config = new PowerFxConfig();
-=======
-            var config = new PowerFxConfig(null, null);
->>>>>>> 4659f5ac
-            var recalcEngine = new RecalcEngine(config);
-            Assert.False(recalcEngine.DefineFunctions("foo():Blank = foo();").Errors.Any());
-            var result = recalcEngine.Eval("foo()");
-            Assert.IsType<ErrorValue>(result);
-        }
-
-        [Fact]
-        public void DefHailstoneSequence()
-        {
-<<<<<<< HEAD
-            var config = new PowerFxConfig()
-=======
-            var config = new PowerFxConfig(null, null)
->>>>>>> 4659f5ac
-            {
-                MaxCallDepth = 100
-            };
-            var recalcEngine = new RecalcEngine(config);
-            var body = @"If(Not(x = 1), If(Mod(x, 2)=0, hailstone(x/2), hailstone(3*x+1)), x)";
-
-            Assert.False(recalcEngine.DefineFunctions($"hailstone(x:Number):Number = {body};").Errors.Any());
-            Assert.Equal(1.0, recalcEngine.Eval("hailstone(Float(192))").ToObject());
-        }
-
-        [Fact]
-        public void DefHailstoneSequenceDecimal()
-        {
-<<<<<<< HEAD
-            var config = new PowerFxConfig()
-=======
-            var config = new PowerFxConfig(null, null)
->>>>>>> 4659f5ac
-            {
-                MaxCallDepth = 100
-            };
-            var recalcEngine = new RecalcEngine(config);
-            var body = @"If(Not(x = 1), If(Mod(x, 2)=0, hailstone(x/2), hailstone(3*x+1)), x)";
-
-            Assert.False(recalcEngine.DefineFunctions($"hailstone(x:Decimal):Decimal = {body};").Errors.Any());
-            Assert.Equal(1m, recalcEngine.Eval("hailstone(192)").ToObject());
-        }
-
-        [Fact]
-        public void DefMutualRecursionFunc()
-        {
-<<<<<<< HEAD
-            var config = new PowerFxConfig()
-=======
-            var config = new PowerFxConfig(null, null)
->>>>>>> 4659f5ac
-            {
-                MaxCallDepth = 100
-            };
-            var recalcEngine = new RecalcEngine(config);
-            var bodyEven = @"If(number = 0, true, odd(Abs(number)-1))";
-            var bodyOdd = @"If(number = 0, false, even(Abs(number)-1))";
-
-            var opts = new ParserOptions() { NumberIsFloat = true };
-            Assert.False(recalcEngine.DefineFunctions($"odd(number:Number):Boolean = {bodyOdd}; even(number:Number):Boolean = {bodyEven};").Errors.Any());
-            Assert.Equal(true, recalcEngine.Eval("odd(17)", options: opts).ToObject());
-            Assert.Equal(false, recalcEngine.Eval("even(17)", options: opts).ToObject());
-        }
-
-        [Fact]
-        public void DefMutualRecursionFuncDecimal()
-        {
-<<<<<<< HEAD
-            var config = new PowerFxConfig()
-=======
-            var config = new PowerFxConfig(null, null)
->>>>>>> 4659f5ac
-            {
-                MaxCallDepth = 100
-            };
-            var recalcEngine = new RecalcEngine(config);
-            var bodyEven = @"If(number = 0, true, odd(If(number<0,-number,number)-1))";
-            var bodyOdd = @"If(number = 0, false, even(If(number<0,-number,number)-1))";
-
-            var opts = new ParserOptions() { NumberIsFloat = false };
-            Assert.False(recalcEngine.DefineFunctions($"odd(number:Decimal):Boolean = {bodyOdd}; even(number:Decimal):Boolean = {bodyEven};").Errors.Any());
-            Assert.Equal(true, recalcEngine.Eval("odd(17)", options: opts).ToObject());
-            Assert.Equal(false, recalcEngine.Eval("even(17)", options: opts).ToObject());
-        }
-
-        [Fact]
-        public async void RedefinitionError()
-        {
-<<<<<<< HEAD
-            var config = new PowerFxConfig();
-=======
-            var config = new PowerFxConfig(null, null);
->>>>>>> 4659f5ac
-            var recalcEngine = new RecalcEngine(config);
-            Assert.Throws<InvalidOperationException>(() => recalcEngine.DefineFunctions("foo():Blank = foo(); foo():Number = x + 1;"));
-        }
-
-        [Fact]
-        public void UDFBodySyntaxErrorTest()
-        {
-<<<<<<< HEAD
-            var config = new PowerFxConfig();
-=======
-            var config = new PowerFxConfig(null, null);
->>>>>>> 4659f5ac
-            var recalcEngine = new RecalcEngine(config);
-            Assert.True(recalcEngine.DefineFunctions("foo():Blank = x[").Errors.Any());
-        }
-
-        [Fact]
-        public async void UDFIncorrectParametersTest()
-        {
-<<<<<<< HEAD
-            var config = new PowerFxConfig();
-=======
-            var config = new PowerFxConfig(null, null);
->>>>>>> 4659f5ac
-            var recalcEngine = new RecalcEngine(config);
-            Assert.False(recalcEngine.DefineFunctions("foo(x:Number):Number = x + 1;").Errors.Any());
-            Assert.False(recalcEngine.Check("foo(False)").IsSuccess);
-            Assert.False(recalcEngine.Check("foo(Table( { Value: \"Strawberry\" }, { Value: \"Vanilla\" } ))").IsSuccess);
-            Assert.True(recalcEngine.Check("foo(Float(1))").IsSuccess);
-            await Assert.ThrowsAsync<InvalidOperationException>(async () => await recalcEngine.EvalAsync("foo(False)", CancellationToken.None));
-        }
-
-        [Fact]
-        public void PropagateNull()
-        {
-            var engine = new RecalcEngine();
-            engine.SetFormula("A", expr: "Blank()", OnUpdate);
-            engine.SetFormula("B", "A", OnUpdate);
-
-            var b = engine.GetValue("B");
-            Assert.True(b is BlankValue);
-        }
-
-        // Record with null values. 
-        [Fact]
-        public void ChangeRecord()
-        {
-            var engine = new RecalcEngine();
-
-            engine.UpdateVariable("R", FormulaValue.NewRecordFromFields(
-                new NamedValue("F1", FormulaValue.NewBlank(FormulaType.Number)),
-                new NamedValue("F2", FormulaValue.New(6))));
-
-            engine.SetFormula("A", "R.F2 + 3 + R.F1", OnUpdate);
-            AssertUpdate("A-->9;");
-
-            engine.UpdateVariable("R", FormulaValue.NewRecordFromFields(
-                new NamedValue("F1", FormulaValue.New(2)),
-                new NamedValue("F2", FormulaValue.New(7))));
-            AssertUpdate("A-->12;");
-        }
-
-        [Fact]
-        public void CheckFunctionCounts()
-        {
-            var config = new PowerFxConfig();
-            config.EnableParseJSONFunction();
-
-            var engine1 = new Engine(config);
-
-            // Pick a function in core but not implemented in interpreter.
-            var nyiFunc = BuiltinFunctionsCore.ISOWeekNum;
-
-#pragma warning disable CS0618 // Type or member is obsolete
-            Assert.Contains(nyiFunc, engine1.Functions.Functions);
-#pragma warning restore CS0618 // Type or member is obsolete
-
-            // RecalcEngine will add the interpreter's functions. 
-            var engine2 = new RecalcEngine(config);
-
-#pragma warning disable CS0618 // Type or member is obsolete
-            Assert.DoesNotContain(nyiFunc, engine2.Functions.Functions);
-#pragma warning restore CS0618 // Type or member is obsolete
-
-            Assert.True(engine2.FunctionCount > 100);
-
-            // Spot check some known functions
-            Assert.NotEmpty(engine2.Functions.WithName("Cos"));
-            Assert.NotEmpty(engine2.Functions.WithName("ParseJSON"));            
-        }
-
-        [Fact]
-        public void CheckSuccess()
-        {
-            var engine = new RecalcEngine();
-            var result = engine.Check(
-                "3*2+x",
-                RecordType.Empty().Add(
-                    new NamedFormulaType("x", FormulaType.Number)));
-
-            Assert.True(result.IsSuccess);
-            Assert.True(result.ReturnType is NumberType);
-            Assert.Single(result.TopLevelIdentifiers);
-            Assert.Equal("x", result.TopLevelIdentifiers.First());
-        }
-
-        [Fact]
-        public void CanRunWithWarnings()
-        {
-            var config = new PowerFxConfig();
-            var engine = new RecalcEngine(config);
-
-            var result = engine.Check("T.Var = 23", RecordType.Empty()
-                .Add(new NamedFormulaType("T", RecordType.Empty().Add(new NamedFormulaType("Var", FormulaType.String)))));
-
-            Assert.True(result.IsSuccess);
-            Assert.Equal(1, result.Errors.Count(x => x.IsWarning));
-        }
-
-        [Fact]
-        public void CheckSuccessWarning()
-        {
-            var engine = new RecalcEngine();
-
-            // issues a warning, verify it's still successful.
-            var result = engine.Check("Filter([1,2,3],true)");
-
-            Assert.True(result.IsSuccess);
-            Assert.Equal(1, result.Errors.Count(x => x.Severity == ErrorSeverity.Warning));
-        }
-
-        [Fact]
-        public void CheckParseError()
-        {
-            var engine = new RecalcEngine();
-            var result = engine.Check("3*1+");
-
-            Assert.False(result.IsSuccess);
-            Assert.StartsWith("Error 4-4: Expected an operand", result.Errors.First().ToString());
-        }
-
-        [Fact]
-        public void CheckBindError()
-        {
-            var engine = new RecalcEngine();
-            var result = engine.Check("3+foo+2"); // foo is undefined 
-
-            Assert.False(result.IsSuccess);
-            Assert.Single(result.Errors);
-            Assert.StartsWith("Error 2-5: Name isn't valid. 'foo' isn't recognized", result.Errors.First().ToString());
-        }
-
-        [Fact]
-        public void CheckLambdaBindError()
-        {
-            var engine = new RecalcEngine();
-            var result = engine.Check("Filter([1,2,3] As X, X.Value > foo)");
-
-            Assert.False(result.IsSuccess);
-            Assert.Single(result.Errors);
-            Assert.StartsWith("Error 31-34: Name isn't valid. 'foo' isn't recognized", result.Errors.First().ToString());
-        }
-
-        [Fact]
-        public void CheckDottedBindError()
-        {
-            var engine = new RecalcEngine();
-            var result = engine.Check("[1,2,3].foo");
-
-            Assert.False(result.IsSuccess);
-            Assert.Single(result.Errors);
-            Assert.StartsWith("Error 7-11: Name isn't valid. 'foo' isn't recognized", result.Errors.First().ToString());
-        }
-
-        [Fact]
-        public void CheckDottedBindError2()
-        {
-            var engine = new RecalcEngine();
-            var result = engine.Check("[].Value");
-
-            Assert.False(result.IsSuccess);
-            Assert.Single(result.Errors);
-            Assert.StartsWith("Error 2-8: Name isn't valid. 'Value' isn't recognized", result.Errors.First().ToString());
-        }
-
-        [Fact]
-        public void CheckBindEnum()
-        {
-            var engine = new RecalcEngine();
-            var result = engine.Check("TimeUnit.Hours");
-
-            Assert.True(result.IsSuccess);
-
-            // The resultant type will be the underlying type of the enum provided to 
-            // check.  In the case of TimeUnit, this is StringType
-            Assert.True(result.ReturnType is StringType);
-            Assert.Empty(result.TopLevelIdentifiers);
-        }
-
-        [Fact]
-        public void CheckBindErrorWithParseExpression()
-        {
-            var engine = new RecalcEngine();
-            var result = engine.Check("3+foo+2", RecordType.Empty()); // foo is undefined 
-
-            Assert.False(result.IsSuccess);
-            Assert.Single(result.Errors);
-            Assert.StartsWith("Error 2-5: Name isn't valid. 'foo' isn't recognized", result.Errors.First().ToString());
-        }
-
-        [Fact]
-        public void CheckSuccessWithParsedExpression()
-        {
-            var engine = new RecalcEngine();
-            var result = engine.Check(
-                "3*2+x",
-                RecordType.Empty().Add(
-                    new NamedFormulaType("x", FormulaType.Number)));
-
-            // Test that parsing worked
-            Assert.True(result.IsSuccess);
-            Assert.True(result.ReturnType is NumberType);
-            Assert.Single(result.TopLevelIdentifiers);
-            Assert.Equal("x", result.TopLevelIdentifiers.First());
-
-            // Test evaluation of parsed expression
-            var recordValue = FormulaValue.NewRecordFromFields(
-                new NamedValue("x", FormulaValue.New(5)));
-            var formulaValue = result.GetEvaluator().Eval(recordValue);
-            Assert.Equal(11.0, (double)formulaValue.ToObject());
-        }
-
-        // Test Globals + Locals + GetValuator() 
-        [Fact]
-        public void CheckGlobalAndLocal()
-        {
-            var engine = new RecalcEngine();
-            engine.UpdateVariable("y", FormulaValue.New(10));
-
-            var result = engine.Check(
-                "x+y",
-                RecordType.Empty().Add(
-                    new NamedFormulaType("x", FormulaType.Number)));
-
-            // Test that parsing worked
-            Assert.True(result.IsSuccess);
-            Assert.True(result.ReturnType is NumberType);
-
-            // Test evaluation of parsed expression
-            var recordValue = FormulaValue.NewRecordFromFields(
-                new NamedValue("x", FormulaValue.New(5)));
-
-            var formulaValue = result.GetEvaluator().Eval(recordValue);
-
-            Assert.Equal(15.0, (double)formulaValue.ToObject());
-        }
-
-        [Fact]
-        public void CheckIntefaceSuccess()
-        {
-            var engine = new RecalcEngine();
-            CheckThroughInterface(engine);
-        }
-
-        private void CheckThroughInterface(IPowerFxEngine engine)
-        {
-            var result = engine.Check(
-               "3*2+x",
-               RecordType.Empty().Add(
-                   new NamedFormulaType("x", FormulaType.Number)));
-
-            Assert.True(result.IsSuccess);
-            Assert.True(result.ReturnType is NumberType);
-            Assert.Single(result.TopLevelIdentifiers);
-            Assert.Equal("x", result.TopLevelIdentifiers.First());
-        }
-
-        [Fact]
-        public void RecalcEngineMutateConfig()
-        {
-<<<<<<< HEAD
-            var config = new PowerFxConfig();
-=======
-            var config = new PowerFxConfig(null, null);
->>>>>>> 4659f5ac
-            config.SymbolTable.AddFunction(BuiltinFunctionsCore.Blank);
-
-            var recalcEngine = new Engine(config)
-            {
-                SupportedFunctions = new SymbolTable() // clear builtins
-            };
-
-            var func = BuiltinFunctionsCore.AsType; // Function not already in engine
-#pragma warning disable CS0618 // Type or member is obsolete
-            Assert.DoesNotContain(func, recalcEngine.Functions.Functions); // didn't get auto-added by engine.
-#pragma warning restore CS0618 // Type or member is obsolete
-
-            // We can mutate config after engine is created.
-            var optionSet = new OptionSet("foo", DisplayNameUtility.MakeUnique(new Dictionary<string, string>() { { "one key", "one value" } }));
-            config.SymbolTable.AddFunction(func);
-            config.SymbolTable.AddEntity(optionSet);
-
-            Assert.True(config.TryGetVariable(new DName("foo"), out _));
-#pragma warning disable CS0618 // Type or member is obsolete
-            Assert.Contains(func, recalcEngine.Functions.Functions); // function was added to the config.
-#pragma warning restore CS0618 // Type or member is obsolete
-
-#pragma warning disable CS0618 // Type or member is obsolete
-            Assert.DoesNotContain(BuiltinFunctionsCore.Abs, recalcEngine.Functions.Functions);
-#pragma warning restore CS0618 // Type or member is obsolete
-        }
-
-        [Fact]
-        public void RecalcEngine_AddFunction_Twice()
-        {
-<<<<<<< HEAD
-            var config = new PowerFxConfig();
-=======
-            var config = new PowerFxConfig(null, null);
->>>>>>> 4659f5ac
-            config.AddFunction(BuiltinFunctionsCore.Blank);
-
-            Assert.Throws<ArgumentException>(() => config.AddFunction(BuiltinFunctionsCore.Blank));
-        }
-
-        [Fact]
-        public void RecalcEngine_FunctionOrdering1()
-        {
-<<<<<<< HEAD
-            var config = new PowerFxConfig(Features.All);
-=======
-            var config = new PowerFxConfig(new CultureInfo("en-US"), Features.PowerFxV1);
->>>>>>> 4659f5ac
-            config.AddFunction(new TestFunctionMultiply());
-            config.AddFunction(new TestFunctionSubstract());
-
-            var engine = new RecalcEngine(config);
-            var result = engine.Eval("Func(7, 11)");
-
-            Assert.IsType<NumberValue>(result);
-            
-            // Multiply function is first and a valid overload so that's the one we use as coercion is valid for this one
-            Assert.Equal(77.0, (result as NumberValue).Value);
-        }
-
-        [Fact]
-        public void RecalcEngine_FunctionOrdering2()
-        {
-<<<<<<< HEAD
-            var config = new PowerFxConfig(Features.All);
-=======
-            var config = new PowerFxConfig(new CultureInfo("en-US"), Features.PowerFxV1);
->>>>>>> 4659f5ac
-            config.AddFunction(new TestFunctionSubstract());
-            config.AddFunction(new TestFunctionMultiply());
-
-            var engine = new RecalcEngine(config);
-            var result = engine.Eval("Func(7, 11)");
-
-            Assert.IsType<NumberValue>(result);
-            
-            // Substract function is first and a valid overload so that's the one we use as coercion is valid for this one
-            Assert.Equal(-4.0, (result as NumberValue).Value);
-        }
-
-        private class TestFunctionMultiply : CustomTexlFunction
-        {
-            public override bool IsSelfContained => true;
-
-            public TestFunctionMultiply()
-                : base("Func", DType.Number, DType.Number, DType.String)
-            {
-            }
-
-            public override IEnumerable<TexlStrings.StringGetter[]> GetSignatures()
-            {
-                yield return new[] { TexlStrings.IsBlankArg1 };
-            }
-
-            public override Task<FormulaValue> InvokeAsync(IServiceProvider serviceProvider, FormulaValue[] args, CancellationToken cancellationToken)
-            {
-                var arg0 = args[0] as NumberValue;
-                var arg1 = args[1] as StringValue;
-
-                return Task.FromResult<FormulaValue>(NumberValue.New(arg0.Value * double.Parse(arg1.Value)));
-            }
-        }
-
-        private class TestFunctionSubstract : CustomTexlFunction
-        {
-            public override bool IsSelfContained => true;
-
-            public TestFunctionSubstract()
-                : base("Func", DType.Number, DType.String, DType.Number)
-            {
-            }
-
-            public override IEnumerable<TexlStrings.StringGetter[]> GetSignatures()
-            {
-                yield return new[] { TexlStrings.IsBlankArg1 };
-            }
-
-            public override Task<FormulaValue> InvokeAsync(IServiceProvider serviceProvider, FormulaValue[] args, CancellationToken cancellationToken)
-            {
-                var arg0 = args[0] as StringValue;
-                var arg1 = args[1] as NumberValue;
-
-                return Task.FromResult<FormulaValue>(NumberValue.New(double.Parse(arg0.Value) - arg1.Value));
-            }
-        }
-
-        [Fact]
-        public void OptionSetChecks()
-        {
-<<<<<<< HEAD
-            var config = new PowerFxConfig();
-=======
-            var config = new PowerFxConfig(null, null);
->>>>>>> 4659f5ac
-
-            var optionSet = new OptionSet("OptionSet", DisplayNameUtility.MakeUnique(new Dictionary<string, string>()
-            {
-                    { "option_1", "Option1" },
-                    { "option_2", "Option2" }
-            }));
-
-            config.AddOptionSet(optionSet);
-            var recalcEngine = new RecalcEngine(config);
-
-            var checkResult = recalcEngine.Check("OptionSet.Option1 <> OptionSet.Option2");
-            Assert.True(checkResult.IsSuccess);
-        }
-
-        [Theory]
-
-        // Text() returns the display name of the input option set value
-        [InlineData("Text(OptionSet.option_1)", "Option1")]
-        [InlineData("Text(OptionSet.Option1)", "Option1")]
-        [InlineData("Text(Option1)", "Option1")]
-        [InlineData("Text(If(1<0, Option1))", "")]
-
-        // OptionSetInfo() returns the logical name of the input option set value
-        [InlineData("OptionSetInfo(OptionSet.option_1)", "option_1")]
-        [InlineData("OptionSetInfo(OptionSet.Option1)", "option_1")]
-        [InlineData("OptionSetInfo(Option1)", "option_1")]
-        [InlineData("OptionSetInfo(If(1<0, Option1))", "")]
-        public async void OptionSetInfoTests(string expression, string expected)
-        {
-            var optionSet = new OptionSet("OptionSet", DisplayNameUtility.MakeUnique(new Dictionary<string, string>()
-            {
-                    { "option_1", "Option1" },
-                    { "option_2", "Option2" }
-            }));
-
-            optionSet.TryGetValue(new DName("option_1"), out var option1);
-
-            var symbol = new SymbolTable();
-            var option1Solt = symbol.AddVariable("Option1", FormulaType.OptionSetValue);
-            var symValues = new SymbolValues(symbol);
-            symValues.Set(option1Solt, option1);
-
-            var config = new PowerFxConfig() { SymbolTable = symbol };
-            config.AddOptionSet(optionSet);
-            var recalcEngine = new RecalcEngine(config);
-            
-            var result = await recalcEngine.EvalAsync(expression, CancellationToken.None, symValues);
-            Assert.Equal(expected, result.ToObject());
-        }
-
-        [Theory]
-        [InlineData("Text(OptionSet)")]
-
-        [InlineData("OptionSetInfo(OptionSet)")]
-        [InlineData("OptionSetInfo(\"test\")")]
-        [InlineData("OptionSetInfo(1)")]
-        [InlineData("OptionSetInfo(true)")]
-        [InlineData("OptionSetInfo(Color.Red)")]
-        public async Task OptionSetInfoNegativeTest(string expression)
-        {
-            var optionSet = new OptionSet("OptionSet", DisplayNameUtility.MakeUnique(new Dictionary<string, string>()
-            {
-                    { "option_1", "Option1" },
-                    { "option_2", "Option2" }
-            }));
-
-            var config = new PowerFxConfig();
-            config.AddOptionSet(optionSet);
-            var recalcEngine = new RecalcEngine(config);
-            var checkResult = recalcEngine.Check(expression, RecordType.Empty());
-            Assert.False(checkResult.IsSuccess);
-        }
-
-        [Fact]
-        public void OptionSetResultType()
-        {
-<<<<<<< HEAD
-            var config = new PowerFxConfig();
-=======
-            var config = new PowerFxConfig(null, null);
->>>>>>> 4659f5ac
-
-            var optionSet = new OptionSet("FooOs", DisplayNameUtility.MakeUnique(new Dictionary<string, string>()
-            {
-                    { "option_1", "Option1" },
-                    { "option_2", "Option2" }
-            }));
-
-            config.AddOptionSet(optionSet);
-            var recalcEngine = new RecalcEngine(config);
-
-            var checkResult = recalcEngine.Check("FooOs.Option1");
-            Assert.True(checkResult.IsSuccess);
-            var osvaluetype = Assert.IsType<OptionSetValueType>(checkResult.ReturnType);
-            Assert.Equal("FooOs", osvaluetype.OptionSetName);
-        }
-
-        [Fact]
-        public void OptionSetChecksWithMakeUniqueCollision()
-        {
-<<<<<<< HEAD
-            var config = new PowerFxConfig();
-=======
-            var config = new PowerFxConfig(null, null);
->>>>>>> 4659f5ac
-
-            var optionSet = new OptionSet("OptionSet", DisplayNameUtility.MakeUnique(new Dictionary<string, string>()
-            {
-                    { "foo", "Option1" },
-                    { "bar", "Option2" },
-                    { "baz", "foo" }
-            }));
-
-            config.AddEntity(optionSet, new DName("SomeDisplayName"));
-            var recalcEngine = new RecalcEngine(config);
-
-            var checkResult = recalcEngine.Check("SomeDisplayName.Option1 <> SomeDisplayName.'foo (baz)'");
-            Assert.True(checkResult.IsSuccess);
-        }
-
-        [Fact]
-        public void EmptyEnumStoreTest()
-        {
-            var config = PowerFxConfig.BuildWithEnumStore(new EnumStoreBuilder());
-
-            var recalcEngine = new RecalcEngine(config);
-
-            var checkResult = recalcEngine.Check("SortOrder.Ascending");
-            Assert.True(checkResult.IsSuccess);
-            Assert.IsType<StringType>(checkResult.ReturnType);
-        }
-
-        [Fact]
-        public void UDFRecursionLimitTest()
-        {
-<<<<<<< HEAD
-            var recalcEngine = new RecalcEngine(new PowerFxConfig());
-=======
-            var recalcEngine = new RecalcEngine(new PowerFxConfig(null, null));
->>>>>>> 4659f5ac
-            recalcEngine.DefineFunctions("Foo(x: Number): Number = Foo(x);");
-            Assert.IsType<ErrorValue>(recalcEngine.Eval("Foo(Float(1))"));
-        }
-
-        [Fact]
-        public void UDFRecursionWorkingTest()
-        {
-<<<<<<< HEAD
-            var recalcEngine = new RecalcEngine(new PowerFxConfig());
-=======
-            var recalcEngine = new RecalcEngine(new PowerFxConfig(null, null));
->>>>>>> 4659f5ac
-            recalcEngine.DefineFunctions("Foo(x: Number): Number = If(x = 1, Float(1), If(Mod(x, 2) = 0, Foo(x/2), Foo(x*3 + 1)));");
-            Assert.Equal(1.0, recalcEngine.Eval("Foo(Float(5))").ToObject());
-        }
-
-        [Fact]
-        public void UDFRecursionWorkingTestDecimal()
-        {
-<<<<<<< HEAD
-            var recalcEngine = new RecalcEngine(new PowerFxConfig());
-=======
-            var recalcEngine = new RecalcEngine(new PowerFxConfig(null, null));
->>>>>>> 4659f5ac
-            recalcEngine.DefineFunctions("Foo(x: Decimal): Decimal = If(x = 1, 1, If(Mod(x, 2) = 0, Foo(x/2), Foo(x*3 + 1)));");
-            Assert.Equal(1m, recalcEngine.Eval("Foo(Decimal(5))").ToObject());
-        }
-
-        [Fact]
-        public void IndirectRecursionTest()
-        {
-<<<<<<< HEAD
-            var recalcEngine = new RecalcEngine(new PowerFxConfig()
-=======
-            var recalcEngine = new RecalcEngine(new PowerFxConfig(null, null)
->>>>>>> 4659f5ac
-            {
-                MaxCallDepth = 81
-            });
-            var opts = new ParserOptions()
-            {
-                NumberIsFloat = true
-            };
-            recalcEngine.DefineFunctions(
-                "A(x: Number): Number = If(Mod(x, 2) = 0, B(x/2), B(x));" +
-                "B(x: Number): Number = If(Mod(x, 3) = 0, C(x/3), C(x));" +
-                "C(x: Number): Number = If(Mod(x, 5) = 0, D(x/5), D(x));" +
-                "D(x: Number): Number { If(Mod(x, 7) = 0, F(x/7), F(x)) };" +
-                "F(x: Number): Number { If(x = 1, 1, A(x+1)) };", numberIsFloat: true);
-            Assert.Equal(1.0, recalcEngine.Eval("A(12654)", options: opts).ToObject());
-        }
-
-        [Fact]
-        public void DoubleDefinitionTest()
-        {
-<<<<<<< HEAD
-            var recalcEngine = new RecalcEngine(new PowerFxConfig());
-=======
-            var recalcEngine = new RecalcEngine(new PowerFxConfig(null, null));
->>>>>>> 4659f5ac
-            Assert.Throws<InvalidOperationException>(() => recalcEngine.DefineFunctions("Foo(): Number = 10; Foo(x: Number): String = \"hi\";"));
-        }
-
-        [Fact]
-        public void TestNumberBinding()
-        {
-<<<<<<< HEAD
-            var recalcEngine = new RecalcEngine(new PowerFxConfig());
-=======
-            var recalcEngine = new RecalcEngine(new PowerFxConfig(null, null));
->>>>>>> 4659f5ac
-            Assert.True(recalcEngine.DefineFunctions("Foo(): String = 10;").Errors.Any());
-        }
-
-        [Fact]
-        public void TestWithTimeZoneInfo()
-        {
-            // CultureInfo not set in PowerFxConfig as we use Symbols
-            var pfxConfig = new PowerFxConfig();
-            var recalcEngine = new RecalcEngine(pfxConfig);
-            var symbols = new RuntimeConfig();
-
-            // 10/30/22 is the date where DST applies in France (https://www.timeanddate.com/time/change/france/paris)
-            // So adding 2 hours to 1:34am will result in 2:34am
-            var frTimeZone = TimeZoneInfo.FindSystemTimeZoneById("Romance Standard Time");
-            symbols.SetTimeZone(frTimeZone);
-
-            var jaCulture = new CultureInfo("ja-JP");
-            symbols.SetCulture(jaCulture);
-
-            Assert.Same(frTimeZone, symbols.GetService<TimeZoneInfo>());
-            Assert.Same(jaCulture, symbols.GetService<CultureInfo>());
-
-            var fv = recalcEngine.EvalAsync(
-                @"Text(DateAdd(DateTimeValue(""dimanche 30 octobre 2022 01:34:03"", ""fr-FR""), ""2"", ""hours""), ""dddd, MMMM dd, yyyy hh:mm:ss"")",
-                CancellationToken.None,
-                runtimeConfig: symbols).Result;
-
-            Assert.NotNull(fv);
-            Assert.IsType<StringValue>(fv);
-
-            // Then we convert the result to Japanese date/time format (English equivalent: "Sunday, October 30, 2022 02:34:03")
-            Assert.Equal("日曜日, 10月 30, 2022 02:34:03", fv.ToObject());
-        }
-
-        [Fact]
-        public void TestMultiReturn()
-        {
-<<<<<<< HEAD
-            var recalcEngine = new RecalcEngine(new PowerFxConfig());
-=======
-            var recalcEngine = new RecalcEngine(new PowerFxConfig(null, null));
->>>>>>> 4659f5ac
-            var str = "Foo(x: Number): Number { 1+1; 2+2; };";
-            recalcEngine.DefineFunctions(str, numberIsFloat: true);
-            Assert.Equal(4.0, recalcEngine.Eval("Foo(1)", null, new ParserOptions { AllowsSideEffects = true, NumberIsFloat = true }).ToObject());
-        }
-
-        [Fact]
-        public void FunctionServices()
-        {
-            var engine = new RecalcEngine();
-            var values = new RuntimeConfig();
-            values.AddService<IRandomService>(new TestRandService());
-
-            // Rand 
-            var result = engine.EvalAsync("Rand()", CancellationToken.None, runtimeConfig: values).Result;
-            Assert.Equal(0.5, result.ToObject());
-
-            // 1 service can impact multiple functions. 
-            // It also doesn't replace the function, so existing function logic (errors, range checks, etc) still is used. 
-            // RandBetween maps 0.5 to 6. 
-            result = engine.EvalAsync("RandBetween(1,10)", CancellationToken.None, runtimeConfig: values).Result;
-            Assert.Equal(6.0, result.ToObject());
-        }
-
-        [Fact]
-        public async Task FunctionServicesHostBug()
-        {
-            // Need to protect against bogus values from a poorly implemented service.
-            // These are exceptions, not ErrorValues, since it's a host bug. 
-            var engine = new RecalcEngine();
-            var values = new RuntimeConfig();
-
-            // Host bug, service should be 0...1, this is out of range. 
-            var buggyService = new TestRandService { _value = 9999 };
-
-            values.AddService<IRandomService>(buggyService);
-
-            try
-            {
-                await engine.EvalAsync("Rand()", CancellationToken.None, runtimeConfig: values);
-                Assert.False(true); // should have thrown on illegal IRandomService service.
-            }
-            catch (InvalidOperationException e)
-            {
-                var name = typeof(TestRandService).FullName;
-                Assert.Equal($"IRandomService ({name}) returned an illegal value 9999. Must be between 0 and 1", e.Message);
-            }
-        }
-
-        [Fact]
-        public async Task ExecutingWithRemovedVarFails()
-        {
-            var symTable = new SymbolTable();
-            var slot = symTable.AddVariable("x", FormulaType.Number);
-
-            var engine = new RecalcEngine();
-            var result = engine.Check("x+1", symbolTable: symTable);
-            Assert.True(result.IsSuccess);
-
-            var eval = result.GetEvaluator();
-            var symValues = symTable.CreateValues();
-            symValues.Set(slot, FormulaValue.New(10));
-
-            var result1 = await eval.EvalAsync(CancellationToken.None, symValues);
-            Assert.Equal(11.0, result1.ToObject());
-
-            // Adding a variable is ok. 
-            var slotY = symTable.AddVariable("y", FormulaType.Number);
-            result1 = await eval.EvalAsync(CancellationToken.None, symValues);
-            Assert.Equal(11.0, result1.ToObject());
-
-            // Executing an existing IR fails if it uses a deleted variable.
-            symTable.RemoveVariable("x");
-            await Assert.ThrowsAsync<InvalidOperationException>(() => eval.EvalAsync(CancellationToken.None, symValues));
-
-            // Even re-adding with same type still fails. 
-            // (somebody could have re-added with a different type)
-            var slot2 = symTable.AddVariable("x", FormulaType.Number);
-            symValues.Set(slot2, FormulaValue.New(20));
-
-            await Assert.ThrowsAsync<InvalidOperationException>(() => eval.EvalAsync(CancellationToken.None, symValues));
-        }
-
-        // execute w/ missing var (never adding to SymValues)
-        [Fact]
-        public async Task ExecutingWithMissingVar()
-        {
-            var engine = new Engine(new PowerFxConfig());
-
-            var recordType = RecordType.Empty()
-                .Add("x", FormulaType.Number)
-                .Add("y", FormulaType.Number);
-
-            var result = engine.Check("x+y", recordType);
-            var eval = result.GetEvaluator();
-
-            var recordXY = RecordValue.NewRecordFromFields(
-                new NamedValue("x", FormulaValue.New(10)),
-                new NamedValue("y", FormulaValue.New(100)));
-
-            var result2 = eval.Eval(recordXY);
-            Assert.Equal(110.0, result2.ToObject());
-
-            // Missing y , treated as blank (0)
-            var recordX = RecordValue.NewRecordFromFields(
-                new NamedValue("x", FormulaValue.New(10)));
-            result2 = eval.Eval(recordX);
-            Assert.Equal(10.0, result2.ToObject());
-        }
-
-        [Fact]
-        public void GetVariableRecalcEngine()
-        {
-            var config = new PowerFxConfig();
-
-            var engine = new RecalcEngine(config);
-            engine.UpdateVariable("A", FormulaValue.New(0));
-
-            Assert.True(engine.TryGetVariableType("A", out var type));
-            Assert.Equal(FormulaType.Number, type);
-
-            Assert.False(engine.TryGetVariableType("Invalid", out type));
-            Assert.Equal(default, type);
-
-            engine.DeleteFormula("A");
-            Assert.False(engine.TryGetVariableType("A", out type));
-            Assert.Equal(default, type);
-        }
-
-        private class TestRandService : IRandomService
-        {
-            public double _value = 0.5;
-
-            // Returns between 0 and 1. 
-            public double NextDouble()
-            {
-                return _value;
-            }
-        }
-
-#region Test
-
-        private readonly StringBuilder _updates = new StringBuilder();
-
-        private void AssertUpdate(string expected)
-        {
-            Assert.Equal(expected, _updates.ToString());
-            _updates.Clear();
-        }
-
-        private void OnUpdate(string name, FormulaValue newValue)
-        {
-            var str = newValue.ToObject()?.ToString();
-
-            _updates.Append($"{name}-->{str};");
-        }
-#endregion
-    }
-}
+﻿// Copyright (c) Microsoft Corporation.
+// Licensed under the MIT license.
+
+using System;
+using System.Collections.Generic;
+using System.Globalization;
+using System.Linq;
+using System.Text;
+using System.Threading;
+using System.Threading.Tasks;
+using Microsoft.PowerFx.Core;
+using Microsoft.PowerFx.Core.Localization;
+using Microsoft.PowerFx.Core.Tests;
+using Microsoft.PowerFx.Core.Texl;
+using Microsoft.PowerFx.Core.Types;
+using Microsoft.PowerFx.Core.Types.Enums;
+using Microsoft.PowerFx.Core.Utils;
+using Microsoft.PowerFx.Functions;
+using Microsoft.PowerFx.Interpreter;
+using Microsoft.PowerFx.Interpreter.UDF;
+using Microsoft.PowerFx.Types;
+using Xunit;
+using Xunit.Sdk;
+
+namespace Microsoft.PowerFx.Tests
+{
+    public class RecalcEngineTests : PowerFxTest
+    {
+        [Fact]
+        public void PublicSurfaceTests()
+        {
+            var asm = typeof(RecalcEngine).Assembly;
+
+            var ns = "Microsoft.PowerFx";
+            var nsType = "Microsoft.PowerFx.Types";
+            var allowed = new HashSet<string>()
+            {
+                $"{ns}.{nameof(CheckResultExtensions)}",
+                $"{ns}.{nameof(ReadOnlySymbolValues)}",
+                $"{ns}.{nameof(RecalcEngine)}",
+                $"{ns}.{nameof(Governor)}",
+                $"{ns}.{nameof(ReflectionFunction)}",
+#pragma warning disable CS0618 // Type or member is obsolete
+                $"{ns}.{nameof(RecalcEngineScope)}",
+#pragma warning restore CS0618 // Type or member is obsolete
+                $"{ns}.{nameof(PowerFxConfigExtensions)}",
+                $"{ns}.{nameof(IExpressionEvaluator)}",
+                $"{ns}.{nameof(ITypeMarshallerProvider)}",
+                $"{ns}.{nameof(ITypeMarshaller)}",
+                $"{ns}.{nameof(IDynamicTypeMarshaller)}",
+                $"{ns}.{nameof(ObjectMarshallerProvider)}",
+                $"{ns}.{nameof(ObjectMarshaller)}",
+                $"{ns}.{nameof(BasicServiceProvider)}",
+                $"{ns}.{nameof(IRuntimeConfig)}",
+                $"{ns}.{nameof(RuntimeConfig)}",
+                $"{ns}.{nameof(PrimitiveMarshallerProvider)}",
+                $"{ns}.{nameof(PrimitiveTypeMarshaller)}",
+                $"{ns}.{nameof(SymbolValues)}",
+                $"{ns}.{nameof(TableMarshallerProvider)}",
+                $"{ns}.{nameof(TypeMarshallerCache)}",
+                $"{ns}.{nameof(TypeMarshallerCacheExtensions)}",
+                $"{ns}.{nameof(SymbolExtensions)}",
+                $"{nsType}.{nameof(ObjectRecordValue)}",
+                $"{nsType}.{nameof(QueryableTableValue)}",
+                $"{ns}.InterpreterConfigException",
+                $"{ns}.Interpreter.{nameof(NotDelegableException)}",
+                $"{ns}.Interpreter.{nameof(CustomFunctionErrorException)}",
+                $"{ns}.Interpreter.UDF.{nameof(DefineFunctionsResult)}",
+                $"{ns}.{nameof(TypeCoercionProvider)}",                             
+
+                // Services for functions. 
+                $"{ns}.Functions.IRandomService"
+            };
+
+            var sb = new StringBuilder();
+            foreach (var type in asm.GetTypes().Where(t => t.IsPublic))
+            {
+                var name = type.FullName;
+                if (!allowed.Contains(name))
+                {
+                    sb.Append(name);
+                    sb.Append("; ");
+                }
+
+                allowed.Remove(name);
+            }
+
+            Assert.True(sb.Length == 0, $"Unexpected public types: {sb}");
+
+            // Types we expect to be in the assembly aren't there. 
+            if (allowed.Count > 0)
+            {
+                throw new XunitException("Types missing: " + string.Join(",", allowed.ToArray()));
+            }
+        }
+
+        [Fact]
+        public void EvalWithGlobals()
+        {
+            var cache = new TypeMarshallerCache();
+
+            var engine = new RecalcEngine();
+
+            var context = cache.NewRecord(new
+            {
+                x = 15
+            });
+            var result = engine.Eval("With({y:2}, x+y)", context);
+
+            Assert.Equal(17.0, ((NumberValue)result).Value);
+        }
+
+        [Fact]
+        public void EvalWithoutParse()
+        {
+            var engine = new RecalcEngine();
+            engine.UpdateVariable("x", 2);
+
+            var check = new CheckResult(engine)
+                .SetText("x*3")
+                .SetBindingInfo();
+
+            // Call Evaluator directly.
+            // Ensure it also pulls engine's symbols. 
+            var run = check.GetEvaluator();
+
+            var result = run.Eval();
+            Assert.Equal(2.0 * 3, result.ToObject());
+        }
+
+        /// <summary>
+        /// Test that helps to ensure that RecalcEngine performs evaluation in thread safe manner.
+        /// </summary>
+        [Fact]
+        public void EvalInMultipleThreads()
+        {
+            var engine = new RecalcEngine();
+            Parallel.For(
+                0,
+                10000,
+                (i) =>
+                {
+                    Assert.Equal("5", engine.Eval("10-5").ToObject().ToString());
+                    Assert.Equal("True", engine.Eval("true Or false").ToObject().ToString());
+                    Assert.Equal("15", engine.Eval("10+5").ToObject().ToString());
+                });
+        }
+
+        [Fact]
+        public void BasicRecalc()
+        {
+            var engine = new RecalcEngine();
+            engine.UpdateVariable("A", 15);
+            engine.SetFormula("B", "A*2", OnUpdate);
+            AssertUpdate("B-->30;");
+
+            engine.UpdateVariable("A", 20);
+            AssertUpdate("B-->40;");
+
+            // Ensure we can update to null. 
+            engine.UpdateVariable("A", FormulaValue.NewBlank(FormulaType.Number));
+            AssertUpdate("B-->0;");
+        }
+
+        [Fact]
+        public void BasicRecalcDecimal()
+        {
+            var engine = new RecalcEngine();
+            engine.UpdateVariable("A", 15m);
+            engine.SetFormula("B", "A*2", OnUpdate);
+            AssertUpdate("B-->30;");
+
+            engine.UpdateVariable("A", 20m);
+            AssertUpdate("B-->40;");
+
+            // Ensure we can update to null. 
+            engine.UpdateVariable("A", FormulaValue.NewBlank(FormulaType.Decimal));
+            AssertUpdate("B-->0;");
+        }
+
+        // depend on grand child directly 
+        [Fact]
+        public void Recalc2()
+        {
+            var engine = new RecalcEngine();
+            engine.UpdateVariable("A", 1);
+            engine.SetFormula("B", "A*10", OnUpdate);
+            AssertUpdate("B-->10;");
+
+            engine.SetFormula("C", "B+5", OnUpdate);
+            AssertUpdate("C-->15;");
+
+            // depend on grand child directly 
+            engine.SetFormula("D", "B+A", OnUpdate);
+            AssertUpdate("D-->11;");
+
+            // Updating A will recalc both D and B. 
+            // But D also depends on B, so verify D pulls new value of B. 
+            engine.UpdateVariable("A", 2);
+
+            // Batched up (we don't double fire)            
+            AssertUpdate("B-->20;C-->25;D-->22;");
+        }
+
+        [Fact]
+        public void DeleteFormula()
+        {
+            var engine = new RecalcEngine();
+
+            engine.UpdateVariable("A", 1);
+            engine.SetFormula("B", "A*10", OnUpdate);
+            engine.SetFormula("C", "B+5", OnUpdate);
+            engine.SetFormula("D", "B+A", OnUpdate);
+
+            Assert.Throws<InvalidOperationException>(() =>
+                engine.DeleteFormula("X"));
+
+            Assert.Throws<InvalidOperationException>(() =>
+                engine.DeleteFormula("B"));
+
+            engine.DeleteFormula("D");
+            Assert.False(engine.TryGetByName("D", out var retD));
+
+            engine.DeleteFormula("C");
+            Assert.False(engine.TryGetByName("C", out var retC));
+
+            // After C and D are deleted, deleting B should pass
+            engine.DeleteFormula("B");
+
+            // Ensure B is gone
+            engine.Check("B");
+            Assert.Throws<InvalidOperationException>(() =>
+                engine.Check("B").ThrowOnErrors());
+        }
+
+        // Don't fire for formulas that aren't touched by an update
+        [Fact]
+        public void RecalcNoExtraCallbacks()
+        {
+            var engine = new RecalcEngine();
+            engine.UpdateVariable("A1", 1);
+            engine.UpdateVariable("A2", 5);
+
+            engine.SetFormula("B", "A1+A2", OnUpdate);
+            AssertUpdate("B-->6;");
+
+            engine.SetFormula("C", "A2*10", OnUpdate);
+            AssertUpdate("C-->50;");
+
+            engine.UpdateVariable("A1", 2);
+            AssertUpdate("B-->7;"); // Don't fire C, not touched
+
+            engine.UpdateVariable("A2", 7);
+            AssertUpdate("B-->9;C-->70;");
+        }
+
+        private static readonly ParserOptions _opts = new ParserOptions { AllowsSideEffects = true };
+
+        [Fact]
+        public void SetFormula()
+        {
+            var config = new PowerFxConfig();
+            config.EnableSetFunction();
+            var engine = new RecalcEngine(config);
+
+            engine.UpdateVariable("A", 1m);
+            engine.SetFormula("B", "A*2", OnUpdate);
+            AssertUpdate("B-->2;");
+
+            // Can't set formulas, they're read only 
+            var check = engine.Check("Set(B, 12)");
+            Assert.False(check.IsSuccess);
+
+            // Set() function triggers recalc chain. 
+            engine.Eval("Set(A,2)", options: _opts);
+            AssertUpdate("B-->4;");
+
+            // Compare Before/After set within an expression.
+            // Before (A,B) = 2,4 
+            // After  (A,B) = 3,6
+            var result = engine.Eval("With({x:A, y:B}, Set(A,3); x & y & A & B)", options: _opts);
+            Assert.Equal("2436", result.ToObject());
+
+            AssertUpdate("B-->6;");
+        }
+
+        [Fact]
+        public void BasicEval()
+        {
+            var engine = new RecalcEngine();
+            engine.UpdateVariable("M", 10.0);
+            engine.UpdateVariable("M2", -4);
+            var result = engine.Eval("M + Abs(M2)");
+            Assert.Equal(14.0, ((NumberValue)result).Value);
+        }
+
+        [Fact]
+        public void FormulaErrorUndefined()
+        {
+            var engine = new RecalcEngine();
+
+            // formula fails since 'B' is undefined. 
+            Assert.Throws<InvalidOperationException>(() =>
+               engine.SetFormula("A", "B*2", OnUpdate));
+        }
+
+        [Fact]
+        public void CantChangeType()
+        {
+            var engine = new RecalcEngine();
+            engine.UpdateVariable("a", FormulaValue.New(12));
+
+            // not supported: Can't change a variable's type.
+            Assert.Throws<InvalidOperationException>(() =>
+                engine.UpdateVariable("a", FormulaValue.New("str")));
+        }
+
+        [Fact]
+        public void FormulaCantRedefine()
+        {
+            var engine = new RecalcEngine();
+
+            engine.SetFormula("A", "2", OnUpdate);
+
+            // Can't redefine an existing formula. 
+            Assert.Throws<InvalidOperationException>(() =>
+               engine.SetFormula("A", "3", OnUpdate));
+        }
+
+        [Fact]
+        public void DefFunc()
+        {
+            var config = new PowerFxConfig();
+            var recalcEngine = new RecalcEngine(config);
+
+            IEnumerable<ExpressionError> enumerable = recalcEngine.DefineFunctions("foo(x:Number, y:Number): Number = x * y;").Errors;
+            Assert.False(enumerable.Any());
+            Assert.Equal(17.0, recalcEngine.Eval("foo(Float(3),Float(4)) + 5").ToObject());
+        }
+
+        [Fact]
+        public void DefFuncDecimal()
+        {
+            var config = new PowerFxConfig();
+            var recalcEngine = new RecalcEngine(config);
+
+            IEnumerable<ExpressionError> enumerable = recalcEngine.DefineFunctions("foo(x:Decimal, y:Decimal): Decimal = x * y;").Errors;
+            Assert.False(enumerable.Any());
+            Assert.Equal(17m, recalcEngine.Eval("foo(3,4) + 5").ToObject());
+        }
+
+        [Fact]
+        public void DefFuncWithErrorsAndVerifySpans()
+        {
+            var config = new PowerFxConfig();
+            var recalcEngine = new RecalcEngine(config);
+
+            IEnumerable<ExpressionError> enumerable = recalcEngine.DefineFunctions("func1(x:Number/*comment*/): Number = x * 10;\nfunc2(x:Number): Number = y1 * 10;").Errors;
+            Assert.True(enumerable.Any());
+            var span = enumerable.First().Span;
+            Assert.Equal(71, span.Min);
+            Assert.Equal(73, span.Lim);
+
+            enumerable = recalcEngine.DefineFunctions("func3():Blank = a + func1(10);").Errors;
+            Assert.True(enumerable.Any());
+
+            span = enumerable.First().Span;
+            Assert.Equal(16, span.Min);
+            Assert.Equal(17, span.Lim);
+
+            span = enumerable.ElementAt(1).Span;
+            Assert.Equal(20, span.Min);
+            Assert.Equal(29, span.Lim);
+        }
+
+        [Fact]
+        public void DefRecursiveFunc()
+        {
+            var config = new PowerFxConfig();
+            var recalcEngine = new RecalcEngine(config);
+            IEnumerable<ExpressionError> enumerable = recalcEngine.DefineFunctions("foo(x:Number):Number = If(x=0,foo(1),If(x=1,foo(2),If(x=2,Float(2)));", numberIsFloat: true).Errors;
+            var result = recalcEngine.Eval("foo(Float(0))");
+            Assert.Equal(2.0, result.ToObject());
+            Assert.False(enumerable.Any());
+        }
+
+        [Fact]
+        public void DefRecursiveFuncDecimal()
+        {
+            var config = new PowerFxConfig();
+            var recalcEngine = new RecalcEngine(config);
+            IEnumerable<ExpressionError> enumerable = recalcEngine.DefineFunctions("foo(x:Decimal):Decimal = If(x=0,foo(1),If(x=1,foo(2),If(x=2,2));").Errors;
+            var result = recalcEngine.Eval("foo(0)");
+            Assert.Equal(2m, result.ToObject());
+            Assert.False(enumerable.Any());
+        }
+
+        [Fact]
+        public void DefSimpleRecursiveFunc()
+        {
+            var config = new PowerFxConfig();
+            var recalcEngine = new RecalcEngine(config);
+            Assert.False(recalcEngine.DefineFunctions("foo():Blank = foo();").Errors.Any());
+            var result = recalcEngine.Eval("foo()");
+            Assert.IsType<ErrorValue>(result);
+        }
+
+        [Fact]
+        public void DefHailstoneSequence()
+        {
+            var config = new PowerFxConfig()
+            {
+                MaxCallDepth = 100
+            };
+            var recalcEngine = new RecalcEngine(config);
+            var body = @"If(Not(x = 1), If(Mod(x, 2)=0, hailstone(x/2), hailstone(3*x+1)), x)";
+
+            Assert.False(recalcEngine.DefineFunctions($"hailstone(x:Number):Number = {body};").Errors.Any());
+            Assert.Equal(1.0, recalcEngine.Eval("hailstone(Float(192))").ToObject());
+        }
+
+        [Fact]
+        public void DefHailstoneSequenceDecimal()
+        {
+            var config = new PowerFxConfig()
+            {
+                MaxCallDepth = 100
+            };
+            var recalcEngine = new RecalcEngine(config);
+            var body = @"If(Not(x = 1), If(Mod(x, 2)=0, hailstone(x/2), hailstone(3*x+1)), x)";
+
+            Assert.False(recalcEngine.DefineFunctions($"hailstone(x:Decimal):Decimal = {body};").Errors.Any());
+            Assert.Equal(1m, recalcEngine.Eval("hailstone(192)").ToObject());
+        }
+
+        [Fact]
+        public void DefMutualRecursionFunc()
+        {
+            var config = new PowerFxConfig()
+            {
+                MaxCallDepth = 100
+            };
+            var recalcEngine = new RecalcEngine(config);
+            var bodyEven = @"If(number = 0, true, odd(Abs(number)-1))";
+            var bodyOdd = @"If(number = 0, false, even(Abs(number)-1))";
+
+            var opts = new ParserOptions() { NumberIsFloat = true };
+            Assert.False(recalcEngine.DefineFunctions($"odd(number:Number):Boolean = {bodyOdd}; even(number:Number):Boolean = {bodyEven};").Errors.Any());
+            Assert.Equal(true, recalcEngine.Eval("odd(17)", options: opts).ToObject());
+            Assert.Equal(false, recalcEngine.Eval("even(17)", options: opts).ToObject());
+        }
+
+        [Fact]
+        public void DefMutualRecursionFuncDecimal()
+        {
+            var config = new PowerFxConfig()
+            {
+                MaxCallDepth = 100
+            };
+            var recalcEngine = new RecalcEngine(config);
+            var bodyEven = @"If(number = 0, true, odd(If(number<0,-number,number)-1))";
+            var bodyOdd = @"If(number = 0, false, even(If(number<0,-number,number)-1))";
+
+            var opts = new ParserOptions() { NumberIsFloat = false };
+            Assert.False(recalcEngine.DefineFunctions($"odd(number:Decimal):Boolean = {bodyOdd}; even(number:Decimal):Boolean = {bodyEven};").Errors.Any());
+            Assert.Equal(true, recalcEngine.Eval("odd(17)", options: opts).ToObject());
+            Assert.Equal(false, recalcEngine.Eval("even(17)", options: opts).ToObject());
+        }
+
+        [Fact]
+        public async void RedefinitionError()
+        {
+            var config = new PowerFxConfig();
+            var recalcEngine = new RecalcEngine(config);
+            Assert.Throws<InvalidOperationException>(() => recalcEngine.DefineFunctions("foo():Blank = foo(); foo():Number = x + 1;"));
+        }
+
+        [Fact]
+        public void UDFBodySyntaxErrorTest()
+        {
+            var config = new PowerFxConfig();
+            var recalcEngine = new RecalcEngine(config);
+            Assert.True(recalcEngine.DefineFunctions("foo():Blank = x[").Errors.Any());
+        }
+
+        [Fact]
+        public async void UDFIncorrectParametersTest()
+        {
+            var config = new PowerFxConfig();
+            var recalcEngine = new RecalcEngine(config);
+            Assert.False(recalcEngine.DefineFunctions("foo(x:Number):Number = x + 1;").Errors.Any());
+            Assert.False(recalcEngine.Check("foo(False)").IsSuccess);
+            Assert.False(recalcEngine.Check("foo(Table( { Value: \"Strawberry\" }, { Value: \"Vanilla\" } ))").IsSuccess);
+            Assert.True(recalcEngine.Check("foo(Float(1))").IsSuccess);
+            await Assert.ThrowsAsync<InvalidOperationException>(async () => await recalcEngine.EvalAsync("foo(False)", CancellationToken.None));
+        }
+
+        [Fact]
+        public void PropagateNull()
+        {
+            var engine = new RecalcEngine();
+            engine.SetFormula("A", expr: "Blank()", OnUpdate);
+            engine.SetFormula("B", "A", OnUpdate);
+
+            var b = engine.GetValue("B");
+            Assert.True(b is BlankValue);
+        }
+
+        // Record with null values. 
+        [Fact]
+        public void ChangeRecord()
+        {
+            var engine = new RecalcEngine();
+
+            engine.UpdateVariable("R", FormulaValue.NewRecordFromFields(
+                new NamedValue("F1", FormulaValue.NewBlank(FormulaType.Number)),
+                new NamedValue("F2", FormulaValue.New(6))));
+
+            engine.SetFormula("A", "R.F2 + 3 + R.F1", OnUpdate);
+            AssertUpdate("A-->9;");
+
+            engine.UpdateVariable("R", FormulaValue.NewRecordFromFields(
+                new NamedValue("F1", FormulaValue.New(2)),
+                new NamedValue("F2", FormulaValue.New(7))));
+            AssertUpdate("A-->12;");
+        }
+
+        [Fact]
+        public void CheckFunctionCounts()
+        {
+            var config = new PowerFxConfig();
+            config.EnableParseJSONFunction();
+
+            var engine1 = new Engine(config);
+
+            // Pick a function in core but not implemented in interpreter.
+            var nyiFunc = BuiltinFunctionsCore.ISOWeekNum;
+
+#pragma warning disable CS0618 // Type or member is obsolete
+            Assert.Contains(nyiFunc, engine1.Functions.Functions);
+#pragma warning restore CS0618 // Type or member is obsolete
+
+            // RecalcEngine will add the interpreter's functions. 
+            var engine2 = new RecalcEngine(config);
+
+#pragma warning disable CS0618 // Type or member is obsolete
+            Assert.DoesNotContain(nyiFunc, engine2.Functions.Functions);
+#pragma warning restore CS0618 // Type or member is obsolete
+
+            Assert.True(engine2.FunctionCount > 100);
+
+            // Spot check some known functions
+            Assert.NotEmpty(engine2.Functions.WithName("Cos"));
+            Assert.NotEmpty(engine2.Functions.WithName("ParseJSON"));            
+        }
+
+        [Fact]
+        public void CheckSuccess()
+        {
+            var engine = new RecalcEngine();
+            var result = engine.Check(
+                "3*2+x",
+                RecordType.Empty().Add(
+                    new NamedFormulaType("x", FormulaType.Number)));
+
+            Assert.True(result.IsSuccess);
+            Assert.True(result.ReturnType is NumberType);
+            Assert.Single(result.TopLevelIdentifiers);
+            Assert.Equal("x", result.TopLevelIdentifiers.First());
+        }
+
+        [Fact]
+        public void CanRunWithWarnings()
+        {
+            var config = new PowerFxConfig();
+            var engine = new RecalcEngine(config);
+
+            var result = engine.Check("T.Var = 23", RecordType.Empty()
+                .Add(new NamedFormulaType("T", RecordType.Empty().Add(new NamedFormulaType("Var", FormulaType.String)))));
+
+            Assert.True(result.IsSuccess);
+            Assert.Equal(1, result.Errors.Count(x => x.IsWarning));
+        }
+
+        [Fact]
+        public void CheckSuccessWarning()
+        {
+            var engine = new RecalcEngine();
+
+            // issues a warning, verify it's still successful.
+            var result = engine.Check("Filter([1,2,3],true)");
+
+            Assert.True(result.IsSuccess);
+            Assert.Equal(1, result.Errors.Count(x => x.Severity == ErrorSeverity.Warning));
+        }
+
+        [Fact]
+        public void CheckParseError()
+        {
+            var engine = new RecalcEngine();
+            var result = engine.Check("3*1+");
+
+            Assert.False(result.IsSuccess);
+            Assert.StartsWith("Error 4-4: Expected an operand", result.Errors.First().ToString());
+        }
+
+        [Fact]
+        public void CheckBindError()
+        {
+            var engine = new RecalcEngine();
+            var result = engine.Check("3+foo+2"); // foo is undefined 
+
+            Assert.False(result.IsSuccess);
+            Assert.Single(result.Errors);
+            Assert.StartsWith("Error 2-5: Name isn't valid. 'foo' isn't recognized", result.Errors.First().ToString());
+        }
+
+        [Fact]
+        public void CheckLambdaBindError()
+        {
+            var engine = new RecalcEngine();
+            var result = engine.Check("Filter([1,2,3] As X, X.Value > foo)");
+
+            Assert.False(result.IsSuccess);
+            Assert.Single(result.Errors);
+            Assert.StartsWith("Error 31-34: Name isn't valid. 'foo' isn't recognized", result.Errors.First().ToString());
+        }
+
+        [Fact]
+        public void CheckDottedBindError()
+        {
+            var engine = new RecalcEngine();
+            var result = engine.Check("[1,2,3].foo");
+
+            Assert.False(result.IsSuccess);
+            Assert.Single(result.Errors);
+            Assert.StartsWith("Error 7-11: Name isn't valid. 'foo' isn't recognized", result.Errors.First().ToString());
+        }
+
+        [Fact]
+        public void CheckDottedBindError2()
+        {
+            var engine = new RecalcEngine();
+            var result = engine.Check("[].Value");
+
+            Assert.False(result.IsSuccess);
+            Assert.Single(result.Errors);
+            Assert.StartsWith("Error 2-8: Name isn't valid. 'Value' isn't recognized", result.Errors.First().ToString());
+        }
+
+        [Fact]
+        public void CheckBindEnum()
+        {
+            var engine = new RecalcEngine();
+            var result = engine.Check("TimeUnit.Hours");
+
+            Assert.True(result.IsSuccess);
+
+            // The resultant type will be the underlying type of the enum provided to 
+            // check.  In the case of TimeUnit, this is StringType
+            Assert.True(result.ReturnType is StringType);
+            Assert.Empty(result.TopLevelIdentifiers);
+        }
+
+        [Fact]
+        public void CheckBindErrorWithParseExpression()
+        {
+            var engine = new RecalcEngine();
+            var result = engine.Check("3+foo+2", RecordType.Empty()); // foo is undefined 
+
+            Assert.False(result.IsSuccess);
+            Assert.Single(result.Errors);
+            Assert.StartsWith("Error 2-5: Name isn't valid. 'foo' isn't recognized", result.Errors.First().ToString());
+        }
+
+        [Fact]
+        public void CheckSuccessWithParsedExpression()
+        {
+            var engine = new RecalcEngine();
+            var result = engine.Check(
+                "3*2+x",
+                RecordType.Empty().Add(
+                    new NamedFormulaType("x", FormulaType.Number)));
+
+            // Test that parsing worked
+            Assert.True(result.IsSuccess);
+            Assert.True(result.ReturnType is NumberType);
+            Assert.Single(result.TopLevelIdentifiers);
+            Assert.Equal("x", result.TopLevelIdentifiers.First());
+
+            // Test evaluation of parsed expression
+            var recordValue = FormulaValue.NewRecordFromFields(
+                new NamedValue("x", FormulaValue.New(5)));
+            var formulaValue = result.GetEvaluator().Eval(recordValue);
+            Assert.Equal(11.0, (double)formulaValue.ToObject());
+        }
+
+        // Test Globals + Locals + GetValuator() 
+        [Fact]
+        public void CheckGlobalAndLocal()
+        {
+            var engine = new RecalcEngine();
+            engine.UpdateVariable("y", FormulaValue.New(10));
+
+            var result = engine.Check(
+                "x+y",
+                RecordType.Empty().Add(
+                    new NamedFormulaType("x", FormulaType.Number)));
+
+            // Test that parsing worked
+            Assert.True(result.IsSuccess);
+            Assert.True(result.ReturnType is NumberType);
+
+            // Test evaluation of parsed expression
+            var recordValue = FormulaValue.NewRecordFromFields(
+                new NamedValue("x", FormulaValue.New(5)));
+
+            var formulaValue = result.GetEvaluator().Eval(recordValue);
+
+            Assert.Equal(15.0, (double)formulaValue.ToObject());
+        }
+
+        [Fact]
+        public void CheckIntefaceSuccess()
+        {
+            var engine = new RecalcEngine();
+            CheckThroughInterface(engine);
+        }
+
+        private void CheckThroughInterface(IPowerFxEngine engine)
+        {
+            var result = engine.Check(
+               "3*2+x",
+               RecordType.Empty().Add(
+                   new NamedFormulaType("x", FormulaType.Number)));
+
+            Assert.True(result.IsSuccess);
+            Assert.True(result.ReturnType is NumberType);
+            Assert.Single(result.TopLevelIdentifiers);
+            Assert.Equal("x", result.TopLevelIdentifiers.First());
+        }
+
+        [Fact]
+        public void RecalcEngineMutateConfig()
+        {
+            var config = new PowerFxConfig();
+            config.SymbolTable.AddFunction(BuiltinFunctionsCore.Blank);
+
+            var recalcEngine = new Engine(config)
+            {
+                SupportedFunctions = new SymbolTable() // clear builtins
+            };
+
+            var func = BuiltinFunctionsCore.AsType; // Function not already in engine
+#pragma warning disable CS0618 // Type or member is obsolete
+            Assert.DoesNotContain(func, recalcEngine.Functions.Functions); // didn't get auto-added by engine.
+#pragma warning restore CS0618 // Type or member is obsolete
+
+            // We can mutate config after engine is created.
+            var optionSet = new OptionSet("foo", DisplayNameUtility.MakeUnique(new Dictionary<string, string>() { { "one key", "one value" } }));
+            config.SymbolTable.AddFunction(func);
+            config.SymbolTable.AddEntity(optionSet);
+
+            Assert.True(config.TryGetVariable(new DName("foo"), out _));
+#pragma warning disable CS0618 // Type or member is obsolete
+            Assert.Contains(func, recalcEngine.Functions.Functions); // function was added to the config.
+#pragma warning restore CS0618 // Type or member is obsolete
+
+#pragma warning disable CS0618 // Type or member is obsolete
+            Assert.DoesNotContain(BuiltinFunctionsCore.Abs, recalcEngine.Functions.Functions);
+#pragma warning restore CS0618 // Type or member is obsolete
+        }
+
+        [Fact]
+        public void RecalcEngine_AddFunction_Twice()
+        {
+            var config = new PowerFxConfig();
+            config.AddFunction(BuiltinFunctionsCore.Blank);
+
+            Assert.Throws<ArgumentException>(() => config.AddFunction(BuiltinFunctionsCore.Blank));
+        }
+
+        [Fact]
+        public void RecalcEngine_FunctionOrdering1()
+        {
+            var config = new PowerFxConfig(Features.PowerFxV1);
+            config.AddFunction(new TestFunctionMultiply());
+            config.AddFunction(new TestFunctionSubstract());
+
+            var engine = new RecalcEngine(config);
+            var result = engine.Eval("Func(7, 11)");
+
+            Assert.IsType<NumberValue>(result);
+            
+            // Multiply function is first and a valid overload so that's the one we use as coercion is valid for this one
+            Assert.Equal(77.0, (result as NumberValue).Value);
+        }
+
+        [Fact]
+        public void RecalcEngine_FunctionOrdering2()
+        {
+            var config = new PowerFxConfig(Features.PowerFxV1);
+            config.AddFunction(new TestFunctionSubstract());
+            config.AddFunction(new TestFunctionMultiply());
+
+            var engine = new RecalcEngine(config);
+            var result = engine.Eval("Func(7, 11)");
+
+            Assert.IsType<NumberValue>(result);
+            
+            // Substract function is first and a valid overload so that's the one we use as coercion is valid for this one
+            Assert.Equal(-4.0, (result as NumberValue).Value);
+        }
+
+        private class TestFunctionMultiply : CustomTexlFunction
+        {
+            public override bool IsSelfContained => true;
+
+            public TestFunctionMultiply()
+                : base("Func", DType.Number, DType.Number, DType.String)
+            {
+            }
+
+            public override IEnumerable<TexlStrings.StringGetter[]> GetSignatures()
+            {
+                yield return new[] { TexlStrings.IsBlankArg1 };
+            }
+
+            public override Task<FormulaValue> InvokeAsync(IServiceProvider serviceProvider, FormulaValue[] args, CancellationToken cancellationToken)
+            {
+                var arg0 = args[0] as NumberValue;
+                var arg1 = args[1] as StringValue;
+
+                return Task.FromResult<FormulaValue>(NumberValue.New(arg0.Value * double.Parse(arg1.Value)));
+            }
+        }
+
+        private class TestFunctionSubstract : CustomTexlFunction
+        {
+            public override bool IsSelfContained => true;
+
+            public TestFunctionSubstract()
+                : base("Func", DType.Number, DType.String, DType.Number)
+            {
+            }
+
+            public override IEnumerable<TexlStrings.StringGetter[]> GetSignatures()
+            {
+                yield return new[] { TexlStrings.IsBlankArg1 };
+            }
+
+            public override Task<FormulaValue> InvokeAsync(IServiceProvider serviceProvider, FormulaValue[] args, CancellationToken cancellationToken)
+            {
+                var arg0 = args[0] as StringValue;
+                var arg1 = args[1] as NumberValue;
+
+                return Task.FromResult<FormulaValue>(NumberValue.New(double.Parse(arg0.Value) - arg1.Value));
+            }
+        }
+
+        [Fact]
+        public void OptionSetChecks()
+        {
+            var config = new PowerFxConfig();
+
+            var optionSet = new OptionSet("OptionSet", DisplayNameUtility.MakeUnique(new Dictionary<string, string>()
+            {
+                    { "option_1", "Option1" },
+                    { "option_2", "Option2" }
+            }));
+
+            config.AddOptionSet(optionSet);
+            var recalcEngine = new RecalcEngine(config);
+
+            var checkResult = recalcEngine.Check("OptionSet.Option1 <> OptionSet.Option2");
+            Assert.True(checkResult.IsSuccess);
+        }
+
+        [Theory]
+
+        // Text() returns the display name of the input option set value
+        [InlineData("Text(OptionSet.option_1)", "Option1")]
+        [InlineData("Text(OptionSet.Option1)", "Option1")]
+        [InlineData("Text(Option1)", "Option1")]
+        [InlineData("Text(If(1<0, Option1))", "")]
+
+        // OptionSetInfo() returns the logical name of the input option set value
+        [InlineData("OptionSetInfo(OptionSet.option_1)", "option_1")]
+        [InlineData("OptionSetInfo(OptionSet.Option1)", "option_1")]
+        [InlineData("OptionSetInfo(Option1)", "option_1")]
+        [InlineData("OptionSetInfo(If(1<0, Option1))", "")]
+        public async void OptionSetInfoTests(string expression, string expected)
+        {
+            var optionSet = new OptionSet("OptionSet", DisplayNameUtility.MakeUnique(new Dictionary<string, string>()
+            {
+                    { "option_1", "Option1" },
+                    { "option_2", "Option2" }
+            }));
+
+            optionSet.TryGetValue(new DName("option_1"), out var option1);
+
+            var symbol = new SymbolTable();
+            var option1Solt = symbol.AddVariable("Option1", FormulaType.OptionSetValue);
+            var symValues = new SymbolValues(symbol);
+            symValues.Set(option1Solt, option1);
+
+            var config = new PowerFxConfig() { SymbolTable = symbol };
+            config.AddOptionSet(optionSet);
+            var recalcEngine = new RecalcEngine(config);
+            
+            var result = await recalcEngine.EvalAsync(expression, CancellationToken.None, symValues);
+            Assert.Equal(expected, result.ToObject());
+        }
+
+        [Theory]
+        [InlineData("Text(OptionSet)")]
+
+        [InlineData("OptionSetInfo(OptionSet)")]
+        [InlineData("OptionSetInfo(\"test\")")]
+        [InlineData("OptionSetInfo(1)")]
+        [InlineData("OptionSetInfo(true)")]
+        [InlineData("OptionSetInfo(Color.Red)")]
+        public async Task OptionSetInfoNegativeTest(string expression)
+        {
+            var optionSet = new OptionSet("OptionSet", DisplayNameUtility.MakeUnique(new Dictionary<string, string>()
+            {
+                    { "option_1", "Option1" },
+                    { "option_2", "Option2" }
+            }));
+
+            var config = new PowerFxConfig();
+            config.AddOptionSet(optionSet);
+            var recalcEngine = new RecalcEngine(config);
+            var checkResult = recalcEngine.Check(expression, RecordType.Empty());
+            Assert.False(checkResult.IsSuccess);
+        }
+
+        [Fact]
+        public void OptionSetResultType()
+        {
+            var config = new PowerFxConfig();
+
+            var optionSet = new OptionSet("FooOs", DisplayNameUtility.MakeUnique(new Dictionary<string, string>()
+            {
+                    { "option_1", "Option1" },
+                    { "option_2", "Option2" }
+            }));
+
+            config.AddOptionSet(optionSet);
+            var recalcEngine = new RecalcEngine(config);
+
+            var checkResult = recalcEngine.Check("FooOs.Option1");
+            Assert.True(checkResult.IsSuccess);
+            var osvaluetype = Assert.IsType<OptionSetValueType>(checkResult.ReturnType);
+            Assert.Equal("FooOs", osvaluetype.OptionSetName);
+        }
+
+        [Fact]
+        public void OptionSetChecksWithMakeUniqueCollision()
+        {
+            var config = new PowerFxConfig();
+
+            var optionSet = new OptionSet("OptionSet", DisplayNameUtility.MakeUnique(new Dictionary<string, string>()
+            {
+                    { "foo", "Option1" },
+                    { "bar", "Option2" },
+                    { "baz", "foo" }
+            }));
+
+            config.AddEntity(optionSet, new DName("SomeDisplayName"));
+            var recalcEngine = new RecalcEngine(config);
+
+            var checkResult = recalcEngine.Check("SomeDisplayName.Option1 <> SomeDisplayName.'foo (baz)'");
+            Assert.True(checkResult.IsSuccess);
+        }
+
+        [Fact]
+        public void EmptyEnumStoreTest()
+        {
+            var config = PowerFxConfig.BuildWithEnumStore(new EnumStoreBuilder());
+
+            var recalcEngine = new RecalcEngine(config);
+
+            var checkResult = recalcEngine.Check("SortOrder.Ascending");
+            Assert.True(checkResult.IsSuccess);
+            Assert.IsType<StringType>(checkResult.ReturnType);
+        }
+
+        [Fact]
+        public void UDFRecursionLimitTest()
+        {
+            var recalcEngine = new RecalcEngine(new PowerFxConfig());
+            recalcEngine.DefineFunctions("Foo(x: Number): Number = Foo(x);");
+            Assert.IsType<ErrorValue>(recalcEngine.Eval("Foo(Float(1))"));
+        }
+
+        [Fact]
+        public void UDFRecursionWorkingTest()
+        {
+            var recalcEngine = new RecalcEngine(new PowerFxConfig());
+            recalcEngine.DefineFunctions("Foo(x: Number): Number = If(x = 1, Float(1), If(Mod(x, 2) = 0, Foo(x/2), Foo(x*3 + 1)));");
+            Assert.Equal(1.0, recalcEngine.Eval("Foo(Float(5))").ToObject());
+        }
+
+        [Fact]
+        public void UDFRecursionWorkingTestDecimal()
+        {
+            var recalcEngine = new RecalcEngine(new PowerFxConfig());
+            recalcEngine.DefineFunctions("Foo(x: Decimal): Decimal = If(x = 1, 1, If(Mod(x, 2) = 0, Foo(x/2), Foo(x*3 + 1)));");
+            Assert.Equal(1m, recalcEngine.Eval("Foo(Decimal(5))").ToObject());
+        }
+
+        [Fact]
+        public void IndirectRecursionTest()
+        {
+            var recalcEngine = new RecalcEngine(new PowerFxConfig()
+            {
+                MaxCallDepth = 81
+            });
+            var opts = new ParserOptions()
+            {
+                NumberIsFloat = true
+            };
+            recalcEngine.DefineFunctions(
+                "A(x: Number): Number = If(Mod(x, 2) = 0, B(x/2), B(x));" +
+                "B(x: Number): Number = If(Mod(x, 3) = 0, C(x/3), C(x));" +
+                "C(x: Number): Number = If(Mod(x, 5) = 0, D(x/5), D(x));" +
+                "D(x: Number): Number { If(Mod(x, 7) = 0, F(x/7), F(x)) };" +
+                "F(x: Number): Number { If(x = 1, 1, A(x+1)) };", numberIsFloat: true);
+            Assert.Equal(1.0, recalcEngine.Eval("A(12654)", options: opts).ToObject());
+        }
+
+        [Fact]
+        public void DoubleDefinitionTest()
+        {
+            var recalcEngine = new RecalcEngine(new PowerFxConfig());
+            Assert.Throws<InvalidOperationException>(() => recalcEngine.DefineFunctions("Foo(): Number = 10; Foo(x: Number): String = \"hi\";"));
+        }
+
+        [Fact]
+        public void TestNumberBinding()
+        {
+            var recalcEngine = new RecalcEngine(new PowerFxConfig());
+            Assert.True(recalcEngine.DefineFunctions("Foo(): String = 10;").Errors.Any());
+        }
+
+        [Fact]
+        public void TestWithTimeZoneInfo()
+        {
+            // CultureInfo not set in PowerFxConfig as we use Symbols
+            var pfxConfig = new PowerFxConfig();
+            var recalcEngine = new RecalcEngine(pfxConfig);
+            var symbols = new RuntimeConfig();
+
+            // 10/30/22 is the date where DST applies in France (https://www.timeanddate.com/time/change/france/paris)
+            // So adding 2 hours to 1:34am will result in 2:34am
+            var frTimeZone = TimeZoneInfo.FindSystemTimeZoneById("Romance Standard Time");
+            symbols.SetTimeZone(frTimeZone);
+
+            var jaCulture = new CultureInfo("ja-JP");
+            symbols.SetCulture(jaCulture);
+
+            Assert.Same(frTimeZone, symbols.GetService<TimeZoneInfo>());
+            Assert.Same(jaCulture, symbols.GetService<CultureInfo>());
+
+            var fv = recalcEngine.EvalAsync(
+                @"Text(DateAdd(DateTimeValue(""dimanche 30 octobre 2022 01:34:03"", ""fr-FR""), ""2"", ""hours""), ""dddd, MMMM dd, yyyy hh:mm:ss"")",
+                CancellationToken.None,
+                runtimeConfig: symbols).Result;
+
+            Assert.NotNull(fv);
+            Assert.IsType<StringValue>(fv);
+
+            // Then we convert the result to Japanese date/time format (English equivalent: "Sunday, October 30, 2022 02:34:03")
+            Assert.Equal("日曜日, 10月 30, 2022 02:34:03", fv.ToObject());
+        }
+
+        [Fact]
+        public void TestMultiReturn()
+        {
+            var recalcEngine = new RecalcEngine(new PowerFxConfig());
+            var str = "Foo(x: Number): Number { 1+1; 2+2; };";
+            recalcEngine.DefineFunctions(str, numberIsFloat: true);
+            Assert.Equal(4.0, recalcEngine.Eval("Foo(1)", null, new ParserOptions { AllowsSideEffects = true, NumberIsFloat = true }).ToObject());
+        }
+
+        [Fact]
+        public void FunctionServices()
+        {
+            var engine = new RecalcEngine();
+            var values = new RuntimeConfig();
+            values.AddService<IRandomService>(new TestRandService());
+
+            // Rand 
+            var result = engine.EvalAsync("Rand()", CancellationToken.None, runtimeConfig: values).Result;
+            Assert.Equal(0.5, result.ToObject());
+
+            // 1 service can impact multiple functions. 
+            // It also doesn't replace the function, so existing function logic (errors, range checks, etc) still is used. 
+            // RandBetween maps 0.5 to 6. 
+            result = engine.EvalAsync("RandBetween(1,10)", CancellationToken.None, runtimeConfig: values).Result;
+            Assert.Equal(6.0, result.ToObject());
+        }
+
+        [Fact]
+        public async Task FunctionServicesHostBug()
+        {
+            // Need to protect against bogus values from a poorly implemented service.
+            // These are exceptions, not ErrorValues, since it's a host bug. 
+            var engine = new RecalcEngine();
+            var values = new RuntimeConfig();
+
+            // Host bug, service should be 0...1, this is out of range. 
+            var buggyService = new TestRandService { _value = 9999 };
+
+            values.AddService<IRandomService>(buggyService);
+
+            try
+            {
+                await engine.EvalAsync("Rand()", CancellationToken.None, runtimeConfig: values);
+                Assert.False(true); // should have thrown on illegal IRandomService service.
+            }
+            catch (InvalidOperationException e)
+            {
+                var name = typeof(TestRandService).FullName;
+                Assert.Equal($"IRandomService ({name}) returned an illegal value 9999. Must be between 0 and 1", e.Message);
+            }
+        }
+
+        [Fact]
+        public async Task ExecutingWithRemovedVarFails()
+        {
+            var symTable = new SymbolTable();
+            var slot = symTable.AddVariable("x", FormulaType.Number);
+
+            var engine = new RecalcEngine();
+            var result = engine.Check("x+1", symbolTable: symTable);
+            Assert.True(result.IsSuccess);
+
+            var eval = result.GetEvaluator();
+            var symValues = symTable.CreateValues();
+            symValues.Set(slot, FormulaValue.New(10));
+
+            var result1 = await eval.EvalAsync(CancellationToken.None, symValues);
+            Assert.Equal(11.0, result1.ToObject());
+
+            // Adding a variable is ok. 
+            var slotY = symTable.AddVariable("y", FormulaType.Number);
+            result1 = await eval.EvalAsync(CancellationToken.None, symValues);
+            Assert.Equal(11.0, result1.ToObject());
+
+            // Executing an existing IR fails if it uses a deleted variable.
+            symTable.RemoveVariable("x");
+            await Assert.ThrowsAsync<InvalidOperationException>(() => eval.EvalAsync(CancellationToken.None, symValues));
+
+            // Even re-adding with same type still fails. 
+            // (somebody could have re-added with a different type)
+            var slot2 = symTable.AddVariable("x", FormulaType.Number);
+            symValues.Set(slot2, FormulaValue.New(20));
+
+            await Assert.ThrowsAsync<InvalidOperationException>(() => eval.EvalAsync(CancellationToken.None, symValues));
+        }
+
+        // execute w/ missing var (never adding to SymValues)
+        [Fact]
+        public async Task ExecutingWithMissingVar()
+        {
+            var engine = new Engine(new PowerFxConfig());
+
+            var recordType = RecordType.Empty()
+                .Add("x", FormulaType.Number)
+                .Add("y", FormulaType.Number);
+
+            var result = engine.Check("x+y", recordType);
+            var eval = result.GetEvaluator();
+
+            var recordXY = RecordValue.NewRecordFromFields(
+                new NamedValue("x", FormulaValue.New(10)),
+                new NamedValue("y", FormulaValue.New(100)));
+
+            var result2 = eval.Eval(recordXY);
+            Assert.Equal(110.0, result2.ToObject());
+
+            // Missing y , treated as blank (0)
+            var recordX = RecordValue.NewRecordFromFields(
+                new NamedValue("x", FormulaValue.New(10)));
+            result2 = eval.Eval(recordX);
+            Assert.Equal(10.0, result2.ToObject());
+        }
+
+        [Fact]
+        public void GetVariableRecalcEngine()
+        {
+            var config = new PowerFxConfig();
+
+            var engine = new RecalcEngine(config);
+            engine.UpdateVariable("A", FormulaValue.New(0));
+
+            Assert.True(engine.TryGetVariableType("A", out var type));
+            Assert.Equal(FormulaType.Number, type);
+
+            Assert.False(engine.TryGetVariableType("Invalid", out type));
+            Assert.Equal(default, type);
+
+            engine.DeleteFormula("A");
+            Assert.False(engine.TryGetVariableType("A", out type));
+            Assert.Equal(default, type);
+        }
+
+        private class TestRandService : IRandomService
+        {
+            public double _value = 0.5;
+
+            // Returns between 0 and 1. 
+            public double NextDouble()
+            {
+                return _value;
+            }
+        }
+
+#region Test
+
+        private readonly StringBuilder _updates = new StringBuilder();
+
+        private void AssertUpdate(string expected)
+        {
+            Assert.Equal(expected, _updates.ToString());
+            _updates.Clear();
+        }
+
+        private void OnUpdate(string name, FormulaValue newValue)
+        {
+            var str = newValue.ToObject()?.ToString();
+
+            _updates.Append($"{name}-->{str};");
+        }
+#endregion
+    }
+}