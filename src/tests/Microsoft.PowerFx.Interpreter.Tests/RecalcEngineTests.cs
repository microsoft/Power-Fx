﻿// Copyright (c) Microsoft Corporation.
// Licensed under the MIT license.

using System;
using System.Collections.Generic;
using System.Linq;
using System.Text;
using System.Threading;
using System.Threading.Tasks;
using Microsoft.PowerFx.Core;
using Microsoft.PowerFx.Core.Functions;
using Microsoft.PowerFx.Core.Tests;
using Microsoft.PowerFx.Core.Texl;
using Microsoft.PowerFx.Core.Types.Enums;
using Microsoft.PowerFx.Core.Utils;
using Microsoft.PowerFx.Interpreter;
using Microsoft.PowerFx.Types;
using Xunit;
using Xunit.Sdk;

namespace Microsoft.PowerFx.Tests
{
    public class RecalcEngineTests : PowerFxTest
    {
        [Fact]
        public void PublicSurfaceTests()
        {
            var asm = typeof(RecalcEngine).Assembly;

            var ns = "Microsoft.PowerFx";
            var nsType = "Microsoft.PowerFx.Types";
            var allowed = new HashSet<string>()
            {
                $"{ns}.{nameof(RecalcEngine)}",
                $"{ns}.{nameof(ReflectionFunction)}",
                $"{ns}.{nameof(RecalcEngineScope)}",
                $"{ns}.{nameof(PowerFxConfigExtensions)}",
                $"{ns}.{nameof(ITypeMarshallerProvider)}",
                $"{ns}.{nameof(ITypeMarshaller)}",
                $"{ns}.{nameof(IDynamicTypeMarshaller)}",
                $"{ns}.{nameof(ObjectMarshallerProvider)}",
                $"{ns}.{nameof(ObjectMarshaller)}",
                $"{ns}.{nameof(PrimitiveMarshallerProvider)}",
                $"{ns}.{nameof(PrimitiveTypeMarshaller)}",
                $"{ns}.{nameof(TableMarshallerProvider)}",
                $"{ns}.{nameof(TypeMarshallerCache)}",
<<<<<<< HEAD
                $"{ns}.{nameof(TypeMarshallerCacheExtensions)}",   
=======
                $"{ns}.{nameof(TypeMarshallerCacheExtensions)}",
>>>>>>> bfb2502b
                $"{nsType}.{nameof(ObjectRecordValue)}"
            };

            var sb = new StringBuilder();
            foreach (var type in asm.GetTypes().Where(t => t.IsPublic))
            {
                var name = type.FullName;
                if (!allowed.Contains(name))
                {
                    sb.Append(name);
                    sb.Append("; ");
                }

                allowed.Remove(name);
            }

            Assert.True(sb.Length == 0, $"Unexpected public types: {sb}");

            // Types we expect to be in the assembly aren't there. 
            if (allowed.Count > 0)
            {
                throw new XunitException("Types missing: " + string.Join(",", allowed.ToArray()));
            }
        }

        [Fact]
        public void EvalWithGlobals()
        {
            var cache = new TypeMarshallerCache();

            var engine = new RecalcEngine();

            var context = cache.NewRecord(new
            {
                x = 15
            });
            var result = engine.Eval("With({y:2}, x+y)", context);

            Assert.Equal(17.0, ((NumberValue)result).Value);
        }

        /// <summary>
        /// Test that helps to ensure that RecalcEngine performs evaluation in thread safe manner.
        /// </summary>
        [Fact]
        public void EvalInMultipleThreads()
        {
            var engine = new RecalcEngine();
            Parallel.For(
                0,
                10000,
                (i) =>
                {
                    Assert.Equal("5", engine.Eval("10-5").ToObject().ToString());
                    Assert.Equal("True", engine.Eval("true Or false").ToObject().ToString());
                    Assert.Equal("15", engine.Eval("10+5").ToObject().ToString());
                });
        }

        [Fact]
        public void BasicRecalc()
        {
            var engine = new RecalcEngine();
            engine.UpdateVariable("A", 15);
            engine.SetFormula("B", "A*2", OnUpdate);
            AssertUpdate("B-->30;");

            engine.UpdateVariable("A", 20);
            AssertUpdate("B-->40;");

            // Ensure we can update to null. 
            engine.UpdateVariable("A", FormulaValue.NewBlank(FormulaType.Number));
            AssertUpdate("B-->0;");
        }

        // depend on grand child directly 
        [Fact]
        public void Recalc2()
        {
            var engine = new RecalcEngine();
            engine.UpdateVariable("A", 1);
            engine.SetFormula("B", "A*10", OnUpdate);
            AssertUpdate("B-->10;");

            engine.SetFormula("C", "B+5", OnUpdate);
            AssertUpdate("C-->15;");

            // depend on grand child directly 
            engine.SetFormula("D", "B+A", OnUpdate);
            AssertUpdate("D-->11;");

            // Updating A will recalc both D and B. 
            // But D also depends on B, so verify D pulls new value of B. 
            engine.UpdateVariable("A", 2);

            // Batched up (we don't double fire)            
            AssertUpdate("B-->20;C-->25;D-->22;");
        }

        [Fact]
        public void DeleteFormula()
        {
            var engine = new RecalcEngine();

            engine.UpdateVariable("A", 1);
            engine.SetFormula("B", "A*10", OnUpdate);
            engine.SetFormula("C", "B+5", OnUpdate);
            engine.SetFormula("D", "B+A", OnUpdate);

            Assert.Throws<InvalidOperationException>(() =>
                engine.DeleteFormula("X"));

            Assert.Throws<InvalidOperationException>(() =>
                engine.DeleteFormula("B"));

            engine.DeleteFormula("D");
            Assert.False(engine.Formulas.TryGetValue("D", out var retD));

            engine.DeleteFormula("C");
            Assert.False(engine.Formulas.TryGetValue("C", out var retC));

            // After C and D are deleted, deleting B should pass
            engine.DeleteFormula("B");

            // Ensure B is gone
            engine.Check("B");
            Assert.Throws<InvalidOperationException>(() =>
                engine.Check("B").ThrowOnErrors());
        }

        // Don't fire for formulas that aren't touched by an update
        [Fact]
        public void RecalcNoExtraCallbacks()
        {
            var engine = new RecalcEngine();
            engine.UpdateVariable("A1", 1);
            engine.UpdateVariable("A2", 5);

            engine.SetFormula("B", "A1+A2", OnUpdate);
            AssertUpdate("B-->6;");

            engine.SetFormula("C", "A2*10", OnUpdate);
            AssertUpdate("C-->50;");

            engine.UpdateVariable("A1", 2);
            AssertUpdate("B-->7;"); // Don't fire C, not touched

            engine.UpdateVariable("A2", 7);
            AssertUpdate("B-->9;C-->70;");
        }

        [Fact]
        public void BasicEval()
        {
            var engine = new RecalcEngine();
            engine.UpdateVariable("M", 10.0);
            engine.UpdateVariable("M2", -4);
            var result = engine.Eval("M + Abs(M2)");
            Assert.Equal(14.0, ((NumberValue)result).Value);
        }

        [Fact]
        public void FormulaErrorUndefined()
        {
            var engine = new RecalcEngine();

            // formula fails since 'B' is undefined. 
            Assert.Throws<InvalidOperationException>(() =>
               engine.SetFormula("A", "B*2", OnUpdate));
        }

        [Fact]
        public void CantChangeType()
        {
            var engine = new RecalcEngine();
            engine.UpdateVariable("a", FormulaValue.New(12));

            // not supported: Can't change a variable's type.
            Assert.Throws<NotSupportedException>(() =>
                engine.UpdateVariable("a", FormulaValue.New("str")));
        }

        [Fact]
        public void FormulaCantRedefine()
        {
            var engine = new RecalcEngine();

            engine.SetFormula("A", "2", OnUpdate);

            // Can't redefine an existing formula. 
            Assert.Throws<InvalidOperationException>(() =>
               engine.SetFormula("A", "3", OnUpdate));
        }

        [Fact]
        public void PropagateNull()
        {
            var engine = new RecalcEngine();
            engine.SetFormula("A", expr: "Blank()", OnUpdate);
            engine.SetFormula("B", "A", OnUpdate);

            var b = engine.GetValue("B");
            Assert.True(b is BlankValue);
        }

        // Record with null values. 
        [Fact]
        public void ChangeRecord()
        {
            var engine = new RecalcEngine();

            engine.UpdateVariable("R", FormulaValue.NewRecordFromFields(
                new NamedValue("F1", FormulaValue.NewBlank(FormulaType.Number)),
                new NamedValue("F2", FormulaValue.New(6))));

            engine.SetFormula("A", "R.F2 + 3 + R.F1", OnUpdate);
            AssertUpdate("A-->9;");

            engine.UpdateVariable("R", FormulaValue.NewRecordFromFields(
                new NamedValue("F1", FormulaValue.New(2)),
                new NamedValue("F2", FormulaValue.New(7))));
            AssertUpdate("A-->12;");
        }

        [Fact]
        public void CheckFunctionCounts()
        {
            var config = new PowerFxConfig();

            // Pick a function in core but not implemented in interpreter.
            var nyiFunc = BuiltinFunctionsCore.ISOWeekNum;

            Assert.Contains(nyiFunc, config.Functions);

            // RecalcEngine will add the interpreter's functions. 
            var engine = new RecalcEngine(config);

            Assert.DoesNotContain(nyiFunc, config.Functions);

            var names = engine.GetAllFunctionNames().ToArray();
            Assert.True(names.Length > 100);

            // Spot check some known functions
            Assert.Contains("Cos", names);
            Assert.Contains("ParseJSON", names);

            Assert.Contains("Cos", names);
        }

        [Fact]
        public void CheckSuccess()
        {
            var engine = new RecalcEngine();
            var result = engine.Check(
                "3*2+x",
                new KnownRecordType().Add(
                    new NamedFormulaType("x", FormulaType.Number)));

            Assert.True(result.IsSuccess);
            Assert.True(result.ReturnType is NumberType);
            Assert.Single(result.TopLevelIdentifiers);
            Assert.Equal("x", result.TopLevelIdentifiers.First());
        }

        [Fact]
        public void CanRunWithWarnings()
        {
            var config = new PowerFxConfig();
            var engine = new RecalcEngine(config);

            var result = engine.Check("T.Var = 23", new KnownRecordType()
                .Add(new NamedFormulaType("T", new KnownRecordType().Add(new NamedFormulaType("Var", FormulaType.String)))));

            Assert.True(result.IsSuccess);
            Assert.Equal(1, result.Errors.Count(x => x.IsWarning));
        }

        [Fact]
        public void CheckSuccessWarning()
        {
            var engine = new RecalcEngine();

            // issues a warning, verify it's still successful.
            var result = engine.Check("Filter([1,2,3],true)");

            Assert.True(result.IsSuccess);
            Assert.Equal(1, result.Errors.Count(x => x.Severity == ErrorSeverity.Warning));
            Assert.NotNull(result.Expression);
        }

        [Fact]
        public void CheckParseError()
        {
            var engine = new RecalcEngine();
            var result = engine.Check("3*1+");

            Assert.False(result.IsSuccess);
            Assert.StartsWith("Error 4-4: Expected an operand", result.Errors.First().ToString());
        }

        [Fact]
        public void CheckBindError()
        {
            var engine = new RecalcEngine();
            var result = engine.Check("3+foo+2"); // foo is undefined 

            Assert.False(result.IsSuccess);
            Assert.Single(result.Errors);
            Assert.StartsWith("Error 2-5: Name isn't valid. 'foo' isn't recognized", result.Errors.First().ToString());
        }

        [Fact]
        public void CheckLambdaBindError()
        {
            var engine = new RecalcEngine();
            var result = engine.Check("Filter([1,2,3] As X, X.Value > foo)");

            Assert.False(result.IsSuccess);
            Assert.Single(result.Errors);
            Assert.StartsWith("Error 31-34: Name isn't valid. 'foo' isn't recognized", result.Errors.First().ToString());
        }

        [Fact]
        public void CheckDottedBindError()
        {
            var engine = new RecalcEngine();
            var result = engine.Check("[1,2,3].foo");

            Assert.False(result.IsSuccess);
            Assert.Single(result.Errors);
            Assert.StartsWith("Error 7-11: Name isn't valid. 'foo' isn't recognized", result.Errors.First().ToString());
        }

        [Fact]
        public void CheckDottedBindError2()
        {
            var engine = new RecalcEngine();
            var result = engine.Check("[].Value");

            Assert.False(result.IsSuccess);
            Assert.Single(result.Errors);
            Assert.StartsWith("Error 2-8: Name isn't valid. 'Value' isn't recognized", result.Errors.First().ToString());
        }

        [Fact]
        public void CheckBindEnum()
        {
            var engine = new RecalcEngine();
            var result = engine.Check("TimeUnit.Hours");

            Assert.True(result.IsSuccess);

            // The resultant type will be the underlying type of the enum provided to 
            // check.  In the case of TimeUnit, this is StringType
            Assert.True(result.ReturnType is StringType);
            Assert.Empty(result.TopLevelIdentifiers);
        }

        [Fact]
        public void CheckBindErrorWithParseExpression()
        {
            var engine = new RecalcEngine();
            var result = engine.Check("3+foo+2", new KnownRecordType()); // foo is undefined 

            Assert.False(result.IsSuccess);
            Assert.Null(result.Expression);
            Assert.Single(result.Errors);
            Assert.StartsWith("Error 2-5: Name isn't valid. 'foo' isn't recognized", result.Errors.First().ToString());
        }

        [Fact]
        public void CheckSuccessWithParsedExpression()
        {
            var engine = new RecalcEngine();
            var result = engine.Check(
                "3*2+x",
                new KnownRecordType().Add(
                    new NamedFormulaType("x", FormulaType.Number)));

            // Test that parsing worked
            Assert.True(result.IsSuccess);
            Assert.NotNull(result.Expression);
            Assert.True(result.ReturnType is NumberType);
            Assert.Single(result.TopLevelIdentifiers);
            Assert.Equal("x", result.TopLevelIdentifiers.First());

            // Test evaluation of parsed expression
            var recordValue = FormulaValue.NewRecordFromFields(
                new NamedValue("x", FormulaValue.New(5)));
            var formulaValue = result.Expression.Eval(recordValue);
            Assert.Equal(11.0, (double)formulaValue.ToObject());
        }

        [Fact]
        public void CheckIntefaceSuccess()
        {
            var engine = new RecalcEngine();
            CheckThroughInterface(engine);
        }

        private void CheckThroughInterface(IPowerFxEngine engine)
        {
            var result = engine.Check(
               "3*2+x",
               new KnownRecordType().Add(
                   new NamedFormulaType("x", FormulaType.Number)));

            Assert.True(result.IsSuccess);
            Assert.True(result.ReturnType is NumberType);
            Assert.Single(result.TopLevelIdentifiers);
            Assert.Equal("x", result.TopLevelIdentifiers.First());
        }

        [Fact]
        public void RecalcEngineLocksConfig()
        {
            var config = new PowerFxConfig(null);
            config.SetCoreFunctions(new TexlFunction[0]); // clear builtins
            config.AddFunction(BuiltinFunctionsCore.Blank);

            var recalcEngine = new Engine(config);

            var func = BuiltinFunctionsCore.AsType; // Function not already in engine
            Assert.DoesNotContain(func, config.Functions); // didn't get auto-added by engine.

            var optionSet = new OptionSet("foo", DisplayNameUtility.MakeUnique(new Dictionary<string, string>() { { "one key", "one value" } }));
            Assert.Throws<InvalidOperationException>(() => config.AddFunction(func));
            Assert.Throws<InvalidOperationException>(() => config.AddOptionSet(optionSet));

            Assert.False(config.TryGetSymbol(new DName("foo"), out _, out _));

            Assert.DoesNotContain(BuiltinFunctionsCore.Abs, config.Functions);
        }

        [Fact]
        public void OptionSetChecks()
        {
            var config = new PowerFxConfig(null);

            var optionSet = new OptionSet("OptionSet", DisplayNameUtility.MakeUnique(new Dictionary<string, string>()
            {
                    { "option_1", "Option1" },
                    { "option_2", "Option2" }
            }));

            config.AddOptionSet(optionSet);
            var recalcEngine = new RecalcEngine(config);

            var checkResult = recalcEngine.Check("OptionSet.Option1 <> OptionSet.Option2");
            Assert.True(checkResult.IsSuccess);
        }

        [Fact]
        public void OptionSetResultType()
        {
            var config = new PowerFxConfig(null);

            var optionSet = new OptionSet("FooOs", DisplayNameUtility.MakeUnique(new Dictionary<string, string>()
            {
                    { "option_1", "Option1" },
                    { "option_2", "Option2" }
            }));

            config.AddOptionSet(optionSet);
            var recalcEngine = new RecalcEngine(config);

            var checkResult = recalcEngine.Check("FooOs.Option1");
            Assert.True(checkResult.IsSuccess);
            var osvaluetype = Assert.IsType<OptionSetValueType>(checkResult.ReturnType);
            Assert.Equal("FooOs", osvaluetype.OptionSetName);
        }

        [Fact]
        public void OptionSetChecksWithMakeUniqueCollision()
        {
            var config = new PowerFxConfig(null);

            var optionSet = new OptionSet("OptionSet", DisplayNameUtility.MakeUnique(new Dictionary<string, string>()
            {
                    { "foo", "Option1" },
                    { "bar", "Option2" },
                    { "baz", "foo" }
            }));

            config.AddEntity(optionSet, new DName("SomeDisplayName"));
            var recalcEngine = new RecalcEngine(config);

            var checkResult = recalcEngine.Check("SomeDisplayName.Option1 <> SomeDisplayName.'foo (baz)'");
            Assert.True(checkResult.IsSuccess);
        }

        [Fact]
        public void EmptyEnumStoreTest()
        {
            var config = PowerFxConfig.BuildWithEnumStore(null, new EnumStoreBuilder());

            var recalcEngine = new RecalcEngine(config);

            var checkResult = recalcEngine.Check("SortOrder.Ascending");
            Assert.True(checkResult.IsSuccess);
            Assert.IsType<StringType>(checkResult.ReturnType);

            var enums = config.EnumStoreBuilder.Build().EnumSymbols;

            Assert.True(enums.Count() > 0);
        }

        [Fact]
        public async void MaxRecursionDepthTest()
        {
            var config = new PowerFxConfig(null)
            {
                MaxCallDepth = 5
            };
            var recalcEngine = new RecalcEngine(config);
            Assert.IsType<ErrorValue>(recalcEngine.Eval("Abs(Abs(Abs(Abs(Abs(Abs(1))))))"));
            Assert.IsType<NumberValue>(recalcEngine.Eval("Abs(Abs(Abs(Abs(Abs(1)))))"));
            Assert.IsType<NumberValue>(recalcEngine.Eval(
                @"Sum(
                Sum(Sum(1),1),
                Sum(Sum(1),1),
                Sum(Sum(1),1)
                )"));
        }

        #region Test

        private readonly StringBuilder _updates = new StringBuilder();

        private void AssertUpdate(string expected)
        {
            Assert.Equal(expected, _updates.ToString());
            _updates.Clear();
        }

        private void OnUpdate(string name, FormulaValue newValue)
        {
            var str = newValue.ToObject()?.ToString();

            _updates.Append($"{name}-->{str};");
        }
        #endregion
    }
}
<|MERGE_RESOLUTION|>--- conflicted
+++ resolved
@@ -1,595 +1,591 @@
-﻿// Copyright (c) Microsoft Corporation.
-// Licensed under the MIT license.
-
-using System;
-using System.Collections.Generic;
-using System.Linq;
-using System.Text;
-using System.Threading;
-using System.Threading.Tasks;
-using Microsoft.PowerFx.Core;
-using Microsoft.PowerFx.Core.Functions;
-using Microsoft.PowerFx.Core.Tests;
-using Microsoft.PowerFx.Core.Texl;
-using Microsoft.PowerFx.Core.Types.Enums;
-using Microsoft.PowerFx.Core.Utils;
-using Microsoft.PowerFx.Interpreter;
-using Microsoft.PowerFx.Types;
-using Xunit;
-using Xunit.Sdk;
-
-namespace Microsoft.PowerFx.Tests
-{
-    public class RecalcEngineTests : PowerFxTest
-    {
-        [Fact]
-        public void PublicSurfaceTests()
-        {
-            var asm = typeof(RecalcEngine).Assembly;
-
-            var ns = "Microsoft.PowerFx";
-            var nsType = "Microsoft.PowerFx.Types";
-            var allowed = new HashSet<string>()
-            {
-                $"{ns}.{nameof(RecalcEngine)}",
-                $"{ns}.{nameof(ReflectionFunction)}",
-                $"{ns}.{nameof(RecalcEngineScope)}",
-                $"{ns}.{nameof(PowerFxConfigExtensions)}",
-                $"{ns}.{nameof(ITypeMarshallerProvider)}",
-                $"{ns}.{nameof(ITypeMarshaller)}",
-                $"{ns}.{nameof(IDynamicTypeMarshaller)}",
-                $"{ns}.{nameof(ObjectMarshallerProvider)}",
-                $"{ns}.{nameof(ObjectMarshaller)}",
-                $"{ns}.{nameof(PrimitiveMarshallerProvider)}",
-                $"{ns}.{nameof(PrimitiveTypeMarshaller)}",
-                $"{ns}.{nameof(TableMarshallerProvider)}",
-                $"{ns}.{nameof(TypeMarshallerCache)}",
-<<<<<<< HEAD
-                $"{ns}.{nameof(TypeMarshallerCacheExtensions)}",   
-=======
-                $"{ns}.{nameof(TypeMarshallerCacheExtensions)}",
->>>>>>> bfb2502b
-                $"{nsType}.{nameof(ObjectRecordValue)}"
-            };
-
-            var sb = new StringBuilder();
-            foreach (var type in asm.GetTypes().Where(t => t.IsPublic))
-            {
-                var name = type.FullName;
-                if (!allowed.Contains(name))
-                {
-                    sb.Append(name);
-                    sb.Append("; ");
-                }
-
-                allowed.Remove(name);
-            }
-
-            Assert.True(sb.Length == 0, $"Unexpected public types: {sb}");
-
-            // Types we expect to be in the assembly aren't there. 
-            if (allowed.Count > 0)
-            {
-                throw new XunitException("Types missing: " + string.Join(",", allowed.ToArray()));
-            }
-        }
-
-        [Fact]
-        public void EvalWithGlobals()
-        {
-            var cache = new TypeMarshallerCache();
-
-            var engine = new RecalcEngine();
-
-            var context = cache.NewRecord(new
-            {
-                x = 15
-            });
-            var result = engine.Eval("With({y:2}, x+y)", context);
-
-            Assert.Equal(17.0, ((NumberValue)result).Value);
-        }
-
-        /// <summary>
-        /// Test that helps to ensure that RecalcEngine performs evaluation in thread safe manner.
-        /// </summary>
-        [Fact]
-        public void EvalInMultipleThreads()
-        {
-            var engine = new RecalcEngine();
-            Parallel.For(
-                0,
-                10000,
-                (i) =>
-                {
-                    Assert.Equal("5", engine.Eval("10-5").ToObject().ToString());
-                    Assert.Equal("True", engine.Eval("true Or false").ToObject().ToString());
-                    Assert.Equal("15", engine.Eval("10+5").ToObject().ToString());
-                });
-        }
-
-        [Fact]
-        public void BasicRecalc()
-        {
-            var engine = new RecalcEngine();
-            engine.UpdateVariable("A", 15);
-            engine.SetFormula("B", "A*2", OnUpdate);
-            AssertUpdate("B-->30;");
-
-            engine.UpdateVariable("A", 20);
-            AssertUpdate("B-->40;");
-
-            // Ensure we can update to null. 
-            engine.UpdateVariable("A", FormulaValue.NewBlank(FormulaType.Number));
-            AssertUpdate("B-->0;");
-        }
-
-        // depend on grand child directly 
-        [Fact]
-        public void Recalc2()
-        {
-            var engine = new RecalcEngine();
-            engine.UpdateVariable("A", 1);
-            engine.SetFormula("B", "A*10", OnUpdate);
-            AssertUpdate("B-->10;");
-
-            engine.SetFormula("C", "B+5", OnUpdate);
-            AssertUpdate("C-->15;");
-
-            // depend on grand child directly 
-            engine.SetFormula("D", "B+A", OnUpdate);
-            AssertUpdate("D-->11;");
-
-            // Updating A will recalc both D and B. 
-            // But D also depends on B, so verify D pulls new value of B. 
-            engine.UpdateVariable("A", 2);
-
-            // Batched up (we don't double fire)            
-            AssertUpdate("B-->20;C-->25;D-->22;");
-        }
-
-        [Fact]
-        public void DeleteFormula()
-        {
-            var engine = new RecalcEngine();
-
-            engine.UpdateVariable("A", 1);
-            engine.SetFormula("B", "A*10", OnUpdate);
-            engine.SetFormula("C", "B+5", OnUpdate);
-            engine.SetFormula("D", "B+A", OnUpdate);
-
-            Assert.Throws<InvalidOperationException>(() =>
-                engine.DeleteFormula("X"));
-
-            Assert.Throws<InvalidOperationException>(() =>
-                engine.DeleteFormula("B"));
-
-            engine.DeleteFormula("D");
-            Assert.False(engine.Formulas.TryGetValue("D", out var retD));
-
-            engine.DeleteFormula("C");
-            Assert.False(engine.Formulas.TryGetValue("C", out var retC));
-
-            // After C and D are deleted, deleting B should pass
-            engine.DeleteFormula("B");
-
-            // Ensure B is gone
-            engine.Check("B");
-            Assert.Throws<InvalidOperationException>(() =>
-                engine.Check("B").ThrowOnErrors());
-        }
-
-        // Don't fire for formulas that aren't touched by an update
-        [Fact]
-        public void RecalcNoExtraCallbacks()
-        {
-            var engine = new RecalcEngine();
-            engine.UpdateVariable("A1", 1);
-            engine.UpdateVariable("A2", 5);
-
-            engine.SetFormula("B", "A1+A2", OnUpdate);
-            AssertUpdate("B-->6;");
-
-            engine.SetFormula("C", "A2*10", OnUpdate);
-            AssertUpdate("C-->50;");
-
-            engine.UpdateVariable("A1", 2);
-            AssertUpdate("B-->7;"); // Don't fire C, not touched
-
-            engine.UpdateVariable("A2", 7);
-            AssertUpdate("B-->9;C-->70;");
-        }
-
-        [Fact]
-        public void BasicEval()
-        {
-            var engine = new RecalcEngine();
-            engine.UpdateVariable("M", 10.0);
-            engine.UpdateVariable("M2", -4);
-            var result = engine.Eval("M + Abs(M2)");
-            Assert.Equal(14.0, ((NumberValue)result).Value);
-        }
-
-        [Fact]
-        public void FormulaErrorUndefined()
-        {
-            var engine = new RecalcEngine();
-
-            // formula fails since 'B' is undefined. 
-            Assert.Throws<InvalidOperationException>(() =>
-               engine.SetFormula("A", "B*2", OnUpdate));
-        }
-
-        [Fact]
-        public void CantChangeType()
-        {
-            var engine = new RecalcEngine();
-            engine.UpdateVariable("a", FormulaValue.New(12));
-
-            // not supported: Can't change a variable's type.
-            Assert.Throws<NotSupportedException>(() =>
-                engine.UpdateVariable("a", FormulaValue.New("str")));
-        }
-
-        [Fact]
-        public void FormulaCantRedefine()
-        {
-            var engine = new RecalcEngine();
-
-            engine.SetFormula("A", "2", OnUpdate);
-
-            // Can't redefine an existing formula. 
-            Assert.Throws<InvalidOperationException>(() =>
-               engine.SetFormula("A", "3", OnUpdate));
-        }
-
-        [Fact]
-        public void PropagateNull()
-        {
-            var engine = new RecalcEngine();
-            engine.SetFormula("A", expr: "Blank()", OnUpdate);
-            engine.SetFormula("B", "A", OnUpdate);
-
-            var b = engine.GetValue("B");
-            Assert.True(b is BlankValue);
-        }
-
-        // Record with null values. 
-        [Fact]
-        public void ChangeRecord()
-        {
-            var engine = new RecalcEngine();
-
-            engine.UpdateVariable("R", FormulaValue.NewRecordFromFields(
-                new NamedValue("F1", FormulaValue.NewBlank(FormulaType.Number)),
-                new NamedValue("F2", FormulaValue.New(6))));
-
-            engine.SetFormula("A", "R.F2 + 3 + R.F1", OnUpdate);
-            AssertUpdate("A-->9;");
-
-            engine.UpdateVariable("R", FormulaValue.NewRecordFromFields(
-                new NamedValue("F1", FormulaValue.New(2)),
-                new NamedValue("F2", FormulaValue.New(7))));
-            AssertUpdate("A-->12;");
-        }
-
-        [Fact]
-        public void CheckFunctionCounts()
-        {
-            var config = new PowerFxConfig();
-
-            // Pick a function in core but not implemented in interpreter.
-            var nyiFunc = BuiltinFunctionsCore.ISOWeekNum;
-
-            Assert.Contains(nyiFunc, config.Functions);
-
-            // RecalcEngine will add the interpreter's functions. 
-            var engine = new RecalcEngine(config);
-
-            Assert.DoesNotContain(nyiFunc, config.Functions);
-
-            var names = engine.GetAllFunctionNames().ToArray();
-            Assert.True(names.Length > 100);
-
-            // Spot check some known functions
-            Assert.Contains("Cos", names);
-            Assert.Contains("ParseJSON", names);
-
-            Assert.Contains("Cos", names);
-        }
-
-        [Fact]
-        public void CheckSuccess()
-        {
-            var engine = new RecalcEngine();
-            var result = engine.Check(
-                "3*2+x",
-                new KnownRecordType().Add(
-                    new NamedFormulaType("x", FormulaType.Number)));
-
-            Assert.True(result.IsSuccess);
-            Assert.True(result.ReturnType is NumberType);
-            Assert.Single(result.TopLevelIdentifiers);
-            Assert.Equal("x", result.TopLevelIdentifiers.First());
-        }
-
-        [Fact]
-        public void CanRunWithWarnings()
-        {
-            var config = new PowerFxConfig();
-            var engine = new RecalcEngine(config);
-
-            var result = engine.Check("T.Var = 23", new KnownRecordType()
-                .Add(new NamedFormulaType("T", new KnownRecordType().Add(new NamedFormulaType("Var", FormulaType.String)))));
-
-            Assert.True(result.IsSuccess);
-            Assert.Equal(1, result.Errors.Count(x => x.IsWarning));
-        }
-
-        [Fact]
-        public void CheckSuccessWarning()
-        {
-            var engine = new RecalcEngine();
-
-            // issues a warning, verify it's still successful.
-            var result = engine.Check("Filter([1,2,3],true)");
-
-            Assert.True(result.IsSuccess);
-            Assert.Equal(1, result.Errors.Count(x => x.Severity == ErrorSeverity.Warning));
-            Assert.NotNull(result.Expression);
-        }
-
-        [Fact]
-        public void CheckParseError()
-        {
-            var engine = new RecalcEngine();
-            var result = engine.Check("3*1+");
-
-            Assert.False(result.IsSuccess);
-            Assert.StartsWith("Error 4-4: Expected an operand", result.Errors.First().ToString());
-        }
-
-        [Fact]
-        public void CheckBindError()
-        {
-            var engine = new RecalcEngine();
-            var result = engine.Check("3+foo+2"); // foo is undefined 
-
-            Assert.False(result.IsSuccess);
-            Assert.Single(result.Errors);
-            Assert.StartsWith("Error 2-5: Name isn't valid. 'foo' isn't recognized", result.Errors.First().ToString());
-        }
-
-        [Fact]
-        public void CheckLambdaBindError()
-        {
-            var engine = new RecalcEngine();
-            var result = engine.Check("Filter([1,2,3] As X, X.Value > foo)");
-
-            Assert.False(result.IsSuccess);
-            Assert.Single(result.Errors);
-            Assert.StartsWith("Error 31-34: Name isn't valid. 'foo' isn't recognized", result.Errors.First().ToString());
-        }
-
-        [Fact]
-        public void CheckDottedBindError()
-        {
-            var engine = new RecalcEngine();
-            var result = engine.Check("[1,2,3].foo");
-
-            Assert.False(result.IsSuccess);
-            Assert.Single(result.Errors);
-            Assert.StartsWith("Error 7-11: Name isn't valid. 'foo' isn't recognized", result.Errors.First().ToString());
-        }
-
-        [Fact]
-        public void CheckDottedBindError2()
-        {
-            var engine = new RecalcEngine();
-            var result = engine.Check("[].Value");
-
-            Assert.False(result.IsSuccess);
-            Assert.Single(result.Errors);
-            Assert.StartsWith("Error 2-8: Name isn't valid. 'Value' isn't recognized", result.Errors.First().ToString());
-        }
-
-        [Fact]
-        public void CheckBindEnum()
-        {
-            var engine = new RecalcEngine();
-            var result = engine.Check("TimeUnit.Hours");
-
-            Assert.True(result.IsSuccess);
-
-            // The resultant type will be the underlying type of the enum provided to 
-            // check.  In the case of TimeUnit, this is StringType
-            Assert.True(result.ReturnType is StringType);
-            Assert.Empty(result.TopLevelIdentifiers);
-        }
-
-        [Fact]
-        public void CheckBindErrorWithParseExpression()
-        {
-            var engine = new RecalcEngine();
-            var result = engine.Check("3+foo+2", new KnownRecordType()); // foo is undefined 
-
-            Assert.False(result.IsSuccess);
-            Assert.Null(result.Expression);
-            Assert.Single(result.Errors);
-            Assert.StartsWith("Error 2-5: Name isn't valid. 'foo' isn't recognized", result.Errors.First().ToString());
-        }
-
-        [Fact]
-        public void CheckSuccessWithParsedExpression()
-        {
-            var engine = new RecalcEngine();
-            var result = engine.Check(
-                "3*2+x",
-                new KnownRecordType().Add(
-                    new NamedFormulaType("x", FormulaType.Number)));
-
-            // Test that parsing worked
-            Assert.True(result.IsSuccess);
-            Assert.NotNull(result.Expression);
-            Assert.True(result.ReturnType is NumberType);
-            Assert.Single(result.TopLevelIdentifiers);
-            Assert.Equal("x", result.TopLevelIdentifiers.First());
-
-            // Test evaluation of parsed expression
-            var recordValue = FormulaValue.NewRecordFromFields(
-                new NamedValue("x", FormulaValue.New(5)));
-            var formulaValue = result.Expression.Eval(recordValue);
-            Assert.Equal(11.0, (double)formulaValue.ToObject());
-        }
-
-        [Fact]
-        public void CheckIntefaceSuccess()
-        {
-            var engine = new RecalcEngine();
-            CheckThroughInterface(engine);
-        }
-
-        private void CheckThroughInterface(IPowerFxEngine engine)
-        {
-            var result = engine.Check(
-               "3*2+x",
-               new KnownRecordType().Add(
-                   new NamedFormulaType("x", FormulaType.Number)));
-
-            Assert.True(result.IsSuccess);
-            Assert.True(result.ReturnType is NumberType);
-            Assert.Single(result.TopLevelIdentifiers);
-            Assert.Equal("x", result.TopLevelIdentifiers.First());
-        }
-
-        [Fact]
-        public void RecalcEngineLocksConfig()
-        {
-            var config = new PowerFxConfig(null);
-            config.SetCoreFunctions(new TexlFunction[0]); // clear builtins
-            config.AddFunction(BuiltinFunctionsCore.Blank);
-
-            var recalcEngine = new Engine(config);
-
-            var func = BuiltinFunctionsCore.AsType; // Function not already in engine
-            Assert.DoesNotContain(func, config.Functions); // didn't get auto-added by engine.
-
-            var optionSet = new OptionSet("foo", DisplayNameUtility.MakeUnique(new Dictionary<string, string>() { { "one key", "one value" } }));
-            Assert.Throws<InvalidOperationException>(() => config.AddFunction(func));
-            Assert.Throws<InvalidOperationException>(() => config.AddOptionSet(optionSet));
-
-            Assert.False(config.TryGetSymbol(new DName("foo"), out _, out _));
-
-            Assert.DoesNotContain(BuiltinFunctionsCore.Abs, config.Functions);
-        }
-
-        [Fact]
-        public void OptionSetChecks()
-        {
-            var config = new PowerFxConfig(null);
-
-            var optionSet = new OptionSet("OptionSet", DisplayNameUtility.MakeUnique(new Dictionary<string, string>()
-            {
-                    { "option_1", "Option1" },
-                    { "option_2", "Option2" }
-            }));
-
-            config.AddOptionSet(optionSet);
-            var recalcEngine = new RecalcEngine(config);
-
-            var checkResult = recalcEngine.Check("OptionSet.Option1 <> OptionSet.Option2");
-            Assert.True(checkResult.IsSuccess);
-        }
-
-        [Fact]
-        public void OptionSetResultType()
-        {
-            var config = new PowerFxConfig(null);
-
-            var optionSet = new OptionSet("FooOs", DisplayNameUtility.MakeUnique(new Dictionary<string, string>()
-            {
-                    { "option_1", "Option1" },
-                    { "option_2", "Option2" }
-            }));
-
-            config.AddOptionSet(optionSet);
-            var recalcEngine = new RecalcEngine(config);
-
-            var checkResult = recalcEngine.Check("FooOs.Option1");
-            Assert.True(checkResult.IsSuccess);
-            var osvaluetype = Assert.IsType<OptionSetValueType>(checkResult.ReturnType);
-            Assert.Equal("FooOs", osvaluetype.OptionSetName);
-        }
-
-        [Fact]
-        public void OptionSetChecksWithMakeUniqueCollision()
-        {
-            var config = new PowerFxConfig(null);
-
-            var optionSet = new OptionSet("OptionSet", DisplayNameUtility.MakeUnique(new Dictionary<string, string>()
-            {
-                    { "foo", "Option1" },
-                    { "bar", "Option2" },
-                    { "baz", "foo" }
-            }));
-
-            config.AddEntity(optionSet, new DName("SomeDisplayName"));
-            var recalcEngine = new RecalcEngine(config);
-
-            var checkResult = recalcEngine.Check("SomeDisplayName.Option1 <> SomeDisplayName.'foo (baz)'");
-            Assert.True(checkResult.IsSuccess);
-        }
-
-        [Fact]
-        public void EmptyEnumStoreTest()
-        {
-            var config = PowerFxConfig.BuildWithEnumStore(null, new EnumStoreBuilder());
-
-            var recalcEngine = new RecalcEngine(config);
-
-            var checkResult = recalcEngine.Check("SortOrder.Ascending");
-            Assert.True(checkResult.IsSuccess);
-            Assert.IsType<StringType>(checkResult.ReturnType);
-
-            var enums = config.EnumStoreBuilder.Build().EnumSymbols;
-
-            Assert.True(enums.Count() > 0);
-        }
-
-        [Fact]
-        public async void MaxRecursionDepthTest()
-        {
-            var config = new PowerFxConfig(null)
-            {
-                MaxCallDepth = 5
-            };
-            var recalcEngine = new RecalcEngine(config);
-            Assert.IsType<ErrorValue>(recalcEngine.Eval("Abs(Abs(Abs(Abs(Abs(Abs(1))))))"));
-            Assert.IsType<NumberValue>(recalcEngine.Eval("Abs(Abs(Abs(Abs(Abs(1)))))"));
-            Assert.IsType<NumberValue>(recalcEngine.Eval(
-                @"Sum(
-                Sum(Sum(1),1),
-                Sum(Sum(1),1),
-                Sum(Sum(1),1)
-                )"));
-        }
-
-        #region Test
-
-        private readonly StringBuilder _updates = new StringBuilder();
-
-        private void AssertUpdate(string expected)
-        {
-            Assert.Equal(expected, _updates.ToString());
-            _updates.Clear();
-        }
-
-        private void OnUpdate(string name, FormulaValue newValue)
-        {
-            var str = newValue.ToObject()?.ToString();
-
-            _updates.Append($"{name}-->{str};");
-        }
-        #endregion
-    }
-}
+﻿// Copyright (c) Microsoft Corporation.
+// Licensed under the MIT license.
+
+using System;
+using System.Collections.Generic;
+using System.Linq;
+using System.Text;
+using System.Threading;
+using System.Threading.Tasks;
+using Microsoft.PowerFx.Core;
+using Microsoft.PowerFx.Core.Functions;
+using Microsoft.PowerFx.Core.Tests;
+using Microsoft.PowerFx.Core.Texl;
+using Microsoft.PowerFx.Core.Types.Enums;
+using Microsoft.PowerFx.Core.Utils;
+using Microsoft.PowerFx.Interpreter;
+using Microsoft.PowerFx.Types;
+using Xunit;
+using Xunit.Sdk;
+
+namespace Microsoft.PowerFx.Tests
+{
+    public class RecalcEngineTests : PowerFxTest
+    {
+        [Fact]
+        public void PublicSurfaceTests()
+        {
+            var asm = typeof(RecalcEngine).Assembly;
+
+            var ns = "Microsoft.PowerFx";
+            var nsType = "Microsoft.PowerFx.Types";
+            var allowed = new HashSet<string>()
+            {
+                $"{ns}.{nameof(RecalcEngine)}",
+                $"{ns}.{nameof(ReflectionFunction)}",
+                $"{ns}.{nameof(RecalcEngineScope)}",
+                $"{ns}.{nameof(PowerFxConfigExtensions)}",
+                $"{ns}.{nameof(ITypeMarshallerProvider)}",
+                $"{ns}.{nameof(ITypeMarshaller)}",
+                $"{ns}.{nameof(IDynamicTypeMarshaller)}",
+                $"{ns}.{nameof(ObjectMarshallerProvider)}",
+                $"{ns}.{nameof(ObjectMarshaller)}",
+                $"{ns}.{nameof(PrimitiveMarshallerProvider)}",
+                $"{ns}.{nameof(PrimitiveTypeMarshaller)}",
+                $"{ns}.{nameof(TableMarshallerProvider)}",
+                $"{ns}.{nameof(TypeMarshallerCache)}",
+                $"{ns}.{nameof(TypeMarshallerCacheExtensions)}",   
+                $"{nsType}.{nameof(ObjectRecordValue)}"
+            };
+
+            var sb = new StringBuilder();
+            foreach (var type in asm.GetTypes().Where(t => t.IsPublic))
+            {
+                var name = type.FullName;
+                if (!allowed.Contains(name))
+                {
+                    sb.Append(name);
+                    sb.Append("; ");
+                }
+
+                allowed.Remove(name);
+            }
+
+            Assert.True(sb.Length == 0, $"Unexpected public types: {sb}");
+
+            // Types we expect to be in the assembly aren't there. 
+            if (allowed.Count > 0)
+            {
+                throw new XunitException("Types missing: " + string.Join(",", allowed.ToArray()));
+            }
+        }
+
+        [Fact]
+        public void EvalWithGlobals()
+        {
+            var cache = new TypeMarshallerCache();
+
+            var engine = new RecalcEngine();
+
+            var context = cache.NewRecord(new
+            {
+                x = 15
+            });
+            var result = engine.Eval("With({y:2}, x+y)", context);
+
+            Assert.Equal(17.0, ((NumberValue)result).Value);
+        }
+
+        /// <summary>
+        /// Test that helps to ensure that RecalcEngine performs evaluation in thread safe manner.
+        /// </summary>
+        [Fact]
+        public void EvalInMultipleThreads()
+        {
+            var engine = new RecalcEngine();
+            Parallel.For(
+                0,
+                10000,
+                (i) =>
+                {
+                    Assert.Equal("5", engine.Eval("10-5").ToObject().ToString());
+                    Assert.Equal("True", engine.Eval("true Or false").ToObject().ToString());
+                    Assert.Equal("15", engine.Eval("10+5").ToObject().ToString());
+                });
+        }
+
+        [Fact]
+        public void BasicRecalc()
+        {
+            var engine = new RecalcEngine();
+            engine.UpdateVariable("A", 15);
+            engine.SetFormula("B", "A*2", OnUpdate);
+            AssertUpdate("B-->30;");
+
+            engine.UpdateVariable("A", 20);
+            AssertUpdate("B-->40;");
+
+            // Ensure we can update to null. 
+            engine.UpdateVariable("A", FormulaValue.NewBlank(FormulaType.Number));
+            AssertUpdate("B-->0;");
+        }
+
+        // depend on grand child directly 
+        [Fact]
+        public void Recalc2()
+        {
+            var engine = new RecalcEngine();
+            engine.UpdateVariable("A", 1);
+            engine.SetFormula("B", "A*10", OnUpdate);
+            AssertUpdate("B-->10;");
+
+            engine.SetFormula("C", "B+5", OnUpdate);
+            AssertUpdate("C-->15;");
+
+            // depend on grand child directly 
+            engine.SetFormula("D", "B+A", OnUpdate);
+            AssertUpdate("D-->11;");
+
+            // Updating A will recalc both D and B. 
+            // But D also depends on B, so verify D pulls new value of B. 
+            engine.UpdateVariable("A", 2);
+
+            // Batched up (we don't double fire)            
+            AssertUpdate("B-->20;C-->25;D-->22;");
+        }
+
+        [Fact]
+        public void DeleteFormula()
+        {
+            var engine = new RecalcEngine();
+
+            engine.UpdateVariable("A", 1);
+            engine.SetFormula("B", "A*10", OnUpdate);
+            engine.SetFormula("C", "B+5", OnUpdate);
+            engine.SetFormula("D", "B+A", OnUpdate);
+
+            Assert.Throws<InvalidOperationException>(() =>
+                engine.DeleteFormula("X"));
+
+            Assert.Throws<InvalidOperationException>(() =>
+                engine.DeleteFormula("B"));
+
+            engine.DeleteFormula("D");
+            Assert.False(engine.Formulas.TryGetValue("D", out var retD));
+
+            engine.DeleteFormula("C");
+            Assert.False(engine.Formulas.TryGetValue("C", out var retC));
+
+            // After C and D are deleted, deleting B should pass
+            engine.DeleteFormula("B");
+
+            // Ensure B is gone
+            engine.Check("B");
+            Assert.Throws<InvalidOperationException>(() =>
+                engine.Check("B").ThrowOnErrors());
+        }
+
+        // Don't fire for formulas that aren't touched by an update
+        [Fact]
+        public void RecalcNoExtraCallbacks()
+        {
+            var engine = new RecalcEngine();
+            engine.UpdateVariable("A1", 1);
+            engine.UpdateVariable("A2", 5);
+
+            engine.SetFormula("B", "A1+A2", OnUpdate);
+            AssertUpdate("B-->6;");
+
+            engine.SetFormula("C", "A2*10", OnUpdate);
+            AssertUpdate("C-->50;");
+
+            engine.UpdateVariable("A1", 2);
+            AssertUpdate("B-->7;"); // Don't fire C, not touched
+
+            engine.UpdateVariable("A2", 7);
+            AssertUpdate("B-->9;C-->70;");
+        }
+
+        [Fact]
+        public void BasicEval()
+        {
+            var engine = new RecalcEngine();
+            engine.UpdateVariable("M", 10.0);
+            engine.UpdateVariable("M2", -4);
+            var result = engine.Eval("M + Abs(M2)");
+            Assert.Equal(14.0, ((NumberValue)result).Value);
+        }
+
+        [Fact]
+        public void FormulaErrorUndefined()
+        {
+            var engine = new RecalcEngine();
+
+            // formula fails since 'B' is undefined. 
+            Assert.Throws<InvalidOperationException>(() =>
+               engine.SetFormula("A", "B*2", OnUpdate));
+        }
+
+        [Fact]
+        public void CantChangeType()
+        {
+            var engine = new RecalcEngine();
+            engine.UpdateVariable("a", FormulaValue.New(12));
+
+            // not supported: Can't change a variable's type.
+            Assert.Throws<NotSupportedException>(() =>
+                engine.UpdateVariable("a", FormulaValue.New("str")));
+        }
+
+        [Fact]
+        public void FormulaCantRedefine()
+        {
+            var engine = new RecalcEngine();
+
+            engine.SetFormula("A", "2", OnUpdate);
+
+            // Can't redefine an existing formula. 
+            Assert.Throws<InvalidOperationException>(() =>
+               engine.SetFormula("A", "3", OnUpdate));
+        }
+
+        [Fact]
+        public void PropagateNull()
+        {
+            var engine = new RecalcEngine();
+            engine.SetFormula("A", expr: "Blank()", OnUpdate);
+            engine.SetFormula("B", "A", OnUpdate);
+
+            var b = engine.GetValue("B");
+            Assert.True(b is BlankValue);
+        }
+
+        // Record with null values. 
+        [Fact]
+        public void ChangeRecord()
+        {
+            var engine = new RecalcEngine();
+
+            engine.UpdateVariable("R", FormulaValue.NewRecordFromFields(
+                new NamedValue("F1", FormulaValue.NewBlank(FormulaType.Number)),
+                new NamedValue("F2", FormulaValue.New(6))));
+
+            engine.SetFormula("A", "R.F2 + 3 + R.F1", OnUpdate);
+            AssertUpdate("A-->9;");
+
+            engine.UpdateVariable("R", FormulaValue.NewRecordFromFields(
+                new NamedValue("F1", FormulaValue.New(2)),
+                new NamedValue("F2", FormulaValue.New(7))));
+            AssertUpdate("A-->12;");
+        }
+
+        [Fact]
+        public void CheckFunctionCounts()
+        {
+            var config = new PowerFxConfig();
+
+            // Pick a function in core but not implemented in interpreter.
+            var nyiFunc = BuiltinFunctionsCore.ISOWeekNum;
+
+            Assert.Contains(nyiFunc, config.Functions);
+
+            // RecalcEngine will add the interpreter's functions. 
+            var engine = new RecalcEngine(config);
+
+            Assert.DoesNotContain(nyiFunc, config.Functions);
+
+            var names = engine.GetAllFunctionNames().ToArray();
+            Assert.True(names.Length > 100);
+
+            // Spot check some known functions
+            Assert.Contains("Cos", names);
+            Assert.Contains("ParseJSON", names);
+
+            Assert.Contains("Cos", names);
+        }
+
+        [Fact]
+        public void CheckSuccess()
+        {
+            var engine = new RecalcEngine();
+            var result = engine.Check(
+                "3*2+x",
+                new KnownRecordType().Add(
+                    new NamedFormulaType("x", FormulaType.Number)));
+
+            Assert.True(result.IsSuccess);
+            Assert.True(result.ReturnType is NumberType);
+            Assert.Single(result.TopLevelIdentifiers);
+            Assert.Equal("x", result.TopLevelIdentifiers.First());
+        }
+
+        [Fact]
+        public void CanRunWithWarnings()
+        {
+            var config = new PowerFxConfig();
+            var engine = new RecalcEngine(config);
+
+            var result = engine.Check("T.Var = 23", new KnownRecordType()
+                .Add(new NamedFormulaType("T", new KnownRecordType().Add(new NamedFormulaType("Var", FormulaType.String)))));
+
+            Assert.True(result.IsSuccess);
+            Assert.Equal(1, result.Errors.Count(x => x.IsWarning));
+        }
+
+        [Fact]
+        public void CheckSuccessWarning()
+        {
+            var engine = new RecalcEngine();
+
+            // issues a warning, verify it's still successful.
+            var result = engine.Check("Filter([1,2,3],true)");
+
+            Assert.True(result.IsSuccess);
+            Assert.Equal(1, result.Errors.Count(x => x.Severity == ErrorSeverity.Warning));
+            Assert.NotNull(result.Expression);
+        }
+
+        [Fact]
+        public void CheckParseError()
+        {
+            var engine = new RecalcEngine();
+            var result = engine.Check("3*1+");
+
+            Assert.False(result.IsSuccess);
+            Assert.StartsWith("Error 4-4: Expected an operand", result.Errors.First().ToString());
+        }
+
+        [Fact]
+        public void CheckBindError()
+        {
+            var engine = new RecalcEngine();
+            var result = engine.Check("3+foo+2"); // foo is undefined 
+
+            Assert.False(result.IsSuccess);
+            Assert.Single(result.Errors);
+            Assert.StartsWith("Error 2-5: Name isn't valid. 'foo' isn't recognized", result.Errors.First().ToString());
+        }
+
+        [Fact]
+        public void CheckLambdaBindError()
+        {
+            var engine = new RecalcEngine();
+            var result = engine.Check("Filter([1,2,3] As X, X.Value > foo)");
+
+            Assert.False(result.IsSuccess);
+            Assert.Single(result.Errors);
+            Assert.StartsWith("Error 31-34: Name isn't valid. 'foo' isn't recognized", result.Errors.First().ToString());
+        }
+
+        [Fact]
+        public void CheckDottedBindError()
+        {
+            var engine = new RecalcEngine();
+            var result = engine.Check("[1,2,3].foo");
+
+            Assert.False(result.IsSuccess);
+            Assert.Single(result.Errors);
+            Assert.StartsWith("Error 7-11: Name isn't valid. 'foo' isn't recognized", result.Errors.First().ToString());
+        }
+
+        [Fact]
+        public void CheckDottedBindError2()
+        {
+            var engine = new RecalcEngine();
+            var result = engine.Check("[].Value");
+
+            Assert.False(result.IsSuccess);
+            Assert.Single(result.Errors);
+            Assert.StartsWith("Error 2-8: Name isn't valid. 'Value' isn't recognized", result.Errors.First().ToString());
+        }
+
+        [Fact]
+        public void CheckBindEnum()
+        {
+            var engine = new RecalcEngine();
+            var result = engine.Check("TimeUnit.Hours");
+
+            Assert.True(result.IsSuccess);
+
+            // The resultant type will be the underlying type of the enum provided to 
+            // check.  In the case of TimeUnit, this is StringType
+            Assert.True(result.ReturnType is StringType);
+            Assert.Empty(result.TopLevelIdentifiers);
+        }
+
+        [Fact]
+        public void CheckBindErrorWithParseExpression()
+        {
+            var engine = new RecalcEngine();
+            var result = engine.Check("3+foo+2", new KnownRecordType()); // foo is undefined 
+
+            Assert.False(result.IsSuccess);
+            Assert.Null(result.Expression);
+            Assert.Single(result.Errors);
+            Assert.StartsWith("Error 2-5: Name isn't valid. 'foo' isn't recognized", result.Errors.First().ToString());
+        }
+
+        [Fact]
+        public void CheckSuccessWithParsedExpression()
+        {
+            var engine = new RecalcEngine();
+            var result = engine.Check(
+                "3*2+x",
+                new KnownRecordType().Add(
+                    new NamedFormulaType("x", FormulaType.Number)));
+
+            // Test that parsing worked
+            Assert.True(result.IsSuccess);
+            Assert.NotNull(result.Expression);
+            Assert.True(result.ReturnType is NumberType);
+            Assert.Single(result.TopLevelIdentifiers);
+            Assert.Equal("x", result.TopLevelIdentifiers.First());
+
+            // Test evaluation of parsed expression
+            var recordValue = FormulaValue.NewRecordFromFields(
+                new NamedValue("x", FormulaValue.New(5)));
+            var formulaValue = result.Expression.Eval(recordValue);
+            Assert.Equal(11.0, (double)formulaValue.ToObject());
+        }
+
+        [Fact]
+        public void CheckIntefaceSuccess()
+        {
+            var engine = new RecalcEngine();
+            CheckThroughInterface(engine);
+        }
+
+        private void CheckThroughInterface(IPowerFxEngine engine)
+        {
+            var result = engine.Check(
+               "3*2+x",
+               new KnownRecordType().Add(
+                   new NamedFormulaType("x", FormulaType.Number)));
+
+            Assert.True(result.IsSuccess);
+            Assert.True(result.ReturnType is NumberType);
+            Assert.Single(result.TopLevelIdentifiers);
+            Assert.Equal("x", result.TopLevelIdentifiers.First());
+        }
+
+        [Fact]
+        public void RecalcEngineLocksConfig()
+        {
+            var config = new PowerFxConfig(null);
+            config.SetCoreFunctions(new TexlFunction[0]); // clear builtins
+            config.AddFunction(BuiltinFunctionsCore.Blank);
+
+            var recalcEngine = new Engine(config);
+
+            var func = BuiltinFunctionsCore.AsType; // Function not already in engine
+            Assert.DoesNotContain(func, config.Functions); // didn't get auto-added by engine.
+
+            var optionSet = new OptionSet("foo", DisplayNameUtility.MakeUnique(new Dictionary<string, string>() { { "one key", "one value" } }));
+            Assert.Throws<InvalidOperationException>(() => config.AddFunction(func));
+            Assert.Throws<InvalidOperationException>(() => config.AddOptionSet(optionSet));
+
+            Assert.False(config.TryGetSymbol(new DName("foo"), out _, out _));
+
+            Assert.DoesNotContain(BuiltinFunctionsCore.Abs, config.Functions);
+        }
+
+        [Fact]
+        public void OptionSetChecks()
+        {
+            var config = new PowerFxConfig(null);
+
+            var optionSet = new OptionSet("OptionSet", DisplayNameUtility.MakeUnique(new Dictionary<string, string>()
+            {
+                    { "option_1", "Option1" },
+                    { "option_2", "Option2" }
+            }));
+
+            config.AddOptionSet(optionSet);
+            var recalcEngine = new RecalcEngine(config);
+
+            var checkResult = recalcEngine.Check("OptionSet.Option1 <> OptionSet.Option2");
+            Assert.True(checkResult.IsSuccess);
+        }
+
+        [Fact]
+        public void OptionSetResultType()
+        {
+            var config = new PowerFxConfig(null);
+
+            var optionSet = new OptionSet("FooOs", DisplayNameUtility.MakeUnique(new Dictionary<string, string>()
+            {
+                    { "option_1", "Option1" },
+                    { "option_2", "Option2" }
+            }));
+
+            config.AddOptionSet(optionSet);
+            var recalcEngine = new RecalcEngine(config);
+
+            var checkResult = recalcEngine.Check("FooOs.Option1");
+            Assert.True(checkResult.IsSuccess);
+            var osvaluetype = Assert.IsType<OptionSetValueType>(checkResult.ReturnType);
+            Assert.Equal("FooOs", osvaluetype.OptionSetName);
+        }
+
+        [Fact]
+        public void OptionSetChecksWithMakeUniqueCollision()
+        {
+            var config = new PowerFxConfig(null);
+
+            var optionSet = new OptionSet("OptionSet", DisplayNameUtility.MakeUnique(new Dictionary<string, string>()
+            {
+                    { "foo", "Option1" },
+                    { "bar", "Option2" },
+                    { "baz", "foo" }
+            }));
+
+            config.AddEntity(optionSet, new DName("SomeDisplayName"));
+            var recalcEngine = new RecalcEngine(config);
+
+            var checkResult = recalcEngine.Check("SomeDisplayName.Option1 <> SomeDisplayName.'foo (baz)'");
+            Assert.True(checkResult.IsSuccess);
+        }
+
+        [Fact]
+        public void EmptyEnumStoreTest()
+        {
+            var config = PowerFxConfig.BuildWithEnumStore(null, new EnumStoreBuilder());
+
+            var recalcEngine = new RecalcEngine(config);
+
+            var checkResult = recalcEngine.Check("SortOrder.Ascending");
+            Assert.True(checkResult.IsSuccess);
+            Assert.IsType<StringType>(checkResult.ReturnType);
+
+            var enums = config.EnumStoreBuilder.Build().EnumSymbols;
+
+            Assert.True(enums.Count() > 0);
+        }
+
+        [Fact]
+        public async void MaxRecursionDepthTest()
+        {
+            var config = new PowerFxConfig(null)
+            {
+                MaxCallDepth = 5
+            };
+            var recalcEngine = new RecalcEngine(config);
+            Assert.IsType<ErrorValue>(recalcEngine.Eval("Abs(Abs(Abs(Abs(Abs(Abs(1))))))"));
+            Assert.IsType<NumberValue>(recalcEngine.Eval("Abs(Abs(Abs(Abs(Abs(1)))))"));
+            Assert.IsType<NumberValue>(recalcEngine.Eval(
+                @"Sum(
+                Sum(Sum(1),1),
+                Sum(Sum(1),1),
+                Sum(Sum(1),1)
+                )"));
+        }
+
+        #region Test
+
+        private readonly StringBuilder _updates = new StringBuilder();
+
+        private void AssertUpdate(string expected)
+        {
+            Assert.Equal(expected, _updates.ToString());
+            _updates.Clear();
+        }
+
+        private void OnUpdate(string name, FormulaValue newValue)
+        {
+            var str = newValue.ToObject()?.ToString();
+
+            _updates.Append($"{name}-->{str};");
+        }
+        #endregion
+    }
+}