﻿// Copyright (c) Microsoft Corporation.
// Licensed under the MIT license.

using System;
using System.Collections.Generic;
using System.Linq;
using System.Threading;
using System.Threading.Tasks;
using Microsoft.PowerFx;
using Microsoft.PowerFx.Core;
using Microsoft.PowerFx.Core.Functions;
using Microsoft.PowerFx.Core.Localization;
using Microsoft.PowerFx.Core.Parser;
using Microsoft.PowerFx.Core.Tests;
using Microsoft.PowerFx.Core.Types;
using Microsoft.PowerFx.Core.Types.Enums;
using Microsoft.PowerFx.Core.Utils;
using Microsoft.PowerFx.Tests;
using Microsoft.PowerFx.Types;
using static Microsoft.PowerFx.Core.Localization.TexlStrings;

namespace Microsoft.PowerFx.Interpreter.Tests
{
    public class ExpressionEvaluationTests : PowerFxTest
    {
        internal static Dictionary<string, Func<PowerFxConfig, (RecalcEngine engine, RecordValue parameters)>> SetupHandlers = new ()
        {
            { "OptionSetTestSetup", OptionSetTestSetup },
            { "MutationFunctionsTestSetup", MutationFunctionsTestSetup },
            { "OptionSetSortTestSetup", OptionSetSortTestSetup },
            { "AllEnumsSetup", AllEnumsSetup },
        };
                
        private static (RecalcEngine engine, RecordValue parameters) AllEnumsSetup(PowerFxConfig config)
        {
            return (new RecalcEngine(PowerFxConfig.BuildWithEnumStore(config.CultureInfo, new EnumStoreBuilder().WithDefaultEnums(), new TexlFunctionSet(), config.Features)), null);
        }

        private static (RecalcEngine engine, RecordValue parameters) OptionSetTestSetup(PowerFxConfig config)
        {
            var optionSet = new OptionSet("OptionSet", DisplayNameUtility.MakeUnique(new Dictionary<string, string>()
            {
                    { "option_1", "Option1" },
                    { "option_2", "Option2" }
            }));

            var otherOptionSet = new OptionSet("OtherOptionSet", DisplayNameUtility.MakeUnique(new Dictionary<string, string>()
            {
                    { "99", "OptionA" },
                    { "112", "OptionB" },
                    { "35694", "OptionC" },
                    { "123412983", "OptionD" },
            }));

            config.AddOptionSet(optionSet);
            config.AddOptionSet(otherOptionSet);

            optionSet.TryGetValue(new DName("option_1"), out var o1Val);
            otherOptionSet.TryGetValue(new DName("123412983"), out var o2Val);

            var parameters = FormulaValue.NewRecordFromFields(
                    new NamedValue("TopOptionSetField", o1Val),
                    new NamedValue("Nested", FormulaValue.NewRecordFromFields(
                        new NamedValue("InnerOtherOptionSet", o2Val))));

            return (new RecalcEngine(config), parameters);
        }

        private static (RecalcEngine engine, RecordValue parameters) OptionSetSortTestSetup(PowerFxConfig config)
        {
            var optionSet = new OptionSet("OptionSet", DisplayNameUtility.MakeUnique(new Dictionary<string, string>()
            {
                    { "option_1", "Option1" },
                    { "option_2", "Option2" }
            }));

            config.AddOptionSet(optionSet);

            optionSet.TryGetValue(new DName("option_1"), out var o1Val);
            optionSet.TryGetValue(new DName("option_2"), out var o2Val);

            var r1 = FormulaValue.NewRecordFromFields(new NamedValue("OptionSetField1", o1Val), new NamedValue("StrField1", FormulaValue.New("test1")));
            var r2 = FormulaValue.NewRecordFromFields(new NamedValue("OptionSetField1", o2Val), new NamedValue("StrField1", FormulaValue.New("test2")));
            var r3 = FormulaValue.NewRecordFromFields(new NamedValue("OptionSetField1", o1Val), new NamedValue("StrField1", FormulaValue.New("test3")));
<<<<<<< HEAD
            var r4 = FormulaValue.NewRecordFromFields(new NamedValue("OptionSetField1", o2Val), new NamedValue("StrField1", FormulaValue.New("test4")));

            // Testing with missing/blank option set field is throwing an exception. Once that is resolved uncomment and fix the test case in Sort.txt
=======
            var r4 = FormulaValue.NewRecordFromFields(new NamedValue("OptionSetField1", o2Val), new NamedValue("StrField1", FormulaValue.New("test4")));

            // Testing with missing/blank option set field is throwing an exception. Once that is resolved uncomment and fix the test case in Sort.txt
>>>>>>> 0a6f0ff0
            var r5 = FormulaValue.NewRecordFromFields(new NamedValue("StrField1", FormulaValue.New("test5")));

            var rType = RecordType.Empty()
                .Add(new NamedFormulaType("OptionSetField1", FormulaType.OptionSetValue, "DisplayNameField1"))
                .Add(new NamedFormulaType("StrField1", FormulaType.String, "DisplayNameField2"));

            var t1 = FormulaValue.NewTable(rType, r1, r2);
            var t2 = FormulaValue.NewTable(rType, r1, r2, r3, r4);
            var t3 = FormulaValue.NewTable(rType, r1, r2, r3, r5, r4);

            var symbol = config.SymbolTable;
            symbol.AddConstant("t1", t1);
            symbol.AddConstant("t2", t2);
            symbol.AddConstant("t3", t3);

            return (new RecalcEngine(config), null);
        }

        private static (RecalcEngine engine, RecordValue parameters) MutationFunctionsTestSetup(PowerFxConfig config)
        {
            /*
             * Record r1 => {![Field1:w, Field2:s, Field3:d, Field4:b]}
             * Record r2 => {![Field1:w, Field2:s, Field3:d, Field4:b]}
             * Record rwr1 => {![Field1:w, Field2:![Field2_1:w, Field2_2:s, Field2_3:![Field2_3_1:w, Field2_3_2:s]], Field3:b]}
             * Record rwr2 => {![Field1:w, Field2:![Field2_1:w, Field2_2:s, Field2_3:![Field2_3_1:w, Field2_3_2:s]], Field3:b]}
             * Record rwr3 => {![Field1:w, Field2:![Field2_1:w, Field2_2:s, Field2_3:![Field2_3_1:w, Field2_3_2:s]], Field3:b]}
             * Record r_empty => {}
             * Table t1(r1) => Type (Field1, Field2, Field3, Field4)
             * Table t2(rwr1, rwr2, rwr3)
             */

            var rType = RecordType.Empty()
                .Add(new NamedFormulaType("Field1", FormulaType.Decimal, "DisplayNameField1"))
                .Add(new NamedFormulaType("Field2", FormulaType.String, "DisplayNameField2"))
                .Add(new NamedFormulaType("Field3", FormulaType.DateTime, "DisplayNameField3"))
                .Add(new NamedFormulaType("Field4", FormulaType.Boolean, "DisplayNameField4"));

            var r1Fields = new List<NamedValue>()
            {
                new NamedValue("Field1", FormulaValue.New(1m)),
                new NamedValue("Field2", FormulaValue.New("earth")),
                new NamedValue("Field3", FormulaValue.New(DateTime.Parse("1/1/2022").Date)),
                new NamedValue("Field4", FormulaValue.New(true))
            };

            var r2Fields = new List<NamedValue>()
            {
                new NamedValue("Field1", FormulaValue.New(2m)),
                new NamedValue("Field2", FormulaValue.New("moon")),
                new NamedValue("Field3", FormulaValue.New(DateTime.Parse("2/1/2022").Date)),
                new NamedValue("Field4", FormulaValue.New(false))
            };

            var r1 = FormulaValue.NewRecordFromFields(rType, r1Fields);
            var r2 = FormulaValue.NewRecordFromFields(rType, r2Fields);
            var rEmpty = RecordValue.Empty();

            var t1 = FormulaValue.NewTable(rType, new List<RecordValue>() { r1 });

#pragma warning disable SA1117 // Parameters should be on same line or separate lines
            var recordWithRecordType = RecordType.Empty()
                .Add(new NamedFormulaType("Field1", FormulaType.Decimal, "DisplayNameField1"))
                .Add(new NamedFormulaType("Field2", RecordType.Empty()
                    .Add(new NamedFormulaType("Field2_1", FormulaType.Decimal, "DisplayNameField2_1"))
                    .Add(new NamedFormulaType("Field2_2", FormulaType.String, "DisplayNameField2_2"))
                    .Add(new NamedFormulaType("Field2_3", RecordType.Empty()
                        .Add(new NamedFormulaType("Field2_3_1", FormulaType.Decimal, "DisplayNameField2_3_1"))
                        .Add(new NamedFormulaType("Field2_3_2", FormulaType.String, "DisplayNameField2_3_2")),
                    "DisplayNameField2_3")),
                "DisplayNameField2"))
                .Add(new NamedFormulaType("Field3", FormulaType.Boolean, "DisplayNameField3"));
#pragma warning restore SA1117 // Parameters should be on same line or separate lines

            var recordWithRecordFields1 = new List<NamedValue>()
            {
                new NamedValue("Field1", FormulaValue.New(1m)),
                new NamedValue("Field2", FormulaValue.NewRecordFromFields(new List<NamedValue>()
                {
                    new NamedValue("Field2_1", FormulaValue.New(121m)),
                    new NamedValue("Field2_2", FormulaValue.New("2_2")),
                    new NamedValue("Field2_3", FormulaValue.NewRecordFromFields(new List<NamedValue>()
                    {
                        new NamedValue("Field2_3_1", FormulaValue.New(1231m)),
                        new NamedValue("Field2_3_2", FormulaValue.New("common")),
                    }))
                })),
                new NamedValue("Field3", FormulaValue.New(false))
            };

            var recordWithRecordFields2 = new List<NamedValue>()
            {
                new NamedValue("Field1", FormulaValue.New(2m)),
                new NamedValue("Field2", FormulaValue.NewRecordFromFields(new List<NamedValue>()
                {
                    new NamedValue("Field2_1", FormulaValue.New(221m)),
                    new NamedValue("Field2_2", FormulaValue.New("2_2")),
                    new NamedValue("Field2_3", FormulaValue.NewRecordFromFields(new List<NamedValue>()
                    {
                        new NamedValue("Field2_3_1", FormulaValue.New(2231m)),
                        new NamedValue("Field2_3_2", FormulaValue.New("common")),
                    }))
                })),
                new NamedValue("Field3", FormulaValue.New(false))
            };

            var recordWithRecordFields3 = new List<NamedValue>()
            {
                new NamedValue("Field1", FormulaValue.New(3m)),
                new NamedValue("Field2", FormulaValue.NewRecordFromFields(new List<NamedValue>()
                {
                    new NamedValue("Field2_1", FormulaValue.New(321m)),
                    new NamedValue("Field2_2", FormulaValue.New("2_2")),
                    new NamedValue("Field2_3", FormulaValue.NewRecordFromFields(new List<NamedValue>()
                    {
                        new NamedValue("Field2_3_1", FormulaValue.New(3231m)),
                        new NamedValue("Field2_3_2", FormulaValue.New("common")),
                    }))
                })),
                new NamedValue("Field3", FormulaValue.New(true))
            };

            var recordWithRecord1 = FormulaValue.NewRecordFromFields(recordWithRecordType, recordWithRecordFields1);
            var recordWithRecord2 = FormulaValue.NewRecordFromFields(recordWithRecordType, recordWithRecordFields2);
            var recordWithRecord3 = FormulaValue.NewRecordFromFields(recordWithRecordType, recordWithRecordFields3);

            var t2 = FormulaValue.NewTable(recordWithRecordType, new List<RecordValue>()
            {
                recordWithRecord1,
                recordWithRecord2,
                recordWithRecord3
            });

            var symbol = new SymbolTable();

            symbol.EnableMutationFunctions();

            symbol.AddConstant("t1", t1);
            symbol.AddConstant("r1", r1);
            symbol.AddConstant("r2", r2);
            symbol.AddConstant("t2", t2);
            symbol.AddConstant("rwr1", recordWithRecord1);
            symbol.AddConstant("rwr2", recordWithRecord2);
            symbol.AddConstant("rwr3", recordWithRecord3);
            symbol.AddConstant("r_empty", rEmpty);

            config.SymbolTable = symbol;

            return (new RecalcEngine(config), null);
        }

        // Interpret each test case independently
        // Supports #setup directives. 
        internal class InterpreterRunner : BaseRunner
        {
            // For async tests, run in special mode. 
            // This does _not_ change evaluation semantics, but does verify .Result isn't called by checking
            // task completion status.. 
            private async Task<FormulaValue> RunVerifyAsync(string expr, PowerFxConfig config, InternalSetup setup)
            {
                var verify = new AsyncVerify();

                // Add Async(),WaitFor() functions 
                var asyncHelper = new AsyncFunctionsHelper(verify);
                config.AddFunction(asyncHelper.GetFunction());

                var waitForHelper = new WaitForFunctionsHelper(verify);
                config.AddFunction(waitForHelper.GetFunction());

                config.EnableSetFunction();
                var engine = new RecalcEngine(config);
                engine.UpdateVariable("varNumber", 9999);

                // Run in special mode that ensures we're not calling .Result
                var result = await verify.EvalAsync(engine, expr, setup);
                return result;
            }

            protected override async Task<RunResult> RunAsyncInternal(string expr, string setupHandlerName)
            {
                RecalcEngine engine;
                RecordValue parameters;
                var iSetup = InternalSetup.Parse(setupHandlerName);
                var config = new PowerFxConfig(features: iSetup.Features);
                config.EnableParseJSONFunction();

                if (string.Equals(iSetup.HandlerName, "AsyncTestSetup", StringComparison.OrdinalIgnoreCase))
                {
                    return new RunResult(await RunVerifyAsync(expr, config, iSetup));
                }

                if (iSetup.HandlerName != null)
                {
                    if (!SetupHandlers.TryGetValue(iSetup.HandlerName, out var handler))
                    {
                        throw new SetupHandlerNotFoundException();
                    }

                    (engine, parameters) = handler(config);
                }
                else
                {
                    engine = new RecalcEngine(config);
                    parameters = null;
                }

                if (parameters == null)
                {
                    parameters = RecordValue.Empty();
                }

                var symbolTable = ReadOnlySymbolTable.NewFromRecord(parameters.Type);
                var check = engine.Check(expr, options: iSetup.Flags.ToParserOptions(), symbolTable: symbolTable);
                if (!check.IsSuccess)
                {
                    return new RunResult(check);
                }

                var symbolValues = SymbolValues.NewFromRecord(symbolTable, parameters);
<<<<<<< HEAD
                var runtimeConfig = new RuntimeConfig(symbolValues);

                if (iSetup.TimeZoneInfo != null)
                {
=======
                var runtimeConfig = new RuntimeConfig(symbolValues);

                if (iSetup.TimeZoneInfo != null)
                {
>>>>>>> 0a6f0ff0
                    runtimeConfig.AddService(iSetup.TimeZoneInfo);
                }

                // Ensure tests can run with governor on. 
                // Some tests that use large memory can disable via:
                //    #SETUP: DisableMemChecks
                if (!iSetup.DisableMemoryChecks)
                {
                    var kbytes = 1000;
                    var mem = new SingleThreadedGovernor(10 * 1000 * kbytes);
                    runtimeConfig.AddService<Governor>(mem);
                }

                var newValue = await check.GetEvaluator().EvalAsync(CancellationToken.None, runtimeConfig);

                // UntypedObjectType type is currently not supported for serialization.
                if (newValue.Type is UntypedObjectType)
                {
                    return new RunResult(newValue);
                }

                // Serialization test. Serialized expression must produce an identical result.
                ParserOptions options = new ParserOptions() { NumberIsFloat = newValue.Type == FormulaType.Number };
                var newValueDeserialized = await engine.EvalAsync(newValue.ToExpression(), CancellationToken.None, options, runtimeConfig: runtimeConfig);

                return new RunResult(newValueDeserialized);
            }
        }

        // Runts through a .txt in sequence, allowing Set() functions that can create state. 
        // Useful for testing mutation functions. 
        internal class ReplRunner : BaseRunner
        {
            private readonly RecalcEngine _engine;
            public ParserOptions _opts = new ParserOptions { AllowsSideEffects = true };

            public ReplRunner(RecalcEngine engine)
            {
                _engine = engine;
            }

            protected override async Task<RunResult> RunAsyncInternal(string expr, string setupHandlerName = null)
            {
                if (TryMatchSet(expr, out var runResult))
                {
                    return runResult;
                }

                var check = _engine.Check(expr, _opts);
                if (!check.IsSuccess)
                {
                    return new RunResult(check);
                }

                var result = check.GetEvaluator().Eval();
                return new RunResult(result);
            }

            // Pattern match for Set(x,y) so that we can define the variable
            public bool TryMatchSet(string expr, out RunResult runResult)
            {
                var parserOptions = new ParserOptions { AllowsSideEffects = true };

                var parse = _engine.Parse(expr);
                if (parse.IsSuccess)
                {
                    if (parse.Root.Kind == Microsoft.PowerFx.Syntax.NodeKind.Call)
                    {
                        if (parse.Root is Microsoft.PowerFx.Syntax.CallNode call)
                        {
                            if (call.Head.Name.Value == "Set")
                            {
                                // Infer type based on arg1. 
                                var arg0 = call.Args.ChildNodes[0];
                                if (arg0 is Microsoft.PowerFx.Syntax.FirstNameNode arg0node)
                                {
                                    var arg0name = arg0node.Ident.Name.Value;

                                    var arg1 = call.Args.ChildNodes[1];
                                    var arg1expr = arg1.GetCompleteSpan().GetFragment(expr);

                                    var check = _engine.Check(arg1expr);
                                    if (check.IsSuccess)
                                    {
                                        var arg1Type = check.ReturnType;

                                        var varValue = check.GetEvaluator().Eval();
                                        _engine.UpdateVariable(arg0name, varValue);

                                        runResult = new RunResult(varValue);
                                        return true;
                                    }
                                }
                            }
                        }
                    }
                }

                runResult = null;
                return false;
            }
        }
    }
}<|MERGE_RESOLUTION|>--- conflicted
+++ resolved
@@ -82,15 +82,9 @@
             var r1 = FormulaValue.NewRecordFromFields(new NamedValue("OptionSetField1", o1Val), new NamedValue("StrField1", FormulaValue.New("test1")));
             var r2 = FormulaValue.NewRecordFromFields(new NamedValue("OptionSetField1", o2Val), new NamedValue("StrField1", FormulaValue.New("test2")));
             var r3 = FormulaValue.NewRecordFromFields(new NamedValue("OptionSetField1", o1Val), new NamedValue("StrField1", FormulaValue.New("test3")));
-<<<<<<< HEAD
             var r4 = FormulaValue.NewRecordFromFields(new NamedValue("OptionSetField1", o2Val), new NamedValue("StrField1", FormulaValue.New("test4")));
 
             // Testing with missing/blank option set field is throwing an exception. Once that is resolved uncomment and fix the test case in Sort.txt
-=======
-            var r4 = FormulaValue.NewRecordFromFields(new NamedValue("OptionSetField1", o2Val), new NamedValue("StrField1", FormulaValue.New("test4")));
-
-            // Testing with missing/blank option set field is throwing an exception. Once that is resolved uncomment and fix the test case in Sort.txt
->>>>>>> 0a6f0ff0
             var r5 = FormulaValue.NewRecordFromFields(new NamedValue("StrField1", FormulaValue.New("test5")));
 
             var rType = RecordType.Empty()
@@ -309,17 +303,10 @@
                 }
 
                 var symbolValues = SymbolValues.NewFromRecord(symbolTable, parameters);
-<<<<<<< HEAD
                 var runtimeConfig = new RuntimeConfig(symbolValues);
 
                 if (iSetup.TimeZoneInfo != null)
                 {
-=======
-                var runtimeConfig = new RuntimeConfig(symbolValues);
-
-                if (iSetup.TimeZoneInfo != null)
-                {
->>>>>>> 0a6f0ff0
                     runtimeConfig.AddService(iSetup.TimeZoneInfo);
                 }
 
