--- conflicted
+++ resolved
@@ -51,7 +51,6 @@
 
             return (new RecalcEngine(config), parameters);
         }
-<<<<<<< HEAD
 
         private static (RecalcEngine engine, RecordValue parameters) PatchTestSetup(PowerFxConfig config)
         {
@@ -92,8 +91,6 @@
 
             return (new RecalcEngine(config), null);
         }
-=======
->>>>>>> d6143ec1
 
         internal class InterpreterRunner : BaseRunner
         {
