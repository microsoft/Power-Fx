--- conflicted
+++ resolved
@@ -1,654 +1,624 @@
-﻿// Copyright (c) Microsoft Corporation.
-// Licensed under the MIT license.
-
-using System;
-using System.Collections.Generic;
-using System.Globalization;
-using System.Linq;
-using System.Text;
-using System.Threading;
-using System.Threading.Tasks;
-using Microsoft.PowerFx.Core;
-using Microsoft.PowerFx.Core.Functions;
-using Microsoft.PowerFx.Core.Tests;
-using Microsoft.PowerFx.Core.Types.Enums;
-using Microsoft.PowerFx.Core.Utils;
-using Microsoft.PowerFx.Interpreter.Tests.Helpers;
-using Microsoft.PowerFx.Logging;
-using Microsoft.PowerFx.Tests;
-using Microsoft.PowerFx.Types;
-
-namespace Microsoft.PowerFx.Interpreter.Tests
-{
-    public class ExpressionEvaluationTests : PowerFxTest
-    {
-        // Each setup handler can define 4 types of specific actions to define the PowerFxConfig, Parameters and Engine configuration
-        // - initPfxConfig: to define the initial PowerFxConfig
-        // - updatePfxConfig: to update the PowerFxConfig, like enabling functions
-        //                    this function returns an 'object' which will be sent to 'parameters' function if defined
-        //                    if initPfxConfig is null, PowerFxConfig is created with default settings
-        // - parameters: to define the parameters for the test case
-        //               receives an 'object' if defined in updatePfxConfig
-<<<<<<< HEAD
-        // - configureEngine: to configure the engine
-        // - runtimeConfigTypes: set of objects to add to RuntimeConfig
-        // - setVariables: set variables in the symbol values
-=======
-        // - configureEngine: to configure the engine               
->>>>>>> d03cc47f
-        // Each of these actions are executed in order (init, update, param, configure)
-        internal static Dictionary<string, 
-            (Func<PowerFxConfig, PowerFxConfig> initPfxConfig, 
-             Func<PowerFxConfig, SymbolTable, object> updatePfxConfig, 
-             Func<object, RecordValue> parameters, 
-<<<<<<< HEAD
-             Action<RecalcEngine, bool> configureEngine,
-             Action<RuntimeConfig> runtimeConfig)> SetupHandlers = new ()
-        {
-            { "AllEnumsSetup", (AllEnumsSetup, null, null, null, null) },
-            { "Blob", (null, BlobSetup, null, null, null) },
-            { "DecimalSupport", (null, null, null, null, null) }, // Decimal is enabled in the C# interpreter
-            { "EnableJsonFunctions", (null, EnableJsonFunctions, null, null, null) },
-            { "MutationFunctionsTestSetup", (null, null, null, MutationFunctionsTestSetup, null) },
-            { "OptionSetSortTestSetup", (null, OptionSetSortTestSetup, null, null, null) },
-            { "OptionSetTestSetup", (null, OptionSetTestSetup1, OptionSetTestSetup2, null, null) },
-            { "RegEx", (null, RegExSetup, null, null, null) },
-            { "TraceSetup", (null, null, null, TraceSetup, null) }
-=======
-             Action<RecalcEngine, bool> configureEngine)> SetupHandlers = new ()
-        {
-            { "AllEnumsSetup", (AllEnumsSetup, null, null, null) },
-            { "Blob", (null, BlobSetup, null, null) },
-            { "DecimalSupport", (null, null, null, null) }, // Decimal is enabled in the C# interpreter
-            { "EnableJsonFunctions", (null, EnableJsonFunctions, null, null) },
-            { "MutationFunctionsTestSetup", (null, null, null, MutationFunctionsTestSetup) },
-            { "OptionSetSortTestSetup", (null, OptionSetSortTestSetup, null, null) },
-            { "OptionSetTestSetup", (null, OptionSetTestSetup1, OptionSetTestSetup2, null) },
-            { "RegEx", (null, RegExSetup, null, null) },
-            { "TraceSetup", (null, null, null, TraceSetup) }
->>>>>>> d03cc47f
-        };
-
-        private static object EnableJsonFunctions(PowerFxConfig config, SymbolTable symbolTable)
-        {
-            config.EnableJsonFunctions();
-            return null;
-        }
-
-        private static object RegExSetup(PowerFxConfig config, SymbolTable symbolTable)
-        {
-#pragma warning disable CS0618 // Type or member is obsolete
-            config.EnableRegExFunctions(new TimeSpan(0, 0, 5));
-#pragma warning restore CS0618 // Type or member is obsolete
-
-            return null;
-        }       
-
-        private static object BlobSetup(PowerFxConfig config, SymbolTable symbolTable)
-        {
-            config.AddBlobTestFunctions();
-            config.EnableSetFunction();
-
-            return new List<(ISymbolSlot slot, FormulaValue value)>()
-            { 
-                AddBlankVar(symbolTable, FormulaType.Blob, "blob", true),
-                AddBlankVar(symbolTable, FormulaType.String, "str", true)
-            };
-        }
-
-        private static (ISymbolSlot slot, FormulaValue value) AddBlankVar(SymbolTable symbolTable, FormulaType type, string varName, bool mutable)
-        {
-            return (symbolTable.AddVariable(varName, type, mutable, varName), FormulaValue.NewBlank(type));
-        }
-
-        private static PowerFxConfig AllEnumsSetup(PowerFxConfig config)
-        {
-            return PowerFxConfig.BuildWithEnumStore(new EnumStoreBuilder().WithDefaultEnums(), new TexlFunctionSet(), config.Features);
-        }
-       
-        private static object OptionSetTestSetup1(PowerFxConfig config, SymbolTable symbolTable)
-        {
-            OptionSet optionSet = new OptionSet("OptionSet", DisplayNameUtility.MakeUnique(new Dictionary<string, string>()
-            {
-                    { "option_1", "Option1" },
-                    { "option_2", "Option2" },
-                    { "option-3", "Option-3" },
-                    { "Is", "Option IS" }, // Reserved word
-                    { "Self", "Option SELF" }, // Keyword
-                    { "is", "Option is low case" }, // Not a reserved word
-                    { "self", "Option self low case" }, // Not a keyword
-            }));
-
-            OptionSet otherOptionSet = new OptionSet("OtherOptionSet", DisplayNameUtility.MakeUnique(new Dictionary<string, string>()
-            {
-                    { "99", "OptionA" },
-                    { "112", "OptionB" },
-                    { "35694", "OptionC" },
-                    { "123412983", "OptionD" },
-            }));
-
-            config.AddOptionSet(optionSet);
-            config.AddOptionSet(otherOptionSet);
-
-            return (optionSet, otherOptionSet);
-        }
-
-        private static RecordValue OptionSetTestSetup2(object obj)
-        {
-            (OptionSet optionSet, OptionSet otherOptionSet) = ((OptionSet, OptionSet))obj;
-
-            optionSet.TryGetValue(new DName("option_1"), out var o1Val);
-            otherOptionSet.TryGetValue(new DName("123412983"), out var o2Val);
-
-            RecordValue parameters = FormulaValue.NewRecordFromFields(
-                    new NamedValue("TopOptionSetField", o1Val),
-                    new NamedValue("Nested", FormulaValue.NewRecordFromFields(
-                        new NamedValue("InnerOtherOptionSet", o2Val))));
-
-            return parameters;
-        }
-
-        private static object OptionSetSortTestSetup(PowerFxConfig config, SymbolTable symbolTable)
-        {
-            var optionSet = new OptionSet("OptionSet", DisplayNameUtility.MakeUnique(new Dictionary<string, string>()
-            {
-                    { "option_1", "Option1" },
-                    { "option_2", "Option2" }
-            }));
-
-            config.AddOptionSet(optionSet);
-
-            optionSet.TryGetValue(new DName("option_1"), out var o1Val);
-            optionSet.TryGetValue(new DName("option_2"), out var o2Val);
-
-            var r1 = FormulaValue.NewRecordFromFields(new NamedValue("OptionSetField1", o1Val), new NamedValue("StrField1", FormulaValue.New("test1")));
-            var r2 = FormulaValue.NewRecordFromFields(new NamedValue("OptionSetField1", o2Val), new NamedValue("StrField1", FormulaValue.New("test2")));
-            var r3 = FormulaValue.NewRecordFromFields(new NamedValue("OptionSetField1", o1Val), new NamedValue("StrField1", FormulaValue.New("test3")));
-            var r4 = FormulaValue.NewRecordFromFields(new NamedValue("OptionSetField1", o2Val), new NamedValue("StrField1", FormulaValue.New("test4")));
-
-            // Testing with missing/blank option set field is throwing an exception. Once that is resolved uncomment and fix the test case in Sort.txt
-            var r5 = FormulaValue.NewRecordFromFields(new NamedValue("StrField1", FormulaValue.New("test5")));
-
-            var rType = RecordType.Empty()
-                .Add(new NamedFormulaType("OptionSetField1", FormulaType.OptionSetValue, "DisplayNameField1"))
-                .Add(new NamedFormulaType("StrField1", FormulaType.String, "DisplayNameField2"));
-
-            var t1 = FormulaValue.NewTable(rType, r1, r2);
-            var t2 = FormulaValue.NewTable(rType, r1, r2, r3, r4);
-            var t3 = FormulaValue.NewTable(rType, r1, r2, r3, r5, r4);
-
-            var symbol = config.SymbolTable;
-            symbol.AddConstant("t1", t1);
-            symbol.AddConstant("t2", t2);
-            symbol.AddConstant("t3", t3);
-
-            return null;
-        }
-
-        private static void MutationFunctionsTestSetup(RecalcEngine engine, bool numberIsFloat)
-        {
-            /*
-             * Record r1 => {![Field1:n, Field2:s, Field3:d, Field4:b]}
-             * Record r2 => {![Field1:n, Field2:s, Field3:d, Field4:b]}
-             * Record rwr1 => {![Field1:n, Field2:![Field2_1:n, Field2_2:s, Field2_3:![Field2_3_1:n, Field2_3_2:s]], Field3:b]}
-             * Record rwr2 => {![Field1:n, Field2:![Field2_1:n, Field2_2:s, Field2_3:![Field2_3_1:n, Field2_3_2:s]], Field3:b]}
-             * Record rwr3 => {![Field1:n, Field2:![Field2_1:n, Field2_2:s, Field2_3:![Field2_3_1:n, Field2_3_2:s]], Field3:b]}
-             * Record r_empty => {}
-             * Table t1(r1) => Type (Field1, Field2, Field3, Field4)
-             * Table t2(rwr1, rwr2, rwr3)
-             * Table t_empty: *[Value:n] = []
-             * Table t_empty2: *[Value:n] = []
-             * Table t_an_bs: *[a:n,b:s] = []
-             * Table t_name: *[name:s] = []
-             */
-
-            var numberType = numberIsFloat ? FormulaType.Number : FormulaType.Decimal;
-
-            Func<double, FormulaValue> newNumber = number => numberIsFloat ? FormulaValue.New(number) : FormulaValue.New((decimal)number);
-
-            var rType = RecordType.Empty()
-                .Add(new NamedFormulaType("Field1", numberType, "DisplayNameField1"))
-                .Add(new NamedFormulaType("Field2", FormulaType.String, "DisplayNameField2"))
-                .Add(new NamedFormulaType("Field3", FormulaType.DateTime, "DisplayNameField3"))
-                .Add(new NamedFormulaType("Field4", FormulaType.Boolean, "DisplayNameField4"));
-
-            var r1Fields = new List<NamedValue>()
-            {
-                new NamedValue("Field1", newNumber(1)),
-                new NamedValue("Field2", FormulaValue.New("earth")),
-                new NamedValue("Field3", FormulaValue.New(DateTime.Parse("1/1/2022").Date)),
-                new NamedValue("Field4", FormulaValue.New(true))
-            };
-
-            var r2Fields = new List<NamedValue>()
-            {
-                new NamedValue("Field1", newNumber(2)),
-                new NamedValue("Field2", FormulaValue.New("moon")),
-                new NamedValue("Field3", FormulaValue.New(DateTime.Parse("2/1/2022").Date)),
-                new NamedValue("Field4", FormulaValue.New(false))
-            };
-
-            var r1 = FormulaValue.NewRecordFromFields(rType, r1Fields);
-            var r2 = FormulaValue.NewRecordFromFields(rType, r2Fields);
-            var rEmpty = RecordValue.Empty();
-
-            var t1 = FormulaValue.NewTable(rType, new List<RecordValue>() { r1 });
-
-#pragma warning disable SA1117 // Parameters should be on same line or separate lines
-            var recordWithRecordType = RecordType.Empty()
-                .Add(new NamedFormulaType("Field1", numberType, "DisplayNameField1"))
-                .Add(new NamedFormulaType("Field2", RecordType.Empty()
-                    .Add(new NamedFormulaType("Field2_1", numberType, "DisplayNameField2_1"))
-                    .Add(new NamedFormulaType("Field2_2", FormulaType.String, "DisplayNameField2_2"))
-                    .Add(new NamedFormulaType("Field2_3", RecordType.Empty()
-                        .Add(new NamedFormulaType("Field2_3_1", numberType, "DisplayNameField2_3_1"))
-                        .Add(new NamedFormulaType("Field2_3_2", FormulaType.String, "DisplayNameField2_3_2")),
-                    "DisplayNameField2_3")),
-                "DisplayNameField2"))
-                .Add(new NamedFormulaType("Field3", FormulaType.Boolean, "DisplayNameField3"));
-#pragma warning restore SA1117 // Parameters should be on same line or separate lines
-
-            var recordWithRecordFields1 = new List<NamedValue>()
-            {
-                new NamedValue("Field1", newNumber(1)),
-                new NamedValue("Field2", FormulaValue.NewRecordFromFields(new List<NamedValue>()
-                {
-                    new NamedValue("Field2_1", newNumber(121)),
-                    new NamedValue("Field2_2", FormulaValue.New("2_2")),
-                    new NamedValue("Field2_3", FormulaValue.NewRecordFromFields(new List<NamedValue>()
-                    {
-                        new NamedValue("Field2_3_1", newNumber(1231)),
-                        new NamedValue("Field2_3_2", FormulaValue.New("common")),
-                    }))
-                })),
-                new NamedValue("Field3", FormulaValue.New(false))
-            };
-
-            var recordWithRecordFields2 = new List<NamedValue>()
-            {
-                new NamedValue("Field1", newNumber(2)),
-                new NamedValue("Field2", FormulaValue.NewRecordFromFields(new List<NamedValue>()
-                {
-                    new NamedValue("Field2_1", newNumber(221)),
-                    new NamedValue("Field2_2", FormulaValue.New("2_2")),
-                    new NamedValue("Field2_3", FormulaValue.NewRecordFromFields(new List<NamedValue>()
-                    {
-                        new NamedValue("Field2_3_1", newNumber(2231)),
-                        new NamedValue("Field2_3_2", FormulaValue.New("common")),
-                    }))
-                })),
-                new NamedValue("Field3", FormulaValue.New(false))
-            };
-
-            var recordWithRecordFields3 = new List<NamedValue>()
-            {
-                new NamedValue("Field1", newNumber(3)),
-                new NamedValue("Field2", FormulaValue.NewRecordFromFields(new List<NamedValue>()
-                {
-                    new NamedValue("Field2_1", newNumber(321)),
-                    new NamedValue("Field2_2", FormulaValue.New("2_2")),
-                    new NamedValue("Field2_3", FormulaValue.NewRecordFromFields(new List<NamedValue>()
-                    {
-                        new NamedValue("Field2_3_1", newNumber(3231)),
-                        new NamedValue("Field2_3_2", FormulaValue.New("common")),
-                    }))
-                })),
-                new NamedValue("Field3", FormulaValue.New(true))
-            };
-
-            var recordWithRecord1 = FormulaValue.NewRecordFromFields(recordWithRecordType, recordWithRecordFields1);
-            var recordWithRecord2 = FormulaValue.NewRecordFromFields(recordWithRecordType, recordWithRecordFields2);
-            var recordWithRecord3 = FormulaValue.NewRecordFromFields(recordWithRecordType, recordWithRecordFields3);
-
-            var t2 = FormulaValue.NewTable(recordWithRecordType, new List<RecordValue>()
-            {
-                recordWithRecord1,
-                recordWithRecord2,
-                recordWithRecord3
-            });
-
-            var symbol = engine._symbolTable;
-
-            symbol.EnableMutationFunctions();
-
-            engine.UpdateVariable("t1", t1);
-            engine.UpdateVariable("r1", r1);
-
-            engine.UpdateVariable("r2", r2);
-            engine.UpdateVariable("t2", t2);
-            engine.UpdateVariable("rwr1", recordWithRecord1);
-            engine.UpdateVariable("rwr2", recordWithRecord2);
-            engine.UpdateVariable("rwr3", recordWithRecord3);
-            engine.UpdateVariable("r_empty", rEmpty);
-
-            var valueTableType = TableType.Empty().Add("Value", numberType);
-            var tEmpty = FormulaValue.NewTable(valueTableType.ToRecord());
-            var tEmpty2 = FormulaValue.NewTable(valueTableType.ToRecord());
-            engine.UpdateVariable("t_empty", tEmpty);
-            engine.UpdateVariable("t_empty2", tEmpty2);
-
-            var abTableType = TableType.Empty().Add("a", numberType).Add("b", FormulaType.String);
-            engine.UpdateVariable("t_an_bs", FormulaValue.NewTable(abTableType.ToRecord()));
-
-            var nameTableType = TableType.Empty().Add("name", FormulaType.String);
-            engine.UpdateVariable("t_name", FormulaValue.NewTable(nameTableType.ToRecord()));
-        }
-
-        private static void TraceSetup(RecalcEngine engine, bool numberIsFloat)
-        {
-            var rType = RecordType.Empty()
-                .Add("message", FormulaType.String)
-                .Add("severity", FormulaType.Decimal)
-                .Add("customRecord", FormulaType.String);
-
-            var rFields = new NamedValue[]
-                {
-                    new NamedValue("message", FormulaValue.NewBlank()),
-                    new NamedValue("severity", FormulaValue.New(0)),
-                    new NamedValue("customRecord", FormulaValue.New(string.Empty))
-                };
-
-            var rValue = FormulaValue.NewRecordFromFields(rType, rFields);
-
-            engine.UpdateVariable("traceRecord", rValue);
-        }
-
-        private class Tracer : ITracer
-        {
-            private readonly RecordValue _result;
-
-            public Tracer(RecordValue result)
-            {
-                _result = result;
-            }
-
-            public Task LogAsync(string message, TraceSeverity severity, RecordValue customRecord, CancellationToken ct)
-            {
-                _result.UpdateField("message", FormulaValue.New(message));
-                _result.UpdateField("severity", FormulaValue.New((int)severity));
-                _result.UpdateField("customRecord", FormulaValue.New(customRecord.ToExpression()));
-                return Task.CompletedTask;
-            }
-        }
-
-        // Interpret each test case independently
-        // Supports #setup directives. 
-        internal class InterpreterRunner : BaseRunner
-        {
-            // For async tests, run in special mode. 
-
-            // This does _not_ change evaluation semantics, but does verify .Result isn't called by checking
-
-            // task completion status.. 
-
-            private async Task<FormulaValue> RunVerifyAsync(string expr, PowerFxConfig config, InternalSetup setup)
-            {
-                var verify = new AsyncVerify();
-
-                // Add Async(),WaitFor() functions 
-                var asyncHelper = new AsyncFunctionsHelper(verify);
-                config.AddFunction(asyncHelper.GetFunction());
-
-                var waitForHelper = new WaitForFunctionsHelper(verify);
-                config.AddFunction(waitForHelper.GetFunction());
-
-                config.EnableSetFunction();
-                var engine = new RecalcEngine(config);
-                engine.UpdateVariable("varNumber", 9999);
-
-                // Run in special mode that ensures we're not calling .Result
-                var result = await verify.EvalAsync(engine, expr, setup).ConfigureAwait(false);
-                return result;
-            }
-
-            protected override async Task<RunResult> RunAsyncInternal(string expr, string setupHandlerName)
-            {
-                RecalcEngine engine = null;
-                RecordValue parameters = null;
-                var iSetup = InternalSetup.Parse(setupHandlerName, Features, NumberIsFloat);
-
-                var config = new PowerFxConfig(features: iSetup.Features);
-                config.EnableJsonFunctions();
-
-                if (iSetup.HandlerNames?.Any(hn => string.Equals(hn, "AsyncTestSetup", StringComparison.OrdinalIgnoreCase)) == true)
-                {
-                    return new RunResult(await RunVerifyAsync(expr, config, iSetup).ConfigureAwait(false));
-                }
-
-                List<Action<RuntimeConfig>> runtimeConfiguration = new List<Action<RuntimeConfig>>();                
-                SymbolTable symbolTable = new SymbolTable();
-                List<(ISymbolSlot slot, FormulaValue value)> slots = new ();
-
-                if (iSetup.HandlerNames != null && iSetup.HandlerNames.Any())
-                {
-                    try
-                    {
-                        // Execute actions in order
-                        foreach (var k in iSetup.HandlerNames.Select(hn => SetupHandlers[hn]).OrderBy(kvp => kvp.initPfxConfig != null ? 1 : kvp.updatePfxConfig != null ? 2 : kvp.parameters != null ? 3 : 4))
-                        {
-                            if (k.initPfxConfig != null)
-                            {
-                                config = k.initPfxConfig(config);
-                            }
-
-                            object o = k.updatePfxConfig?.Invoke(config, symbolTable);
-
-                            if (o is List<(ISymbolSlot slot, FormulaValue value)> slotList)
-                            {
-                                slots.AddRange(slotList);
-                            }
-
-                            if (k.parameters != null)
-                            {
-                                parameters = k.parameters(o);
-                            }
-
-                            if (k.configureEngine != null)
-                            {
-                                engine ??= new RecalcEngine(config);
-                                k.configureEngine(engine, NumberIsFloat);
-<<<<<<< HEAD
-                            }
-
-                            if (k.runtimeConfig != null)
-                            {
-                                runtimeConfiguration.Add(k.runtimeConfig);
-                            }                            
-=======
-                            }                                                     
->>>>>>> d03cc47f
-                        }
-
-                        engine ??= new RecalcEngine(config);
-                    }
-                    catch (Exception ex)
-                    {
-                        throw new SetupHandlerNotFoundException("Failed in setup handler", ex);
-                    }
-                }
-                else
-                {
-                    engine = new RecalcEngine(config);
-                    parameters = null;
-                }
-
-                if (parameters == null)
-                {
-                    parameters = RecordValue.Empty();
-                }
-
-                var symbolTableFromParams = ReadOnlySymbolTable.NewFromRecord(parameters.Type);
-                var combinedSymbolTable = new ComposedReadOnlySymbolTable(symbolTableFromParams, symbolTable);
-
-                // These tests are only run in en-US locale for now
-                var options = iSetup.Flags.ToParserOptions(new CultureInfo("en-US"));
-                var check = engine.Check(expr, options: options, symbolTable: combinedSymbolTable);                
-                if (!check.IsSuccess)
-                {
-                    return new RunResult(check);
-                }
-
-                Log?.Invoke($"IR: {check.PrintIR()}");
-
-                var symbolValuesFromParams = SymbolValues.NewFromRecord(symbolTableFromParams, parameters);
-                var symbolValues = new SymbolValues(symbolTable);
-                
-                foreach ((ISymbolSlot slot, FormulaValue value) in slots)
-                {
-                    symbolValues.Set(slot, value);                    
-                }
-
-                var composedSymbolValues = SymbolValues.Compose(symbolValuesFromParams, symbolValues);
-                var runtimeConfig = new RuntimeConfig(composedSymbolValues);
-
-                if (iSetup.TimeZoneInfo != null)
-                {
-                    runtimeConfig.AddService(iSetup.TimeZoneInfo);
-                }
-
-                if (engine.TryGetByName("traceRecord", out _))
-                {
-                    var traceRecord = engine.GetValue("traceRecord");
-                    if (traceRecord != null)
-                    {
-                        runtimeConfig.AddService<ITracer>(new Tracer((RecordValue)traceRecord));
-                    }
-                }
-
-                foreach (Action<RuntimeConfig> rc in runtimeConfiguration)
-                {
-                    rc(runtimeConfig);
-                }            
-
-                // Ensure tests can run with governor on. 
-                // Some tests that use large memory can disable via:
-                //    #SETUP: DisableMemChecks
-                if (!iSetup.DisableMemoryChecks)
-                {
-                    var kbytes = 1000;
-                    var mem = new SingleThreadedGovernor(10 * 1000 * kbytes);
-                    runtimeConfig.AddService<Governor>(mem);
-                }
-
-                var newValue = await check.GetEvaluator().EvalAsync(CancellationToken.None, runtimeConfig).ConfigureAwait(false);
-
-                // UntypedObjectType type is currently not supported for serialization.
-                if (newValue.Type is UntypedObjectType)
-                {
-                    return new RunResult(newValue);
-                }
-
-                FormulaValue newValueDeserialized;
-
-                var sb = new StringBuilder();
-                var settings = new FormulaValueSerializerSettings()
-                {
-                    UseCompactRepresentation = true,
-                };
-                newValue.ToExpression(sb, settings);
-
-                try
-                {
-                    // Serialization test. Serialized expression must produce an identical result.
-                    // Serialization can't use TextFirst if enabled for the test, strings for example would have the wrong syntax.
-                    options.TextFirst = false;
-                    newValueDeserialized = await engine.EvalAsync(sb.ToString(), CancellationToken.None, options, runtimeConfig: runtimeConfig).ConfigureAwait(false);
-                }
-                catch (InvalidOperationException e)
-                {
-                    // If we failed because of range limitations with decimal, retry with NumberIsFloat enabled
-                    // This is for tests that return 1e100 as a result, verifying proper floating point operation
-                    if (!NumberIsFloat && e.Message.Contains("value is too large"))
-                    {
-                        // Serialization test. Serialized expression must produce an identical result.
-                        options.NumberIsFloat = true;
-                        newValueDeserialized = await engine.EvalAsync(sb.ToString(), CancellationToken.None, options, runtimeConfig: runtimeConfig).ConfigureAwait(false);
-                    }
-                    else
-                    {
-                        throw;
-                    }
-                }
-
-                return new RunResult(newValueDeserialized, newValue);
-            }
-        }
-
-        // Run through a .txt in sequence, allowing Set() functions that can create state. 
-        // Useful for testing mutation functions. 
-        // The .txt format still provides an expected return value after each expression.
-        internal class ReplRunner : BaseRunner
-        {
-            private readonly RecalcEngine _engine;
-
-            // Repl engine does all the policy around declaring variables via Set().
-#pragma warning disable CS0618 // Type or member is obsolete
-            public readonly PowerFxREPL _repl;
-#pragma warning restore CS0618 // Type or member is obsolete
-
-            public ReplRunner(RecalcEngine engine)
-            {
-                _engine = engine;
-
-#pragma warning disable CS0618 // Type or member is obsolete
-                _repl = new PowerFxREPL
-                {
-                    Engine = _engine,
-                    AllowSetDefinitions = true
-                };
-#pragma warning restore CS0618 // Type or member is obsolete
-            }
-
-            protected override async Task<RunResult> RunAsyncInternal(string expr, string setupHandlerName = null)
-            {
-                var replResult = await _repl.HandleCommandAsync(expr, default).ConfigureAwait(false);
-
-                // .txt output format - if there are any Set(), compare those.
-                if (replResult.DeclaredVars.Count > 0)
-                {
-                    var newVar = replResult.DeclaredVars.First().Value;
-                    var runResult = new RunResult(newVar);
-                    return runResult;
-                }
-
-                var check = replResult.CheckResult;
-                if (!check.IsSuccess)
-                {
-                    return new RunResult(check);
-                }
-
-                var result = replResult.EvalResult;
-                return new RunResult(result);
-            }
-        }
-    }
-
-    public static class UserInfoTestSetup
-    {
-        public static BasicUserInfo UserInfo = new BasicUserInfo
-        {
-            FullName = "Susan Burk",
-            Email = "susan@contoso.com",
-            DataverseUserId = new Guid("aa1d4f65-044f-4928-a95f-30d4c8ebf118"),
-            TeamsMemberId = "29:1DUjC5z4ttsBQa0fX2O7B0IDu30R",
-        };
-
-        public static SymbolTable GetUserInfoSymbolTable()
-        {
-            var props = new Dictionary<string, object>
-            {
-                { "FullName", UserInfo.FullName },
-                { "Email", UserInfo.Email },
-                { "DataverseUserId", UserInfo.DataverseUserId },
-                { "TeamsMemberId", UserInfo.TeamsMemberId }
-            };
-
-            var allKeys = props.Keys.ToArray();
-            SymbolTable userSymbolTable = new SymbolTable();
-
-            userSymbolTable.AddUserInfoObject(allKeys);
-
-            return userSymbolTable;
-        }
-    }
-}
+﻿// Copyright (c) Microsoft Corporation.
+// Licensed under the MIT license.
+
+using System;
+using System.Collections.Generic;
+using System.Globalization;
+using System.Linq;
+using System.Text;
+using System.Threading;
+using System.Threading.Tasks;
+using Microsoft.PowerFx.Core;
+using Microsoft.PowerFx.Core.Functions;
+using Microsoft.PowerFx.Core.Tests;
+using Microsoft.PowerFx.Core.Types.Enums;
+using Microsoft.PowerFx.Core.Utils;
+using Microsoft.PowerFx.Interpreter.Tests.Helpers;
+using Microsoft.PowerFx.Logging;
+using Microsoft.PowerFx.Tests;
+using Microsoft.PowerFx.Types;
+
+namespace Microsoft.PowerFx.Interpreter.Tests
+{
+    public class ExpressionEvaluationTests : PowerFxTest
+    {
+        // Each setup handler can define 4 types of specific actions to define the PowerFxConfig, Parameters and Engine configuration
+        // - initPfxConfig: to define the initial PowerFxConfig
+        // - updatePfxConfig: to update the PowerFxConfig, like enabling functions
+        //                    this function returns an 'object' which will be sent to 'parameters' function if defined
+        //                    if initPfxConfig is null, PowerFxConfig is created with default settings
+        // - parameters: to define the parameters for the test case
+        //               receives an 'object' if defined in updatePfxConfig
+        // - configureEngine: to configure the engine               
+        // Each of these actions are executed in order (init, update, param, configure)
+        internal static Dictionary<string, 
+            (Func<PowerFxConfig, PowerFxConfig> initPfxConfig, 
+             Func<PowerFxConfig, SymbolTable, object> updatePfxConfig, 
+             Func<object, RecordValue> parameters, 
+             Action<RecalcEngine, bool> configureEngine)> SetupHandlers = new ()
+        {
+            { "AllEnumsSetup", (AllEnumsSetup, null, null, null) },
+            { "Blob", (null, BlobSetup, null, null) },
+            { "DecimalSupport", (null, null, null, null) }, // Decimal is enabled in the C# interpreter
+            { "EnableJsonFunctions", (null, EnableJsonFunctions, null, null) },
+            { "MutationFunctionsTestSetup", (null, null, null, MutationFunctionsTestSetup) },
+            { "OptionSetSortTestSetup", (null, OptionSetSortTestSetup, null, null) },
+            { "OptionSetTestSetup", (null, OptionSetTestSetup1, OptionSetTestSetup2, null) },
+            { "RegEx", (null, RegExSetup, null, null) },
+            { "TraceSetup", (null, null, null, TraceSetup) }
+        };
+
+        private static object EnableJsonFunctions(PowerFxConfig config, SymbolTable symbolTable)
+        {
+            config.EnableJsonFunctions();
+            return null;
+        }
+
+        private static object RegExSetup(PowerFxConfig config, SymbolTable symbolTable)
+        {
+#pragma warning disable CS0618 // Type or member is obsolete
+            config.EnableRegExFunctions(new TimeSpan(0, 0, 5));
+#pragma warning restore CS0618 // Type or member is obsolete
+
+            return null;
+        }       
+
+        private static object BlobSetup(PowerFxConfig config, SymbolTable symbolTable)
+        {
+            config.AddBlobTestFunctions();
+            config.EnableSetFunction();
+
+            return new List<(ISymbolSlot slot, FormulaValue value)>()
+            { 
+                AddBlankVar(symbolTable, FormulaType.Blob, "blob", true),
+                AddBlankVar(symbolTable, FormulaType.String, "str", true)
+            };
+        }
+
+        private static (ISymbolSlot slot, FormulaValue value) AddBlankVar(SymbolTable symbolTable, FormulaType type, string varName, bool mutable)
+        {
+            return (symbolTable.AddVariable(varName, type, mutable, varName), FormulaValue.NewBlank(type));
+        }
+
+        private static PowerFxConfig AllEnumsSetup(PowerFxConfig config)
+        {
+            return PowerFxConfig.BuildWithEnumStore(new EnumStoreBuilder().WithDefaultEnums(), new TexlFunctionSet(), config.Features);
+        }
+       
+        private static object OptionSetTestSetup1(PowerFxConfig config, SymbolTable symbolTable)
+        {
+            OptionSet optionSet = new OptionSet("OptionSet", DisplayNameUtility.MakeUnique(new Dictionary<string, string>()
+            {
+                    { "option_1", "Option1" },
+                    { "option_2", "Option2" },
+                    { "option-3", "Option-3" },
+                    { "Is", "Option IS" }, // Reserved word
+                    { "Self", "Option SELF" }, // Keyword
+                    { "is", "Option is low case" }, // Not a reserved word
+                    { "self", "Option self low case" }, // Not a keyword
+            }));
+
+            OptionSet otherOptionSet = new OptionSet("OtherOptionSet", DisplayNameUtility.MakeUnique(new Dictionary<string, string>()
+            {
+                    { "99", "OptionA" },
+                    { "112", "OptionB" },
+                    { "35694", "OptionC" },
+                    { "123412983", "OptionD" },
+            }));
+
+            config.AddOptionSet(optionSet);
+            config.AddOptionSet(otherOptionSet);
+
+            return (optionSet, otherOptionSet);
+        }
+
+        private static RecordValue OptionSetTestSetup2(object obj)
+        {
+            (OptionSet optionSet, OptionSet otherOptionSet) = ((OptionSet, OptionSet))obj;
+
+            optionSet.TryGetValue(new DName("option_1"), out var o1Val);
+            otherOptionSet.TryGetValue(new DName("123412983"), out var o2Val);
+
+            RecordValue parameters = FormulaValue.NewRecordFromFields(
+                    new NamedValue("TopOptionSetField", o1Val),
+                    new NamedValue("Nested", FormulaValue.NewRecordFromFields(
+                        new NamedValue("InnerOtherOptionSet", o2Val))));
+
+            return parameters;
+        }
+
+        private static object OptionSetSortTestSetup(PowerFxConfig config, SymbolTable symbolTable)
+        {
+            var optionSet = new OptionSet("OptionSet", DisplayNameUtility.MakeUnique(new Dictionary<string, string>()
+            {
+                    { "option_1", "Option1" },
+                    { "option_2", "Option2" }
+            }));
+
+            config.AddOptionSet(optionSet);
+
+            optionSet.TryGetValue(new DName("option_1"), out var o1Val);
+            optionSet.TryGetValue(new DName("option_2"), out var o2Val);
+
+            var r1 = FormulaValue.NewRecordFromFields(new NamedValue("OptionSetField1", o1Val), new NamedValue("StrField1", FormulaValue.New("test1")));
+            var r2 = FormulaValue.NewRecordFromFields(new NamedValue("OptionSetField1", o2Val), new NamedValue("StrField1", FormulaValue.New("test2")));
+            var r3 = FormulaValue.NewRecordFromFields(new NamedValue("OptionSetField1", o1Val), new NamedValue("StrField1", FormulaValue.New("test3")));
+            var r4 = FormulaValue.NewRecordFromFields(new NamedValue("OptionSetField1", o2Val), new NamedValue("StrField1", FormulaValue.New("test4")));
+
+            // Testing with missing/blank option set field is throwing an exception. Once that is resolved uncomment and fix the test case in Sort.txt
+            var r5 = FormulaValue.NewRecordFromFields(new NamedValue("StrField1", FormulaValue.New("test5")));
+
+            var rType = RecordType.Empty()
+                .Add(new NamedFormulaType("OptionSetField1", FormulaType.OptionSetValue, "DisplayNameField1"))
+                .Add(new NamedFormulaType("StrField1", FormulaType.String, "DisplayNameField2"));
+
+            var t1 = FormulaValue.NewTable(rType, r1, r2);
+            var t2 = FormulaValue.NewTable(rType, r1, r2, r3, r4);
+            var t3 = FormulaValue.NewTable(rType, r1, r2, r3, r5, r4);
+
+            var symbol = config.SymbolTable;
+            symbol.AddConstant("t1", t1);
+            symbol.AddConstant("t2", t2);
+            symbol.AddConstant("t3", t3);
+
+            return null;
+        }
+
+        private static void MutationFunctionsTestSetup(RecalcEngine engine, bool numberIsFloat)
+        {
+            /*
+             * Record r1 => {![Field1:n, Field2:s, Field3:d, Field4:b]}
+             * Record r2 => {![Field1:n, Field2:s, Field3:d, Field4:b]}
+             * Record rwr1 => {![Field1:n, Field2:![Field2_1:n, Field2_2:s, Field2_3:![Field2_3_1:n, Field2_3_2:s]], Field3:b]}
+             * Record rwr2 => {![Field1:n, Field2:![Field2_1:n, Field2_2:s, Field2_3:![Field2_3_1:n, Field2_3_2:s]], Field3:b]}
+             * Record rwr3 => {![Field1:n, Field2:![Field2_1:n, Field2_2:s, Field2_3:![Field2_3_1:n, Field2_3_2:s]], Field3:b]}
+             * Record r_empty => {}
+             * Table t1(r1) => Type (Field1, Field2, Field3, Field4)
+             * Table t2(rwr1, rwr2, rwr3)
+             * Table t_empty: *[Value:n] = []
+             * Table t_empty2: *[Value:n] = []
+             * Table t_an_bs: *[a:n,b:s] = []
+             * Table t_name: *[name:s] = []
+             */
+
+            var numberType = numberIsFloat ? FormulaType.Number : FormulaType.Decimal;
+
+            Func<double, FormulaValue> newNumber = number => numberIsFloat ? FormulaValue.New(number) : FormulaValue.New((decimal)number);
+
+            var rType = RecordType.Empty()
+                .Add(new NamedFormulaType("Field1", numberType, "DisplayNameField1"))
+                .Add(new NamedFormulaType("Field2", FormulaType.String, "DisplayNameField2"))
+                .Add(new NamedFormulaType("Field3", FormulaType.DateTime, "DisplayNameField3"))
+                .Add(new NamedFormulaType("Field4", FormulaType.Boolean, "DisplayNameField4"));
+
+            var r1Fields = new List<NamedValue>()
+            {
+                new NamedValue("Field1", newNumber(1)),
+                new NamedValue("Field2", FormulaValue.New("earth")),
+                new NamedValue("Field3", FormulaValue.New(DateTime.Parse("1/1/2022").Date)),
+                new NamedValue("Field4", FormulaValue.New(true))
+            };
+
+            var r2Fields = new List<NamedValue>()
+            {
+                new NamedValue("Field1", newNumber(2)),
+                new NamedValue("Field2", FormulaValue.New("moon")),
+                new NamedValue("Field3", FormulaValue.New(DateTime.Parse("2/1/2022").Date)),
+                new NamedValue("Field4", FormulaValue.New(false))
+            };
+
+            var r1 = FormulaValue.NewRecordFromFields(rType, r1Fields);
+            var r2 = FormulaValue.NewRecordFromFields(rType, r2Fields);
+            var rEmpty = RecordValue.Empty();
+
+            var t1 = FormulaValue.NewTable(rType, new List<RecordValue>() { r1 });
+
+#pragma warning disable SA1117 // Parameters should be on same line or separate lines
+            var recordWithRecordType = RecordType.Empty()
+                .Add(new NamedFormulaType("Field1", numberType, "DisplayNameField1"))
+                .Add(new NamedFormulaType("Field2", RecordType.Empty()
+                    .Add(new NamedFormulaType("Field2_1", numberType, "DisplayNameField2_1"))
+                    .Add(new NamedFormulaType("Field2_2", FormulaType.String, "DisplayNameField2_2"))
+                    .Add(new NamedFormulaType("Field2_3", RecordType.Empty()
+                        .Add(new NamedFormulaType("Field2_3_1", numberType, "DisplayNameField2_3_1"))
+                        .Add(new NamedFormulaType("Field2_3_2", FormulaType.String, "DisplayNameField2_3_2")),
+                    "DisplayNameField2_3")),
+                "DisplayNameField2"))
+                .Add(new NamedFormulaType("Field3", FormulaType.Boolean, "DisplayNameField3"));
+#pragma warning restore SA1117 // Parameters should be on same line or separate lines
+
+            var recordWithRecordFields1 = new List<NamedValue>()
+            {
+                new NamedValue("Field1", newNumber(1)),
+                new NamedValue("Field2", FormulaValue.NewRecordFromFields(new List<NamedValue>()
+                {
+                    new NamedValue("Field2_1", newNumber(121)),
+                    new NamedValue("Field2_2", FormulaValue.New("2_2")),
+                    new NamedValue("Field2_3", FormulaValue.NewRecordFromFields(new List<NamedValue>()
+                    {
+                        new NamedValue("Field2_3_1", newNumber(1231)),
+                        new NamedValue("Field2_3_2", FormulaValue.New("common")),
+                    }))
+                })),
+                new NamedValue("Field3", FormulaValue.New(false))
+            };
+
+            var recordWithRecordFields2 = new List<NamedValue>()
+            {
+                new NamedValue("Field1", newNumber(2)),
+                new NamedValue("Field2", FormulaValue.NewRecordFromFields(new List<NamedValue>()
+                {
+                    new NamedValue("Field2_1", newNumber(221)),
+                    new NamedValue("Field2_2", FormulaValue.New("2_2")),
+                    new NamedValue("Field2_3", FormulaValue.NewRecordFromFields(new List<NamedValue>()
+                    {
+                        new NamedValue("Field2_3_1", newNumber(2231)),
+                        new NamedValue("Field2_3_2", FormulaValue.New("common")),
+                    }))
+                })),
+                new NamedValue("Field3", FormulaValue.New(false))
+            };
+
+            var recordWithRecordFields3 = new List<NamedValue>()
+            {
+                new NamedValue("Field1", newNumber(3)),
+                new NamedValue("Field2", FormulaValue.NewRecordFromFields(new List<NamedValue>()
+                {
+                    new NamedValue("Field2_1", newNumber(321)),
+                    new NamedValue("Field2_2", FormulaValue.New("2_2")),
+                    new NamedValue("Field2_3", FormulaValue.NewRecordFromFields(new List<NamedValue>()
+                    {
+                        new NamedValue("Field2_3_1", newNumber(3231)),
+                        new NamedValue("Field2_3_2", FormulaValue.New("common")),
+                    }))
+                })),
+                new NamedValue("Field3", FormulaValue.New(true))
+            };
+
+            var recordWithRecord1 = FormulaValue.NewRecordFromFields(recordWithRecordType, recordWithRecordFields1);
+            var recordWithRecord2 = FormulaValue.NewRecordFromFields(recordWithRecordType, recordWithRecordFields2);
+            var recordWithRecord3 = FormulaValue.NewRecordFromFields(recordWithRecordType, recordWithRecordFields3);
+
+            var t2 = FormulaValue.NewTable(recordWithRecordType, new List<RecordValue>()
+            {
+                recordWithRecord1,
+                recordWithRecord2,
+                recordWithRecord3
+            });
+
+            var symbol = engine._symbolTable;
+
+            symbol.EnableMutationFunctions();
+
+            engine.UpdateVariable("t1", t1);
+            engine.UpdateVariable("r1", r1);
+
+            engine.UpdateVariable("r2", r2);
+            engine.UpdateVariable("t2", t2);
+            engine.UpdateVariable("rwr1", recordWithRecord1);
+            engine.UpdateVariable("rwr2", recordWithRecord2);
+            engine.UpdateVariable("rwr3", recordWithRecord3);
+            engine.UpdateVariable("r_empty", rEmpty);
+
+            var valueTableType = TableType.Empty().Add("Value", numberType);
+            var tEmpty = FormulaValue.NewTable(valueTableType.ToRecord());
+            var tEmpty2 = FormulaValue.NewTable(valueTableType.ToRecord());
+            engine.UpdateVariable("t_empty", tEmpty);
+            engine.UpdateVariable("t_empty2", tEmpty2);
+
+            var abTableType = TableType.Empty().Add("a", numberType).Add("b", FormulaType.String);
+            engine.UpdateVariable("t_an_bs", FormulaValue.NewTable(abTableType.ToRecord()));
+
+            var nameTableType = TableType.Empty().Add("name", FormulaType.String);
+            engine.UpdateVariable("t_name", FormulaValue.NewTable(nameTableType.ToRecord()));
+        }
+
+        private static void TraceSetup(RecalcEngine engine, bool numberIsFloat)
+        {
+            var rType = RecordType.Empty()
+                .Add("message", FormulaType.String)
+                .Add("severity", FormulaType.Decimal)
+                .Add("customRecord", FormulaType.String);
+
+            var rFields = new NamedValue[]
+                {
+                    new NamedValue("message", FormulaValue.NewBlank()),
+                    new NamedValue("severity", FormulaValue.New(0)),
+                    new NamedValue("customRecord", FormulaValue.New(string.Empty))
+                };
+
+            var rValue = FormulaValue.NewRecordFromFields(rType, rFields);
+
+            engine.UpdateVariable("traceRecord", rValue);
+        }
+
+        private class Tracer : ITracer
+        {
+            private readonly RecordValue _result;
+
+            public Tracer(RecordValue result)
+            {
+                _result = result;
+            }
+
+            public Task LogAsync(string message, TraceSeverity severity, RecordValue customRecord, CancellationToken ct)
+            {
+                _result.UpdateField("message", FormulaValue.New(message));
+                _result.UpdateField("severity", FormulaValue.New((int)severity));
+                _result.UpdateField("customRecord", FormulaValue.New(customRecord.ToExpression()));
+                return Task.CompletedTask;
+            }
+        }
+
+        // Interpret each test case independently
+        // Supports #setup directives. 
+        internal class InterpreterRunner : BaseRunner
+        {
+            // For async tests, run in special mode. 
+
+            // This does _not_ change evaluation semantics, but does verify .Result isn't called by checking
+
+            // task completion status.. 
+
+            private async Task<FormulaValue> RunVerifyAsync(string expr, PowerFxConfig config, InternalSetup setup)
+            {
+                var verify = new AsyncVerify();
+
+                // Add Async(),WaitFor() functions 
+                var asyncHelper = new AsyncFunctionsHelper(verify);
+                config.AddFunction(asyncHelper.GetFunction());
+
+                var waitForHelper = new WaitForFunctionsHelper(verify);
+                config.AddFunction(waitForHelper.GetFunction());
+
+                config.EnableSetFunction();
+                var engine = new RecalcEngine(config);
+                engine.UpdateVariable("varNumber", 9999);
+
+                // Run in special mode that ensures we're not calling .Result
+                var result = await verify.EvalAsync(engine, expr, setup).ConfigureAwait(false);
+                return result;
+            }
+
+            protected override async Task<RunResult> RunAsyncInternal(string expr, string setupHandlerName)
+            {
+                RecalcEngine engine = null;
+                RecordValue parameters = null;
+                var iSetup = InternalSetup.Parse(setupHandlerName, Features, NumberIsFloat);
+
+                var config = new PowerFxConfig(features: iSetup.Features);
+                config.EnableJsonFunctions();
+
+                if (iSetup.HandlerNames?.Any(hn => string.Equals(hn, "AsyncTestSetup", StringComparison.OrdinalIgnoreCase)) == true)
+                {
+                    return new RunResult(await RunVerifyAsync(expr, config, iSetup).ConfigureAwait(false));
+                }
+
+                List<Action<RuntimeConfig>> runtimeConfiguration = new List<Action<RuntimeConfig>>();                
+                SymbolTable symbolTable = new SymbolTable();
+                List<(ISymbolSlot slot, FormulaValue value)> slots = new ();
+
+                if (iSetup.HandlerNames != null && iSetup.HandlerNames.Any())
+                {
+                    try
+                    {
+                        // Execute actions in order
+                        foreach (var k in iSetup.HandlerNames.Select(hn => SetupHandlers[hn]).OrderBy(kvp => kvp.initPfxConfig != null ? 1 : kvp.updatePfxConfig != null ? 2 : kvp.parameters != null ? 3 : 4))
+                        {
+                            if (k.initPfxConfig != null)
+                            {
+                                config = k.initPfxConfig(config);
+                            }
+
+                            object o = k.updatePfxConfig?.Invoke(config, symbolTable);
+
+                            if (o is List<(ISymbolSlot slot, FormulaValue value)> slotList)
+                            {
+                                slots.AddRange(slotList);
+                            }
+
+                            if (k.parameters != null)
+                            {
+                                parameters = k.parameters(o);
+                            }
+
+                            if (k.configureEngine != null)
+                            {
+                                engine ??= new RecalcEngine(config);
+                                k.configureEngine(engine, NumberIsFloat);
+                            }                                                     
+                        }
+
+                        engine ??= new RecalcEngine(config);
+                    }
+                    catch (Exception ex)
+                    {
+                        throw new SetupHandlerNotFoundException("Failed in setup handler", ex);
+                    }
+                }
+                else
+                {
+                    engine = new RecalcEngine(config);
+                    parameters = null;
+                }
+
+                if (parameters == null)
+                {
+                    parameters = RecordValue.Empty();
+                }
+
+                var symbolTableFromParams = ReadOnlySymbolTable.NewFromRecord(parameters.Type);
+                var combinedSymbolTable = new ComposedReadOnlySymbolTable(symbolTableFromParams, symbolTable);
+
+                // These tests are only run in en-US locale for now
+                var options = iSetup.Flags.ToParserOptions(new CultureInfo("en-US"));
+                var check = engine.Check(expr, options: options, symbolTable: combinedSymbolTable);                
+                if (!check.IsSuccess)
+                {
+                    return new RunResult(check);
+                }
+
+                Log?.Invoke($"IR: {check.PrintIR()}");
+
+                var symbolValuesFromParams = SymbolValues.NewFromRecord(symbolTableFromParams, parameters);
+                var symbolValues = new SymbolValues(symbolTable);
+                
+                foreach ((ISymbolSlot slot, FormulaValue value) in slots)
+                {
+                    symbolValues.Set(slot, value);                    
+                }
+
+                var composedSymbolValues = SymbolValues.Compose(symbolValuesFromParams, symbolValues);
+                var runtimeConfig = new RuntimeConfig(composedSymbolValues);
+
+                if (iSetup.TimeZoneInfo != null)
+                {
+                    runtimeConfig.AddService(iSetup.TimeZoneInfo);
+                }
+
+                if (engine.TryGetByName("traceRecord", out _))
+                {
+                    var traceRecord = engine.GetValue("traceRecord");
+                    if (traceRecord != null)
+                    {
+                        runtimeConfig.AddService<ITracer>(new Tracer((RecordValue)traceRecord));
+                    }
+                }
+
+                foreach (Action<RuntimeConfig> rc in runtimeConfiguration)
+                {
+                    rc(runtimeConfig);
+                }            
+
+                // Ensure tests can run with governor on. 
+                // Some tests that use large memory can disable via:
+                //    #SETUP: DisableMemChecks
+                if (!iSetup.DisableMemoryChecks)
+                {
+                    var kbytes = 1000;
+                    var mem = new SingleThreadedGovernor(10 * 1000 * kbytes);
+                    runtimeConfig.AddService<Governor>(mem);
+                }
+
+                var newValue = await check.GetEvaluator().EvalAsync(CancellationToken.None, runtimeConfig).ConfigureAwait(false);
+
+                // UntypedObjectType type is currently not supported for serialization.
+                if (newValue.Type is UntypedObjectType)
+                {
+                    return new RunResult(newValue);
+                }
+
+                FormulaValue newValueDeserialized;
+
+                var sb = new StringBuilder();
+                var settings = new FormulaValueSerializerSettings()
+                {
+                    UseCompactRepresentation = true,
+                };
+                newValue.ToExpression(sb, settings);
+
+                try
+                {
+                    // Serialization test. Serialized expression must produce an identical result.
+                    // Serialization can't use TextFirst if enabled for the test, strings for example would have the wrong syntax.
+                    options.TextFirst = false;
+                    newValueDeserialized = await engine.EvalAsync(sb.ToString(), CancellationToken.None, options, runtimeConfig: runtimeConfig).ConfigureAwait(false);
+                }
+                catch (InvalidOperationException e)
+                {
+                    // If we failed because of range limitations with decimal, retry with NumberIsFloat enabled
+                    // This is for tests that return 1e100 as a result, verifying proper floating point operation
+                    if (!NumberIsFloat && e.Message.Contains("value is too large"))
+                    {
+                        // Serialization test. Serialized expression must produce an identical result.
+                        options.NumberIsFloat = true;
+                        newValueDeserialized = await engine.EvalAsync(sb.ToString(), CancellationToken.None, options, runtimeConfig: runtimeConfig).ConfigureAwait(false);
+                    }
+                    else
+                    {
+                        throw;
+                    }
+                }
+
+                return new RunResult(newValueDeserialized, newValue);
+            }
+        }
+
+        // Run through a .txt in sequence, allowing Set() functions that can create state. 
+        // Useful for testing mutation functions. 
+        // The .txt format still provides an expected return value after each expression.
+        internal class ReplRunner : BaseRunner
+        {
+            private readonly RecalcEngine _engine;
+
+            // Repl engine does all the policy around declaring variables via Set().
+#pragma warning disable CS0618 // Type or member is obsolete
+            public readonly PowerFxREPL _repl;
+#pragma warning restore CS0618 // Type or member is obsolete
+
+            public ReplRunner(RecalcEngine engine)
+            {
+                _engine = engine;
+
+#pragma warning disable CS0618 // Type or member is obsolete
+                _repl = new PowerFxREPL
+                {
+                    Engine = _engine,
+                    AllowSetDefinitions = true
+                };
+#pragma warning restore CS0618 // Type or member is obsolete
+            }
+
+            protected override async Task<RunResult> RunAsyncInternal(string expr, string setupHandlerName = null)
+            {
+                var replResult = await _repl.HandleCommandAsync(expr, default).ConfigureAwait(false);
+
+                // .txt output format - if there are any Set(), compare those.
+                if (replResult.DeclaredVars.Count > 0)
+                {
+                    var newVar = replResult.DeclaredVars.First().Value;
+                    var runResult = new RunResult(newVar);
+                    return runResult;
+                }
+
+                var check = replResult.CheckResult;
+                if (!check.IsSuccess)
+                {
+                    return new RunResult(check);
+                }
+
+                var result = replResult.EvalResult;
+                return new RunResult(result);
+            }
+        }
+    }
+
+    public static class UserInfoTestSetup
+    {
+        public static BasicUserInfo UserInfo = new BasicUserInfo
+        {
+            FullName = "Susan Burk",
+            Email = "susan@contoso.com",
+            DataverseUserId = new Guid("aa1d4f65-044f-4928-a95f-30d4c8ebf118"),
+            TeamsMemberId = "29:1DUjC5z4ttsBQa0fX2O7B0IDu30R",
+        };
+
+        public static SymbolTable GetUserInfoSymbolTable()
+        {
+            var props = new Dictionary<string, object>
+            {
+                { "FullName", UserInfo.FullName },
+                { "Email", UserInfo.Email },
+                { "DataverseUserId", UserInfo.DataverseUserId },
+                { "TeamsMemberId", UserInfo.TeamsMemberId }
+            };
+
+            var allKeys = props.Keys.ToArray();
+            SymbolTable userSymbolTable = new SymbolTable();
+
+            userSymbolTable.AddUserInfoObject(allKeys);
+
+            return userSymbolTable;
+        }
+    }
+}