﻿// Copyright (c) Microsoft Corporation.
// Licensed under the MIT license.

using System.Collections.Generic;
using System.Globalization;
using System.Linq;
using BenchmarkDotNet.Attributes;
using BenchmarkDotNet.Diagnostics.Windows;
using BenchmarkDotNet.Diagnostics.Windows.Configs;
using BenchmarkDotNet.Engines;
using BenchmarkDotNet.Jobs;
using Microsoft.PowerFx.Syntax;
using Microsoft.PowerFx.Types;

namespace Microsoft.PowerFx.Performance.Tests
{
    [MemoryDiagnoser]
    [NativeMemoryProfiler]
    [EtwProfiler] // https://benchmarkdotnet.org/articles/features/etwprofiler.html
    [CsvExporter] // https://benchmarkdotnet.org/articles/configs/exporters.html
    [MinColumn]
    [Q1Column]
    [MeanColumn]
    [MedianColumn]
    [Q3Column]
    [MaxColumn]
    [SimpleJob(RunStrategy.Throughput, RuntimeMoniker.NetCoreApp31, launchCount: 1, warmupCount: 2)]
    public class BasicPerformance
    {
        private PowerFxConfig _powerFxConfig;
        private Engine _engine;
        private RecalcEngine _recalcEngine;
        private ParserOptions _parserOptions;

        [GlobalSetup]
        public void GlobalSetup()
        {
<<<<<<< HEAD
            _powerFxConfig = new PowerFxConfig(Features.All);
=======
            _powerFxConfig = new PowerFxConfig(new CultureInfo("en-US"), Features.PowerFxV1);
>>>>>>> 4659f5ac
            _engine = new Engine(_powerFxConfig);
            _parserOptions = new ParserOptions() { AllowsSideEffects = true, Culture = new CultureInfo("en-US") };
            _recalcEngine = new RecalcEngine(_powerFxConfig);
        }

        [Params(1, 5, 10)]
        public int N { get; set; }

        [Benchmark]
        public IReadOnlyList<Token> Tokenize()
        {
            string expr = string.Join(" + ", Enumerable.Repeat("Sum(1)", N));
            IReadOnlyList<Token> tokens = null;

            for (int i = 0; i < 100; i++)
            {
                tokens = _engine.Tokenize(expr);
            }

            return tokens;
        }

        [Benchmark]
        public ParseResult Parse()
        {
            string expr = string.Join(" + ", Enumerable.Repeat("Sum(1)", N));
            ParseResult parse = null;

            for (int i = 0; i < 100; i++)
            {
                parse = _engine.Parse(expr, _parserOptions);
            }

            return parse;
        }

        [Benchmark]
        public CheckResult Check()
        {
            string expr = string.Join(" + ", Enumerable.Repeat("Sum(1)", N));
            CheckResult check = null;

            for (int i = 0; i < 100; i++)
            {
                check = _engine.Check(expr);
            }

            return check;
        }

        [Benchmark]
        public FormulaValue Eval()
        {
            string expr = string.Join(" + ", Enumerable.Repeat("Sum(1)", N));
            FormulaValue result = null;

            for (int i = 0; i < 100; i++)
            {
                result = _recalcEngine.Eval(expr);
            }

            return result;
        }
    }
}<|MERGE_RESOLUTION|>--- conflicted
+++ resolved
@@ -35,11 +35,7 @@
         [GlobalSetup]
         public void GlobalSetup()
         {
-<<<<<<< HEAD
-            _powerFxConfig = new PowerFxConfig(Features.All);
-=======
-            _powerFxConfig = new PowerFxConfig(new CultureInfo("en-US"), Features.PowerFxV1);
->>>>>>> 4659f5ac
+            _powerFxConfig = new PowerFxConfig(Features.PowerFxV1);
             _engine = new Engine(_powerFxConfig);
             _parserOptions = new ParserOptions() { AllowsSideEffects = true, Culture = new CultureInfo("en-US") };
             _recalcEngine = new RecalcEngine(_powerFxConfig);
