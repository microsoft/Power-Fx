﻿// Copyright (c) Microsoft Corporation.
// Licensed under the MIT license.

using System;
using System.Diagnostics;
using System.Linq;
using System.Text;
using System.Text.RegularExpressions;
using System.Threading;
using System.Threading.Tasks;
using Microsoft.PowerFx.Core.Types;
using Microsoft.PowerFx.Types;

namespace Microsoft.PowerFx.Core.Tests
{
    /// <summary>
    /// Result of a call to <see cref="BaseRunner.RunAsyncInternal(string, string)"/>.
    /// - Compilation error - set Errors
    /// - Runtime error - set Value
    ///
    /// If the eval used unsupported behavior, set UnsupportedReason to a message.
    /// This may cause th etest to get skipped rather than fail. 
    /// </summary>
    public class RunResult
    {
        // Test case had a Compilation error.
        // Null if none. 
        public ExpressionError[] Errors;

        // Test case ran and returned a result. 
        public FormulaValue Value;

        public FormulaValue OriginalValue;

        // Test may have run and failed (so Value is set) due to
        // known unsupported behavior in an engine. Let engine mark that this is a known case.
        //
        // This will often mean skipping the test, but may still be a failure if:
        // - the test is already from an override (so it should have marked #skip)
        // - the test already expected to fail (so we should have gotten the failure)
        //
        // This allows tests to avoid lots of overrides for known behavior that isn't implemented.
        public string UnsupportedReason;

        public RunResult()
        {
        }

        public RunResult(FormulaValue value, FormulaValue originalValue = null)
        {
            Value = value;
            OriginalValue = originalValue;
        }

        public RunResult(CheckResult result)
        {
            if (!result.IsSuccess)
            {
                Errors = result.Errors.ToArray();
            }
        }

        public static RunResult FromError(string message)
        {
            return new RunResult()
            {
                Errors = new ExpressionError[]
                {
                    new ExpressionError
                    {
                         Message = message,
                         Severity = ErrorSeverity.Severe
                    }
                }
            };
        }
    }

    // Base class for running a lightweght test. 
    public abstract class BaseRunner
    {
        /// <summary>
        /// Maximum time to run test - this catches potential hangs in the engine. 
        /// Any test should easily run in under 1s. 
        /// </summary>
        public static TimeSpan Timeout = TimeSpan.FromSeconds(20);

        /// <summary>
        /// Should the NumberIsFloat parser flag be in effect?
        /// Also impacts what tests will be run through #SKIPFILE directives.
        /// </summary>
        public bool NumberIsFloat { get; set; }

        /// <summary>
        /// What Features should be enabled, before applying file level #SETUP and #DISABLE.
        /// </summary>
        public Features Features = Features.None;

        /// <summary>
        /// Runs a PowerFx test case, with optional setup.
        /// </summary>
        /// <param name="expr">PowerFx expression.</param>
        /// <param name="setupHandlerName">Optional name of a setup handler to run. Throws SetupHandlerNotImplemented if not found.</param>
        /// <returns>Result of evaluating Expr.</returns>
        protected abstract Task<RunResult> RunAsyncInternal(string expr, string setupHandlerName = null);

        /// <summary>
        /// Returns (Pass,Fail,Skip) and a status message.
        /// </summary>
        /// <param name="test">test case to run.</param>
        /// <returns>status from running.</returns>
        public (TestResult result, string message) RunTestCase(TestCase testCase)
        {
            var t = Task.Factory.StartNew(
                () =>
                {
                    var t = RunAsync2(testCase);
                    t.ConfigureAwait(false);

                    return t.Result;
                },
                new CancellationToken(),
                TaskCreationOptions.None,
                TaskScheduler.Default);

            while (true)
            {
                Task.WaitAny(t, Task.Delay(Timeout));

                if (t.IsCompletedSuccessfully)
                {
                    return t.Result;
                }
                else
                {
                    // Timeout!!!
                    if (Debugger.IsAttached && !t.IsCompleted)
                    {
                        // Aid in debugging.
                        Debugger.Log(0, null, $"Test case {testCase} running...\r\n");

                        // Debugger.Break();
                        continue;
                    }

                    return (TestResult.Fail, $"Timeout after {Timeout}");
                }
            }
        }

        // If we override Error values, then for a test case:
        //   >> X
        //   #error
        // also check that:
        //   >> IsError(x)
        //   true
        private async Task<(TestResult, string)> RunErrorCaseAsync(TestCase testCase)
        {
            var case2 = new TestCase
            {
                SetupHandlerName = testCase.SetupHandlerName,
                SourceLine = testCase.SourceLine,
                SourceFile = testCase.SourceFile,
                Input = $"IsError({testCase.Input})",
                Expected = "true"
            };

            var (result, msg) = await RunAsync2(case2).ConfigureAwait(false);
            if (result == TestResult.Fail)
            {
                msg += " (IsError() followup call)";
            }

            return (result, msg);
        }

        private async Task<(TestResult, string)> RunAsync2(TestCase testCase)
        {
            RunResult runResult = null;
            FormulaValue result = null;
            FormulaValue originalResult = null;

            var expected = testCase.Expected;

            var expectedSkip = Regex.Match(expected, "^\\s*\\#skip", RegexOptions.IgnoreCase).Success;
            if (expectedSkip)
            {
                // Skipped test should fail when run. 
                return (TestResult.Skip, $"was skipped by request");
            }

            try
            {
                runResult = await RunAsyncInternal(testCase.Input, testCase.SetupHandlerName).ConfigureAwait(false);
                result = runResult.Value;
                originalResult = runResult.OriginalValue;

                // Unsupported is just for ignoring large groups of inherited tests. 
                // If it's an override, then the override should specify the exact error.
                if (!testCase.IsOverride && runResult.UnsupportedReason != null)
                {
                    return (TestResult.Skip, "Unsupported in this engine: " + runResult.UnsupportedReason);
                }

                // Check for a compile-time error.
                if (runResult.Errors != null && runResult.Errors.Length > 0)
                {
                    // Matching text to CheckResult.ThrowOnErrors()
                    // Expected will contain the full error message, like:
                    //    Errors: Error 15-16: Incompatible types for comparison. These types can't be compared: UntypedObject, UntypedObject.
                    var expectedCompilerError = expected.StartsWith("Errors: Error") || expected.StartsWith("Errors: Warning"); // $$$ Match error message. 
                    if (expectedCompilerError)
                    {
                        var msg = $"Errors: " + string.Join("\r\n", runResult.Errors.Select(err => err.ToString()).ToArray());
<<<<<<< HEAD
                        var actualStr = msg.Replace("\r\n", "|").Replace("\n", "|");

                        // Try both unaltered comparison and by replacing Decimal with Number for errors,
                        // for tests that are run with and without NumberIsFloat set.
=======
                        var actualStr = msg.Replace("\r\n", "|").Replace("\n", "|");

                        if (NumberIsFloat)
                        {
                            expected = Regex.Replace(expected, "(\\s|'|\\()Decimal(\\s|'|\\)|\\.)", "$1Number$2");
                        }

>>>>>>> 77e57e9c
                        if (actualStr.Contains(expected))
                        {
                            // Compiler errors result in exceptions
                            return (TestResult.Pass, null);
                        }
                        else if (NumberIsFloat && expected.StartsWith("Errors:") && 
                                 actualStr.Contains(Regex.Replace(expected, "(?<!Number,)(\\s|'|\\()Decimal(\\s|'|,|\\.|\\))", "$1Number$2")))
                        {
                            // Compiler errors result in exceptions
                            return (TestResult.Pass, null);
                        }
                        else
                        {
                            return (TestResult.Fail, $"Failed, but wrong error message: {msg}");
                        }
                    }
                }
            }
            catch (SetupHandlerNotFoundException)
            {
                return (TestResult.Skip, $"was skipped due to missing setup handler {testCase.SetupHandlerName}");
            }
            catch (Exception e)
            {
                return (TestResult.Fail, $"Threw exception: {e.Message}, {e.StackTrace}");
            }

            if (result is not ErrorValue && expected.StartsWith("Error") && IsError(result) && testCase.Input != null)
            {
                // If they override IsError, then do additional checks. 
                return await RunErrorCaseAsync(testCase).ConfigureAwait(false);
            }

            // If the actual result is not an error, we'll fail with a mismatch below
            if (result == null)
            {
                var msg = "Did not return a value";

                if (runResult.Errors != null && runResult.Errors.Any())
                {
                    msg += string.Join(string.Empty, runResult.Errors.Select(err => "\r\n" + err));
                }

                return (TestResult.Fail, msg);
            }
            else
            {
                var sb = new StringBuilder();

                var settings = new FormulaValueSerializerSettings()
                {
                    UseCompactRepresentation = true,
                };

                // Serializer will produce a human-friedly representation of the value
                result.ToExpression(sb, settings);

                var actualStr = sb.ToString();

                if (string.Equals(expected, actualStr, StringComparison.Ordinal))
                {
                    return (TestResult.Pass, null);
                }

                // Check to see if it is a number, this test covers decimal too as decimal fits in double
                if (double.TryParse(expected, out var expectedFloat))
                {
                    // fuzzy compare of floating point numbers (which didn't strict match above)
                    if (originalResult == null || originalResult is NumberValue)
                    {
                        // if the expected result is high precision, and a float was returned, there is no way they can match
                        // this is important for tests that check for a decimal return, for which the value would be rounded to a float and would pass
                        if (decimal.TryParse(expected, out var expectdDecimal) &&
                            (decimal.Round(expectdDecimal, 17) != expectdDecimal))
                        {
                            return (TestResult.Fail, $"\r\n  Float result {expectedFloat} can't match high precision Decimal expected {expected}");
                        }

                        if (result is NumberValue numericResult)
                        {
                            if (NumberCompare(numericResult.Value, expectedFloat))
                            {
                                return (TestResult.Pass, null);
                            }
                        }
                        else if (result is DecimalValue decimalResult)
                        {
                            if (NumberCompare((double)decimalResult.Value, expectedFloat))
                            {
                                return (TestResult.Pass, null);
                            }
                        }
                    }

                    // strict compare binary decimal values after being parsed (for printing differences)
                    else if (originalResult is DecimalValue dec && decimal.Parse(expected, System.Globalization.NumberStyles.Float) == dec.Value)
                    {
                            return (TestResult.Pass, null);
                    }
                }

                decimal.TryParse(expected, out var ee);

                // strict compare of decimal numbers, with fuzzy compare of floating equivalent (which didn't strict match above)
                if ((originalResult is DecimalValue origDecimal) && (result is NumberValue resNumber) && double.TryParse(expected, out var expectedNumber))
                {
                    var sb2 = new StringBuilder();
                    originalResult.ToExpression(sb2, settings);
                    var actualDecimal = sb2.ToString();

                    if (string.Equals(expected, actualDecimal, StringComparison.Ordinal) &&
                        NumberCompare(resNumber.Value, expectedNumber))
                    {
                        return (TestResult.Pass, null);
                    }
                }

                return (TestResult.Fail, $"\r\n  Expected: {expected}\r\n  Actual  : {actualStr}");
            }
        }

        // Get the friendly name of the harness. 
        public virtual string GetName()
        {
            return GetType().Name;
        }

        // Some hosts don't have a way to natively represent an error, and so top level errors values
        // are converted to something like blank. 
        public virtual bool IsError(FormulaValue value)
        {
            return value is ErrorValue;
        }

        // Derived harness may need to override if they have a different precision level. 
        public virtual bool NumberCompare(double a, double b)
        {
            // Allow for a 1e-5 difference
            var diff = Math.Abs(a - b);
            if (diff < 1e-5)
            {
                return true;
            }

            // diff in large numbers, Precision diff is small, but exponent can be large. 
            // 5.5e186 vs 5.6e186
            if (b != 0)
            {
                if (Math.Abs(diff / b) < 1e-14)
                {
                    return true;
                }
            }

            return false;
        }
    }

    public enum TestResult
    {
        Pass,
        Skip,

        // Failure could be:
        // - wrong result (including a runtime error)
        // - compiler error
        // - other
        Fail
    }
}<|MERGE_RESOLUTION|>--- conflicted
+++ resolved
@@ -4,11 +4,11 @@
 using System;
 using System.Diagnostics;
 using System.Linq;
-using System.Text;
+using System.Text;
 using System.Text.RegularExpressions;
 using System.Threading;
-using System.Threading.Tasks;
-using Microsoft.PowerFx.Core.Types;
+using System.Threading.Tasks;
+using Microsoft.PowerFx.Core.Types;
 using Microsoft.PowerFx.Types;
 
 namespace Microsoft.PowerFx.Core.Tests
@@ -83,17 +83,17 @@
         /// Maximum time to run test - this catches potential hangs in the engine. 
         /// Any test should easily run in under 1s. 
         /// </summary>
-        public static TimeSpan Timeout = TimeSpan.FromSeconds(20);
-
-        /// <summary>
-        /// Should the NumberIsFloat parser flag be in effect?
+        public static TimeSpan Timeout = TimeSpan.FromSeconds(20);
+
+        /// <summary>
+        /// Should the NumberIsFloat parser flag be in effect?
         /// Also impacts what tests will be run through #SKIPFILE directives.
-        /// </summary>
+        /// </summary>
         public bool NumberIsFloat { get; set; }
 
         /// <summary>
         /// What Features should be enabled, before applying file level #SETUP and #DISABLE.
-        /// </summary>
+        /// </summary>
         public Features Features = Features.None;
 
         /// <summary>
@@ -181,7 +181,7 @@
             FormulaValue originalResult = null;
 
             var expected = testCase.Expected;
-
+
             var expectedSkip = Regex.Match(expected, "^\\s*\\#skip", RegexOptions.IgnoreCase).Success;
             if (expectedSkip)
             {
@@ -193,7 +193,7 @@
             {
                 runResult = await RunAsyncInternal(testCase.Input, testCase.SetupHandlerName).ConfigureAwait(false);
                 result = runResult.Value;
-                originalResult = runResult.OriginalValue;
+                originalResult = runResult.OriginalValue;
 
                 // Unsupported is just for ignoring large groups of inherited tests. 
                 // If it's an override, then the override should specify the exact error.
@@ -212,27 +212,17 @@
                     if (expectedCompilerError)
                     {
                         var msg = $"Errors: " + string.Join("\r\n", runResult.Errors.Select(err => err.ToString()).ToArray());
-<<<<<<< HEAD
                         var actualStr = msg.Replace("\r\n", "|").Replace("\n", "|");
 
-                        // Try both unaltered comparison and by replacing Decimal with Number for errors,
-                        // for tests that are run with and without NumberIsFloat set.
-=======
-                        var actualStr = msg.Replace("\r\n", "|").Replace("\n", "|");
-
-                        if (NumberIsFloat)
-                        {
-                            expected = Regex.Replace(expected, "(\\s|'|\\()Decimal(\\s|'|\\)|\\.)", "$1Number$2");
-                        }
-
->>>>>>> 77e57e9c
+                        // Try both unaltered comparison and by replacing Decimal with Number for errors,
+                        // for tests that are run with and without NumberIsFloat set.
                         if (actualStr.Contains(expected))
-                        {
+                        {
                             // Compiler errors result in exceptions
                             return (TestResult.Pass, null);
                         }
-                        else if (NumberIsFloat && expected.StartsWith("Errors:") && 
-                                 actualStr.Contains(Regex.Replace(expected, "(?<!Number,)(\\s|'|\\()Decimal(\\s|'|,|\\.|\\))", "$1Number$2")))
+                        else if (NumberIsFloat && expected.StartsWith("Errors:") && 
+                                 actualStr.Contains(Regex.Replace(expected, "(?<!Number,)(\\s|'|\\()Decimal(\\s|'|,|\\.|\\))", "$1Number$2")))
                         {
                             // Compiler errors result in exceptions
                             return (TestResult.Pass, null);
@@ -288,60 +278,60 @@
                 if (string.Equals(expected, actualStr, StringComparison.Ordinal))
                 {
                     return (TestResult.Pass, null);
-                }
-
-                // Check to see if it is a number, this test covers decimal too as decimal fits in double
-                if (double.TryParse(expected, out var expectedFloat))
-                {
-                    // fuzzy compare of floating point numbers (which didn't strict match above)
-                    if (originalResult == null || originalResult is NumberValue)
-                    {
-                        // if the expected result is high precision, and a float was returned, there is no way they can match
-                        // this is important for tests that check for a decimal return, for which the value would be rounded to a float and would pass
-                        if (decimal.TryParse(expected, out var expectdDecimal) &&
-                            (decimal.Round(expectdDecimal, 17) != expectdDecimal))
-                        {
-                            return (TestResult.Fail, $"\r\n  Float result {expectedFloat} can't match high precision Decimal expected {expected}");
-                        }
-
+                }
+
+                // Check to see if it is a number, this test covers decimal too as decimal fits in double
+                if (double.TryParse(expected, out var expectedFloat))
+                {
+                    // fuzzy compare of floating point numbers (which didn't strict match above)
+                    if (originalResult == null || originalResult is NumberValue)
+                    {
+                        // if the expected result is high precision, and a float was returned, there is no way they can match
+                        // this is important for tests that check for a decimal return, for which the value would be rounded to a float and would pass
+                        if (decimal.TryParse(expected, out var expectdDecimal) &&
+                            (decimal.Round(expectdDecimal, 17) != expectdDecimal))
+                        {
+                            return (TestResult.Fail, $"\r\n  Float result {expectedFloat} can't match high precision Decimal expected {expected}");
+                        }
+
                         if (result is NumberValue numericResult)
-                        {
+                        {
                             if (NumberCompare(numericResult.Value, expectedFloat))
                             {
                                 return (TestResult.Pass, null);
                             }
                         }
                         else if (result is DecimalValue decimalResult)
-                        {
+                        {
                             if (NumberCompare((double)decimalResult.Value, expectedFloat))
                             {
                                 return (TestResult.Pass, null);
                             }
-                        }
-                    }
-
-                    // strict compare binary decimal values after being parsed (for printing differences)
-                    else if (originalResult is DecimalValue dec && decimal.Parse(expected, System.Globalization.NumberStyles.Float) == dec.Value)
-                    {
-                            return (TestResult.Pass, null);
-                    }
-                }
-
-                decimal.TryParse(expected, out var ee);
-
-                // strict compare of decimal numbers, with fuzzy compare of floating equivalent (which didn't strict match above)
-                if ((originalResult is DecimalValue origDecimal) && (result is NumberValue resNumber) && double.TryParse(expected, out var expectedNumber))
-                {
-                    var sb2 = new StringBuilder();
-                    originalResult.ToExpression(sb2, settings);
-                    var actualDecimal = sb2.ToString();
-
-                    if (string.Equals(expected, actualDecimal, StringComparison.Ordinal) &&
-                        NumberCompare(resNumber.Value, expectedNumber))
-                    {
-                        return (TestResult.Pass, null);
-                    }
-                }
+                        }
+                    }
+
+                    // strict compare binary decimal values after being parsed (for printing differences)
+                    else if (originalResult is DecimalValue dec && decimal.Parse(expected, System.Globalization.NumberStyles.Float) == dec.Value)
+                    {
+                            return (TestResult.Pass, null);
+                    }
+                }
+
+                decimal.TryParse(expected, out var ee);
+
+                // strict compare of decimal numbers, with fuzzy compare of floating equivalent (which didn't strict match above)
+                if ((originalResult is DecimalValue origDecimal) && (result is NumberValue resNumber) && double.TryParse(expected, out var expectedNumber))
+                {
+                    var sb2 = new StringBuilder();
+                    originalResult.ToExpression(sb2, settings);
+                    var actualDecimal = sb2.ToString();
+
+                    if (string.Equals(expected, actualDecimal, StringComparison.Ordinal) &&
+                        NumberCompare(resNumber.Value, expectedNumber))
+                    {
+                        return (TestResult.Pass, null);
+                    }
+                }
 
                 return (TestResult.Fail, $"\r\n  Expected: {expected}\r\n  Actual  : {actualStr}");
             }
