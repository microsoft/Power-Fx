﻿// Copyright (c) Microsoft Corporation.
// Licensed under the MIT license.

using System;
using System.Collections.Generic;
using System.Globalization;
using System.Linq;
using System.Reflection.Metadata;
using Microsoft.CodeAnalysis;
using Microsoft.PowerFx.Core.App.Controls;
using Microsoft.PowerFx.Core.Binding;
using Microsoft.PowerFx.Core.Binding.BindInfo;
using Microsoft.PowerFx.Core.Entities;
using Microsoft.PowerFx.Core.Functions;
using Microsoft.PowerFx.Core.Functions.Delegation;
using Microsoft.PowerFx.Core.Functions.Delegation.DelegationMetadata;
using Microsoft.PowerFx.Core.Glue;
using Microsoft.PowerFx.Core.Localization;
using Microsoft.PowerFx.Core.Parser;
using Microsoft.PowerFx.Core.Tests.Helpers;
using Microsoft.PowerFx.Core.Texl;
using Microsoft.PowerFx.Core.Texl.Builtins;
using Microsoft.PowerFx.Core.Types;
using Microsoft.PowerFx.Core.Utils;
using Microsoft.PowerFx.Syntax;
using Microsoft.PowerFx.Tests;
using Microsoft.PowerFx.Types;
using Xunit;

namespace Microsoft.PowerFx.Core.Tests
{
    public class TexlTests : PowerFxTest
    {
        private readonly CultureInfo _defaultLocale = new ("en-US");

        private const string ChurnDataFunctionName = "ChurnData";

        [Theory]
        [InlineData("DateTimeValue(\"1 Jan 2015\") + 5", "d")]
        [InlineData("Date(2000,1,1) + Time(2000,1,1)", "d")]
        [InlineData("Time(2000,1,1) + Date(2000,1,1)", "d")]
        [InlineData("Time(2000,1,1) + 5", "T")]
        [InlineData("5 + DateTimeValue(\"1 Jan 2015\")", "d")]
        [InlineData("5 + Time(2000,1,1)", "T")]
        [InlineData("DateTimeValue(\"1 Jan 2015\") - DateTimeValue(\"1 Jan 2015\")", "n")]
        [InlineData("DateTimeValue(\"1 Jan 2015\") - Date(2000,1,1)", "n")]
        [InlineData("DateTimeValue(\"1 Jan 2015\") - 5", "d")]
        [InlineData("Date(2000,1,1) - DateTimeValue(\"1 Jan 2015\")", "n")]
        [InlineData("Date(2000,1,1) - Date(1999,1,1)", "n")]
        [InlineData("Time(2,1,1) - Time(2,1,1)", "n")]
        [InlineData("5 - DateTimeValue(\"1 Jan 2015\")", "d")]
        [InlineData("5 - Time(2000,1,1)", "T")]
        [InlineData("-Date(2001,1,1)", "D")]
        [InlineData("-Time(2,1,1)", "T")]
        [InlineData("-DateTimeValue(\"1 Jan 2015\")", "d")]
        [InlineData("Date(2000,1,1) + 5", "D")]
        [InlineData("5 + Date(2000,1,1)", "D")]
        [InlineData("5 - Date(2000,1,1)", "D")]
        [InlineData("Time(20,1,1) + Time(19,1,1)", "T")]
        [InlineData("DateTimeValue(\"1 Jan 2015\") + Time(20,1,1)", "d")]
        [InlineData("Time(20,1,1) + DateTimeValue(\"1 Jan 2015\")", "d")]
        [InlineData("DateTimeValue(\"1 Jan 2015\") - Time(20,1,1)", "d")]
        [InlineData("DateValue(\"1 Jan 2015\") - Time(20,1,1)", "d")]
        public void TexlDateOverloads(string script, string expectedType)
        {
            Assert.True(DType.TryParse(expectedType, out var type), script);
            Assert.True(type.IsValid, script);

            TestSimpleBindingSuccess(script, TestUtils.DT(expectedType));
        }

        [Theory]
        [InlineData("DateTimeValue(\"1 Jan 2015\") + DateTimeValue(\"1 Jan 2015\")")]
        [InlineData("DateTimeValue(\"1 Jan 2015\") + Date(2000,1,1)")]
        [InlineData("Date(2000,1,1) + Date(1999,1,1)")]
        [InlineData("Date(2000,1,1) + DateTimeValue(\"1 Jan 2015\")")]
        [InlineData("Time(20,1,1) - DateTimeValue(\"1 Jan 2015\")")]
        [InlineData("Time(20,1,1) - Date(2000,1,1)")]
        public void TexlDateOverloads_Negative(string script)
        {
            // TestBindingErrors(script, DType.Error);
            var engine = new Engine(new PowerFxConfig());
            var result = engine.Check(script);

            Assert.Equal(DType.Error, result.Binding.ResultType);
            Assert.False(result.IsSuccess);
        }

        [Theory]
        [InlineData("DateAdd(Date(2000,1,1), 1)", "D")]
        [InlineData("DateAdd(Date(2000,1,1), 1, TimeUnit.Months)", "D")]
        [InlineData("DateAdd(Date(2000,1,1), \"2\")", "D")] // Coercion on delta argument from string
        [InlineData("DateAdd(Date(2000,1,1), true)", "D")] // Coercion on delta argument from boolean
        [InlineData("DateAdd(DateTimeValue(\"1 Jan 2015\"), 2)", "d")]
        [InlineData("DateAdd(DateTimeValue(\"1 Jan 2015\"), 2, TimeUnit.Years)", "d")]
        [InlineData("DateAdd(DateTimeValue(\"1 Jan 2015\"), \"hello\")", "d")]
        [InlineData("DateAdd(DateTimeValue(\"1 Jan 2015\"), \"hello\", 3)", "d")]
        [InlineData("DateAdd(\"2000-01-01\", 1)", "d")] // Coercion on date argument from string
        [InlineData("DateAdd(45678, 1)", "d")] // Coercion on date argument from number
        [InlineData("DateAdd(Time(12,34,56), 1)", "T")] // Coercion on date argument from time
        public void TexlDateAdd(string script, string expectedType)
        {
            Assert.True(DType.TryParse(expectedType, out var type));
            Assert.True(type.IsValid);

            TestSimpleBindingSuccess(script, type);
        }

        [Theory]
        [InlineData("DateAdd([Date(2000,1,1)],1)", "*[Value:D]")]
        [InlineData("DateAdd([Date(2000,1,1)],[3])", "*[Value:D]")]
        [InlineData("DateAdd(Table({a:Date(2000,1,1)}),[3])", "*[a:D]")]
        [InlineData("DateAdd(Date(2000,1,1),[1])", "*[Result:D]")]
        [InlineData("DateAdd(\"2021-02-03\",[1])", "*[Result:d]")] // Coercion from string
        [InlineData("DateAdd(44955,[1])", "*[Result:d]")] // Coercion from number
        [InlineData("DateAdd(Time(12,0,0),[1])", "*[Result:T]")] // Coercion from time
        [InlineData("DateAdd([DateTimeValue(\"1 Jan 2015\")],1)", "*[Value:d]")]
        [InlineData("DateAdd([DateTimeValue(\"1 Jan 2015\")],[3])", "*[Value:d]")]
        [InlineData("DateAdd(DateTimeValue(\"1 Jan 2015\"),[1])", "*[Result:d]")]
        [InlineData("DateAdd([\"2011-02-03\"],1)", "*[Value:d]")] // Coercion from string
        [InlineData("DateAdd([44900],1)", "*[Value:d]")] // Coercion from number
        [InlineData("DateAdd([Time(12,0,0)],1)", "*[Value:T]")] // Coercion from time
        [InlineData("DateDiff([Date(2000,1,1)],[Date(2001,1,1)],\"years\")", "*[Result:n]")]
        [InlineData("DateDiff(Date(2000,1,1),[Date(2001,1,1)],\"years\")", "*[Result:n]")]
        [InlineData("DateDiff([Date(2000,1,1)],Date(2001,1,1),\"years\")", "*[Result:n]")]
        public void TexlDateTableFunctions(string expression, string expectedType)
        {
            var engine = new Engine(new PowerFxConfig());
            var result = engine.Check(expression);

            Assert.True(DType.TryParse(expectedType, out var expectedDType));
            Assert.Equal(expectedDType, result.Binding.ResultType);
            Assert.True(result.IsSuccess);
        }

        [Theory]
        [InlineData("DateAdd([Date(2000,1,1)],1)", "*[Value:D]")]
        [InlineData("DateAdd([Date(2000,1,1)],[3])", "*[Value:D]")]
        [InlineData("DateAdd(Table({a:Date(2000,1,1)}),[3])", "*[Value:D]")]
        [InlineData("DateAdd(Date(2000,1,1),[1])", "*[Value:D]")]
        [InlineData("DateAdd([DateTimeValue(\"1 Jan 2015\")],1)", "*[Value:d]")]
        [InlineData("DateAdd([DateTimeValue(\"1 Jan 2015\")],[3])", "*[Value:d]")]
        [InlineData("DateAdd(DateTimeValue(\"1 Jan 2015\"),[1])", "*[Value:d]")]
        [InlineData("DateDiff([Date(2000,1,1)],[Date(2001,1,1)],\"years\")", "*[Value:n]")]
        [InlineData("DateDiff(Date(2000,1,1),[Date(2001,1,1)],\"years\")", "*[Value:n]")]
        [InlineData("DateDiff([Date(2000,1,1)],Date(2001,1,1),\"years\")", "*[Value:n]")]
        public void TexlDateTableFunctions_ConsistentOneColumnTableResult(string expression, string expectedType)
        {
            var engine = new Engine(new PowerFxConfig(new Features { ConsistentOneColumnTableResult = true }));
            var result = engine.Check(expression);

            Assert.True(DType.TryParse(expectedType, out var expectedDType));
            Assert.Equal(expectedDType, result.Binding.ResultType);
            Assert.True(result.IsSuccess);
        }

        [Theory]
        [InlineData("DateAdd(Table({v:Date(2022,1,1),s:9},{v:Date(2022,2,2),s:25}), 2, TimeUnit.Days)")] // Not a single-column table
        [InlineData("DateAdd(DropColumns([Date(2022,1,1),Date(2022,2,2)],\"Value\"), 2, TimeUnit.Days)")] // Not a single-column table
        [InlineData("DateDiff(Table({v:Date(2022,1,1),s:9},{v:Date(2022,2,2),s:25}), Date(2022,12,12), TimeUnit.Days)")]
        [InlineData("DateDiff(DropColumns([Date(2022,1,1),Date(2022,2,2)],\"Value\"), Date(2022,2,2), TimeUnit.Days)")]
        public void TexlDateTableFunctions_Negative(string expression)
        {
            var engine = new Engine(new PowerFxConfig());
            var result = engine.Check(expression);

            Assert.False(result.IsSuccess);
        }

        [Theory]
        [InlineData("Average(\"3\")")]
        [InlineData("Average(\"3\", 4)")]
        [InlineData("Average(true, 4)")]
        [InlineData("Average(true, \"5\", 6)")]
        public void TexlFunctionTypeSemanticsAverageWithCoercion(string script)
        {
            TestSimpleBindingSuccess(script, DType.Number);
        }

        [Fact]
        public void TexlFunctionTypeSemanticsAverageTypedGlobalWithCoercion()
        {
            var symbol = new SymbolTable();
            symbol.AddVariable("A", FormulaType.Boolean);
            symbol.AddVariable("B", FormulaType.String);
            symbol.AddVariable("C", FormulaType.Number);
            TestSimpleBindingSuccess("Average(1, 2, A, B, C)", DType.Number, symbol);
        }

        [Fact]
        public void TexlFunctionTypeSemanticsChar()
        {
            TestSimpleBindingSuccess("Char(65)", DType.String);

            var symbol = new SymbolTable();
            symbol.AddVariable("T", new TableType(TestUtils.DT("*[Value:n]")));
            TestSimpleBindingSuccess("Char(T)", TestUtils.DT("*[Result:s]"), symbol);
        }

        [Fact]
        public void TexlFunctionTypeSemanticsChar_ConsistentOneColumnTableResult()
        {
            var symbol = new SymbolTable();
            symbol.AddVariable("T", new TableType(TestUtils.DT("*[Value:n]")));
            TestSimpleBindingSuccess("Char(T)", TestUtils.DT("*[Value:s]"), symbol, new Features { ConsistentOneColumnTableResult = true });
        }

        [Fact]
        public void TexlFunctionTypeSemanticsConcatenate()
        {
            var symbol = new SymbolTable();
            symbol.AddVariable("myString", FormulaType.String);
            TestSimpleBindingSuccess(
                "Concatenate(\"abcdef\", myString)",
                DType.String,
                symbol);

            symbol.AddVariable("Table", new TableType(TestUtils.DT("*[A:n, B:s, C:b, D:*[X:n]]")));
            TestSimpleBindingSuccess(
                "Concatenate(ShowColumns(Table,\"B\"), \" ending\")",
                TestUtils.DT("*[Result:s]"),
                symbol);

            TestSimpleBindingSuccess(
                "Concatenate(\" Begining\", myString, \" simple\", \"\", \" ending\")",
                DType.String,
                symbol);

            symbol.RemoveVariable("Table");
            symbol.AddVariable("Table", new TableType(TestUtils.DT("*[A:n, B:s, C:b, D:s]")));
            TestSimpleBindingSuccess(
                "Concatenate(Table!B, \" ending\", Table!D)",
                TestUtils.DT("*[Result:s]"),
                symbol);
        }

        [Fact]
        public void TexlFunctionTypeSemanticsConcatenate_ConsistentOneColumnTableResult()
        {
            var symbol = new SymbolTable();
            symbol.AddVariable("myString", FormulaType.String);

            symbol.AddVariable("Table", new TableType(TestUtils.DT("*[A:n, B:s, C:b, D:*[X:n]]")));
            TestSimpleBindingSuccess(
                "Concatenate(ShowColumns(Table,\"B\"), \" ending\")",
                TestUtils.DT("*[Value:s]"),
                symbol,
                new Features { ConsistentOneColumnTableResult = true });

            symbol.RemoveVariable("Table");
            symbol.AddVariable("Table", new TableType(TestUtils.DT("*[A:n, B:s, C:b, D:s]")));
            TestSimpleBindingSuccess(
                "Concatenate(ShowColumns(Table,\"B\"), \" ending\", ShowColumns(Table,\"D\"))",
                TestUtils.DT("*[Value:s]"),
                symbol,
                new Features { ConsistentOneColumnTableResult = true });
        }

        [Fact]
        public void TexlFunctionTypeSemanticsCount()
        {
            var symbol = new SymbolTable();
            symbol.AddVariable("Table", new TableType(TestUtils.DT("*[A:n]")));
            TestSimpleBindingSuccess(
                "Count(Table)",
                DType.Number,
                symbol);

            TestSimpleBindingSuccess(
                "Count(ShowColumns(Table,\"A\"))",
                DType.Number,
                symbol);
        }

        [Fact]
        public void TexlFunctionTypeSemanticsCountA()
        {
            var symbol = new SymbolTable();
            symbol.AddVariable("Table", new TableType(TestUtils.DT("*[A:n]")));
            TestSimpleBindingSuccess(
                "CountA(Table)",
                DType.Number,
                symbol);

            symbol.AddVariable("Table2", new TableType(TestUtils.DT("*[A:s]")));
            TestSimpleBindingSuccess(
                "CountA(Table2)",
                DType.Number,
                symbol);

            symbol.AddVariable("Table3", new TableType(TestUtils.DT("*[A:s, B:n, C:b]")));
            TestSimpleBindingSuccess(
                "CountA(ShowColumns(Table3,\"C\"))",
                DType.Number,
                symbol);
        }

        internal class BooleanOptionSet : IExternalOptionSet
        {
            public DisplayNameProvider DisplayNameProvider => DisplayNameUtility.MakeUnique(new Dictionary<string, string>
            {
                { "Yes", "Yes" },
                { "No", "No" },
            });

            public IEnumerable<DName> OptionNames => new[] { new DName("No"), new DName("Yes") };

            public DKind BackingKind => DKind.Boolean;

            public bool IsConvertingDisplayNameMapping => false;

            public DName EntityName => new DName("BoolOptionSet");

            public DType Type => DType.CreateOptionSetType(this);

            public OptionSetValueType OptionSetValueType => new OptionSetValueType(this);

            public bool TryGetValue(DName fieldName, out OptionSetValue optionSetValue)
            {
                if (fieldName.Value == "No" || fieldName.Value == "Yes")
                {
                    optionSetValue = new OptionSetValue(fieldName.Value, this.OptionSetValueType, fieldName.Value == "Yes");
                    return true;
                }

                optionSetValue = null;
                return false;
            }
        }

        [Theory]
        [InlineData("CountIf(Table, A < 10)")]
        [InlineData("CountIf(Table, A < 10, A > 0, A <> 2)")]
        [InlineData("CountIf([1,2,3], Value) // Coercion from number to boolean")]
        [InlineData("CountIf([\"false\",\"true\",\"false\"], Value) // Coercion from text to boolean")]
        [InlineData("CountIf([1,2,3], BoolOptionSet.Yes) // Coercion from 2-valued option set to boolean")]
        [InlineData("CountIf([1,2,3], If(true, 0 > 1, \"true\"))")]
        [InlineData("CountIf([{a:\"true\",b:BoolOptionSet.Yes},{a:\"false\",b:BoolOptionSet.No}], a, b) // Coercion from fields in table")]
        public void TexlFunctionTypeSemanticsCountIf(string expression)
        {
            var symbol = new SymbolTable();
            symbol.AddVariable("Table", new TableType(TestUtils.DT("*[A:n]")));

            TestSimpleBindingSuccess(
                expression,
                DType.Number,
                symbol,
                features: Features.All,
                optionSets: new[] { new BooleanOptionSet() });
        }

        [Theory]
        [InlineData("CountIf(Table, Today() + A)")]
        [InlineData("CountIf(Table, A > 0, Today() + A)")]
        [InlineData("CountIf(Table, {Result:A})")]
        [InlineData("CountIf(First(Table), true)")]
        [InlineData("CountIf([1,3,4], NonBoolOptionSet.First")]
        public void TexlFunctionTypeSemanticsCountIf_Negative(string expression)
        {
            var symbol = new SymbolTable();
            symbol.AddVariable("Table", new TableType(TestUtils.DT("*[A:n]")));

            var nonBoolOptionSetDisplayNameProvider = DisplayNameUtility.MakeUnique(new Dictionary<string, string>
            {
                { "First", "One" },
                { "Second", "Two" },
                { "Third", "Three" },
            });

            TestBindingErrors(
                expression,
                DType.Number,
                symbol,
                optionSets: new[] { new OptionSet("NonBoolOptionSet", nonBoolOptionSetDisplayNameProvider) });
        }

        [Fact]
        public void TexlFunctionTypeSemanticsCountRows()
        {
            var symbol = new SymbolTable();
            symbol.AddVariable("Table", new TableType(TestUtils.DT("*[A:n, B:b, C:s]")));

            TestSimpleBindingSuccess(
                "CountRows(Table)",
                DType.Number,
                symbol);

            symbol.AddVariable("Table2", new TableType(TestUtils.DT("*[A:n, B:b, C:s, D:*[X:n]]")));
            TestSimpleBindingSuccess(
                "CountRows(Table2)",
                DType.Number,
                symbol);

            TestSimpleBindingSuccess(
                "CountRows(First(Table2).D)",
                DType.Number,
                symbol);
        }

        [Fact]
        public void TexlFunctionTypeSemanticsFilter()
        {
            var symbol = new SymbolTable();
            symbol.AddVariable("Table", new TableType(TestUtils.DT("*[A:n]")));
            TestSimpleBindingSuccess(
                "Filter(Table, A < 10)",
                TestUtils.DT("*[A:n]"),
                symbol);

            symbol.AddVariable("Table2", new TableType(TestUtils.DT("*[A:n, B:s, C:b]")));
            TestSimpleBindingSuccess(
                "Filter(Table2, A < 10, B = \"foo\", C = true)",
                TestUtils.DT("*[A:n, B:s, C:b]"),
                symbol);

            symbol.AddVariable("Table3", new TableType(TestUtils.DT("*[A:n, B:s, C:b, D:![X:n]]")));
            TestSimpleBindingSuccess(
                "Filter(Table3, D.X < 10, B = \"foo\", C = true)",
                TestUtils.DT("*[A:n, B:s, C:b, D:![X:n]]"),
                symbol);

            symbol.AddVariable("Table4", new TableType(TestUtils.DT("*[A:n, B:s, C:b, D:*[X:n]]")));
            TestSimpleBindingSuccess(
                "Filter(Table4, CountRows(ShowColumns(D,\"X\")) < 10, B = \"foo\", C = true)",
                TestUtils.DT("*[A:n, B:s, C:b, D:*[X:n]]"),
                symbol);

            symbol.AddVariable("Table5", new TableType(TestUtils.DT("*[A:g]")));
            TestSimpleBindingSuccess(
                "Filter(Table5, A = GUID(\"43cb2147-c701-4981-b8ed-f0dd56e3fdde\"))",
                TestUtils.DT("*[A:g]"),
                symbol);
        }

        [Fact]
        public void TexlFunctionTypeSemanticsFilter_Negative()
        {
            var symbol = new SymbolTable();
            symbol.AddVariable("Table", new TableType(TestUtils.DT("*[A:g]")));
            TestBindingErrors(
                "Filter(Table, A = \"43cb2147-c701-4981-b8ed-f0dd56e3fdde\")",
                TestUtils.DT("*[A:g]"),
                symbol);
        }

        [Fact]
        public void TexlFunctionTypeSemanticsFirst()
        {
            var symbol = new SymbolTable();
            symbol.AddVariable("Table", new TableType(TestUtils.DT("*[A:n]")));
            TestSimpleBindingSuccess(
                "First(Table)",
                TestUtils.DT("![A:n]"),
                symbol);

            symbol.AddVariable("Table2", new TableType(TestUtils.DT("*[A:n, B:*[C:n]]")));
            TestSimpleBindingSuccess(
                "First(Table2)",
                TestUtils.DT("![A:n, B:*[C:n]]"),
                symbol);

            symbol.AddVariable("Table3", new TableType(TestUtils.DT("*[A:n, B:*[C:*[D:*[E:![F:s, G:n]]]]]")));
            TestSimpleBindingSuccess(
                "First(Table3)",
                TestUtils.DT("![A:n, B:*[C:*[D:*[E:![F:s, G:n]]]]]"),
                symbol);
        }

        [Fact]
        public void TexlFunctionTypeSemanticsFirstN()
        {
            var symbol = new SymbolTable();
            symbol.AddVariable("Table", new TableType(TestUtils.DT("*[A:n]")));

            TestSimpleBindingSuccess(
                "FirstN(Table)",
                TestUtils.DT("*[A:n]"),
                symbol);
            TestSimpleBindingSuccess(
                "FirstN(Table, 1234)",
                TestUtils.DT("*[A:n]"),
                symbol);
        }

        [Fact]
        public void TexlFunctionTypeSemanticsIf()
        {
            var symbol = new SymbolTable();
            symbol.AddVariable("A", FormulaType.Number);
            symbol.AddVariable("B", new TableType(TestUtils.DT("*[X:n, Y:s, Z:b]")));
            symbol.AddVariable("C", new TableType(TestUtils.DT("*[Y:s, XX:n, Z:b]")));

            TestSimpleBindingSuccess(
                "If(A < 10, 1, 2)",
                DType.Number,
                symbol);

            TestSimpleBindingSuccess(
                "If(A < 10, B, C)",
                TestUtils.DT("*[Y:s, Z:b]"),
                symbol);

            TestSimpleBindingSuccess(
                "If(A < 10, 1, A < 20, 2, A < 30, 3)",
                DType.Number,
                symbol);

            TestSimpleBindingSuccess(
                "If(A < 10, 1, A < 20, 2, A < 30, 3, 4)",
                DType.Number,
                symbol);

            TestSimpleBindingSuccess(
                "If(A < 10, [[1,2,3],[3,2,1]], [[1,3,2],[3,2,3],[1,1,3]])",
                TestUtils.DT("*[Value:*[Value:n]]"),
                symbol);
        }

        [Theory]
        [InlineData("If(A < 10, 1, \"2\")", "n", true)]
        [InlineData("If(A < 1, \"one\", A < 2, 2, A < 3, true, false)", "s", true)]
        [InlineData("If(A < 1, true, A < 2, 2, A < 3, false, \"true\")", "b", true)]
        [InlineData("If(A < 10, 1, [1,2,3])", "-", true)]
        [InlineData("If(A < 10, 1, {Value: 2})", "-", true)]
        [InlineData("If(0 < 1, [1], 2)", "-", true)]

        // negative cases, when if produces void type
        // If(1 < 0, [1], 2) => V which is void value

        // void type is not allowed in aggregate type.
        // {test: V}
        [InlineData("{test: If(1 < 0, [1], 2)}", "![]", false)]

        // [V]
        [InlineData("[If(1 < 0, [1], 2)]", "*[]", false)]

        // void type can't be consumed.
        // V + 1 
        [InlineData("If(1 < 0, [1], 2) + 1", "n", false)]

        // Abs(V)
        [InlineData("Abs(If(1 < 0, [1], 2))", "n", false)]

        // Len(V)
        [InlineData("Len(If(1 < 0, [1], 2))", "n", false)]

        // If(V, 0, 1)
        [InlineData("If(If(1 < 0, [1], 2), 0, 1)", "n", false)]

        // Hour(V)
        [InlineData("Hour(If(1 < 0, [1], 2))", "n", false)]

        // ForAll([1,2,3], V)
        [InlineData("ForAll([1,2,3], If(1 < 0, [1], 2))", "e", false)]
        public void TexlFunctionTypeSemanticsIfWithArgumentCoercion(string expression, string expectedType, bool checkSuccess)
        {
            var symbol = new SymbolTable();
            symbol.AddVariable("A", FormulaType.Number);

            if (checkSuccess)
            {
                TestSimpleBindingSuccess(
                                    expression,
                                    TestUtils.DT(expectedType),
                                    symbol);
            }
            else
            {
                TestBindingErrors(
                    expression,
                    TestUtils.DT(expectedType),
                    symbol);
            }
        }

        [Fact]
        public void TexlFunctionTypeSemanticsIsBlank()
        {
            TestSimpleBindingSuccess("IsBlank(\"foo\")", DType.Boolean);

            var symbol = new SymbolTable();
            symbol.AddVariable("T", new TableType(TestUtils.DT("*[Name:s]")));
            TestSimpleBindingSuccess(
                "IsBlank(T)",
                DType.Boolean,
                symbol);

            symbol.AddVariable("Table", new TableType(TestUtils.DT("*[A:n, B:s, C:b, D:*[X:n]]")));
            TestSimpleBindingSuccess(
                "IsBlank(Table)",
                DType.Boolean,
                symbol);
        }

        [Fact]
        public void TexlFunctionTypeSemanticsIsBlankOrError()
        {
            TestSimpleBindingSuccess(
                "IsBlankOrError(\"foo\")",
                DType.Boolean);

            var symbol = new SymbolTable();
            symbol.AddVariable("T", new TableType(TestUtils.DT("*[Name:s]")));
            TestSimpleBindingSuccess(
                "IsBlankOrError(T)",
                DType.Boolean,
                symbol);

            symbol.AddVariable("Table", new TableType(TestUtils.DT("*[A:n, B:s, C:b, D:*[X:n]]")));
            TestSimpleBindingSuccess(
                "IsBlankOrError(Table)",
                DType.Boolean,
                symbol);
        }

        [Fact]
        public void TexlFunctionTypeSemanticsIsNumeric()
        {
            TestSimpleBindingSuccess(
                "IsNumeric(\"12\")",
                DType.Boolean);

            TestSimpleBindingSuccess(
                "IsNumeric(12)",
                DType.Boolean);

            var symbol = new SymbolTable();
            symbol.AddVariable("T", new TableType(TestUtils.DT("*[Name:s]")));
            TestSimpleBindingSuccess(
                "IsNumeric(T)",
                DType.Boolean,
                symbol);

            symbol.AddVariable("Table", new TableType(TestUtils.DT("*[A:n, B:s, C:b, D:*[X:n]]")));
            TestSimpleBindingSuccess(
                "IsNumeric(Table)",
                DType.Boolean,
                symbol);
        }

        [Fact]
        public void TexlFunctionTypeSemanticsLast()
        {
            var symbol = new SymbolTable();
            symbol.AddVariable("Table", new TableType(TestUtils.DT("*[A:n]")));
            TestSimpleBindingSuccess(
                "Last(Table)",
                TestUtils.DT("![A:n]"),
                symbol);
        }

        [Fact]
        public void TexlFunctionTypeSemanticsLastN()
        {
            var symbol = new SymbolTable();
            symbol.AddVariable("Table", new TableType(TestUtils.DT("*[A:n]")));
            TestSimpleBindingSuccess(
                "LastN(Table)",
                TestUtils.DT("*[A:n]"),
                symbol);
            TestSimpleBindingSuccess(
                "LastN(Table, 1234)",
                TestUtils.DT("*[A:n]"),
                symbol);
        }

        [Fact]
        public void TexlFunctionTypeSemanticsLeft()
        {
            TestSimpleBindingSuccess(
                "Left(\"foo\", 3)",
                DType.String);

            var symbol = new SymbolTable();
            symbol.AddVariable("T", new TableType(TestUtils.DT("*[Name:s]")));
            symbol.AddVariable("T2", new TableType(TestUtils.DT("*[Count:n]")));

            TestSimpleBindingSuccess(
                "Left(T, 3)",
                TestUtils.DT("*[Name:s]"),
                symbol);

            TestSimpleBindingSuccess(
                "Left(T, T2)",
                TestUtils.DT("*[Name:s]"),
                symbol);

            TestSimpleBindingSuccess(
                "Left(\"foo\", T2)",
                TestUtils.DT("*[Result:s]"),
                symbol);
        }

        [Theory]
        [InlineData("Left(T, 3)")]
        [InlineData("Left(\"foo\", T2)")]
        [InlineData("Left(T, T2)")]
        public void TexlFunctionTypeSemanticsLeft_ConsistentOneColumnTableResult(string script)
        {
            TestSimpleBindingSuccess(
                "Left(\"foo\", 3)",
                DType.String);

            var symbol = new SymbolTable();
            symbol.AddVariable("T", new TableType(TestUtils.DT("*[Name:s]")));
            symbol.AddVariable("T2", new TableType(TestUtils.DT("*[Count:n]")));

            TestSimpleBindingSuccess(
                script,
                TestUtils.DT("*[Value:s]"),
                symbol,
                new Features { ConsistentOneColumnTableResult = true });
        }

        [Fact]
        public void TexlFunctionTypeSemanticsLen()
        {
            TestSimpleBindingSuccess(
                "Len(\"foo\")",
                DType.Number);

            var symbol = new SymbolTable();
            symbol.AddVariable("T", new TableType(TestUtils.DT("*[Name:s]")));
            TestSimpleBindingSuccess(
                "Len(T)",
                TestUtils.DT("*[Result:n]"),
                symbol);
        }

        [Fact]
        public void TexlFunctionTypeSemanticsLen_ConsistentOneColumnTableResult()
        {
            var symbol = new SymbolTable();
            symbol.AddVariable("T", new TableType(TestUtils.DT("*[Name:s]")));
            TestSimpleBindingSuccess(
                "Len(T)",
                TestUtils.DT("*[Value:n]"),
                symbol,
                new Features { ConsistentOneColumnTableResult = true });
        }

        [Theory]
        [InlineData("LookUp(T, A = 3, B)", "s", "*[A:n, B:s]")]
        [InlineData("LookUp(T, (A + 2) / C = 3, B & D)", "s", "*[A:n, B:s, C:n, D:s]")]
        [InlineData("LookUp(T, A = 3)", "![A:n, B:s]", "*[A:n, B:s]")]
        [InlineData("LookUp(T, (A + 2) / C = 3)", "![A:n, B:s, C:n, D:s]", "*[A:n, B:s, C:n, D:s]")]
        public void TexlFunctionTypeSemanticsLookUp(string script, string returnTypeString, string nameResolverTypeString)
        {
            var symbol = new SymbolTable();
            symbol.AddVariable("T", new TableType(TestUtils.DT(nameResolverTypeString)));
            TestSimpleBindingSuccess(
                script,
                TestUtils.DT(returnTypeString),
                symbol);
        }

        [Fact]
        public void TexlFunctionTypeSemanticsLower()
        {
            TestSimpleBindingSuccess(
                "Lower(\"FOO\")",
                DType.String);

            var symbol = new SymbolTable();
            symbol.AddVariable("T", new TableType(TestUtils.DT("*[Name:s]")));
            TestSimpleBindingSuccess(
                "Lower(T)",
                TestUtils.DT("*[Name:s]"),
                symbol);
        }

        [Fact]
        public void TexlFunctionTypeSemanticsLower_ConsistentOneColumnTableResult()
        {
            var symbol = new SymbolTable();
            symbol.AddVariable("T", new TableType(TestUtils.DT("*[Name:s]")));
            TestSimpleBindingSuccess(
                "Lower(T)",
                TestUtils.DT("*[Value:s]"),
                symbol,
                new Features { ConsistentOneColumnTableResult = true });
        }

        [Fact]
        public void TexlFunctionTypeSemanticsMid()
        {
            TestSimpleBindingSuccess(
                "Mid(\"hello\", 2, 3)",
                DType.String);

            var symbol = new SymbolTable();
            symbol.AddVariable("T", new TableType(TestUtils.DT("*[Name:s]")));
            symbol.AddVariable("T2", new TableType(TestUtils.DT("*[Start:n]")));
            symbol.AddVariable("T3", new TableType(TestUtils.DT("*[Count:n]")));

            TestSimpleBindingSuccess(
                "Mid(T, 2, 3)",
                TestUtils.DT("*[Name:s]"),
                symbol);

            TestSimpleBindingSuccess(
                "Mid(T, T2, 3)",
                TestUtils.DT("*[Name:s]"),
                symbol);

            TestSimpleBindingSuccess(
                "Mid(T, 2, T3)",
                TestUtils.DT("*[Name:s]"),
                symbol);

            TestSimpleBindingSuccess(
                "Mid(T, T2, T3)",
                TestUtils.DT("*[Name:s]"),
                symbol);

            TestSimpleBindingSuccess(
                "Mid(\"hello\", T2, T3)",
                TestUtils.DT("*[Result:s]"),
                symbol);
        }

        [Theory]
        [InlineData("Mid(T, 2, 3)")]
        [InlineData("Mid(T, T2, 3)")]
        [InlineData("Mid(T, 2, T3)")]
        [InlineData("Mid(T, T2, T3)")]
        [InlineData("Mid(\"hello\", T2, T3)")]
        public void TexlFunctionTypeSemanticsMid_ConsistentOneColumnTableResult(string script)
        {
            var symbol = new SymbolTable();
            symbol.AddVariable("T", new TableType(TestUtils.DT("*[Name:s]")));
            symbol.AddVariable("T2", new TableType(TestUtils.DT("*[Start:n]")));
            symbol.AddVariable("T3", new TableType(TestUtils.DT("*[Count:n]")));

            TestSimpleBindingSuccess(
               script,
               TestUtils.DT("*[Value:s]"),
               symbol,
               new Features { ConsistentOneColumnTableResult = true });
        }

        [Theory]
        [InlineData("Max(1, 2, 3, 4)")]
        [InlineData("Max(1, A, 2, A)")]
        [InlineData("Max(Table, A)")]
        [InlineData("Min(1, 2, 3, 4)")]
        [InlineData("Min(1, A, 2, A)")]
        [InlineData("Min(Table, A)")]

        public void TexlFunctionTypeSemanticsMinMax(string script)
        {
            var symbol = new SymbolTable();
            symbol.AddVariable("A", FormulaType.Number);
            symbol.AddVariable("Table", new TableType(TestUtils.DT("*[A:n, B:s, C:b, D:*[X:n]]")));

            TestSimpleBindingSuccess(
                script,
                DType.Number,
                symbol);
        }

        [Theory]
        [InlineData("Max(\"3\")")]
        [InlineData("Max(\"3\", 4)")]
        [InlineData("Max(true, 4)")]
        [InlineData("Max(true, \"5\", 6)")]
        [InlineData("Min(\"3\")")]
        [InlineData("Min(\"3\", 4)")]
        [InlineData("Min(true, 4)")]
        [InlineData("Min(true, \"5\", 6)")]
        public void TexlFunctionTypeSemanticsMinMaxWithCoercion(string script)
        {
            TestSimpleBindingSuccess(script, DType.Number);
        }

        [Theory]
        [InlineData("Min(1, 2, A, B, C)")]
        [InlineData("Max(1, 2, A, B, C)")]
        public void TexlFunctionTypeSemanticsMinMaxTypedGlobalWithCoercion(string script)
        {
            var symbol = new SymbolTable();
            symbol.AddVariable("A", FormulaType.Number);
            symbol.AddVariable("B", FormulaType.String);
            symbol.AddVariable("C", FormulaType.Number);

            TestSimpleBindingSuccess(
                script,
                DType.Number,
                symbol);
        }

        [Fact]
        public void TexlFunctionTypeSemanticsNot()
        {
            TestSimpleBindingSuccess(
                "Not(true)",
                DType.Boolean);

            TestSimpleBindingSuccess(
                "Not(1)",
                DType.Boolean);
        }

        [Fact]
        public void TexlFunctionTypeSemanticsNow()
        {
            TestSimpleBindingSuccess(
                "Now()",
                DType.DateTime);
        }

        [Theory]
        [InlineData("Or(true)")]
        [InlineData("Or(true, false, true)")]
        [InlineData("Or(1, 0)")]
        [InlineData("Or(1, And(0, 2))")]
        public void TexlFunctionTypeSemanticsOr(string script)
        {
            TestSimpleBindingSuccess(
                script,
                DType.Boolean);
        }

        [Fact]
        public void TexlFunctionTypeSemanticsRand()
        {
            TestSimpleBindingSuccess(
                "Rand()",
                DType.Number);
        }

        [Fact]
        public void TexlFunctionTypeSemanticsRandBetween()
        {
            var symbol = new SymbolTable();
            symbol.AddVariable("A", FormulaType.Number);
            symbol.AddVariable("B", FormulaType.Number);

            TestSimpleBindingSuccess(
                    "RandBetween(A, B)",
                    DType.Number,
                    symbol);
        }

        [Theory]
        [InlineData("Replace(\"hello\", 2, 3, \"X\")", "s")]
        [InlineData("Replace(T, 2, 3, \"X\")", "*[Name:s]")]
        [InlineData("Replace(T, T2, 3, \"X\")", "*[Name:s]")]
        [InlineData("Replace(T, 2, T3, \"X\")", "*[Name:s]")]
        [InlineData("Replace(T, T2, T3, \"X\")", "*[Name:s]")]
        [InlineData("Replace(T, T2, T3, TX)", "*[Name:s]")]
        [InlineData("Replace(\"hello\", T2, T3, TX)", "*[Result:s]")]
        public void TexlFunctionTypeSemanticsReplace(string script, string expectedType)
        {
            var symbol = new SymbolTable();
            symbol.AddVariable("T", new TableType(TestUtils.DT("*[Name:s]")));
            symbol.AddVariable("T2", new TableType(TestUtils.DT("*[Start:n]")));
            symbol.AddVariable("T3", new TableType(TestUtils.DT("*[Count:n]")));
            symbol.AddVariable("TX", new TableType(TestUtils.DT("*[Replacement:s]")));

            TestSimpleBindingSuccess(
                script,
                TestUtils.DT(expectedType),
                symbol);
        }

        [Theory]
        [InlineData("Replace(T, 2, 3, \"X\")")]
        [InlineData("Replace(T, T2, 3, \"X\")")]
        [InlineData("Replace(T, 2, T3, \"X\")")]
        [InlineData("Replace(T, T2, T3, \"X\")")]
        [InlineData("Replace(T, T2, T3, TX)")]
        [InlineData("Replace(\"hello\", T2, T3, TX)")]
        public void TexlFunctionTypeSemanticsReplace_ConsistentOneColumnTableResult(string script)
        {
            var symbol = new SymbolTable();
            symbol.AddVariable("T", new TableType(TestUtils.DT("*[Name:s]")));
            symbol.AddVariable("T2", new TableType(TestUtils.DT("*[Start:n]")));
            symbol.AddVariable("T3", new TableType(TestUtils.DT("*[Count:n]")));
            symbol.AddVariable("TX", new TableType(TestUtils.DT("*[Replacement:s]")));

            TestSimpleBindingSuccess(
                script,
                TestUtils.DT("*[Value:s]"),
                symbol,
                new Features { ConsistentOneColumnTableResult = true });
        }

        [Fact]
        public void TexlFunctionTypeSemanticsInt()
        {
            var symbol = new SymbolTable();
            symbol.AddVariable("T", new TableType(TestUtils.DT("*[A:n]")));

            TestSimpleBindingSuccess(
                "Int(1234)",
                DType.Number);

            TestSimpleBindingSuccess(
                "Int(T)",
                TestUtils.DT("*[A:n]"),
                symbol);
        }

        [Theory]
        [InlineData("Int(\"3\")", "n", null)]
        [InlineData("Int(true)", "n", null)]
        [InlineData("Int(T)", "*[Booleans:n]", "*[Booleans:b]")]
        [InlineData("Int(T)", "*[Strings:n]", "*[Strings:s]")]
        [InlineData("Int([true, false, true])", "*[Value:n]", null)]
        [InlineData("Int([\"5\", \"6\"])", "*[Value:n]", null)]
        public void TexlFunctionTypeSemanticsIntWithCoercion(string script, string expectedType, string typedGlobal)
        {
            var symbol = new SymbolTable();
            
            if (typedGlobal != null)
            {
                symbol.AddVariable("T", new TableType(TestUtils.DT(typedGlobal)));
                TestSimpleBindingSuccess(
                    script,
                    TestUtils.DT(expectedType),
                    symbol);
            }
            else
            {
                TestSimpleBindingSuccess(script, TestUtils.DT(expectedType));
            }
        }

        [Theory]
        [InlineData("Int(T)", "*[Booleans:b]")]
        [InlineData("Int(T)", "*[Strings:s]")]
        [InlineData("Int(T)", "*[Number:n]")]
        public void TexlFunctionTypeSemanticsIntWithCoercion__ConsistentOneColumnTableResult(string script, string typedGlobal)
        {
            var symbol = new SymbolTable();

            symbol.AddVariable("T", new TableType(TestUtils.DT(typedGlobal)));
            TestSimpleBindingSuccess(
                script,
                TestUtils.DT("*[Value:n]"),
                symbol,
                new Features { ConsistentOneColumnTableResult = true });
        }

        [Fact]
        public void TexlFunctionTypeSemanticsTruncOneParam()
        {
            TestSimpleBindingSuccess(
                "Trunc(1234)",
                DType.Number);

            var symbol = new SymbolTable();
            symbol.AddVariable("T", new TableType(TestUtils.DT("*[A:n]")));
            TestSimpleBindingSuccess(
                "Trunc(T)",
                TestUtils.DT("*[A:n]"),
                symbol);
        }

        [Fact]
        public void TexlFunctionTypeSemanticsTruncOneParam_ConsistentOneColumnTableResult()
        {
            var symbol = new SymbolTable();
            symbol.AddVariable("T", new TableType(TestUtils.DT("*[A:n]")));
            TestSimpleBindingSuccess(
                "Trunc(T)",
                TestUtils.DT("*[Value:n]"),
                symbol,
                new Features { ConsistentOneColumnTableResult = true });
        }

        [Fact]
        public void TexlFunctionTypeSemanticsTruncTwoParams()
        {
            var symbol = new SymbolTable();
            symbol.AddVariable("T", new TableType(TestUtils.DT("*[digits:n]")));
            symbol.AddVariable("X", new TableType(TestUtils.DT("*[Nnnuuummm:n]")));

            TestSimpleBindingSuccess(
                "Trunc(1234.567, 4)",
                DType.Number);

            TestSimpleBindingSuccess(
                "Trunc(1234.567, T)",
                TestUtils.DT("*[Result:n]"),
                symbol);

            TestSimpleBindingSuccess(
                "Trunc(X, T)",
                TestUtils.DT("*[Nnnuuummm:n]"),
                symbol);

            TestSimpleBindingSuccess(
                "Trunc(X, 4)",
                TestUtils.DT("*[Nnnuuummm:n]"),
                symbol);
        }

        [Fact]
        public void TexlFunctionTypeSemanticsRound()
        {
            var symbol = new SymbolTable();
            symbol.AddVariable("T", new TableType(TestUtils.DT("*[digits:n]")));
            symbol.AddVariable("X", new TableType(TestUtils.DT("*[Nnnuuummm:n]")));

            TestSimpleBindingSuccess(
                "Round(1234.567, 4)",
                DType.Number);

            TestSimpleBindingSuccess(
                "Round(1234.567, T)",
                TestUtils.DT("*[Result:n]"),
                symbol);

            TestSimpleBindingSuccess(
                "Round(X, T)",
                TestUtils.DT("*[Nnnuuummm:n]"),
                symbol);

            TestSimpleBindingSuccess(
                "Round(X, 4)",
                TestUtils.DT("*[Nnnuuummm:n]"),
                symbol);
        }

        [Theory]
        [InlineData("Round(1234.567, T)")]
        [InlineData("Round(4, X)")]
        [InlineData("Round(X, 4)")]
        [InlineData("Round(X, T)")]
        public void TexlFunctionTypeSemanticsRound_ConsistentOneColumnTableResult(string expression)
        {
            var symbol = new SymbolTable();
            symbol.AddVariable("T", new TableType(TestUtils.DT("*[digits:n]")));
            symbol.AddVariable("X", new TableType(TestUtils.DT("*[Nnnuuummm:n]")));

            TestSimpleBindingSuccess(
                expression,
                TestUtils.DT("*[Value:n]"),
                symbol,
                new Features { ConsistentOneColumnTableResult = true });
        }

        [Fact]
        public void TexlFunctionTypeSemanticsRoundUp()
        {
            var symbol = new SymbolTable();
            symbol.AddVariable("T", new TableType(TestUtils.DT("*[digits:n]")));
            symbol.AddVariable("X", new TableType(TestUtils.DT("*[Nnnuuummm:n]")));

            TestSimpleBindingSuccess(
                "RoundUp(1234.567, 4)",
                DType.Number);

            TestSimpleBindingSuccess(
                "RoundUp(1234.567, T)",
                TestUtils.DT("*[Result:n]"),
                symbol);

            TestSimpleBindingSuccess(
                "RoundUp(X, T)",
                TestUtils.DT("*[Nnnuuummm:n]"),
                symbol);

            TestSimpleBindingSuccess(
                "RoundUp(X, 4)",
                TestUtils.DT("*[Nnnuuummm:n]"),
                symbol);
        }

        [Theory]
        [InlineData("RoundUp(1234.567, T)")]
        [InlineData("RoundUp(X, 4)")]
        [InlineData("RoundUp(X, T)")]
        public void TexlFunctionTypeSemanticsRoundUp_ConsistentOneColumnTableResult(string script)
        {
            var symbol = new SymbolTable();
            symbol.AddVariable("T", new TableType(TestUtils.DT("*[digits:n]")));
            symbol.AddVariable("X", new TableType(TestUtils.DT("*[Nnnuuummm:n]")));

            TestSimpleBindingSuccess(
                script,
                TestUtils.DT("*[Value:n]"),
                symbol,
                new Features { ConsistentOneColumnTableResult = true });
        }

        [Fact]
        public void TexlFunctionTypeSemanticsRoundDown()
        {
            var symbol = new SymbolTable();
            symbol.AddVariable("T", new TableType(TestUtils.DT("*[digits:n]")));
            symbol.AddVariable("X", new TableType(TestUtils.DT("*[Nnnuuummm:n]")));

            TestSimpleBindingSuccess(
                "RoundDown(1234.567, 4)",
                DType.Number);

            TestSimpleBindingSuccess(
                "RoundDown(1234.567, T)",
                TestUtils.DT("*[Result:n]"),
                symbol);

            TestSimpleBindingSuccess(
                "RoundDown(X, T)",
                TestUtils.DT("*[Nnnuuummm:n]"),
                symbol);

            TestSimpleBindingSuccess(
                "RoundDown(X, 4)",
                TestUtils.DT("*[Nnnuuummm:n]"),
                symbol);
        }

        [Theory]
        [InlineData("RoundDown(1234.567, T)")]
        [InlineData("RoundDown(X, T)")]
        [InlineData("RoundDown(X, 4)")]
        public void TexlFunctionTypeSemanticsRoundDown_ConsistentOneColumnTableResult(string script)
        {
            var symbol = new SymbolTable();
            symbol.AddVariable("T", new TableType(TestUtils.DT("*[digits:n]")));
            symbol.AddVariable("X", new TableType(TestUtils.DT("*[Nnnuuummm:n]")));

            TestSimpleBindingSuccess(
                script,
                TestUtils.DT("*[Value:n]"),
                symbol,
                new Features { ConsistentOneColumnTableResult = true });
        }

        [Theory]
        [InlineData("Sort(Table, A)", "*[A:n, B:s, C:b, D:*[X:n]]")]
        [InlineData("Sort(Table, A, \"Ascending\")", "*[A:n, B:s, C:b, D:*[X:n]]")]
        [InlineData("Sort(Table, A, \"Descending\")", "*[A:n, B:s, C:b, D:*[X:n]]")]
        [InlineData("Sort(Table, B)", "*[A:n, B:s, C:b, D:*[X:n]]")]
        [InlineData("Sort(Table, C)", "*[A:n, B:s, C:b, D:*[X:n]]")]
        [InlineData("Sort(ShowColumns(Table,\"A\"), A)", "*[A:n]")]
        [InlineData("Sort(Table, B & \"hello\")", "*[A:n, B:s, C:b, D:*[X:n]]")]
        [InlineData("Sort(Table2, D.X & \"hello\")", "*[A:n, B:s, C:b, D:![X:n]]")]
        [InlineData("Sort(Table2, D.X + 2)", "*[A:n, B:s, C:b, D:![X:n]]")]
        public void TexlFunctionTypeSemanticsSort(string script, string expectedType)
        {
            var symbol = new SymbolTable();
            symbol.AddVariable("Table", new TableType(TestUtils.DT("*[A:n, B:s, C:b, D:*[X:n]]")));
            symbol.AddVariable("Table2", new TableType(TestUtils.DT("*[A:n, B:s, C:b, D:![X:n]]")));
            symbol.AddVariable("X", new TableType(TestUtils.DT("*[Nnnuuummm:n]")));

            TestSimpleBindingSuccess(
                script,
                TestUtils.DT(expectedType),
                symbol);
        }

        [Theory]
        [InlineData("Sqrt(1234.567)", "n")]
        [InlineData("Sqrt(T)", "*[A:n]")]
        [InlineData("Sqrt(ShowColumns(T2,\"Value\"))", "*[Value:n]")]
        public void TexlFunctionTypeSemanticsSqrt(string script, string expectedType)
        {
            var symbol = new SymbolTable();
            symbol.AddVariable("T", new TableType(TestUtils.DT("*[A:n]")));
            symbol.AddVariable("T2", new TableType(TestUtils.DT("*[Name:s, Price:n, Value:n]")));

            TestSimpleBindingSuccess(
                script,
                TestUtils.DT(expectedType),
                symbol);
        }

        [Theory]
        [InlineData("Sqrt(\"3\")", "n", null)]
        [InlineData("Sqrt(true)", "n", null)]
        [InlineData("Sqrt(T)", "*[Booleans:n]", "*[Booleans:b]")]
        [InlineData("Sqrt(T)", "*[Strings:n]", "*[Strings:s]")]
        [InlineData("Sqrt([true, false, true])", "*[Value:n]", null)]
        [InlineData("Sqrt([\"5\", \"6\"])", "*[Value:n]", null)]
        public void TexlFunctionTypeSemanticsSqrtWithCoercion(string script, string expectedType, string typedGlobal)
        {
            if (typedGlobal != null)
            {
                var symbol = new SymbolTable();
                symbol.AddVariable("T", new TableType(TestUtils.DT(typedGlobal)));

                TestSimpleBindingSuccess(
                    script, 
                    TestUtils.DT(expectedType), 
                    symbol);
            }
            else
            {
                TestSimpleBindingSuccess(script, TestUtils.DT(expectedType));
            }
        }

        [Theory]
        [InlineData("Sqrt(T)", "*[Booleans:b]")]
        [InlineData("Sqrt(T)", "*[Number:n]")]
        [InlineData("Sqrt(T)", "*[Strings:s]")]
        public void TexlFunctionTypeSemanticsSqrtWithCoercion_ConsistentOneColumnTableResult(string script, string typedGlobal)
        {
            var symbol = new SymbolTable();
            symbol.AddVariable("T", new TableType(TestUtils.DT(typedGlobal)));

            TestSimpleBindingSuccess(
                script,
                TestUtils.DT("*[Value: n]"),
                symbol,
                new Features { ConsistentOneColumnTableResult = true });
        }

        [Theory]
        [InlineData("Sum(1, 2, 3, 4)")]
        [InlineData("Sum(1, A, 2, A)")]
        [InlineData("Sum(Table, A)")]
        [InlineData("Sum(Table2, D.X)")]
        [InlineData("Sum(Table, A + CountA(D.X))")]
        public void TexlFunctionTypeSemanticsSum(string script)
        {
            var symbol = new SymbolTable();
            symbol.AddVariable("A", FormulaType.Number);
            symbol.AddVariable("Table", new TableType(TestUtils.DT("*[A:n, B:s, C:b, D:*[X:n]]")));
            symbol.AddVariable("Table2", new TableType(TestUtils.DT("*[A:n, B:s, C:b, D:![X:n]]")));

            TestSimpleBindingSuccess(
                script,
                DType.Number,
                symbol);
        }

        [Theory]
        [InlineData("Sum(\"3\")")]
        [InlineData("Sum(\"3\", 4)")]
        [InlineData("Sum(true, 4)")]
        [InlineData("Sum(true, \"5\", 6)")]
        public void TexlFunctionTypeSemanticsSumWithCoercion(string script)
        {
            TestSimpleBindingSuccess(script, DType.Number);
        }

        [Fact]
        public void TexlFunctionTypeSemanticsSumTypedGlobalWithCoercion()
        {
            var symbol = new SymbolTable();
            symbol.AddVariable("A", FormulaType.Boolean);
            symbol.AddVariable("B", FormulaType.String);
            symbol.AddVariable("C", FormulaType.Number);

            TestSimpleBindingSuccess(
                "Sum(1, 2, A, B, C)",
                DType.Number,
                symbol);
        }

        [Theory]
        [InlineData("StdevP(1, 2, 3, 4)")]
        [InlineData("StdevP(1, A, 2, A)")]
        [InlineData("StdevP(Table, A)")]
        [InlineData("StdevP(Table2, D.X)")]
        [InlineData("StdevP(Table, A + CountA(ShowColumns(D,\"X\")))")]
        public void TexlFunctionTypeSemanticsStdevP(string script)
        {
            var symbol = new SymbolTable();
            symbol.AddVariable("A", FormulaType.Number);
            symbol.AddVariable("Table", new TableType(TestUtils.DT("*[A:n, B:s, C:b, D:*[X:n]]")));
            symbol.AddVariable("Table2", new TableType(TestUtils.DT("*[A:n, B:s, C:b, D:![X:n]]")));

            TestSimpleBindingSuccess(
                script,
                DType.Number,
                symbol);
        }

        [Theory]
        [InlineData("StdevP(\"3\")")]
        [InlineData("StdevP(\"3\", 4)")]
        [InlineData("StdevP(true, 4)")]
        [InlineData("StdevP(true, \"5\", 6)")]
        public void TexlFunctionTypeSemanticsStdevPWithCoercion(string script)
        {
            TestSimpleBindingSuccess(script, DType.Number);
        }

        [Fact]
        public void TexlFunctionTypeSemanticsStdevPTypedGlobalWithCoercion()
        {
            var symbol = new SymbolTable();
            symbol.AddVariable("A", FormulaType.Boolean);
            symbol.AddVariable("B", FormulaType.String);
            symbol.AddVariable("C", FormulaType.Number);
            
            TestSimpleBindingSuccess(
                "StdevP(1, 2, A, B, C)",
                DType.Number,
                symbol);
        }

        [Theory]
        [InlineData("VarP(1, 2, 3, 4)")]
        [InlineData("VarP(1, A, 2, A)")]
        [InlineData("VarP(Table, A)")]
        [InlineData("VarP(Table2, D.X)")]
        [InlineData("VarP(Table, A + CountA(ShowColumns(D,\"X\")))")]
        public void TexlFunctionTypeSemanticsVarP(string script)
        {
            var symbol = new SymbolTable();
            symbol.AddVariable("A", FormulaType.Number);
            symbol.AddVariable("Table", new TableType(TestUtils.DT("*[A:n, B:s, C:b, D:*[X:n]]")));
            symbol.AddVariable("Table2", new TableType(TestUtils.DT("*[A:n, B:s, C:b, D:![X:n]]")));

            TestSimpleBindingSuccess(
                script,
                DType.Number,
                symbol);
        }

        [Theory]
        [InlineData("VarP(\"3\")")]
        [InlineData("VarP(\"3\", 4)")]
        [InlineData("VarP(true, 4)")]
        [InlineData("VarP(true, \"5\", 6)")]
        public void TexlFunctionTypeSemanticsVarPWithCoercion(string script)
        {
            TestSimpleBindingSuccess(script, DType.Number);
        }

        [Fact]
        public void TexlFunctionTypeSemanticsVarPTypedGlobalWithCoercion()
        {
            var symbol = new SymbolTable();
            symbol.AddVariable("A", FormulaType.Boolean);
            symbol.AddVariable("B", FormulaType.String);
            symbol.AddVariable("C", FormulaType.Number);

            TestSimpleBindingSuccess(
                "VarP(1, 2, A, B, C)",
                DType.Number,
                symbol);
        }

        [Theory]
        [InlineData("Text(123)")]
        [InlineData("Text(123, \"#.#\")")]
        [InlineData("Text(123, \"$000.000\")")]
        [InlineData("Text(123, \"dddd, mm/dd/yy, at hh:mm:ss am/pm\")")]
        [InlineData("Text(\"hello world\")")]
        [InlineData("Text(\"hello world\", \"mm/dd/yyyy\")")]
        [InlineData("Text(1.23, \"[$-en-us]0.00\")")]
        [InlineData("Text(1.23, \"[$-fr-fr]0,00\")")]
        [InlineData("Text(123, \"yyyy-mm-dd hh:mm:ss.000\") // 0 is valid if after seconds")]
        [InlineData("Text(Now(), \"yyyy-mm-dd hh:mm:ss.000\") // 0 is valid if after seconds")]
        public void TexlFunctionTypeSemanticsText(string script)
        {
            TestSimpleBindingSuccess(
                script,
                DType.String);
        }

        [Theory]
        [InlineData("Text(123, \"###.####    dddd, mm/dd/yy, at hh:mm:ss am/pm\")")]
        [InlineData("Text(123, \"###.#### \" & \"   dddd, mm/dd/yy, at hh:mm:ss am/pm\")")]
        [InlineData("Text(Now(), \"yyyy-mm-dd 0 hh:mm:ss.000\") // 0 is only valid after seconds")]
        public void TexlFunctionTypeSemanticsText_Negative(string script)
        {
            // Can't use both numeric formatting and date/time formatting within the same format string.
            TestBindingErrors(
                script,
                DType.String,
                expectedErrorCount: 2);
        }

        [Fact]
        public void TexlFunctionTypeSemanticsToday()
        {
            TestSimpleBindingSuccess("Today()", DType.Date);
        }

        [Theory]
        [InlineData("IsToday(Date(2000, 1, 1))")]
        [InlineData("IsToday(DateTimeValue(\"Today\"))")]
        [InlineData("IsToday(\"now\")")]
        [InlineData("IsToday(1)")]
        public void TexlFunctionTypeSemanticsIsToday(string script)
        {
            TestSimpleBindingSuccess(script, DType.Boolean);
        }

        [Fact]
        public void TexlFunctionTypeSemanticsWeekNum()
        {
            var symbol = new SymbolTable();
            symbol.AddVariable("S", FormulaType.Date);
            symbol.AddVariable("R", FormulaType.Number);

            TestSimpleBindingSuccess(
                "WeekNum(S)",
                DType.Number,
                symbol);

            TestSimpleBindingSuccess(
                "WeekNum(S, R)",
                DType.Number,
                symbol);
        }

        [Fact]
        public void TexlFunctionTypeSemanticsISOWeekNum()
        {
            var symbol = new SymbolTable();
            symbol.AddVariable("S", FormulaType.Date);

            TestSimpleBindingSuccess(
                "ISOWeekNum(S)",
                DType.Number,
                symbol);
        }

        [Theory]
        [InlineData("IsToday(true)")]
        [InlineData("IsToday(Time(1,2,3))")]
        public void TexlFunctionTypeSemanticsIsToday_Negative(string script)
        {
            TestBindingErrors(script, DType.Boolean);
        }

        [Fact]
        public void TexlFunctionTypeSemanticsTrim()
        {
            var symbol = new SymbolTable();
            symbol.AddVariable("T", new TableType(TestUtils.DT("*[Name:s]")));

            TestSimpleBindingSuccess(
                "Trim(\"hello\")",
                DType.String);

            TestSimpleBindingSuccess(
                "Trim(T)",
                TestUtils.DT("*[Name:s]"),
                symbol);
        }

        [Fact]
        public void TexlFunctionTypeSemanticsTrim_ConsistentOneColumnTableResult()
        {
            var symbol = new SymbolTable();
            symbol.AddVariable("T", new TableType(TestUtils.DT("*[Name:s]")));

            TestSimpleBindingSuccess(
                "Trim(T)",
                TestUtils.DT("*[Value:s]"),
                symbol,
                new Features { ConsistentOneColumnTableResult = true });
        }

        [Fact]
        public void TexlFunctionTypeSemanticsTrimEnds()
        {
            var symbol = new SymbolTable();
            symbol.AddVariable("T", new TableType(TestUtils.DT("*[Name:s]")));

            TestSimpleBindingSuccess(
                "TrimEnds(\" hello  \")",
                DType.String);

            TestSimpleBindingSuccess(
                "TrimEnds(T)",
                TestUtils.DT("*[Name:s]"),
                symbol);
        }

        [Fact]
        public void TexlFunctionTypeSemanticsTrimEnds_ConsistentOneColumnTableResult()
        {
            var symbol = new SymbolTable();
            symbol.AddVariable("T", new TableType(TestUtils.DT("*[Name:s]")));

            TestSimpleBindingSuccess(
                "TrimEnds(T)",
                TestUtils.DT("*[Value:s]"),
                symbol,
                new Features { ConsistentOneColumnTableResult = true });
        }

        [Fact]
        public void TexlFunctionTypeSemanticsUpper()
        {
            var symbol = new SymbolTable();
            symbol.AddVariable("T", new TableType(TestUtils.DT("*[Name:s]")));

            TestSimpleBindingSuccess(
                "Upper(\"foo\")",
                DType.String);

            TestSimpleBindingSuccess(
                "Upper(T)",
                TestUtils.DT("*[Name:s]"),
                symbol);
        }

        [Fact]
        public void TexlFunctionTypeSemanticsUpper_ConsistentOneColumnTableResult()
        {
            var symbol = new SymbolTable();
            symbol.AddVariable("T", new TableType(TestUtils.DT("*[Name:s]")));

            TestSimpleBindingSuccess(
                "Upper(T)",
                TestUtils.DT("*[Value:s]"),
                symbol,
                new Features { ConsistentOneColumnTableResult = true });
        }

        [Fact]
        public void TexlFunctionTypeSemanticsValue()
        {
            TestSimpleBindingSuccess(
                "Value(\"123.456\")",
                DType.Number);

            TestSimpleBindingSuccess(
                "Value(123.456)",
                DType.Number);
        }

        [Theory]
        [InlineData("a;")]
        [InlineData("a;b;c;d;e;")]
        [InlineData("a;a;a;a;")]
        [InlineData("If(A;B;,C;D;/*asdf*/,F;)")]
        public void TexlTestParsingChainRuleEndingSemicolon(string inputText)
        {
            var result = TexlParser.ParseScript(inputText, _defaultLocale, flags: TexlParser.Flags.EnableExpressionChaining);
            Assert.Empty(result.Errors);
            Assert.NotNull(result.Root);
        }

        [Theory]
        [InlineData(";")]
        [InlineData("a;b;;")]
        public void TexlTestParsingChainRuleEndingSemicolon_negative(string inputText)
        {
            var result = TexlParser.ParseScript(inputText, _defaultLocale, flags: TexlParser.Flags.EnableExpressionChaining);
            Assert.True(result.HasError);
            Assert.NotNull(result.Root);
        }

        [Fact]
        public void TestTexlFunctionIsLambdaParamApi()
        {
            foreach (var func in BuiltinFunctionsCore.BuiltinFunctionsLibrary)
            {
                var maxArg = Math.Min(func.MaxArity, 1000);
                var foundLambdaParams = false;
                for (var i = 0; i < maxArg; i++)
                {
                    foundLambdaParams |= func.IsLambdaParam(i);
                }

                Assert.Equal(func.HasLambdas, foundLambdaParams);
            }
        }

        [Fact]
        public void TestTexlFunctionGetSignaturesApi()
        {
            foreach (var func in BuiltinFunctionsCore.BuiltinFunctionsLibrary)
            {
                IEnumerable<TexlStrings.StringGetter[]> signatures = func.GetSignatures();
                Assert.NotNull(signatures);
                Assert.True(func.MaxArity == 0 || signatures.Any(), "Failed on GetSignatures() for function " + func.Name);
            }
        }

        [Fact]
        public void TestWarningsOnEqualWithIncompatibleTypes()
        {
            TestBindingWarning("1 = \"hello\"", DType.Boolean, expectedErrorCount: 1);
            TestBindingWarning("1 <> \"hello\"", DType.Boolean, expectedErrorCount: 1);
            TestBindingWarning("true = 123", DType.Boolean, expectedErrorCount: 1);
            TestBindingWarning("true <> 123", DType.Boolean, expectedErrorCount: 1);
            TestBindingWarning("false = \"false\"", DType.Boolean, expectedErrorCount: 1);
            TestBindingWarning("false <> \"false\"", DType.Boolean, expectedErrorCount: 1);
        }

        [Fact]
        public void TexlBindingLambdaAs()
        {
            TestSimpleBindingSuccess("Filter([1,2,3] As Input, Input.Value > 2)", TestUtils.DT("*[Value:n]"));
            TestSimpleBindingSuccess("Filter([1,2,3], ThisRecord.Value > 2)", TestUtils.DT("*[Value:n]"));
            TestSimpleBindingSuccess("Filter([1,2,3] As ThisRecord, ThisRecord.Value > 2)", TestUtils.DT("*[Value:n]"));
            TestSimpleBindingSuccess("Filter([[1,2,3],[2,3,4],[4,5,6]] As Outer, CountRows(Filter(Outer.Value As Inner, Inner.Value > 4)) > 1)", TestUtils.DT("*[Value:*[Value:n]]"));
            TestSimpleBindingSuccess("Filter(Filter([1,2,3] As Left, Left.Value > 1) As Right, Right.Value > 2)", TestUtils.DT("*[Value:n]"));
            TestSimpleBindingSuccess("ForAll(Filter([1,2,3] As Input, Input.Value > 2) As Outer, {Inner: Outer.Value})", TestUtils.DT("*[Inner:n]"));
            TestSimpleBindingSuccess("ForAll(Filter([1,2,3] As Input, Input.Value > 2), {Inner: ThisRecord.Value})", TestUtils.DT("*[Inner:n]"));

            // Required ident after rename
            TestBindingErrors("Filter([1,2,3] As Input, Value > 2)", TestUtils.DT("*[Value:n]"));

            // Required ident after rename
            TestBindingErrors("Filter([1,2,3] As Input, ThisRecord.Value > 2)", TestUtils.DT("*[Value:n]"));

            // As must be immediate child of call node
            TestBindingErrors("Filter([1,2,3] As First As Second, Value > 2)", TestUtils.DT("*[Value:n]"));

            // If As is used, field access must be qualified
            TestBindingErrors("ForAll(Filter([1,2,3] As Input, Input.Value > 2) As Outer, {Inner: Value})", TestUtils.DT("*[Inner:e]"));

            // If As is used, field access must be qualified
            TestBindingErrors("Filter([1,2,3] As ThisRecord, Value > 2)", TestUtils.DT("*[Value:n]"));

            // If As is used, field access must be qualified
            TestBindingErrors("Filter([1,2,3] As Renamed, IsBlank(Text(Renamed.Value)) = Value)", TestUtils.DT("*[Value:n]"));
        }

        [Theory]
        [InlineData("[]", "*[]")]
        [InlineData("[1, 2, 3]", "*[Value:n]")]
        [InlineData("[true, true, false, true]", "*[Value:b]")]
        [InlineData("[\"a\", \"b\", \"c\"]", "*[Value:s]")]
        [InlineData("[\"a\", 2, 3, true, false, 123, \"hello\"]", "*[Value:s]")]
        [InlineData("[1, 2, \"3\", \"1234.243\", 6564.254, Abs(-123.22)]", "*[Value:n]")]
        public void TexlBindingTables(string script, string expectedType)
        {
            TestSimpleBindingSuccess(
                script,
                TestUtils.DT(expectedType));
        }

        [Fact]
        public void TexlBindingHeterogeneousTables()
        {
            TestSimpleBindingSuccess(
                "[{a:1}, {b:2}, {c:\"hello\"}, {a:3, c:\"goodbye\"}, {a:0, b:2}, {b:123, c:\"foo\"}]",
                TestUtils.DT("*[Value:![a:n, b:n, c:s]]"));

            TestSimpleBindingSuccess(
                "[" +
                "{ id: 0, nestedData: [{ nestedId: \"a\" }, { nestedId: \"b\" }, { nestedId: \"c\" }] }," +
                "{ id: 1, nestedData: [{ nestedId: \"d\" }, { nestedId: \"e\" }] }," +
                "{ id: 2, nestedData: [{ nestedId: \"f\" }, { nestedId: \"g\" }, { nestedId: \"h\" }] }," +
                "{ id: 3, nestedData: [] }," +
                "{ id: 4, nestedData: [{ nestedId: \"i\" }] }]",
                TestUtils.DT("*[Value:![id:n, nestedData:*[Value:![nestedId:s]]]]"));
        }

        [Fact]
        public void TexlBindingPurity()
        {
            var symbol = new SymbolTable();
            symbol.AddVariable("Ratings", new TableType(TestUtils.DT("*[A:n]")));
            symbol.AddVariable("Movies", new TableType(TestUtils.DT("*[Ratings:n]")));

            // Basic literal and operator bindings
            TestBindingPurity("2", true);
            TestBindingPurity("\"String literal\"", true);
            TestBindingPurity("false", true);
            TestBindingPurity("false or true", true);
            TestBindingPurity("2 + 2 = 6", true);
            TestBindingPurity("\"str1\" & \"str2\"", true);
            TestBindingPurity("error cond - 2", true);
            TestBindingPurity("-2", true);

            // Introduce function calls that don't have any impurity
            TestBindingPurity("If(true, 2 + 2, 3 + 3)", true);
            TestBindingPurity("If(false, 18 * 9)", true);
            TestBindingPurity("If(If(true, true, false), 12, 5)", true);
            TestBindingPurity("If(false, -2, -3)", true);

            // Introduce impurity and test how it propagates through various types of nodes
            TestBindingPurity("Rand()", false);
            TestBindingPurity("Rand() + 3", false);
            TestBindingPurity("\"hi\" & Rand()", false);
            TestBindingPurity("-Rand()", false);
            TestBindingPurity("If(true, Rand(), 2)", false);
            TestBindingPurity("If(false, 2, If(false, 3, If(true, Rand())))", false);

            // Test using lambdas with impure expressions
            TestBindingPurity("Filter(Ratings, A < CountIf(Movies, Ratings > Rand()))", false, symbol);
            TestBindingPurity("CountIf(Filter(Movies, Ratings < Rand()), true)", false, symbol);
        }

        [Fact]
        public void TexlBindingDisambiguatedGlobals()
        {
            var symbol = new SymbolTable();
            symbol.AddVariable("foo", new TableType(TestUtils.DT("*[A:n, B:n, C:b]")));
            symbol.AddVariable("foo bar", new TableType(TestUtils.DT("*[A:n, B:n, C:b]")));

            TestSimpleBindingSuccess(
                "[@foo]",
                TestUtils.DT("*[A:n, B:n, C:b]"),
                symbol);
            TestSimpleBindingSuccess(
                "[@'foo bar']",
                TestUtils.DT("*[A:n, B:n, C:b]"),
                symbol);
        }

        [Fact]
        public void TestBindingErrorsOnDuplicateFieldNames()
        {
            TestBindingErrors("{A:1, A:2}", TestUtils.DT("![A:n]"));
            TestBindingErrors("{A:1, A:2, A:3}", TestUtils.DT("![A:n]"));
            TestBindingErrors("{A:1, B:true, A:2, B:3, A:3}", TestUtils.DT("![A:n, B:b]"));
            TestBindingErrors("{A:1, A:\"hello\"}", TestUtils.DT("![A:n]"));
            TestBindingErrors("{A:1, B:2, C:3, D:4, E:5, F:true, A:\"hello\"}", TestUtils.DT("![A:n, B:n, C:n, D:n, E:n, F:b]"));
        }

        [Theory]
        [InlineData("Find(\",\", \"LastName, FirstName\")", "n")]
        [InlineData("Find(\",\", \"LastName, FirstName\", 2)", "n")]
        [InlineData("Find(T, \"ll\")", "*[Result:n]")]
        [InlineData("Find(T, \"ll\", 2)", "*[Result:n]")]
        [InlineData("Find(T, \"ll\", T1)", "*[Result:n]")]
        [InlineData("Find(T, T2)", "*[Result:n]")]
        [InlineData("Find(T, T2, 2)", "*[Result:n]")]
        [InlineData("Find(T, T2, T1)", "*[Result:n]")]
        [InlineData("Find(\"ll\", T2)", "*[Result:n]")]
        [InlineData("Find(\"ll\", T2, 2)", "*[Result:n]")]
        [InlineData("Find(\"ll\", T2, T1)", "*[Result:n]")]
        [InlineData("Find(\"ll\", \"ll\", T1)", "*[Result:n]")]
        public void TexlFunctionTypeSemanticsFind(string script, string expectedType)
        {
            var symbol = new SymbolTable();
            symbol.AddVariable("T", new TableType(TestUtils.DT("*[FindText:s]")));
            symbol.AddVariable("T1", new TableType(TestUtils.DT("*[StartIndex:n]")));
            symbol.AddVariable("T2", new TableType(TestUtils.DT("*[WithinText:s]")));

            TestSimpleBindingSuccess(
                script,
                TestUtils.DT(expectedType),
                symbol);
        }

        [Theory]
        [InlineData("Find(T, \"ll\")", "*[Value:n]")]
        [InlineData("Find(T, \"ll\", 2)", "*[Value:n]")]
        [InlineData("Find(T, \"ll\", T1)", "*[Value:n]")]
        [InlineData("Find(T, T2)", "*[Value:n]")]
        [InlineData("Find(T, T2, 2)", "*[Value:n]")]
        [InlineData("Find(T, T2, T1)", "*[Value:n]")]
        [InlineData("Find(\"ll\", T2)", "*[Value:n]")]
        [InlineData("Find(\"ll\", T2, 2)", "*[Value:n]")]
        [InlineData("Find(\"ll\", T2, T1)", "*[Value:n]")]
        [InlineData("Find(\"ll\", \"ll\", T1)", "*[Value:n]")]
        public void TexlFunctionTypeSemanticsFind_ConsistentOneColumnTableResult(string script, string expectedType)
        {
            var symbol = new SymbolTable();
            symbol.AddVariable("T", new TableType(TestUtils.DT("*[FindText:s]")));
            symbol.AddVariable("T1", new TableType(TestUtils.DT("*[StartIndex:n]")));
            symbol.AddVariable("T2", new TableType(TestUtils.DT("*[WithinText:s]")));

            TestSimpleBindingSuccess(
                script,
                TestUtils.DT(expectedType),
                symbol,
                new Features { ConsistentOneColumnTableResult = true });
        }

        [Theory]
        [InlineData("a", "a")]
        [InlineData("'test'", "'''test'''")]
        [InlineData("te st", "'te st'")]
        [InlineData("te'st", "'te''st'")]
        [InlineData("'te' st'", "'''te'' st'''")]
        [InlineData("te!st", "'te!st'")]
        [InlineData("te.st", "'te.st'")]
        [InlineData("_", "_")]
        [InlineData("_a", "_a")]
        [InlineData("12", "'12'")]
        [InlineData("1-2", "'1-2'")]
        [InlineData("@", "'@'")]
        public void TexlEscapeNameTest(string input, string expected)
        {
            Assert.Equal(expected, TexlLexer.EscapeName(input));
        }

        [Theory]
        [InlineData("DateValue(\"21 Jan 2014\")")]
        [InlineData("DateValue(\"25 agosto 2014\", \"it\")")]
        public void TexlFunctionTypeSemanticsDateValue(string script)
        {
            TestSimpleBindingSuccess(script, DType.Date);
        }

        [Theory]
        [InlineData("TimeValue(\"21 Jan 2014 9:50 AM\")")]
        [InlineData("TimeValue(\"25 agosto 2014 9:50 AM\", \"it\")")]
        public void TexlFunctionTypeSemanticsTimeValue(string script)
        {
            TestSimpleBindingSuccess(script, DType.Time);
        }

        [Theory]
        [InlineData("Table()", "*[]")]
        [InlineData("Table({})", "*[]")]
        [InlineData("Table({X:1})", "*[X:n]")]
        [InlineData("Table({X:\"hello\"})", "*[X:s]")]
        [InlineData("Table({X:true})", "*[X:b]")]
        [InlineData("Table({X:true}, {})", "*[X:b]")]
        [InlineData("Table({}, {X:true})", "*[X:b]")]
        [InlineData("Table({X:false}, {}, {X:true})", "*[X:b]")]
        [InlineData("Table({X:false}, {}, {X:true}, {})", "*[X:b]")]
        [InlineData("Table({X:false}, {}, {}, {}, {}, {X:true}, {})", "*[X:b]")]
        [InlineData("Table({X:false, Y:123}, {X:true})", "*[X:b, Y:n]")]
        [InlineData("Table({X:false, Y:123}, {X:true}, {})", "*[X:b, Y:n]")]
        [InlineData("Table({X:false, Y:123}, {Y:99.9}, {X:true}, {})", "*[X:b, Y:n]")]
        [InlineData("Table({X:false, Y:123}, {Y:7, X:true}, {Y:99.9}, {X:true}, {})", "*[X:b, Y:n]")]
        [InlineData("Table({Y:123}, {Y:7}, {Y:99.9}, {X:true})", "*[X:b, Y:n]")]
        [InlineData("Table({Y:123}, {Z:true}, {X:\"hello\"}, {W:{A:1, B:true, C:\"hello\"}})", "*[X:s, Y:n, Z:b, W:![A:n, B:b, C:s]]")]
        [InlineData("Table({Nested:Table({Nested:Table({X:1})})})", "*[Nested:*[Nested:*[X:n]]]")]
        public void TexlFunctionTypeSemanticsTable(string script, string expectedType)
        {
            Assert.True(DType.TryParse(expectedType, out DType type));
            Assert.True(type.IsValid);
            TestSimpleBindingSuccess(script, type);
        }

        [Theory]
        [InlineData("Table([])", "*[]")]
        [InlineData("Table(Table())", "*[]")]
        [InlineData("Table(Table(Table()))", "*[]")]
        [InlineData("Table(1, 2, 3)", "*[]")]
        [InlineData("Table(true, false)", "*[]")]
        [InlineData("Table(true, 2, \"hello\")", "*[]")]
        [InlineData("Table(\"hello\", \"world\")", "*[]")]
        [InlineData("Table({X:1}, [1, 2, 3])", "*[X:n]")]
        [InlineData("Table([true, false, true], {X:1}, {Y:2})", "*[X:n, Y:n]")]
        public void TexlFunctionTypeSemanticsTable_Negative(string script, string expectedType)
        {
            Assert.True(DType.TryParse(expectedType, out DType type));
            Assert.True(type.IsValid);
            TestBindingErrors(script, type);
        }

        [Theory]
        [InlineData("Concat([], \"\")")]
        [InlineData("Concat([1, 2, 3], Text(Value))")]
        [InlineData("Concat(Table({a:1, b:\"hello\"}, {b:\"world\"}), b)")]
        [InlineData("Concat([1, 2, 3], Text(Value), \",\")")]
        [InlineData("Concat([1, 2, 3], Text(Value), Text(Today()))")]
        [InlineData("Concat([], 1)")]
        [InlineData("Concat([1, 2, 3], Value)")]        
        [InlineData("Concat([\"a\", \"b\", \"C\"], Value, 1)")]
        public void TexlFunctionTypeSemanticsConcat(string script)
        {
            TestSimpleBindingSuccess(script, DType.String);
        }

        [Theory]
        [InlineData("Concat(Table({a:1, b:\"hello\"}, {b:\"world\"}), [\"hello\", \"world\"])")]
        [InlineData("Concat([1, 2, 3], {Value:Value})")]
        [InlineData("Concat([1, 2, 3], Value, {a:1})")]
        [InlineData("Concat({a:1,b:\"hello\"}, b)")]
        public void TexlFunctionTypeSemanticsConcat_Negative(string script)
        {
            TestBindingErrors(script, DType.String);
        }

        [Theory]
        [InlineData("Mod(2, 3)", "n")]
        [InlineData("Mod(2, -2)", "n")]
        [InlineData("Mod(-2, 2)", "n")]
        [InlineData("Mod(-2, -2)", "n")]
        [InlineData("Mod(T, 2)", "*[Result:n]")]
        [InlineData("Mod(T, T2)", "*[Result:n]")]
        [InlineData("Mod(3, T2)", "*[Result:n]")]
        public void TexlFunctionTypeSemanticsModOverloads(string script, string expectedType)
        {
            var symbol = new SymbolTable();
            symbol.AddVariable("T", new TableType(TestUtils.DT("*[Number:n]")));
            symbol.AddVariable("T2", new TableType(TestUtils.DT("*[Dividend:n]")));

            TestSimpleBindingSuccess(
                script,
                TestUtils.DT(expectedType),
                symbol);
        }

        [Theory]
        [InlineData("Mod(-2, -2)", "n")]
        [InlineData("Mod(T, 2)", "*[Value:n]")]
        [InlineData("Mod(T, T2)", "*[Value:n]")]
        [InlineData("Mod(3, T2)", "*[Value:n]")]
        public void TexlFunctionTypeSemanticsModOverloads_ConsistentOneColumnTableResult(string script, string expectedType)
        {
            var symbol = new SymbolTable();
            symbol.AddVariable("T", new TableType(TestUtils.DT("*[Number:n]")));
            symbol.AddVariable("T2", new TableType(TestUtils.DT("*[Dividend:n]")));

            TestSimpleBindingSuccess(
                script,
                TestUtils.DT(expectedType),
                symbol,
                new Features { ConsistentOneColumnTableResult = true });
        }

        [Theory]
        [InlineData("Mod(\"3\", 2)", "n", null, null)]
        [InlineData("Mod(\"3\", true)", "n", null, null)]
        [InlineData("Mod(\"5\", T)", "*[Result:n]", "*[Booleans:b]", null)]
        [InlineData("Mod(T1, T2)", "*[Result:n]", "*[Booleans:b]", "*[Strings:s]")]
        [InlineData("Mod(T, false)", "*[Result:n]", "*[Strings:s]", null)]
        [InlineData("Mod([true, false, true], \"2\")", "*[Result:n]", null, null)]
        [InlineData("Mod(12.5656242, [\"5\", \"6\"])", "*[Result:n]", null, null)]
        public void TexlFunctionTypeSemanticsModOverloadsWithCoercion(string script, string expectedType, string typedGlobal1, string typedGlobal2)
        {
            if (typedGlobal1 != null)
            {
                if (typedGlobal2 != null)
                {
                    var symbol = new SymbolTable();
                    symbol.AddVariable("T1", new TableType(TestUtils.DT(typedGlobal1)));
                    symbol.AddVariable("T2", new TableType(TestUtils.DT(typedGlobal2)));
                    TestSimpleBindingSuccess(script, TestUtils.DT(expectedType), symbol);
                }
                else
                {
                    var symbol = new SymbolTable();
                    symbol.AddVariable("T", new TableType(TestUtils.DT(typedGlobal1)));
                    TestSimpleBindingSuccess(script, TestUtils.DT(expectedType), symbol);
                }
            }
            else
            {
                TestSimpleBindingSuccess(script, TestUtils.DT(expectedType));
            }
        }

        [Theory]
        [InlineData("Mod(\"5\", T)", "*[Value:n]", "*[Booleans:b]", null)]
        [InlineData("Mod(T1, T2)", "*[Value:n]", "*[Booleans:b]", "*[Strings:s]")]
        [InlineData("Mod(T, false)", "*[Value:n]", "*[Strings:s]", null)]
        [InlineData("Mod([true, false, true], \"2\")", "*[Value:n]", null, null)]
        [InlineData("Mod(12.5656242, [\"5\", \"6\"])", "*[Value:n]", null, null)]
        public void TexlFunctionTypeSemanticsModOverloadsWithCoercion_ConsistentOneColumnTableResult(string script, string expectedType, string typedGlobal1, string typedGlobal2)
        {
            if (typedGlobal1 != null)
            {
                if (typedGlobal2 != null)
                {
                    var symbol = new SymbolTable();
                    symbol.AddVariable("T1", new TableType(TestUtils.DT(typedGlobal1)));
                    symbol.AddVariable("T2", new TableType(TestUtils.DT(typedGlobal2)));
                    TestSimpleBindingSuccess(script, TestUtils.DT(expectedType), symbol, new Features { ConsistentOneColumnTableResult = true });
                }
                else
                {
                    var symbol = new SymbolTable();
                    symbol.AddVariable("T", new TableType(TestUtils.DT(typedGlobal1)));
                    TestSimpleBindingSuccess(script, TestUtils.DT(expectedType), symbol, new Features { ConsistentOneColumnTableResult = true });
                }
            }
            else
            {
                TestSimpleBindingSuccess(script, TestUtils.DT(expectedType), features: new Features { ConsistentOneColumnTableResult = true });
            }
        }

        [Theory]
        [InlineData("Time(1,2,3)")]
        [InlineData("Time(1,2,3,4)")]
        [InlineData("Time(1,2, \"hello\")")]
        [InlineData("Time(1,2,3,\"hello\")")]
        public void TexlFunctionSemanticsTimeOverloads(string script)
        {
            TestSimpleBindingSuccess(script, DType.Time);
        }

        [Theory]
        [InlineData("Time(1)")]
        [InlineData("Time(1,2)")]
        public void TexlFunctionSemanticsTimeOverloadsNegative(string script)
        {
            TestBindingErrors(script, DType.Time);
        }

        [Theory(Timeout = 1000)]
        [InlineData(
            "0+1+2+3+4+5+6+7+8+9+0+1+2+3+4+5+6+7+8+9+0+1+2+3+4+5+6+7+8+9+0+1+2+3+4+5+6+7+8+9+0+1+2+3+4+5+6+7+8+9+" +
            "0+1+2+3+4+5+6+7+8+9+0+1+2+3+4+5+6+7+8+9+0+1+2+3+4+5+6+7+8+9+0+1+2+3+4+5+6+7+8+9+0+1+2+3+4+5+6+7+8+9+" +
            "0+1+2+3+4+5+6+7+8+9+0+1+2+3+4+5+6+7+8+9+0+1+2+3+4+5+6+7+8+9+0+1+2+3+4+5+6+7+8+9+0+1+2+3+4+5+6+7+8+9+" +
            "0+1+2+3+4+5+6+7+8+9+0+1+2+3+4+5+6+7+8+9+0+1+2+3+4+5+6+7+8+9+0+1+2+3+4+5+6+7+8+9+0+1+2+3+4+5+6+7+8+9+" +
            "0+1+2+3+4+5+6+7+8+9+0+1+2+3+4+5+6+7+8+9+0+1+2+3+4+5+6+7+8+9+0+1+2+3+4+5+6+7+8+9+0+1+2+3+4+5+6+7+8+9+" +
            "0+1+2+3+4+5+6+7+8+9+0+1+2+3+4+5+6+7+8+9+0+1+2+3+4+5+6+7+8+9+0+1+2+3+4+5+6+7+8+9+0+1+2+3+4+5+6+7+8+9+" +
            "0+1+2+3+4+5+6+7+8+9+0+1+2+3+4+5+6+7+8+9+0+1+2+3+4+5+6+7+8+9+0+1+2+3+4+5+6+7+8+9+0+1+2+3+4+5+6+7+8+9", "n")]
        public void TexlExcessivelyLongButFlatRulesParseCorrectly(string script, string expectedType)
        {
            TestSimpleBindingSuccess(script, TestUtils.DT(expectedType));
        }

        [Theory]
        [InlineData("123", 1)]
        [InlineData("true", 1)]
        [InlineData("\"hello\"", 1)]
        [InlineData("ABC", 1)]
        [InlineData("A!B", 2)]
        [InlineData("A.B", 2)]
        [InlineData("A!B!C", 3)]
        [InlineData("A.B.C", 3)]
        [InlineData("A!B!C!D!E!A!B!C!D!E!A!B!C!D!E!A!B!C!D!E!A!B!C!D!E!A!B!C!D!E!A!B!C!D!E", 35)]
        [InlineData("A.B.C.D.E.A.B.C.D.E.A.B.C.D.E.A.B.C.D.E.A.B.C.D.E.A.B.C.D.E.A.B.C.D.E", 35)]
        [InlineData("First(T)", 3)]
        [InlineData("First(Last(T))", 5)]
        [InlineData("A(B(C(D(E(A(B(C(D(E(A(B(C(D(E(A(B(C(D(E(T))))))))))))))))))))", 41)]
        [InlineData("A(B(), C(), D(), E(), F(), G(), H(), I(), J())", 4)]
        [InlineData("1 + 2", 2)]
        [InlineData("1 + 2 + 3 + 4 + 5", 5)]
        [InlineData("(((1 + 2) + 3) + 4) + 5", 5)]
        [InlineData("1 + (2 + (3 + (4 + 5)))", 5)]
        [InlineData("1 + (2 + 3)", 3)]
        [InlineData("(1 + 2) + (3 + 4)", 3)]
        [InlineData("(1 + 2) * 8 + (3 + 4) * 9", 4)]
        [InlineData("!X", 2)]
        [InlineData("-X", 2)]
        [InlineData("-123", 2)]
        [InlineData("1 - 2", 3)]
        [InlineData("1 - X", 3)]
        [InlineData("X in Y", 2)]
        [InlineData("A; B; C; D; E", 2)]
        [InlineData("1 + 2; B; true || false; D; E", 3)]
        [InlineData("1 + (2 + 3); B; true || false; D; E", 4)]
        [InlineData("Collect(T, 1); Navigate(S1,\"\")", 4)]
        [InlineData("{}", 1)]
        [InlineData("{A:1, B:2}", 2)]
        [InlineData("{A:1, B:2, C:{X:1, Y:2}}", 3)]
        [InlineData("[]", 1)]
        [InlineData("[1, 2, 3, 4, 5]", 2)]
        [InlineData("[{A:1}]", 3)]
        [InlineData("{A:[1,2,3]}", 3)]
        [InlineData("[1 + 2, 3 + 4]", 3)]
        public void TexlTreeDepth(string script, int expectedDepth)
        {
            var result = TexlParser.ParseScript(script, _defaultLocale, flags: TexlParser.Flags.EnableExpressionChaining);
            var node = result.Root;
            Assert.NotNull(node);
            Assert.Equal(expectedDepth, node.Depth);
        }

        [Fact]
        public void TexlFunctionThatSupportsCoercedParams()
        {
            const TestUtils.FunctionFlags functionFlags = TestUtils.FunctionFlags.IsStrict | TestUtils.FunctionFlags.IsStateless | TestUtils.FunctionFlags.IsSelfContained | TestUtils.FunctionFlags.SupportsParamCoercion;

            var churnDataFunction = new TestUtils.MockFunction(ChurnDataFunctionName, string.Empty, FunctionCategories.Text, functionFlags, DType.Number, 0, 2, 2, DType.Number, DType.Number);
            var symbol = new SymbolTable();
            
            try
            {
                symbol.AddFunction(churnDataFunction);
                TestSimpleBindingSuccess("ChurnData(\"123\", true)", DType.Number, symbol);
            }
            finally
            {
                symbol.RemoveFunction(churnDataFunction);
            }
        }

        [Theory]
        [InlineData("MockFunctionThatSupportsCoercedParamsWithOverride(\"123\", true)", true)]
        [InlineData("MockFunctionThatSupportsCoercedParamsWithOverride(123, true)", false)]
        [InlineData("MockFunctionThatSupportsCoercedParamsWithOverride([1,2,3], true)", false)]
        [InlineData("MockFunctionThatSupportsCoercedParamsWithOverride([\"1\",\"2\",\"3\"], \"2\")", false)]
        [InlineData("MockFunctionThatSupportsCoercedParamsWithOverride([\"1\",\"2\",\"3\"], true)", false)]
        [InlineData("MockFunctionThatSupportsCoercedParamsWithOverride([true,false,false], true)", false)]
        [InlineData("MockFunctionThatSupportsCoercedParamsWithOverride([\"1\",\"2\",\"3\"], 2)", false)]
        public void TexlFunctionThatSupportsSomeCoercedParams(string script, bool expectedErrors)
        {
            var mockFunction1 = new TestUtils.MockFunctionThatSupportsCoercedParamsWithOverride("MockFunctionThatSupportsCoercedParamsWithOverride", "_1", true, DType.Number, 0, 2, 2, DType.Number, DType.Number);
            var mockFunction2 = new TestUtils.MockFunctionThatSupportsCoercedParamsWithOverride("MockFunctionThatSupportsCoercedParamsWithOverride", "_2", true, DType.Number, 0, 2, 2, DType.EmptyTable, DType.Number)
            {
                CheckNumericTableOverload = true
            };
            var mockFunction3 = new TestUtils.MockFunctionThatSupportsCoercedParamsWithOverride("MockFunctionThatSupportsCoercedParamsWithOverride", "_3", false, DType.Number, 0, 2, 2, DType.EmptyTable, DType.String)
            {
                CheckStringTableOverload = true
            };
            var mockFunction4 = new TestUtils.MockFunctionThatSupportsCoercedParamsWithOverride("MockFunctionThatSupportsCoercedParamsWithOverride", "_4", false, DType.Number, 0, 2, 2, DType.EmptyTable, DType.Number)
            {
                CheckStringTableOverload = true
            };

            var symbol = new SymbolTable();

            try
            {
                symbol.AddFunction(mockFunction1);
                symbol.AddFunction(mockFunction2);
                symbol.AddFunction(mockFunction3);
                symbol.AddFunction(mockFunction4);

                if (expectedErrors)
                {
                    TestBindingErrors(script, DType.Number, symbol);
                }
                else
                {
                    TestSimpleBindingSuccess(script, DType.Number, symbol);
                }
            }
            finally
            {
                symbol.RemoveFunction(mockFunction1);
                symbol.RemoveFunction(mockFunction2);
                symbol.RemoveFunction(mockFunction3);
                symbol.RemoveFunction(mockFunction4);
            }
        }

        [Theory]
        [InlineData("MockFunction(\"123\", \"123\")", false)]
        [InlineData("MockFunction(true, true)", false)]
        [InlineData("MockFunction(\"123\", true)", false)]
        [InlineData("MockFunction(\"123\", 5)", false)]
        [InlineData("MockFunction([], [])", true)]
        public void TexlOverloadTakesPrecedenceOverCoercion(string script, bool expectedErrors)
        {
            var functionFlags = TestUtils.FunctionFlags.IsStrict | TestUtils.FunctionFlags.IsStateless | TestUtils.FunctionFlags.IsSelfContained;

            var mockFunction1 = new TestUtils.MockFunction("MockFunction", "_1", FunctionCategories.Text, functionFlags | TestUtils.FunctionFlags.SupportsParamCoercion, DType.Number, 0, 2, 2, DType.Number, DType.Number);
            var mockFunction2 = new TestUtils.MockFunction("MockFunction", "_2", FunctionCategories.Text, functionFlags, DType.Number, 0, 2, 2, DType.String, DType.String);
            var mockFunction3 = new TestUtils.MockFunction("MockFunction", "_3", FunctionCategories.Text, functionFlags | TestUtils.FunctionFlags.SupportsParamCoercion, DType.Number, 0, 2, 2, DType.String, DType.Number);
            
            var symbol = new SymbolTable();

            try
            {
                symbol.AddFunction(mockFunction1);
                symbol.AddFunction(mockFunction2);
                symbol.AddFunction(mockFunction3);

                if (expectedErrors)
                {
                    TestBindingErrors(script, DType.Number, symbol);
                }
                else
                {
                    TestSimpleBindingSuccess(script, DType.Number, symbol);
                }
            }
            finally
            {
                symbol.RemoveFunction(mockFunction1);
                symbol.RemoveFunction(mockFunction2);
                symbol.RemoveFunction(mockFunction3);
            }
        }

        [Fact]
        public void TestBlankFunction_Positive()
        {
            TestSimpleBindingSuccess("Blank()", TestUtils.DT("N"));
        }

        [Fact]
        public void TestBlankFunction_Negative()
        {
            TestBindingErrors("Blank(\"null\")", TestUtils.DT("N"));
        }

        [Theory]
        [InlineData("With({A: 1, B: \"test\"}, B & \" \" & A)", "![A:n, B:s]", "s")]
        [InlineData("With({table: [{name: \"first\"},{name: \"first\"}]}, ForAll(table, Value))", "![table:*[value:s]]", "*[name:s]")]
        [InlineData("With({date: Today()}, date)", "![date:D]", "D")]
        [InlineData("With({a: true, b: 5}, If(a, b+2, b-2))", "![a:b, b:n]", "n")]
        [InlineData("With({color: RGBA(255, 255, 255, 1)}, ThisRecord)", "", "![color:c]")]
        [InlineData("With({color: RGBA(255, 255, 255, 1)}, ThisRecord.color)", "![color:c]", "c")]
        [InlineData("With({color: RGBA(255, 255, 255, 1)} As Outer, Outer.color)", "![color:c]", "c")]
        [InlineData("With({r: 255, g: 255, b: 255, a: 1}, {color: RGBA(r, g, b, a)})", "![r:n, g:n, b:n, a:n]", "![color: c]")]
        public void TexlFunctionTypeSemanticsWith(string script, string typedGlobal, string expectedTypeString)
        {
            if (string.IsNullOrEmpty(typedGlobal))
            {
                TestSimpleBindingSuccess(script, TestUtils.DT(expectedTypeString));
            }
            else
            {
                var symbol = new SymbolTable();
                symbol.AddVariable("T", new KnownRecordType(TestUtils.DT(typedGlobal)));
                TestSimpleBindingSuccess(script, TestUtils.DT(expectedTypeString), symbol);
            }
        }

        [Theory]
        [InlineData("With({table: DoesntExist}, 1)", "![table:e]", "n")]
        [InlineData("With(1)", "", "?")]
        public void TexlFunctionTypeSemanticsWith_Negative(string script, string typedGlobal, string expectedTypeString)
        {
            if (string.IsNullOrEmpty(typedGlobal))
            {
                TestBindingErrors(script, TestUtils.DT(expectedTypeString));
            }
            else
            {
                var symbol = new SymbolTable();
                symbol.AddVariable("T", new KnownRecordType(TestUtils.DT(typedGlobal)));
                TestBindingErrors(script, TestUtils.DT(expectedTypeString), symbol);
            }
        }

        [Theory]
        [InlineData("ForAll(T, \"A: \" & A)", "*[A:n]", "*[Value:s]")]
        [InlineData("ForAll(T, Rec.Item)", "*[Rec:![Item:o]]", "*[Value:o]")]
        [InlineData("ForAll(T, Rec)", "*[Rec:![Item:o]]", "*[Item:o]")]
        [InlineData("ForAll(T, {Num:A+5, Image:img})", "*[A:n, img:i, unused:s]", "*[Num:n, Image:i]")]
        [InlineData("ForAll(T, FirstN(table, 3))", "*[table:*[A:n]]", "*[Value:*[A:n]]")]
        [InlineData("ForAll(Table({Str:\"hello\", Num:5}), Num + 5)", "", "*[Value:n]")]
        public void TexlFunctionTypeSemanticsForAll(string script, string typedGlobal, string expectedTypeString)
        {
            if (string.IsNullOrEmpty(typedGlobal))
            {
                TestSimpleBindingSuccess(script, TestUtils.DT(expectedTypeString));
            }
            else
            {
                var symbol = new SymbolTable();
                symbol.AddVariable("T", new TableType(TestUtils.DT(typedGlobal)));
                TestSimpleBindingSuccess(script, TestUtils.DT(expectedTypeString), symbol);
            }
        }

        [Theory]
        [InlineData("ForAll(DoesntExist, 1)", "", "?")]
        [InlineData("ForAll(T, DoesntExist + 1)", "*[Exists:n]", "*[Value:n]")]
        public void TexlFunctionTypeSemanticsForAll_Negative(string script, string typedGlobal, string expectedTypeString)
        {
            if (string.IsNullOrEmpty(typedGlobal))
            {
                TestBindingErrors(script, TestUtils.DT(expectedTypeString));
            }
            else
            {
                var symbol = new SymbolTable();
                symbol.AddVariable("T", new TableType(TestUtils.DT(typedGlobal)));
                TestBindingErrors(script, TestUtils.DT(expectedTypeString), symbol);
            }
        }

        [Theory]
        [InlineData("Sum(T, 1)", "n")]
        [InlineData("Average(T, \"Item\")", "n")]
        [InlineData("Filter(T, true)", "*[Item:n]")]
        public void TestWarningOnLiteralPredicate(string script, string expectedType)
        {
            var symbol = new SymbolTable();
            symbol.AddVariable("T", new TableType(TestUtils.DT("*[Item:n]")));
            TestBindingWarning(
                script,
                TestUtils.DT(expectedType),
                expectedErrorCount: null,
                symbolTable: symbol);
        }

        [Theory]
        [InlineData("Log(2)")]
        [InlineData("Log(2, 7)")]
        [InlineData("Log(numvar)")]
        [InlineData("Log(numvar, 7)")]
        public void TexlFunctionTypeSemanticsLog(string script)
        {
            var symbol = new SymbolTable();
            symbol.AddVariable("numvar", FormulaType.Number);

            TestSimpleBindingSuccess(
                script, 
                DType.Number,
                symbol);
        }

        [Theory]
        [InlineData("Log(numvar, numtable)")]
        [InlineData("Log(numtable, numvar)")]
        [InlineData("Log(3, numtable)")]
        [InlineData("Log(numtable, 3)")]
        [InlineData("Log(numtable, numtable)")]
        public void TexlFunctionTypeSemanticsLog_T(string script)
        {
            var symbol = new SymbolTable();
            symbol.AddVariable("numvar", FormulaType.Number);
            symbol.AddVariable("numtable", new TableType(TestUtils.DT("*[Num:n]")));

            TestSimpleBindingSuccess(
                script, 
                TestUtils.DT("*[Num:n]"),
                symbol);
        }

        [Theory]
        [InlineData("Log(3, numtable)")]
        [InlineData("Log(numtable, 3)")]
        [InlineData("Log(numtable, numtable)")]
        public void TexlFunctionTypeSemanticsLog_T_ConsistentOneColumnTableResult(string script)
        {
            var symbol = new SymbolTable();
            symbol.AddVariable("numtable", new TableType(TestUtils.DT("*[Num:n]")));

            TestSimpleBindingSuccess(
                script,
                TestUtils.DT("*[Value:n]"),
                symbol,
                new Features { ConsistentOneColumnTableResult = true });
        }

        [Theory]
        [InlineData("Log(errortable)")]
        [InlineData("Log(errortable, 3)")]
        [InlineData("Log(numbertable, errortable)")]
        public void TexlFunctionTypeSemanticsLog_T_Negative(string script)
        {
            var symbol = new SymbolTable();
            symbol.AddVariable("errortable", new TableType(TestUtils.DT("*[Num:n, Other:s]")));
            symbol.AddVariable("numtable", new TableType(TestUtils.DT("*[Num:n]")));

            // Expected type is "n" because when we fail typechecking for all overloads, the binder picks the first one
            TestBindingErrors(
                script, 
                TestUtils.DT("n"),
                symbol);
        }

        [Theory]
        [InlineData("StartsWith(\"Hello\", \"He\")")]
        [InlineData("StartsWith(name, \"He\")")]
        [InlineData("StartsWith(\"Hello\", name)")]
        [InlineData("StartsWith(name, otherName)")]
        public void TexlFunctionTypeSemanticsStartsWith(string script)
        {
            var symbol = new SymbolTable();
            symbol.AddVariable("name", FormulaType.String);
            symbol.AddVariable("otherName", FormulaType.String);

            TestSimpleBindingSuccess(
                script, 
                DType.Boolean,
                symbol);
        }

        [Theory]
        [InlineData("EndsWith(\"Hello\", \"lo\")")]
        [InlineData("EndsWith(name, \"lo\")")]
        [InlineData("EndsWith(\"Hello\", name)")]
        [InlineData("EndsWith(name, otherName)")]
        public void TexlFunctionTypeSemanticsEndsWith(string script)
        {
            var symbol = new SymbolTable();
            symbol.AddVariable("name", FormulaType.String);
            symbol.AddVariable("otherName", FormulaType.String);

            TestSimpleBindingSuccess(
                script, 
                DType.Boolean,
                symbol);
        }

        [Theory]
        [InlineData("Coalesce(\"Hello\", \"He\")", "s")]
        [InlineData("Coalesce(1, Today())", "n")]
        [InlineData("Coalesce(Blank(), 1, Today())", "n")]
        [InlineData("Coalesce(name, url)", "s")]
        [InlineData("Coalesce(url, name)", "s")]
        [InlineData("Coalesce(url)", "h")]
        [InlineData("Coalesce(col)", "*[testname:s]")]
        [InlineData("Coalesce(Blank())", "N")]
        [InlineData("Coalesce(Blank(), Blank())", "N")]
        public void TexlFunctionTypeSemanticsCoalesce(string script, string typeSpec)
        {
            var symbol = new SymbolTable();
            symbol.AddVariable("name", FormulaType.String);
            symbol.AddVariable("url", FormulaType.Hyperlink);
            symbol.AddVariable("col", new TableType(TestUtils.DT("*[testname:s]")));

            TestSimpleBindingSuccess(
                script, 
                TestUtils.DT(typeSpec),
                symbol);
        }

        [Theory]
        [InlineData("Coalesce(\"Hello\", Color.Brown)", "s")]
        [InlineData("Coalesce(1, Color.Brown)", "n")]
        public void TexlFunctionTypeSemanticsCoalesce_Negative(string script, string typeSpec)
        {
            TestBindingErrors(script, TestUtils.DT(typeSpec));
        }

        [Theory]
        [InlineData("IsError(\"Hello\")", "b")]
        [InlineData("IsError(7)", "b")]
        [InlineData("IsError(1 / 0)", "b")]
        [InlineData("IsError(Sum(7, 42, 5))", "b")]
        [InlineData("IsError([1,2,3,4])", "b")]
        [InlineData("IsError({a:3, b:4})", "b")]
        public void TexlFunctionTypeSemanticsIsError(string script, string typeSpec)
        {
            var symbol = new SymbolTable();
            symbol.AddVariable("name", FormulaType.String);

            TestSimpleBindingSuccess(
                script, 
                TestUtils.DT(typeSpec),
                symbol);
        }

        [Theory]
        [InlineData("IsError(1, 2)", "b")]
        [InlineData("IsError()", "b")]
        public void TexlFunctionTypeSemanticsIsError_Negative(string script, string typeSpec)
        {
            TestBindingErrors(script, TestUtils.DT(typeSpec));
        }

        [Theory]
        [InlineData("IsEmpty(\"Hello\")", true)]
        [InlineData("IsEmpty(7)", true)]
        [InlineData("IsEmpty([1,2,3,4])", false)]
        [InlineData("IsEmpty({a:3, b:4})", true)]
        [InlineData("IsEmpty(Blank())", false)]
        public void TexlFunctionTypeSemanticsIsEmpty(string script, bool expectedError)
        {
            TestSimpleBindingSuccess(script, DType.Boolean); // Without restriction, all succeed

            if (expectedError)
            {
                TestBindingErrors(
                    script,
                    DType.Boolean,
                    symbolTable: null,
                    features: new Features { RestrictedIsEmptyArguments = true });
            }
            else
            {
                TestSimpleBindingSuccess(
                    script,
                    DType.Boolean,
                    features: new Features { RestrictedIsEmptyArguments = true });
            }
        }

        [Theory]
        [InlineData("Sequence(20)", "*[Value:n]")]
        [InlineData("Sequence(20, 30)", "*[Value:n]")]
        [InlineData("Sequence(20, 30, 10)", "*[Value:n]")]
        public void TexlFunctionTypeSemanticsSequence(string script, string typeSpec)
        {
            TestSimpleBindingSuccess(script, TestUtils.DT(typeSpec));
        }

        [Theory]
        [InlineData("\"Hello World\" //Line Comment", "s")]
        [InlineData("6 //Line Comment \n * 4", "n")]
        [InlineData("\"Hello World\" /*Block Comment*/", "s")]
        [InlineData("/*Block Comment*/ \"Hello World\"", "s")]
        [InlineData("1 + 2 //Line Comment", "n")]
        [InlineData("1 + 2/*Block Comment*/", "n")]
        [InlineData("1 + /*Block Comment*/ 2", "n")]
        [InlineData("1 /*Block Comment*/ + 2", "n")]
        [InlineData("/*Block Comment*/ 1 + 2", "n")]
        public void TexlTestCommentingSemantics(string script, string typeSpec)
        {
            var symbol = new SymbolTable();
            symbol.AddVariable("name", FormulaType.String);
            var temp = TestUtils.DT("%s[X:\"hi world\"]");
            
            TestSimpleBindingSuccess(
                script, 
                TestUtils.DT(typeSpec),
                symbol);
        }

        [Theory]
        [InlineData("Abs(1)", "n")]
        [InlineData("Abs(A)", "n")]
        [InlineData("Abs(Table)", "*[input:n]")]
        public void TexlFunctionTypeSemanticsAbs(string script, string expectedType)
        {
            var symbol = new SymbolTable();
            symbol.AddVariable("Table", new TableType(TestUtils.DT("*[input:n]")));
            symbol.AddVariable("A", FormulaType.Number);

            TestSimpleBindingSuccess(
                script,
                TestUtils.DT(expectedType),
                symbol);
        }

        [Theory]
        [InlineData("Abs(Table)")]
        public void TexlFunctionTypeSemanticsAbs_ConsistentOneColumnTableResult(string script)
        {
            var symbol = new SymbolTable();
            symbol.AddVariable("Table", new TableType(TestUtils.DT("*[input:n]")));

            TestSimpleBindingSuccess(
                script,
                TestUtils.DT("*[Value:n]"),
                symbol,
                new Features { ConsistentOneColumnTableResult = true });
        }

        [Theory]
        [InlineData("Acos(1)", "n")]
        [InlineData("Acos(A)", "n")]
        [InlineData("Acos(Table)", "*[input:n]")]
        public void TexlFunctionTypeSemanticsAcos(string script, string expectedType)
        {
            var symbol = new SymbolTable();
            symbol.AddVariable("Table", new TableType(TestUtils.DT("*[input:n]")));
            symbol.AddVariable("A", FormulaType.Number);

            TestSimpleBindingSuccess(
                script,
                TestUtils.DT(expectedType),
                symbol);
        }

        [Theory]
        [InlineData("Acos(Table)")]
        public void TexlFunctionTypeSemanticsAcos_ConsistentOneColumnTableResult(string script)
        {
            var symbol = new SymbolTable();
            symbol.AddVariable("Table", new TableType(TestUtils.DT("*[input:n]")));

            TestSimpleBindingSuccess(
                script,
                TestUtils.DT("*[Value:n]"),
                symbol,
                new Features { ConsistentOneColumnTableResult = true });
        }

        [Theory]
        [InlineData("Acot(1)", "n")]
        [InlineData("Acot(A)", "n")]
        [InlineData("Acot(Table)", "*[input:n]")]
        public void TexlFunctionTypeSemanticsAcot(string script, string expectedType)
        {
            var symbol = new SymbolTable();
            symbol.AddVariable("Table", new TableType(TestUtils.DT("*[input:n]")));
            symbol.AddVariable("A", FormulaType.Number);

            TestSimpleBindingSuccess(
                script,
                TestUtils.DT(expectedType),
                symbol);
        }

        [Theory]
        [InlineData("Acot(Table)")]
        public void TexlFunctionTypeSemanticsAcot_ConsistentOneColumnTableResult(string script)
        {
            var symbol = new SymbolTable();
            symbol.AddVariable("Table", new TableType(TestUtils.DT("*[input:n]")));

            TestSimpleBindingSuccess(
                script,
                TestUtils.DT("*[Value:n]"),
                symbol,
                new Features { ConsistentOneColumnTableResult = true });
        }

        [Theory]
        [InlineData("Asin(1)", "n")]
        [InlineData("Asin(A)", "n")]
        [InlineData("Asin(Table)", "*[input:n]")]
        public void TexlFunctionTypeSemanticsAsin(string script, string expectedType)
        {
            var symbol = new SymbolTable();
            symbol.AddVariable("Table", new TableType(TestUtils.DT("*[input:n]")));
            symbol.AddVariable("A", FormulaType.Number);

            TestSimpleBindingSuccess(
                script,
                TestUtils.DT(expectedType),
                symbol);
        }

        [Theory]
        [InlineData("Asin(Table)")]
        public void TexlFunctionTypeSemanticsAsin_ConsistentOneColumnTableResult(string script)
        {
            var symbol = new SymbolTable();
            symbol.AddVariable("Table", new TableType(TestUtils.DT("*[input:n]")));

            TestSimpleBindingSuccess(
                script,
                TestUtils.DT("*[Value:n]"),
                symbol,
                new Features { ConsistentOneColumnTableResult = true });
        }

        [Theory]
        [InlineData("Atan(1)", "n")]
        [InlineData("Atan(A)", "n")]
        [InlineData("Atan(Table)", "*[input:n]")]
        public void TexlFunctionTypeSemanticsAtan(string script, string expectedType)
        {
            var symbol = new SymbolTable();
            symbol.AddVariable("Table", new TableType(TestUtils.DT("*[input:n]")));
            symbol.AddVariable("A", FormulaType.Number);

            TestSimpleBindingSuccess(
                script,
                TestUtils.DT(expectedType),
                symbol);
        }

        [Theory]
        [InlineData("Atan(Table)")]
        public void TexlFunctionTypeSemanticsAtan_ConsistentOneColumnTableResult(string script)
        {
            var symbol = new SymbolTable();
            symbol.AddVariable("Table", new TableType(TestUtils.DT("*[input:n]")));

            TestSimpleBindingSuccess(
                script,
                TestUtils.DT("*[Value:n]"),
                symbol,
                new Features { ConsistentOneColumnTableResult = true });
        }

        [Theory]
        [InlineData("Boolean(1)", "b")]
        [InlineData("Boolean(A)", "b")]
        [InlineData("Boolean(Table)", "*[Value:b]")]
        [InlineData("Boolean(TableS)", "*[Value:b]")]
        public void TexlFunctionTypeSemanticsBoolean(string script, string expectedType)
        {
            var symbol = new SymbolTable();
            symbol.AddVariable("Table", new TableType(TestUtils.DT("*[input:n]")));
            symbol.AddVariable("TableS", new TableType(TestUtils.DT("*[input:s]")));
            symbol.AddVariable("A", FormulaType.Number);

            TestSimpleBindingSuccess(
                script,
                TestUtils.DT(expectedType),
                symbol);
        }

        [Theory]
        [InlineData("Boolean(Table)")]
        [InlineData("Boolean(TableS)")]
        public void TexlFunctionTypeSemanticsBoolean_ConsistentOneColumnTableResult(string script)
        {
            var symbol = new SymbolTable();
            symbol.AddVariable("Table", new TableType(TestUtils.DT("*[input:n]")));
            symbol.AddVariable("TableS", new TableType(TestUtils.DT("*[input:s]")));

            TestSimpleBindingSuccess(
                script,
                TestUtils.DT("*[Value:b]"),
                symbol,
                new Features { ConsistentOneColumnTableResult = true });
        }

        [Theory]
        [InlineData("ColorFade(Color.Red, 0.5)", "c")]
        [InlineData("ColorFade(Table, 0.5)", "*[input:c]")]
        [InlineData("ColorFade(Color.Red, TableN)", "*[Result:c]")]
        [InlineData("ColorFade(Table, TableN)", "*[input:c]")]
        public void TexlFunctionTypeSemanticsColorFade(string script, string expectedType)
        {
            var symbol = new SymbolTable();
            symbol.AddVariable("Table", new TableType(TestUtils.DT("*[input:c]")));
            symbol.AddVariable("TableN", new TableType(TestUtils.DT("*[input:n]")));
            symbol.AddVariable("A", FormulaType.Number);

            TestSimpleBindingSuccess(
                script,
                TestUtils.DT(expectedType),
                symbol);
        }

        [Theory]
        [InlineData("ColorFade(Table, 0.5)")]
        [InlineData("ColorFade(Color.Red, TableN)")]
        [InlineData("ColorFade(Table, TableN)")]
        public void TexlFunctionTypeSemanticsColorFade_ConsistentOneColumnTableResult(string script)
        {
            var symbol = new SymbolTable();
            symbol.AddVariable("Table", new TableType(TestUtils.DT("*[input:c]")));
            symbol.AddVariable("TableN", new TableType(TestUtils.DT("*[input:n]")));

            TestSimpleBindingSuccess(
                script,
                TestUtils.DT("*[Value:c]"),
                symbol,
                new Features { ConsistentOneColumnTableResult = true });
        }

        [Theory]
        [InlineData("Cos(1)", "n")]
        [InlineData("Cos(A)", "n")]
        [InlineData("Cos(Table)", "*[input:n]")]
        public void TexlFunctionTypeSemanticsCos(string script, string expectedType)
        {
            var symbol = new SymbolTable();
            symbol.AddVariable("Table", new TableType(TestUtils.DT("*[input:n]")));
            symbol.AddVariable("A", FormulaType.Number);

            TestSimpleBindingSuccess(
                script,
                TestUtils.DT(expectedType),
                symbol);
        }

        [Theory]
        [InlineData("Cos(Table)")]
        public void TexlFunctionTypeSemanticsCos_ConsistentOneColumnTableResult(string script)
        {
            var symbol = new SymbolTable();
            symbol.AddVariable("Table", new TableType(TestUtils.DT("*[input:n]")));

            TestSimpleBindingSuccess(
                script,
                TestUtils.DT("*[Value:n]"),
                symbol,
                new Features { ConsistentOneColumnTableResult = true });
        }

        [Theory]
        [InlineData("Cot(1)", "n")]
        [InlineData("Cot(A)", "n")]
        [InlineData("Cot(Table)", "*[input:n]")]
        public void TexlFunctionTypeSemanticsCot(string script, string expectedType)
        {
            var symbol = new SymbolTable();
            symbol.AddVariable("Table", new TableType(TestUtils.DT("*[input:n]")));
            symbol.AddVariable("A", FormulaType.Number);

            TestSimpleBindingSuccess(
                script,
                TestUtils.DT(expectedType),
                symbol);
        }

        [Theory]
        [InlineData("Cot(Table)")]
        public void TexlFunctionTypeSemanticsCot_ConsistentOneColumnTableResult(string script)
        {
            var symbol = new SymbolTable();
            symbol.AddVariable("Table", new TableType(TestUtils.DT("*[input:n]")));

            TestSimpleBindingSuccess(
                script,
                TestUtils.DT("*[Value:n]"),
                symbol,
                new Features { ConsistentOneColumnTableResult = true });
        }

        [Theory]
        [InlineData("Degrees(1)", "n")]
        [InlineData("Degrees(A)", "n")]
        [InlineData("Degrees(Table)", "*[input:n]")]
        public void TexlFunctionTypeSemanticsDegrees(string script, string expectedType)
        {
            var symbol = new SymbolTable();
            symbol.AddVariable("Table", new TableType(TestUtils.DT("*[input:n]")));
            symbol.AddVariable("A", FormulaType.Number);

            TestSimpleBindingSuccess(
                script,
                TestUtils.DT(expectedType),
                symbol);
        }

        [Theory]
        [InlineData("Degrees(Table)")]
        public void TexlFunctionTypeSemanticsDegrees_ConsistentOneColumnTableResult(string script)
        {
            var symbol = new SymbolTable();
            symbol.AddVariable("Table", new TableType(TestUtils.DT("*[input:n]")));

            TestSimpleBindingSuccess(
                script,
                TestUtils.DT("*[Value:n]"),
                symbol,
                new Features { ConsistentOneColumnTableResult = true });
        }

        [Theory]
        [InlineData("Exp(1)", "n")]
        [InlineData("Exp(A)", "n")]
        [InlineData("Exp(Table)", "*[input:n]")]
        public void TexlFunctionTypeSemanticsExp(string script, string expectedType)
        {
            var symbol = new SymbolTable();
            symbol.AddVariable("Table", new TableType(TestUtils.DT("*[input:n]")));
            symbol.AddVariable("A", FormulaType.Number);

            TestSimpleBindingSuccess(
                script,
                TestUtils.DT(expectedType),
                symbol);
        }

        [Theory]
        [InlineData("Exp(Table)")]
        public void TexlFunctionTypeSemanticsExp_ConsistentOneColumnTableResult(string script)
        {
            var symbol = new SymbolTable();
            symbol.AddVariable("Table", new TableType(TestUtils.DT("*[input:n]")));

            TestSimpleBindingSuccess(
                script,
                TestUtils.DT("*[Value:n]"),
                symbol,
                new Features { ConsistentOneColumnTableResult = true });
        }

        [Theory]
        [InlineData("Ln(1)", "n")]
        [InlineData("Ln(A)", "n")]
        [InlineData("Ln(Table)", "*[input:n]")]
        public void TexlFunctionTypeSemanticsLn(string script, string expectedType)
        {
            var symbol = new SymbolTable();
            symbol.AddVariable("Table", new TableType(TestUtils.DT("*[input:n]")));
            symbol.AddVariable("A", FormulaType.Number);

            TestSimpleBindingSuccess(
                script,
                TestUtils.DT(expectedType),
                symbol);
        }

        [Theory]
        [InlineData("Ln(Table)")]
        public void TexlFunctionTypeSemanticsLn_ConsistentOneColumnTableResult(string script)
        {
            var symbol = new SymbolTable();
            symbol.AddVariable("Table", new TableType(TestUtils.DT("*[input:n]")));

            TestSimpleBindingSuccess(
                script,
                TestUtils.DT("*[Value:n]"),
                symbol,
                new Features { ConsistentOneColumnTableResult = true });
        }

        [Theory]
        [InlineData("Power(4,3)", "n")]
        [InlineData("Power(Table,3)", "*[input:n]")]
        [InlineData("Power(4, Table2)", "*[input:n]")]
        [InlineData("Power(Table, Table2)", "*[input:n]")]
        public void TexlFunctionTypeSemanticsPower(string script, string expectedType)
        {
            var symbol = new SymbolTable();
            symbol.AddVariable("Table", new TableType(TestUtils.DT("*[input:n]")));
            symbol.AddVariable("Table2", new TableType(TestUtils.DT("*[input:n]")));
            symbol.AddVariable("A", FormulaType.Number);

            TestSimpleBindingSuccess(
                script,
                TestUtils.DT(expectedType),
                symbol);
        }

        [Theory]
        [InlineData("Power(Table,3)")]
        [InlineData("Power(4, Table2)")]
        [InlineData("Power(Table, Table2)")]
        public void TexlFunctionTypeSemanticsPower_ConsistentOneColumnTableResult(string script)
        {
            var symbol = new SymbolTable();
            symbol.AddVariable("Table", new TableType(TestUtils.DT("*[input:n]")));
            symbol.AddVariable("Table2", new TableType(TestUtils.DT("*[input:n]")));

            TestSimpleBindingSuccess(
                script,
                TestUtils.DT("*[Value:n]"),
                symbol,
                new Features { ConsistentOneColumnTableResult = true });
        }

        [Theory]
        [InlineData("Radians(1)", "n")]
        [InlineData("Radians(A)", "n")]
        [InlineData("Radians(Table)", "*[input:n]")]
        public void TexlFunctionTypeSemanticsRadians(string script, string expectedType)
        {
            var symbol = new SymbolTable();
            symbol.AddVariable("Table", new TableType(TestUtils.DT("*[input:n]")));
            symbol.AddVariable("A", FormulaType.Number);

            TestSimpleBindingSuccess(
                script,
                TestUtils.DT(expectedType),
                symbol);
        }

        [Theory]
        [InlineData("Radians(Table)")]
        public void TexlFunctionTypeSemanticsRadians_ConsistentOneColumnTableResult(string script)
        {
            var symbol = new SymbolTable();
            symbol.AddVariable("Table", new TableType(TestUtils.DT("*[input:n]")));
            
            TestSimpleBindingSuccess(
                script,
                TestUtils.DT("*[Value:n]"),
                symbol,
                new Features { ConsistentOneColumnTableResult = true });
        }

        [Theory]
        [InlineData("Right(\"foo\", 3)", "s")]
        [InlineData("Right(T, 3)", "*[Name:s]")]
        [InlineData("Right(T, T2)", "*[Name:s]")]
        [InlineData("Right(\"foo\", T2)", "*[Result:s]")]
        public void TexlFunctionTypeSemanticsRight(string script, string expectedType)
        {
            var symbol = new SymbolTable();
            symbol.AddVariable("T", new TableType(TestUtils.DT("*[Name:s]")));
            symbol.AddVariable("T2", new TableType(TestUtils.DT("*[Count:n]")));

            TestSimpleBindingSuccess(
                script,
                TestUtils.DT(expectedType),
                symbol);
        }

        [Theory]
        [InlineData("Right(T, 3)")]
        [InlineData("Right(\"foo\", T2)")]
        [InlineData("Right(T, T2)")]
        public void TexlFunctionTypeSemanticsRight_ConsistentOneColumnTableResult(string script)
        {
            TestSimpleBindingSuccess(
                "Right(\"foo\", 3)",
                DType.String);

            var symbol = new SymbolTable();
            symbol.AddVariable("T", new TableType(TestUtils.DT("*[Name:s]")));
            symbol.AddVariable("T2", new TableType(TestUtils.DT("*[Count:n]")));

            TestSimpleBindingSuccess(
                script,
                TestUtils.DT("*[Value:s]"),
                symbol,
                new Features { ConsistentOneColumnTableResult = true });
        }

        [Theory]
        [InlineData("Sin(1)", "n")]
        [InlineData("Sin(A)", "n")]
        [InlineData("Sin(Table)", "*[input:n]")]
        public void TexlFunctionTypeSemanticsSin(string script, string expectedType)
        {
            var symbol = new SymbolTable();
            symbol.AddVariable("Table", new TableType(TestUtils.DT("*[input:n]")));
            symbol.AddVariable("A", FormulaType.Number);

            TestSimpleBindingSuccess(
                script,
                TestUtils.DT(expectedType),
                symbol);
        }

        [Theory]
        [InlineData("Sin(Table)")]
        public void TexlFunctionTypeSemanticsSin_ConsistentOneColumnTableResult(string script)
        {
            var symbol = new SymbolTable();
            symbol.AddVariable("Table", new TableType(TestUtils.DT("*[input:n]")));

            TestSimpleBindingSuccess(
                script,
                TestUtils.DT("*[Value:n]"),
                symbol,
                new Features { ConsistentOneColumnTableResult = true });
        }

        [Theory]
        [InlineData("Tan(1)", "n")]
        [InlineData("Tan(A)", "n")]
        [InlineData("Tan(Table)", "*[input:n]")]
        public void TexlFunctionTypeSemanticsTan(string script, string expectedType)
        {
            var symbol = new SymbolTable();
            symbol.AddVariable("Table", new TableType(TestUtils.DT("*[input:n]")));
            symbol.AddVariable("A", FormulaType.Number);

            TestSimpleBindingSuccess(
                script,
                TestUtils.DT(expectedType),
                symbol);
        }

        [Theory]
        [InlineData("Tan(Table)")]
        public void TexlFunctionTypeSemanticsTan_ConsistentOneColumnTableResult(string script)
        {
            var symbol = new SymbolTable();
            symbol.AddVariable("Table", new TableType(TestUtils.DT("*[input:n]")));

            TestSimpleBindingSuccess(
                script,
                TestUtils.DT("*[Value:n]"),
                symbol,
                new Features { ConsistentOneColumnTableResult = true });
        }

        [Theory]
        [InlineData("Substitute(T, T2, T3, TN)", "*[Name:s]")]
        [InlineData("Substitute(T,\"S1\", \"S2\", 1)", "*[Name:s]")]
        [InlineData("Substitute(\"S1\",T, \"S2\", 1)", "*[Result:s]")]
        [InlineData("Substitute(\"S1\",\"S2\", T, 1)", "*[Result:s]")]
        [InlineData("Substitute(\"S1\",\"S2\", \"S3\", TN)", "*[Result:s]")]
        public void TexlFunctionTypeSemanticsSubstitute(string script, string expectedType)
        {
            var symbol = new SymbolTable();
            symbol.AddVariable("T", new TableType(TestUtils.DT("*[Name:s]")));
            symbol.AddVariable("T2", new TableType(TestUtils.DT("*[Name2:s]")));
            symbol.AddVariable("T3", new TableType(TestUtils.DT("*[Name3:s]")));
            symbol.AddVariable("TN", new TableType(TestUtils.DT("*[Number:n]")));

            TestSimpleBindingSuccess(
                script,
                TestUtils.DT(expectedType),
                symbol);
        }

        [Theory]
        [InlineData("Substitute(T, T2, T3, TN)")]
        [InlineData("Substitute(T,\"S1\", \"S2\", 1)")]
        [InlineData("Substitute(\"S1\",T, \"S2\", 1)")]
        [InlineData("Substitute(\"S1\",\"S2\", T, 1)")]
        [InlineData("Substitute(\"S1\",\"S2\", \"S3\", TN)")]
        public void TexlFunctionTypeSemanticsSubstitute_ConsistentOneColumnTableResult(string script)
        {
            var symbol = new SymbolTable();
            symbol.AddVariable("T", new TableType(TestUtils.DT("*[Name:s]")));
            symbol.AddVariable("T2", new TableType(TestUtils.DT("*[Name2:s]")));
            symbol.AddVariable("T3", new TableType(TestUtils.DT("*[Name3:s]")));
            symbol.AddVariable("TN", new TableType(TestUtils.DT("*[Number:n]")));

            TestSimpleBindingSuccess(
                script,
                TestUtils.DT("*[Value: s]"),
                symbol,
                new Features { ConsistentOneColumnTableResult = true });
        }

        [Theory]
        [InlineData("First(First(DS).Attach).Name", "s")]
        [InlineData("First(First(DS).Attach).Value", "o")]
        [InlineData("If(false, First(DS).Attach, First(DS).Attach)", "*[Value:o, Name:s, Link:s]")]
        [InlineData("First(If(false, DS, DS)).Attach", "*[Value:o, Name:s, Link:s]")]
        [InlineData("First(First(If(false, DS, DS)).Attach).Link", "s")]
        public void TestAttachmentDottedNameNodeBinding(string script, string expectedSchema)
        {
            var schema = DType.CreateTable(new TypedName(DType.CreateAttachmentType(TestUtils.DT("*[Value:o, Name:s, Link:s]")), new DName("Attach")), new TypedName(TestUtils.DT("b"), new DName("Value")));

            var expectedType = TestUtils.DT(expectedSchema);

            var symbol = new SymbolTable();
            symbol.AddEntity(new TestDataSource("DS", schema));

            TestSimpleBindingSuccess(script, expectedType, symbol);
        }

        [Fact]
        public void TestAttachmentIf()
        {
            var schema = DType.CreateTable(new TypedName(DType.CreateAttachmentType(TestUtils.DT("*[Value:o, Name:s, Link:s]")), new DName("Attach")), new TypedName(TestUtils.DT("b"), new DName("Value")));

            var symbol = new SymbolTable();
            symbol.AddEntity(new TestDataSource("DS", schema));

            TestSimpleBindingSuccess("If(true, DS, DS)", schema, symbol);
        }

        [Theory]
        [InlineData("*Filter*(DS, StartsWith(Value, \"d\"))", false)]
        [InlineData("*Filter*(DS, Left(Value, 1) = \"d\")", true)]
        [InlineData("*Filter*(DS, Substitute(Value, \"x\", \"y\"))", true)]
        [InlineData("*Filter*(DS, Value(Value) <= 3 Or Value(Value) > 7)", true)]
        [InlineData("*Filter*(DS, IsBlank(First(*Filter*(DS, StartsWith(Value, \"d\")))))", true)]
        public void TestSilentValidDelegatableFilterPredicateNode(string script, bool warnings)
        {
            var schema = DType.CreateTable(new TypedName(TestUtils.DT("s"), new DName("Value")));

            var symbol = new DelegatableSymbolTable();
            symbol.AddEntity(
                new TestDelegableDataSource(
                    "DS",
                    schema,
                    new TestDelegationMetadata(
                        DelegationCapability.Filter,
                        schema,
                        new FilterOpMetadata(
                            schema,
                            new Dictionary<DPath, DelegationCapability>(),
                            new Dictionary<DPath, DelegationCapability>(),
                            new DelegationCapability(DelegationCapability.Equal | DelegationCapability.StartsWith),
                            null))));

            var silentFilterFunction = new TestUtils.MockSilentDelegableFilterFunction("TestSilentFilter", script);

            try
            {
                symbol.AddFunction(silentFilterFunction);

                var config = new PowerFxConfig
                {
                    SymbolTable = symbol
                };

                var engine = new Engine(config);

                // first run using the original Filter
                var filterScript = script.Replace("*Filter*", "Filter");
                var result = engine.Check(filterScript);

                Assert.True(result.IsSuccess);

                if (warnings)
                {
                    Assert.True(result.Errors.Count() > 0, "Expected warnings in original function");
                }
                else
                {
                    Assert.False(result.Errors.Count() > 0, "No warnings expected in original function");
                }

                // then run with the mock filter function that does silent delgation checks
                var silentFilterScript = script.Replace("*Filter*", "TestSilentFilter");
                result = engine.Check(silentFilterScript);

                Assert.True(result.IsSuccess);
                Assert.False(result.Errors.Count() > 0, "No warnings expected in silent function");
            }
            finally
            {
                symbol.RemoveFunction(silentFilterFunction);
            }
        }

        private void TestBindingPurity(string script, bool isPure, SymbolTable symbolTable = null)
        {
            var config = new PowerFxConfig
            {
                SymbolTable = symbolTable
            };

            var engine = new Engine(config);
            var result = engine.Check(script);

            Assert.NotNull(result.Binding);
        
            Assert.Equal(isPure, result.Binding.IsPure(result.Parse.Root));
        }

        private void TestBindingWarning(string script, DType expectedType, int? expectedErrorCount, SymbolTable symbolTable = null)
        {
            var config = new PowerFxConfig
            {
                SymbolTable = symbolTable
            };

            var engine = new Engine(config);
            var result = engine.Check(script);
            
            Assert.Equal(expectedType, result.Binding.ResultType);
            Assert.True(result.Binding.ErrorContainer.HasErrors());
            if (expectedErrorCount != null)
            {
                Assert.Equal(expectedErrorCount, result.Binding.ErrorContainer.GetErrors().Count());
            }

            Assert.True(result.IsSuccess);
        }

        private void TestBindingErrors(string script, DType expectedType, int expectedErrorCount, SymbolTable symbolTable = null)
        {
            var config = new PowerFxConfig
            {
                SymbolTable = symbolTable
            };

            var engine = new Engine(config);
            var result = engine.Check(script);

            Assert.Equal(expectedType, result.Binding.ResultType);
            Assert.Equal(expectedErrorCount, result.Binding.ErrorContainer.GetErrors().Count());
            Assert.False(result.IsSuccess);
        }

<<<<<<< HEAD
        private void TestBindingErrors(string script, DType expectedType, SymbolTable symbolTable = null, OptionSet[] optionSets = null, Features features = null)
=======
        private void TestBindingErrors(string script, DType expectedType, SymbolTable symbolTable = null, bool numberIsFloat = true, OptionSet[] optionSets = null, Features features = Features.None)
>>>>>>> 0c20f337
        {
            features = features ?? Features.None;
            var config = new PowerFxConfig(features)
            {
                SymbolTable = symbolTable
            };

            if (optionSets != null)
            {
                foreach (var optionSet in optionSets)
                {
                    config.AddOptionSet(optionSet);
                }
            }

            var engine = new Engine(config);
            var opts = new ParserOptions() { NumberIsFloat = numberIsFloat };
            var result = engine.Check(script, opts);

            Assert.Equal(expectedType, result.Binding.ResultType);
            Assert.False(result.IsSuccess);
        }

<<<<<<< HEAD
        private static void TestSimpleBindingSuccess(string script, DType expectedType, SymbolTable symbolTable = null, Features features = null, IExternalOptionSet[] optionSets = null)
=======
        private static void TestSimpleBindingSuccess(string script, DType expectedType, SymbolTable symbolTable = null, Features features = Features.None, bool numberIsFloat = true, IExternalOptionSet[] optionSets = null)
>>>>>>> 0c20f337
        {
            var config = new PowerFxConfig(features)
            {
                SymbolTable = symbolTable
            };

            if (symbolTable != null)
            {
                config.AddFunction(new ShowColumnsFunction());
                if (optionSets != null)
                {
                    foreach (var optionSet in optionSets)
                    {
                        config.AddEntity(optionSet);
                    }
                }
            }

            var engine = new Engine(config);
            var opts = new ParserOptions() { NumberIsFloat = numberIsFloat };
            var result = engine.Check(script, opts);
            Assert.Equal(expectedType, result.Binding.ResultType);
            Assert.True(result.IsSuccess);
        }
    }
}<|MERGE_RESOLUTION|>--- conflicted
+++ resolved
@@ -3286,11 +3286,7 @@
             Assert.False(result.IsSuccess);
         }
 
-<<<<<<< HEAD
-        private void TestBindingErrors(string script, DType expectedType, SymbolTable symbolTable = null, OptionSet[] optionSets = null, Features features = null)
-=======
-        private void TestBindingErrors(string script, DType expectedType, SymbolTable symbolTable = null, bool numberIsFloat = true, OptionSet[] optionSets = null, Features features = Features.None)
->>>>>>> 0c20f337
+        private void TestBindingErrors(string script, DType expectedType, SymbolTable symbolTable = null, bool numberIsFloat = true, OptionSet[] optionSets = null, Features features = null)
         {
             features = features ?? Features.None;
             var config = new PowerFxConfig(features)
@@ -3314,12 +3310,9 @@
             Assert.False(result.IsSuccess);
         }
 
-<<<<<<< HEAD
-        private static void TestSimpleBindingSuccess(string script, DType expectedType, SymbolTable symbolTable = null, Features features = null, IExternalOptionSet[] optionSets = null)
-=======
-        private static void TestSimpleBindingSuccess(string script, DType expectedType, SymbolTable symbolTable = null, Features features = Features.None, bool numberIsFloat = true, IExternalOptionSet[] optionSets = null)
->>>>>>> 0c20f337
-        {
+        private static void TestSimpleBindingSuccess(string script, DType expectedType, SymbolTable symbolTable = null, Features features = null, bool numberIsFloat = true, IExternalOptionSet[] optionSets = null)
+        {
+            features ??= Features.None;
             var config = new PowerFxConfig(features)
             {
                 SymbolTable = symbolTable
