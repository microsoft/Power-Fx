--- conflicted
+++ resolved
@@ -398,10 +398,6 @@
         }
 
         [Theory]
-<<<<<<< HEAD
-        [InlineData("")]
-=======
->>>>>>> 0ee5c478
         [InlineData("Error({ Kind: 3 })")]
         [InlineData("Error({ Kind: 3, Message: \"Asdf\" })")]
         [InlineData("Error({ Kind: 3, Message: \"Asdf\", Observed: \"MyObserved\" })")]
