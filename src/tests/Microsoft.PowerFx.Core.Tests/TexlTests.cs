--- conflicted
+++ resolved
@@ -174,9 +174,9 @@
         public void TexlFunctionTypeSemanticsAverageWithCoercion(string script)
         {
             TestSimpleBindingSuccess(script, DType.Number);
-        }
-
-        [Theory]
+        }
+
+        [Theory]
         [InlineData("Average(\"3\")")]
         [InlineData("Average(\"3\", 4)")]
         [InlineData("Average(true, 4)")]
@@ -490,16 +490,16 @@
             TestSimpleBindingSuccess(
                 "If(A < 10, 1, 2)",
                 DType.Decimal,
-                symbol);
-
+                symbol);
+
             TestSimpleBindingSuccess(
                 "If(A < 10, Float(1), 2)",
                 DType.Number,
                 symbol);
 
             TestSimpleBindingSuccess(
-                "If(A < 10, 1, Float(2))",
-                DType.Decimal,
+                "If(A < 10, 1, Float(2))",
+                DType.Decimal,
                 symbol);
 
             TestSimpleBindingSuccess(
@@ -532,8 +532,8 @@
             TestSimpleBindingSuccess(
                 "If(A < 10, 1, \"2\")",
                 DType.Decimal,
-                symbol);
-
+                symbol);
+
             TestSimpleBindingSuccess(
                 "If(A < 10, Float(1), \"2\")",
                 DType.Number,
@@ -1002,8 +1002,8 @@
 
             TestSimpleBindingSuccess(
                 "Int(1234)",
-                DType.Decimal);
-
+                DType.Decimal);
+
             TestSimpleBindingSuccess(
                 "Int(Float(1234))",
                 DType.Number);
@@ -1012,7 +1012,7 @@
                 "Int(T)",
                 TestUtils.DT("*[A:n]"),
                 symbol);
-
+
             TestSimpleBindingSuccess(
                 "Int(W)",
                 TestUtils.DT("*[A:w]"),
@@ -1042,7 +1042,7 @@
             {
                 TestSimpleBindingSuccess(script, TestUtils.DT(expectedType));
             }
-        }
+        }
 
         [Theory]
         [InlineData("Int(\"3\")", "n", null)]
@@ -1054,14 +1054,14 @@
         public void TexlFunctionTypeSemanticsIntWithCoercionFloat(string script, string expectedType, string typedGlobal)
         {
             var symbol = new SymbolTable();
-
+
             if (typedGlobal != null)
             {
                 symbol.AddVariable("T", new TableType(TestUtils.DT(typedGlobal)));
                 TestSimpleBindingSuccess(
                     script,
                     TestUtils.DT(expectedType),
-                    symbol,
+                    symbol,
                     numberIsFloat: true);
             }
             else
@@ -1083,8 +1083,8 @@
                 TestUtils.DT("*[Value:w]"),
                 symbol,
                 Features.ConsistentOneColumnTableResult);
-        }
-
+        }
+
         [Theory]
         [InlineData("Int(T)", "*[Booleans:b]")]
         [InlineData("Int(T)", "*[Strings:s]")]
@@ -1097,7 +1097,7 @@
                 script,
                 TestUtils.DT("*[Value:n]"),
                 symbol,
-                Features.ConsistentOneColumnTableResult,
+                Features.ConsistentOneColumnTableResult,
                 numberIsFloat: true);
         }
 
@@ -1113,21 +1113,21 @@
             TestSimpleBindingSuccess(
                 "Trunc(T)",
                 TestUtils.DT("*[A:w]"),
-                symbol);
-
+                symbol);
+
             TestSimpleBindingSuccess(
                 "Trunc(T)",
                 TestUtils.DT("*[A:w]"),
-                symbol,
+                symbol,
                 numberIsFloat: true);
-        }
-
-        [Fact]
+        }
+
+        [Fact]
         public void TexlFunctionTypeSemanticsTruncOneParamFloat()
         {
             TestSimpleBindingSuccess(
                 "Trunc(1234)",
-                DType.Number,
+                DType.Number,
                 numberIsFloat: true);
 
             var symbol = new SymbolTable();
@@ -1136,11 +1136,11 @@
                 "Trunc(T)",
                 TestUtils.DT("*[A:n]"),
                 symbol);
-
+
             TestSimpleBindingSuccess(
                 "Trunc(T)",
                 TestUtils.DT("*[A:n]"),
-                symbol,
+                symbol,
                 numberIsFloat: true);
         }
 
@@ -1154,9 +1154,9 @@
                 TestUtils.DT("*[Value:w]"),
                 symbol,
                 Features.ConsistentOneColumnTableResult);
-        }
-
-        [Fact]
+        }
+
+        [Fact]
         public void TexlFunctionTypeSemanticsTruncOneParamFloat_ConsistentOneColumnTableResult()
         {
             var symbol = new SymbolTable();
@@ -1178,24 +1178,24 @@
 
             TestSimpleBindingSuccess(
                 "Trunc(1234.567, 4)",
-                DType.Decimal);
-
-            TestSimpleBindingSuccess(
-                "Trunc(1234.567, 4)",
-                DType.Number,
+                DType.Decimal);
+
+            TestSimpleBindingSuccess(
+                "Trunc(1234.567, 4)",
+                DType.Number,
                 numberIsFloat: true);
 
             TestSimpleBindingSuccess(
                 "Trunc(1234.567, T)",
                 TestUtils.DT("*[Result:w]"),
-                symbol);
-
+                symbol);
+
             TestSimpleBindingSuccess(
                 "Trunc(1234.567, T)",
                 TestUtils.DT("*[Result:n]"),
-                symbol,
-                numberIsFloat: true);
-
+                symbol,
+                numberIsFloat: true);
+
             TestSimpleBindingSuccess(
                 "Trunc(1234.567, W)",
                 TestUtils.DT("*[Result:w]"),
@@ -1204,8 +1204,8 @@
             TestSimpleBindingSuccess(
                 "Trunc(1234.567, W)",
                 TestUtils.DT("*[Result:n]"),
-                symbol,
-                numberIsFloat: true);
+                symbol,
+                numberIsFloat: true);
 
             TestSimpleBindingSuccess(
                 "Trunc(X, T)",
@@ -1228,8 +1228,8 @@
 
             TestSimpleBindingSuccess(
                 "Round(1234.567, 4)",
-                DType.Number,
-                numberIsFloat: true);
+                DType.Number,
+                numberIsFloat: true);
 
             TestSimpleBindingSuccess(
                 "Round(1234.567, 4)",
@@ -1238,9 +1238,9 @@
             TestSimpleBindingSuccess(
                 "Round(1234.567, T)",
                 TestUtils.DT("*[Result:n]"),
-                symbol,
-                numberIsFloat: true);
-
+                symbol,
+                numberIsFloat: true);
+
             TestSimpleBindingSuccess(
                 "Round(1234.567, T)",
                 TestUtils.DT("*[Result:w]"),
@@ -1255,7 +1255,7 @@
                 "Round(X, 4)",
                 TestUtils.DT("*[Nnnuuummm:n]"),
                 symbol);
-
+
             TestSimpleBindingSuccess(
                 "Round(W, T)",
                 TestUtils.DT("*[Decimal:w]"),
@@ -1264,18 +1264,18 @@
             TestSimpleBindingSuccess(
                 "Round(W, 4)",
                 TestUtils.DT("*[Decimal:w]"),
-                symbol);
-
+                symbol);
+
             TestSimpleBindingSuccess(
                 "Round(W, T)",
                 TestUtils.DT("*[Decimal:w]"),
-                symbol,
+                symbol,
                 numberIsFloat: true);
 
             TestSimpleBindingSuccess(
                 "Round(W, 4)",
                 TestUtils.DT("*[Decimal:w]"),
-                symbol,
+                symbol,
                 numberIsFloat: true);
         }
 
@@ -1295,8 +1295,8 @@
                 TestUtils.DT("*[Value:w]"),
                 symbol,
                 Features.ConsistentOneColumnTableResult);
-        }
-
+        }
+
         [Theory]
         [InlineData("Round(1234.567, T)")]
         [InlineData("Round(4, X)")]
@@ -1312,7 +1312,7 @@
                 expression,
                 TestUtils.DT("*[Value:n]"),
                 symbol,
-                Features.ConsistentOneColumnTableResult,
+                Features.ConsistentOneColumnTableResult,
                 numberIsFloat: true);
         }
 
@@ -1326,22 +1326,22 @@
 
             TestSimpleBindingSuccess(
                 "RoundUp(1234.567, 4)",
-                DType.Decimal);
+                DType.Decimal);
 
             TestSimpleBindingSuccess(
                 "RoundUp(1234.567, 4)",
-                DType.Number,
+                DType.Number,
                 numberIsFloat: true);
 
             TestSimpleBindingSuccess(
                 "RoundUp(1234.567, T)",
                 TestUtils.DT("*[Result:w]"),
-                symbol);
+                symbol);
 
             TestSimpleBindingSuccess(
                 "RoundUp(1234.567, T)",
                 TestUtils.DT("*[Result:n]"),
-                symbol,
+                symbol,
                 numberIsFloat: true);
 
             TestSimpleBindingSuccess(
@@ -1353,7 +1353,7 @@
                 "RoundUp(X, 4)",
                 TestUtils.DT("*[Nnnuuummm:n]"),
                 symbol);
-
+
             TestSimpleBindingSuccess(
                 "RoundUp(W, T)",
                 TestUtils.DT("*[Decimal:w]"),
@@ -1392,12 +1392,12 @@
 
             TestSimpleBindingSuccess(
                 "RoundDown(1234.567, 4)",
-                DType.Decimal);
-
-            TestSimpleBindingSuccess(
-                "RoundDown(1234.567, 4)",
-                DType.Number,
-                numberIsFloat: true);
+                DType.Decimal);
+
+            TestSimpleBindingSuccess(
+                "RoundDown(1234.567, 4)",
+                DType.Number,
+                numberIsFloat: true);
 
             TestSimpleBindingSuccess(
                 "RoundDown(1234.567, T)",
@@ -1407,7 +1407,7 @@
             TestSimpleBindingSuccess(
                 "RoundDown(1234.567, T)",
                 TestUtils.DT("*[Result:n]"),
-                symbol,
+                symbol,
                 numberIsFloat: true);
 
             TestSimpleBindingSuccess(
@@ -1419,7 +1419,7 @@
                 "RoundDown(X, 4)",
                 TestUtils.DT("*[Nnnuuummm:n]"),
                 symbol);
-
+
             TestSimpleBindingSuccess(
                 "RoundDown(W, T)",
                 TestUtils.DT("*[Decimal:w]"),
@@ -1449,18 +1449,18 @@
                 TestUtils.DT("*[Value:w]"),
                 symbol,
                 Features.ConsistentOneColumnTableResult);
-        }
-
+        }
+
         [Theory]
         [InlineData("RoundDown(1234.567, T)")]
-        [InlineData("RoundDown(X, T)")]
+        [InlineData("RoundDown(X, T)")]
         [InlineData("RoundDown(1234.567, S)")]
         [InlineData("RoundDown(X, S)")]
         [InlineData("RoundDown(X, 4)")]
         public void TexlFunctionTypeSemanticsRoundDownFloat_ConsistentOneColumnTableResult(string script)
         {
             var symbol = new SymbolTable();
-            symbol.AddVariable("T", new TableType(TestUtils.DT("*[digits:n]")));
+            symbol.AddVariable("T", new TableType(TestUtils.DT("*[digits:n]")));
             symbol.AddVariable("S", new TableType(TestUtils.DT("*[digits:w]")));
             symbol.AddVariable("X", new TableType(TestUtils.DT("*[Nnnuuummm:n]")));
 
@@ -1468,7 +1468,7 @@
                 script,
                 TestUtils.DT("*[Value:n]"),
                 symbol,
-                Features.ConsistentOneColumnTableResult,
+                Features.ConsistentOneColumnTableResult,
                 numberIsFloat: true);
         }
 
@@ -1498,7 +1498,7 @@
         [Theory]
         [InlineData("Sqrt(1234.567)", "n")]
         [InlineData("Sqrt(TW)", "*[A:n]")]
-        [InlineData("Sqrt(ShowColumns(TW2,\"Value\"))", "*[Value:n]")]
+        [InlineData("Sqrt(ShowColumns(TW2,\"Value\"))", "*[Value:n]")]
         [InlineData("Sqrt(Float(1234.567))", "n")]
         [InlineData("Sqrt(T)", "*[A:n]")]
         [InlineData("Sqrt(ShowColumns(T2,\"Value\"))", "*[Value:n]")]
@@ -1576,7 +1576,7 @@
                 symbol);
         }
 
-        // TODO Decimal: [InlineData("Sum(Table, A + CountA(D.X))")]
+        // TODO Decimal: [InlineData("Sum(Table, A + CountA(D.X))")]
         [Theory]
         [InlineData("Sum(1, 2, 3, 4)")]
         [InlineData("Sum(1, A, 2, A)")]
@@ -1603,8 +1603,8 @@
         public void TexlFunctionTypeSemanticsSumWithCoercion(string script)
         {
             TestSimpleBindingSuccess(script, DType.Number);
-        }
-
+        }
+
         [Theory]
         [InlineData("Sum(\"3\")")]
         [InlineData("Sum(\"3\", 4)")]
@@ -1648,8 +1648,8 @@
                 symbol);
         }
 
-        // TODO Decimal: type of CountA/Count/...
-
+        // TODO Decimal: type of CountA/Count/...
+
         [Theory]
         [InlineData("StdevP(Decimal(1), 2, 3, 4)")]
         [InlineData("StdevP(1, A, 2, A)")]
@@ -1677,8 +1677,8 @@
         public void TexlFunctionTypeSemanticsStdevPDecimalWithCoercion(string script)
         {
             TestSimpleBindingSuccess(script, DType.Number);
-        }
-
+        }
+
         [Theory]
         [InlineData("StdevP(Float(\"3\"))")]
         [InlineData("StdevP(\"3\", Float(4))")]
@@ -2266,6 +2266,31 @@
         }
 
         [Theory]
+        [InlineData("Mod(2, 3)", "w")]
+        [InlineData("Mod(2, -2)", "w")]
+        [InlineData("Mod(-2, 2)", "w")]
+        [InlineData("Mod(-2, -2)", "w")]
+        [InlineData("Mod(T, 2)", "*[Result:n]")]
+        [InlineData("Mod(T, T2)", "*[Result:n]")]
+        [InlineData("Mod(3, T2)", "*[Result:n]")]
+        [InlineData("Mod(W, 2)", "*[Result:w]")]
+        [InlineData("Mod(W, W2)", "*[Result:w]")]
+        [InlineData("Mod(3, W2)", "*[Result:w]")]
+        public void TexlFunctionTypeSemanticsModOverloads(string script, string expectedType)
+        {
+            var symbol = new SymbolTable();
+            symbol.AddVariable("T", new TableType(TestUtils.DT("*[Number:n]")));
+            symbol.AddVariable("T2", new TableType(TestUtils.DT("*[Dividend:n]")));
+            symbol.AddVariable("W", new TableType(TestUtils.DT("*[Number:w]")));
+            symbol.AddVariable("W2", new TableType(TestUtils.DT("*[Dividend:w]")));
+
+            TestSimpleBindingSuccess(
+                script,
+                TestUtils.DT(expectedType),
+                symbol);
+        }
+
+        [Theory]
         [InlineData("Mod(2, 3)", "n")]
         [InlineData("Mod(2, -2)", "n")]
         [InlineData("Mod(-2, 2)", "n")]
@@ -2273,7 +2298,7 @@
         [InlineData("Mod(T, 2)", "*[Result:n]")]
         [InlineData("Mod(T, T2)", "*[Result:n]")]
         [InlineData("Mod(3, T2)", "*[Result:n]")]
-        public void TexlFunctionTypeSemanticsModOverloads(string script, string expectedType)
+        public void TexlFunctionTypeSemanticsModOverloads_NumberIsFloat(string script, string expectedType)
         {
             var symbol = new SymbolTable();
             symbol.AddVariable("T", new TableType(TestUtils.DT("*[Number:n]")));
@@ -2282,11 +2307,12 @@
             TestSimpleBindingSuccess(
                 script,
                 TestUtils.DT(expectedType),
-                symbol);
-        }
-
-        [Theory]
-        [InlineData("Mod(-2, -2)", "n")]
+                symbol,
+                numberIsFloat: true);
+        }
+
+        [Theory]
+        [InlineData("Mod(-2, -2)", "w")]
         [InlineData("Mod(T, 2)", "*[Value:n]")]
         [InlineData("Mod(T, T2)", "*[Value:n]")]
         [InlineData("Mod(3, T2)", "*[Value:n]")]
@@ -2311,6 +2337,38 @@
         [InlineData("Mod(T, false)", "*[Result:n]", "*[Strings:s]", null)]
         [InlineData("Mod([true, false, true], \"2\")", "*[Result:n]", null, null)]
         [InlineData("Mod(12.5656242, [\"5\", \"6\"])", "*[Result:n]", null, null)]
+        public void TexlFunctionTypeSemanticsModOverloadsWithCoercion_numberIsFloat(string script, string expectedType, string typedGlobal1, string typedGlobal2)
+        {
+            if (typedGlobal1 != null)
+            {
+                if (typedGlobal2 != null)
+                {
+                    var symbol = new SymbolTable();
+                    symbol.AddVariable("T1", new TableType(TestUtils.DT(typedGlobal1)));
+                    symbol.AddVariable("T2", new TableType(TestUtils.DT(typedGlobal2)));
+                    TestSimpleBindingSuccess(script, TestUtils.DT(expectedType), symbol, numberIsFloat: true);
+                }
+                else
+                {
+                    var symbol = new SymbolTable();
+                    symbol.AddVariable("T", new TableType(TestUtils.DT(typedGlobal1)));
+                    TestSimpleBindingSuccess(script, TestUtils.DT(expectedType), symbol, numberIsFloat: true);
+                }
+            }
+            else
+            {
+                TestSimpleBindingSuccess(script, TestUtils.DT(expectedType), numberIsFloat: true);
+            }
+        }
+
+        [Theory]
+        [InlineData("Mod(\"3\", 2)", "w", null, null)]
+        [InlineData("Mod(\"3\", true)", "w", null, null)]
+        [InlineData("Mod(\"5\", T)", "*[Result:w]", "*[Booleans:b]", null)]
+        [InlineData("Mod(T1, T2)", "*[Result:w]", "*[Booleans:b]", "*[Strings:s]")]
+        [InlineData("Mod(T, false)", "*[Result:w]", "*[Strings:s]", null)]
+        [InlineData("Mod([true, false, true], \"2\")", "*[Result:w]", null, null)]
+        [InlineData("Mod(12.5656242, [\"5\", \"6\"])", "*[Result:w]", null, null)]
         public void TexlFunctionTypeSemanticsModOverloadsWithCoercion(string script, string expectedType, string typedGlobal1, string typedGlobal2)
         {
             if (typedGlobal1 != null)
@@ -2336,11 +2394,11 @@
         }
 
         [Theory]
-        [InlineData("Mod(\"5\", T)", "*[Value:n]", "*[Booleans:b]", null)]
-        [InlineData("Mod(T1, T2)", "*[Value:n]", "*[Booleans:b]", "*[Strings:s]")]
-        [InlineData("Mod(T, false)", "*[Value:n]", "*[Strings:s]", null)]
-        [InlineData("Mod([true, false, true], \"2\")", "*[Value:n]", null, null)]
-        [InlineData("Mod(12.5656242, [\"5\", \"6\"])", "*[Value:n]", null, null)]
+        [InlineData("Mod(\"5\", T)", "*[Value:w]", "*[Booleans:b]", null)]
+        [InlineData("Mod(T1, T2)", "*[Value:w]", "*[Booleans:b]", "*[Strings:s]")]
+        [InlineData("Mod(T, false)", "*[Value:w]", "*[Strings:s]", null)]
+        [InlineData("Mod([true, false, true], \"2\")", "*[Value:w]", null, null)]
+        [InlineData("Mod(12.5656242, [\"5\", \"6\"])", "*[Value:w]", null, null)]
         public void TexlFunctionTypeSemanticsModOverloadsWithCoercion_ConsistentOneColumnTableResult(string script, string expectedType, string typedGlobal1, string typedGlobal2)
         {
             if (typedGlobal1 != null)
@@ -2362,6 +2420,36 @@
             else
             {
                 TestSimpleBindingSuccess(script, TestUtils.DT(expectedType), features: Features.ConsistentOneColumnTableResult);
+            }
+        }
+
+        [Theory]
+        [InlineData("Mod(\"5\", T)", "*[Value:n]", "*[Booleans:b]", null)]
+        [InlineData("Mod(T1, T2)", "*[Value:n]", "*[Booleans:b]", "*[Strings:s]")]
+        [InlineData("Mod(T, false)", "*[Value:n]", "*[Strings:s]", null)]
+        [InlineData("Mod([true, false, true], \"2\")", "*[Value:n]", null, null)]
+        [InlineData("Mod(12.5656242, [\"5\", \"6\"])", "*[Value:n]", null, null)]
+        public void TexlFunctionTypeSemanticsModOverloadsWithCoercion_ConsistentOneColumnTableResult_numberIsFloat(string script, string expectedType, string typedGlobal1, string typedGlobal2)
+        {
+            if (typedGlobal1 != null)
+            {
+                if (typedGlobal2 != null)
+                {
+                    var symbol = new SymbolTable();
+                    symbol.AddVariable("T1", new TableType(TestUtils.DT(typedGlobal1)));
+                    symbol.AddVariable("T2", new TableType(TestUtils.DT(typedGlobal2)));
+                    TestSimpleBindingSuccess(script, TestUtils.DT(expectedType), symbol, Features.ConsistentOneColumnTableResult, numberIsFloat: true);
+                }
+                else
+                {
+                    var symbol = new SymbolTable();
+                    symbol.AddVariable("T", new TableType(TestUtils.DT(typedGlobal1)));
+                    TestSimpleBindingSuccess(script, TestUtils.DT(expectedType), symbol, Features.ConsistentOneColumnTableResult, numberIsFloat: true);
+                }
+            }
+            else
+            {
+                TestSimpleBindingSuccess(script, TestUtils.DT(expectedType), features: Features.ConsistentOneColumnTableResult, numberIsFloat: true);
             }
         }
 
@@ -2645,8 +2733,8 @@
         }
 
         [Theory]
-        [InlineData("Sum(T, 1)", "w")]
-        [InlineData("Sum(T, \"1\")", "w")]
+        [InlineData("Sum(T, 1)", "w")]
+        [InlineData("Sum(T, \"1\")", "w")]
         [InlineData("Average(T, \"Item\")", "w")]
         [InlineData("Filter(T, true)", "*[Item:n]")]
         public void TestWarningOnLiteralPredicate(string script, string expectedType)
@@ -2661,7 +2749,7 @@
         }
 
         [Theory]
-        [InlineData("Sum(T, 1)", "w")]
+        [InlineData("Sum(T, 1)", "w")]
         [InlineData("Sum(T, \"1\")", "w")]
         [InlineData("Average(T, \"Item\")", "w")]
         [InlineData("Filter(T, true)", "*[Item:w]")]
@@ -2779,9 +2867,9 @@
 
         [Theory]
         [InlineData("Coalesce(\"Hello\", \"He\")", "s")]
-        [InlineData("Coalesce(1, Today())", "w")]
+        [InlineData("Coalesce(1, Today())", "w")]
         [InlineData("Coalesce(Float(1), Today())", "n")]
-        [InlineData("Coalesce(Blank(), 1, Today())", "w")]
+        [InlineData("Coalesce(Blank(), 1, Today())", "w")]
         [InlineData("Coalesce(Blank(), Float(1), Today())", "n")]
         [InlineData("Coalesce(name, url)", "s")]
         [InlineData("Coalesce(url, name)", "s")]
@@ -2805,8 +2893,8 @@
 
         [Theory]
         [InlineData("Coalesce(\"Hello\", Color.Brown)", "s")]
-        [InlineData("Coalesce(1, Color.Brown)", "w")]
-        [InlineData("Coalesce(Decimal(1), Color.Brown)", "w")]
+        [InlineData("Coalesce(1, Color.Brown)", "w")]
+        [InlineData("Coalesce(Decimal(1), Color.Brown)", "w")]
         [InlineData("Coalesce(Float(1), Color.Brown)", "n")]
         public void TexlFunctionTypeSemanticsCoalesce_Negative(string script, string typeSpec)
         {
@@ -2871,7 +2959,7 @@
         }
 
         [Theory]
-        [InlineData("Abs(1)", "w")]
+        [InlineData("Abs(1)", "w")]
         [InlineData("Abs(Float(1))", "n")]
         [InlineData("Abs(A)", "n")]
         [InlineData("Abs(Table)", "*[input:n]")]
@@ -3027,7 +3115,7 @@
 
         [Theory]
         [InlineData("Boolean(1)", "b")]
-        [InlineData("Boolean(Decimal(1))", "b")]
+        [InlineData("Boolean(Decimal(1))", "b")]
         [InlineData("Boolean(Float(1))", "b")]
         [InlineData("Boolean(A)", "b")]
         [InlineData("Boolean(Table)", "*[Value:b]")]
@@ -3617,11 +3705,7 @@
             Assert.False(result.IsSuccess);
         }
 
-<<<<<<< HEAD
-        private static void TestSimpleBindingSuccess(string script, DType expectedType, SymbolTable symbolTable = null, Features features = Features.None, bool numberIsFloat = false)
-=======
-        private static void TestSimpleBindingSuccess(string script, DType expectedType, SymbolTable symbolTable = null, Features features = Features.None, OptionSet[] optionSets = null)
->>>>>>> 68f0c8c9
+        private static void TestSimpleBindingSuccess(string script, DType expectedType, SymbolTable symbolTable = null, Features features = Features.None, OptionSet[] optionSets = null, bool numberIsFloat = false)
         {
             var config = new PowerFxConfig(features)
             {
@@ -3641,9 +3725,9 @@
             }
 
             var engine = new Engine(config);
-            var options = new ParserOptions()
-            {
-                NumberIsFloat = numberIsFloat
+            var options = new ParserOptions()
+            {
+                NumberIsFloat = numberIsFloat
             };
             var result = engine.Check(script, options);
             Assert.Equal(expectedType, result.Binding.ResultType);
