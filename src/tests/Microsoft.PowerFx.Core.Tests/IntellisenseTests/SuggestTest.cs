﻿// Copyright (c) Microsoft Corporation.
// Licensed under the MIT license.

using System;
using System.Collections.Generic;
using System.Globalization;
using System.Linq;
using System.Threading;
using Microsoft.PowerFx.Core;
using Microsoft.PowerFx.Core.Functions;
using Microsoft.PowerFx.Core.Texl;
using Microsoft.PowerFx.Core.Types;
using Microsoft.PowerFx.Core.Types.Enums;
using Microsoft.PowerFx.Core.Utils;
using Microsoft.PowerFx.Types;
using Xunit;

namespace Microsoft.PowerFx.Tests.IntellisenseTests
{
    public class SuggestTests : IntellisenseTestBase
    {
        /// <summary>
        /// This method does the same as <see cref="Suggest"/>, but filters the suggestions by their text so
        /// that they can be more easily compared.
        /// </summary>
        /// <param name="expression">
        /// Test case wherein the presence of the `|` character indicates cursor position.  See
        /// <see cref="TestSuggest"/> for more details.
        /// </param>
        /// <param name="config"></param>
        /// <param name="culture"></param>
        /// <param name="contextTypeString">
        /// The type that defines names and types that are valid in <see cref="expression"/>.
        /// </param>
        /// <returns>
        /// List of string representing suggestions.
        /// </returns>
        private string[] SuggestStrings(string expression, PowerFxConfig config, CultureInfo culture = null, string contextTypeString = null)
        {
            Assert.NotNull(expression);

            var intellisense = Suggest(expression, config, culture ?? CultureInfo.InvariantCulture, contextTypeString);
            return intellisense.Suggestions.Select(suggestion => suggestion.DisplayText.Text).ToArray();
        }

        private string[] SuggestStrings(string expression, PowerFxConfig config, CultureInfo culture, RecordType context)
        {
            Assert.NotNull(expression);

            var intellisense = Suggest(expression, config, culture ?? CultureInfo.InvariantCulture, context);
            return intellisense.Suggestions.Select(suggestion => suggestion.DisplayText.Text).ToArray();
        }

        private string[] SuggestStrings(string expression, PowerFxConfig config, CultureInfo culture, ReadOnlySymbolTable symTable)
        {
            Assert.NotNull(expression);

            var intellisense = Suggest(expression, config, culture ?? CultureInfo.InvariantCulture, symTable);
            return intellisense.Suggestions.Select(suggestion => suggestion.DisplayText.Text).ToArray();
        }

        internal static PowerFxConfig Default => PowerFxConfig.BuildWithEnumStore(new EnumStoreBuilder().WithDefaultEnums());

<<<<<<< HEAD
        internal static PowerFxConfig Default_DisableRowScopeDisambiguationSyntax => PowerFxConfig.BuildWithEnumStore(new EnumStoreBuilder().WithDefaultEnums(), Features.DisableRowScopeDisambiguationSyntax);
=======
        internal static PowerFxConfig Default_DisableRowScopeDisambiguationSyntax =>
            PowerFxConfig.BuildWithEnumStore(
                null,
                new EnumStoreBuilder().WithDefaultEnums(),
                new Features { DisableRowScopeDisambiguationSyntax = true });
>>>>>>> 4659f5ac

        // No enums, no functions. Adding functions will add back in associated enums, so to be truly empty, ensure no functions. 
        private PowerFxConfig EmptyEverything => PowerFxConfig.BuildWithEnumStore(new EnumStoreBuilder(), new TexlFunctionSet());

        // No extra enums, but standard functions (which will include some enums).
        private PowerFxConfig MinimalEnums => PowerFxConfig.BuildWithEnumStore(new EnumStoreBuilder().WithRequiredEnums(BuiltinFunctionsCore._library));

        /// <summary>
        /// Compares expected suggestions with suggestions made by PFx Intellisense for a given
        /// <see cref="expression"/> and cursor position. The cursor position is determined by the index of
        /// the | character in <see cref="expression"/>, which will be removed but the test is run. Note that
        /// the use of the `|` char is for this reason disallowed from test cases except to indicate cursor
        /// position. Note also that these test suggestion order as well as contents.
        /// </summary>
        /// <param name="expression">
        /// Expression on which intellisense will be run.
        /// </param>
        /// <param name="expectedSuggestions">
        /// A list of arguments that will be compared with the names of the output of
        /// <see cref="Workspace.Suggest"/> in order.
        /// </param>
        [Theory]

        // CommentNodeSuggestionHandler
        [InlineData("// No| intellisense inside comment")]

        // RecordNodeSuggestionHandler
        [InlineData("{} |", "As", "exactin", "in")]
        [InlineData("{'complex record':{column:{}}} |", "As", "exactin", "in")]

        // DottedNameNodeSuggestionHandler
        [InlineData("{a:{},b:{},c:{}}.|", "a", "b", "c")]
        [InlineData("$\"Hello { First(Table({a:{},b:{},c:{}})).| } World\"", "a", "b", "c")]
        [InlineData("$\"Hello { First(Table({a:{},b:{},c:{}})).|   \"", "a", "b", "c")]
        [InlineData("$\"Hello { {a:{},b:{},c:{}}.|  \"", "a", "b", "c")]
        [InlineData("First([$\"{ {a:1,b:2,c:3}.|", "a", "b", "c")]
        [InlineData("$\"Hello {\"|")]
        [InlineData("$\"Hello {}\"|")]
        [InlineData("$\"Hello {|}\"")]
        [InlineData("$\"{ {a:{},b:{},c:{}}.}{|}\"")]
        [InlineData("$\"{ {a:{},b:{},c:{}}}{|}\"")]
        [InlineData("$ |")]
        [InlineData("$\"foo {|")]
        [InlineData("$\"foo { {a:| } } \"")]
        [InlineData("{abc:{},ab:{},a:{}}.|ab", "ab", "a", "abc")]
        [InlineData("{abc:{},ab:{},a:{}}.ab|", "ab", "abc")]
        [InlineData("{abc:{},ab:{},a:{}}.ab|c", "abc", "ab")]
        [InlineData("{abc:{},ab:{},a:{}}.abc|", "abc")]
        [InlineData("{abc:{},ab:{},a:{}}.| abc", "a", "ab", "abc")]
        [InlineData("{abc:{},ab:{},a:{}}.abc |", "As", "exactin", "in")]
        [InlineData("{az:{},z:{}}.|", "az", "z")]
        [InlineData("{az:{},z:{}}.z|", "z", "az")]

        // We don't recommend anything for one column tables only if the one column table is referenced
        // by the following dotted name access.
        [InlineData("[\"test\"].Value.| ")]
        [InlineData("[{test:\",test\"}].test.| ")]

        // We do, however, if the one column table is a literal.
        [InlineData("[\"test\"].| ")]
        [InlineData("Calendar.|", "MonthsLong", "MonthsShort", "WeekdaysLong", "WeekdaysShort")]
        [InlineData("Calendar.Months|", "MonthsLong", "MonthsShort")]
        [InlineData("Color.AliceBl|", "AliceBlue")]
        [InlineData("Color.Pale|", "PaleGoldenRod", "PaleGreen", "PaleTurquoise", "PaleVioletRed")]

        // CallNodeSuggestionHandler
        [InlineData("ForAll|([1],Value)", "ForAll")]
        [InlineData("at|(", "Atan", "Atan2", "Concat", "Concatenate", "Date", "DateAdd", "DateDiff", "DateTime", "DateTimeValue", "DateValue")]
        [InlineData("Atan |(")]
        [InlineData("Clock.A|(", "Clock.AmPm", "Clock.AmPmShort")]
        [InlineData("ForAll([\"test\"],EndsWith(|))", "Value")]
        [InlineData("ForAll([1],Value) |", "As", "exactin", "in")]

        // BoolLitNodeSuggestionHandler
        [InlineData("true|", "true")]
        [InlineData("tru|e", "true", "Trunc")]
        [InlineData("false |", "-", "&", "&&", "*", "/", "^", "||", "+", "<", "<=", "<>", "=", ">", ">=", "And", "As", "exactin", "in", "Or")]

        // BinaryOpNodeSuggestionHandler
        [InlineData("1 +|", "+")]
        [InlineData("1 |+", "-", "&", "&&", "*", "/", "^", "||", "+", "<", "<=", "<>", "=", ">", ">=", "And", "As", "exactin", "in", "Or")]
        [InlineData("\"1\" in|", "in", "exactin")]
        [InlineData("true &|", "&", "&&")]

        // UnaryOpNodeSuggestionHandler
        [InlineData("Not| false", "Not", "ErrorKind.FileNotFound", "ErrorKind.NotApplicable", "ErrorKind.NotFound", "ErrorKind.NotSupported")]
        [InlineData("| Not false")]
        [InlineData("Not |")]

        // StrInterpSuggestionHandler
        [InlineData("With( {Apples:3}, $\"We have {appl|", "Apples", "ErrorKind.NotApplicable")]
        [InlineData("With( {Apples:3}, $\"We have {appl|} apples.", "Apples", "ErrorKind.NotApplicable")]
        [InlineData("$\"This is a randomly generated number: {rand|", "Rand", "RandBetween")]

        // StrNumLitNodeSuggestionHandler
        [InlineData("1 |", "-", "&", "&&", "*", "/", "^", "||", "+", "<", "<=", "<>", "=", ">", ">=", "And", "As", "exactin", "in", "Or")]
        [InlineData("1|0")]
        [InlineData("\"Clock|\"")]

        // FirstNameNodeSuggestionHandler
        [InlineData("Tru|", "true", "Trunc")] // Though it recommends only a boolean, the suggestions are still provided by the first name handler
        [InlineData("[@In|]", "ErrorKind")]

        // FunctionRecordNameSuggestionHandler
        [InlineData("Error({Kin|d:0})", "Kind:")]
        [InlineData("Error({|Kind:0, Test:\"\"})", "Kind:", "Test:")]

        // ErrorNodeSuggestionHandler
        [InlineData("ForAll([0],`|", "ThisRecord", "Value")]
        [InlineData("ForAll(-],|", "ThisRecord")]
        [InlineData("ForAll()~|")]
        [InlineData("With( {Apples:3}, $\"We have {Apples} apples|")]

        // BlankNodeSuggestionHandler
        [InlineData("|")]

        // AddSuggestionsForEnums
        [InlineData("Monday|", "StartOfWeek.Monday", "StartOfWeek.MondayZero")]
        [InlineData("Value(Missing|", "ErrorKind.MissingRequired")]
        [InlineData("ErrorKind.Inv|", "InvalidArgument", "InvalidFunctionUsage")]
        [InlineData("Quota|", "ErrorKind.QuotaExceeded")]
        [InlineData("DateTimeFormat.h|", "ShortDate", "ShortTime", "ShortTime24", "ShortDateTime", "ShortDateTime24")]
        [InlineData("SortOrder|", "SortOrder", "SortOrder.Ascending", "SortOrder.Descending")]
        [InlineData("$\"Hello {SortOrder|} World!\"", "SortOrder", "SortOrder.Ascending", "SortOrder.Descending")]

        [InlineData("Table({F1:1}).|")]
        [InlineData("Table({F1:1},{F1:2}).|")]
        [InlineData("Table({F1:1, F2:2},{F2:1}).|")]
        [InlineData("[1,2,3].|")]
        public void TestSuggest(string expression, params string[] expectedSuggestions)
        {
            // Note that the expression string needs to have balanced quotes or we hit a bug in NUnit running the tests:
            //   https://github.com/nunit/nunit3-vs-adapter/issues/691
            var config = Default;
            var actualSuggestions = SuggestStrings(expression, config);
            Assert.Equal(expectedSuggestions.OrderBy(x => x), actualSuggestions.OrderBy(x => x));

            actualSuggestions = SuggestStrings(expression, config);
            Assert.Equal(expectedSuggestions.OrderBy(x => x), actualSuggestions.OrderBy(x => x));
        }

        /// <summary>
        /// In cases for Intellisense with an empty enum store and no function list.
        /// </summary>
        [Theory]
        [InlineData("Color.AliceBl|")]
        [InlineData("Color.Pale|")]
        [InlineData("Edit|")]
        [InlineData("DisplayMode.E|")]
        [InlineData("Disabled|")]
        [InlineData("DisplayMode.D|")]
        [InlineData("DisplayMode|")]
        public void TestSuggestEmptyEnumList(string expression, params string[] expectedSuggestions)
        {
            var config = EmptyEverything;
            var actualSuggestions = SuggestStrings(expression, config);
            Assert.Equal(expectedSuggestions, actualSuggestions);

            actualSuggestions = SuggestStrings(expression, config);
            Assert.Equal(expectedSuggestions, actualSuggestions);
        }

        /// <summary>
        /// In cases for Intellisense with an empty enum store, but still builtin functions. 
        /// </summary>
        [Theory]
        [InlineData("Calendar.|", "MonthsLong", "MonthsShort", "WeekdaysLong", "WeekdaysShort")]
        [InlineData("Calendar.Months|", "MonthsLong", "MonthsShort")]
        public void TestSuggestEmptyAll(string expression, params string[] expectedSuggestions)
        {
            var config = MinimalEnums;
            var actualSuggestions = SuggestStrings(expression, config);
            Assert.Equal(expectedSuggestions, actualSuggestions);

            actualSuggestions = SuggestStrings(expression, config);
            Assert.Equal(expectedSuggestions, actualSuggestions);
        }

        [Fact]
        public void TestSuggestEscapedEnumName()
        {
            var enumStoreBuilder = new EnumStoreBuilder();
            enumStoreBuilder.TestOnly_WithCustomEnum(new EnumSymbol(
                new DName("Name That.Requires!escaping"),
                DType.Number,
                new Dictionary<string, object>()
                {
                    { "Field1", 1 },
                    { "Field2", 2 },
                }));
            var config = PowerFxConfig.BuildWithEnumStore(enumStoreBuilder);

            var result = SuggestStrings("Fiel|", config);
            Assert.Equal(2, result.Length);
            Assert.Contains("'Name That.Requires!escaping'.Field1", result);
            Assert.Contains("'Name That.Requires!escaping'.Field2", result);
        }

        [Theory]
        [InlineData("SortByColumns(|", 2, "The table to sort.", "SortByColumns(source, column, ...)")]
        [InlineData("SortByColumns(tbl1,|", 2, "A unique column name.", "SortByColumns(source, column, ...)")]
        [InlineData("SortByColumns(tbl1,col1,|", 1, "SortOrder.Ascending or SortOrder.Descending", "SortByColumns(source, column, order, ...)")]
        [InlineData("SortByColumns(tbl1,col1,SortOrder.Ascending,|", 2, "A unique column name.", "SortByColumns(source, column, order, column, ...)")]
        [InlineData("IfError(1|", 1, "Value that is returned if it is not an error.", "IfError(value, fallback, ...)")]
        [InlineData("IfError(1,2|", 1, "Value that is returned if the previous argument is an error.", "IfError(value, fallback, ...)")]
        [InlineData("IfError(1,2,3|", 1, "Value that is returned if it is not an error.", "IfError(value, fallback, value, ...)")]
        [InlineData("IfError(1,2,3,4|", 1, "Value that is returned if the previous argument is an error.", "IfError(value, fallback, value, fallback, ...)")]
        [InlineData("IfError(1,2,3|,4", 1, "Value that is returned if it is not an error.", "IfError(value, fallback, value, fallback, ...)")]
        [InlineData("IfError(1,2,3,4,5|", 1, "Value that is returned if it is not an error.", "IfError(value, fallback, value, fallback, value, ...)")]
        [InlineData("IfError(1,2,3,4,5,6,7,8,9,0,1,2,3,4,5|", 1, "Value that is returned if it is not an error.", "IfError(value, fallback, value, fallback, ..., value, fallback, value, ...)")]
        public void TestIntellisenseFunctionParameterDescription(string expression, int expectedOverloadCount, string expectedDescription, string expectedDisplayText)
        {
            var context = "![tbl1:*[col1:n,col2:n]]";
            var result = Suggest(expression, Default, null, context);
            Assert.Equal(expectedOverloadCount, result.FunctionOverloads.Count());
            var currentOverload = result.FunctionOverloads.ToArray()[result.CurrentFunctionOverloadIndex];
            Assert.Equal(expectedDisplayText, currentOverload.DisplayText.Text);
            Assert.Equal(expectedDescription, currentOverload.FunctionParameterDescription);
        }

        [Theory]
        [InlineData("çava,comment,chat", "çava,chat,comment", "fr-FR")]
        [InlineData("azul,árvore,áurea", "árvore,áurea,azul", "pt-BR")]
        [InlineData("Choice,car", "car,Choice", "en-US")] // Case insensitive comparison
        public void TestIntellisenseSuggestionsSortOrder(string names, string expectedOrder, string culture)
        {
            var context = $"![{string.Join(",", names.Split(',').Select(s => $"variable{s}:n"))}]";
            var expectedSuggestions = expectedOrder.Split(',').Select(s => "variable" + s).ToArray();
            var config = PowerFxConfig.BuildWithEnumStore(new EnumStoreBuilder().WithDefaultEnums());

            var result = Suggest("variabl|", config, new CultureInfo(culture), context);
            var suggestions = result.Suggestions.ToList();

            Assert.Equal(expectedSuggestions.Length, suggestions.Count);

            for (var i = 0; i < expectedSuggestions.Length; i++)
            {
                Assert.Equal(expectedSuggestions[i], suggestions[i].DisplayText.Text);
            }
        }

        /// <summary>
        /// In cases for which Intellisense produces exceedingly numerous results it may be sufficient that
        /// they (the cases) be validated based on whether they return suggestions at all.
        /// </summary>
        [Theory]

        // CallNodeSuggestionHandler
        [InlineData("| ForAll([1],Value)")]

        // BoolLitNodeSuggestionHandler
        [InlineData("t|rue")]
        [InlineData("f|alse")]
        [InlineData("| false")]

        // UnaryOpNodeSuggestionHandler
        [InlineData("|Not false")]

        // FirstNameNodeSuggestionHandler
        [InlineData("| Test", "![Test: s]")]
        [InlineData("[@|]")]
        [InlineData("[@|")]
        public void TestNonEmptySuggest(string expression, string context = null)
        {
            var config = Default;
            var actualSuggestions = SuggestStrings(expression, Default, contextTypeString: context);
            Assert.True(actualSuggestions.Length > 0);

            actualSuggestions = SuggestStrings(expression, config);
            Assert.True(actualSuggestions.Length > 0);
        }

        [Theory]

        // FirstNameNodeSuggestionHandleractualSuggestions = IntellisenseResult
        [InlineData("Test|", "![Test1: s, Test2: n, Test3: h]", "Test1", "Test2", "Test3")]
        [InlineData("RecordName[|", "![RecordName: ![StringName: s, NumberName: n]]", "@NumberName", "@StringName")]
        [InlineData("RecordName[|", "![RecordName: ![]]")]
        [InlineData("Test |", "![Test: s]", "-", "&", "&&", "*", "/", "^", "||", "+", "<", "<=", "<>", "=", ">", ">=", "And", "As", "exactin", "in", "Or")]
        [InlineData("Filter(Table, Table[|", "![Table: *[Column: s]]", "@Column")]

        // ErrorNodeSuggestionHandler
        [InlineData("ForAll(Table,`|", "![Table: *[Column: s]]", "Column", "ThisRecord")]
        public void TestSuggestWithContext(string expression, string context, params string[] expectedSuggestions)
        {
            Assert.NotNull(context);

            var config = Default;
            var actualSuggestions = SuggestStrings(expression, config, contextTypeString: context);
            Assert.Equal(expectedSuggestions, actualSuggestions);

            actualSuggestions = SuggestStrings(expression, config, contextTypeString: context);
            Assert.Equal(expectedSuggestions, actualSuggestions);
        }

        [Theory]
        [InlineData("RecordName[|", "![RecordName: ![StringName: s, NumberName: n]]")]
        [InlineData("Filter(Table, Table[|", "![Table: *[Column: s]]")]
        public void TestSuggestWithContext_DisableRowScopeDisambiguationSyntax(string expression, string context, params string[] expectedSuggestions)
        {
            Assert.NotNull(context);

            var config = Default_DisableRowScopeDisambiguationSyntax;
            var actualSuggestions = SuggestStrings(expression, config, contextTypeString: context);
            Assert.Equal(expectedSuggestions, actualSuggestions);

            actualSuggestions = SuggestStrings(expression, config, contextTypeString: context);
            Assert.Equal(expectedSuggestions, actualSuggestions);
        }

        [Theory]
        [InlineData("So|", true, "SomeString")]
        [InlineData("Loop.Loop.Loop.So|", true, "SomeString")]
        [InlineData("Loop.|", true, "Loop", "Record", "SomeString", "TableLoop")]
        [InlineData("Record.|", false, "Foo")]
        [InlineData("Loop.Loop.Record.|", false, "Foo")]
        [InlineData("Filter(TableLoop, EndsWith(|", true, "SomeString")]
        [InlineData("Loop.L|o", true, "Loop", "TableLoop")]
        public void TestSuggestLazyTypes(string expression, bool requiresExpansion, params string[] expectedSuggestions)
        {
            var lazyInstance = new LazyRecursiveRecordType();
            var config = PowerFxConfig.BuildWithEnumStore(                
                new EnumStoreBuilder(),
                new TexlFunctionSet(new[] { BuiltinFunctionsCore.EndsWith, BuiltinFunctionsCore.Filter, BuiltinFunctionsCore.Table }));
            var actualSuggestions = SuggestStrings(expression, config, null, lazyInstance);
            Assert.Equal(expectedSuggestions, actualSuggestions);

            // Intellisense requires iterating the field names for some operations
            Assert.Equal(requiresExpansion, lazyInstance.EnumerableIterated);

            actualSuggestions = SuggestStrings(expression, config, null, lazyInstance);
            Assert.Equal(expectedSuggestions, actualSuggestions);
        }

        [Theory]
        [InlineData("logica|")] // No suggestions for logical names
        [InlineData("displa|", "display1", "display2")] // display names
        public void TestSuggestDeferredSymbols(string expression, params string[] expectedSuggestions)
        {
            var map = new SingleSourceDisplayNameProvider(new Dictionary<DName, DName>
            {
                { new DName("logical1"), new DName("display1") },
                { new DName("logical2"), new DName("display2") }
            });

            var symTable = new DeferredSymbolTable(map, (disp, logical) =>
            {
                return FormulaType.Number;
            });

            var config = new PowerFxConfig();
            var actualSuggestions = SuggestStrings(expression, config, null, symTable);
            Assert.Equal(expectedSuggestions, actualSuggestions);
        }

        [Fact]
        public void SuggestDoesNotNeedErrors()
        {
            var engine = new Engine(new PowerFxConfig());
            var check = new CheckResult(engine);

            // Error, text isn't set
            Assert.Throws<InvalidOperationException>(() => engine.Suggest(check, 1));

            check.SetText("1+2");
            check.SetBindingInfo();
            var suggest = engine.Suggest(check, 1);
            Assert.NotNull(suggest);

            check.ApplyErrors();
            Assert.Empty(check.Errors);
        }

        [Theory]
        [InlineData("ThisRec|", "ThisRecord")]
        [InlineData("ThisRecord.|", "F1", "F2")]
        public void SuggestThisRecord(string expression, params string[] expected)
        {
            var recordType = RecordType.Empty()
                .Add("F1", FormulaType.Number)
                .Add("F2", FormulaType.String);

            var rowScopeSymbols = ReadOnlySymbolTable.NewFromRecord(recordType, allowThisRecord: true, allowMutable: true, debugName: $"RowScope");
            var config = new PowerFxConfig();
            var actualSuggestions = SuggestStrings(expression, config, null, rowScopeSymbols);
            Assert.Equal(expected, actualSuggestions);

            // No suggestion when allowThisRecord is false.
            rowScopeSymbols = ReadOnlySymbolTable.NewFromRecord(recordType, allowThisRecord: false, allowMutable: true, debugName: $"RowScope");
            actualSuggestions = SuggestStrings(expression, config, null, rowScopeSymbols);
            Assert.Empty(actualSuggestions);
        }

        private class LazyRecursiveRecordType : RecordType
        {
            public override IEnumerable<string> FieldNames => GetFieldNames();

            public bool EnumerableIterated = false;

            public LazyRecursiveRecordType()
                : base()
            {
            }

            public override bool TryGetFieldType(string name, out FormulaType type)
            {
                switch (name)
                {
                    case "SomeString":
                        type = FormulaType.String;
                        return true;
                    case "TableLoop":
                        type = ToTable();
                        return true;
                    case "Loop":
                        type = this;
                        return true;
                    case "Record":
                        type = RecordType.Empty().Add("Foo", FormulaType.Number);
                        return true;
                    default:
                        type = FormulaType.Blank;
                        return false;
                }
            }

            private IEnumerable<string> GetFieldNames()
            {
                EnumerableIterated = true;

                yield return "SomeString";
                yield return "Loop";
                yield return "Record";
                yield return "TableLoop";
            }

            public override bool Equals(object other)
            {
                return other is LazyRecursiveRecordType; // All the same 
            }

            public override int GetHashCode()
            {
                return 1;
            }
        }
    }
}<|MERGE_RESOLUTION|>--- conflicted
+++ resolved
@@ -61,15 +61,7 @@
 
         internal static PowerFxConfig Default => PowerFxConfig.BuildWithEnumStore(new EnumStoreBuilder().WithDefaultEnums());
 
-<<<<<<< HEAD
-        internal static PowerFxConfig Default_DisableRowScopeDisambiguationSyntax => PowerFxConfig.BuildWithEnumStore(new EnumStoreBuilder().WithDefaultEnums(), Features.DisableRowScopeDisambiguationSyntax);
-=======
-        internal static PowerFxConfig Default_DisableRowScopeDisambiguationSyntax =>
-            PowerFxConfig.BuildWithEnumStore(
-                null,
-                new EnumStoreBuilder().WithDefaultEnums(),
-                new Features { DisableRowScopeDisambiguationSyntax = true });
->>>>>>> 4659f5ac
+        internal static PowerFxConfig Default_DisableRowScopeDisambiguationSyntax => PowerFxConfig.BuildWithEnumStore(new EnumStoreBuilder().WithDefaultEnums(), new Features { DisableRowScopeDisambiguationSyntax = true });
 
         // No enums, no functions. Adding functions will add back in associated enums, so to be truly empty, ensure no functions. 
         private PowerFxConfig EmptyEverything => PowerFxConfig.BuildWithEnumStore(new EnumStoreBuilder(), new TexlFunctionSet());
@@ -373,10 +365,10 @@
             Assert.NotNull(context);
 
             var config = Default_DisableRowScopeDisambiguationSyntax;
-            var actualSuggestions = SuggestStrings(expression, config, contextTypeString: context);
-            Assert.Equal(expectedSuggestions, actualSuggestions);
-
-            actualSuggestions = SuggestStrings(expression, config, contextTypeString: context);
+            var actualSuggestions = SuggestStrings(expression, config, null, context);
+            Assert.Equal(expectedSuggestions, actualSuggestions);
+
+            actualSuggestions = SuggestStrings(expression, config, null, context);
             Assert.Equal(expectedSuggestions, actualSuggestions);
         }
 
