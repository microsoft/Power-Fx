--- conflicted
+++ resolved
@@ -5,11 +5,8 @@
 using System.Collections.Generic;
 using System.Linq;
 using Microsoft.PowerFx.Core.Binding;
-<<<<<<< HEAD
 using Microsoft.PowerFx.Core.Texl.Builtins;
-=======
 using Microsoft.PowerFx.Core.Utils;
->>>>>>> 60ccaceb
 using Microsoft.PowerFx.Types;
 using Xunit;
 
@@ -234,32 +231,6 @@
             Assert.Empty(symbolTableCopy2.SymbolNames);
         }
 
-<<<<<<< HEAD
-        [Fact]
-        public void ComposedReadOnlySymbolTableFunctionCacheTest()
-        {
-            var symbolTable = new SymbolTable();
-            symbolTable.AddFunction(new BlankFunction());
-
-            var composed = new ComposedReadOnlySymbolTable(symbolTable);
-            var func1 = composed.Functions;
-
-            Assert.NotNull(func1);
-            Assert.Equal(1, func1.Count());
-
-            var func2 = composed.Functions;
-
-            Assert.NotNull(func2);
-            Assert.Equal(1, func2.Count());
-
-            Assert.Same(func1, func2);
-
-            symbolTable.AddFunction(new SqrtFunction());
-
-            var func3 = composed.Functions;
-            Assert.NotNull(func3);
-            Assert.Equal(2, func3.Count());
-=======
         [Theory]
         [InlineData("logical1+ 5", true)] // logical name
         [InlineData("display1 + 5", true)] // display name
@@ -294,7 +265,32 @@
                 Assert.False(check.IsSuccess);
                 Assert.Equal(0, callbackCount);
             }
->>>>>>> 60ccaceb
+        }
+
+        [Fact]
+        public void ComposedReadOnlySymbolTableFunctionCacheTest()
+        {
+            var symbolTable = new SymbolTable();
+            symbolTable.AddFunction(new BlankFunction());
+
+            var composed = new ComposedReadOnlySymbolTable(symbolTable);
+            var func1 = composed.Functions;
+
+            Assert.NotNull(func1);
+            Assert.Equal(1, func1.Count());
+
+            var func2 = composed.Functions;
+
+            Assert.NotNull(func2);
+            Assert.Equal(1, func2.Count());
+
+            Assert.Same(func1, func2);
+
+            symbolTable.AddFunction(new SqrtFunction());
+
+            var func3 = composed.Functions;
+            Assert.NotNull(func3);
+            Assert.Equal(2, func3.Count());
         }
     }
 }