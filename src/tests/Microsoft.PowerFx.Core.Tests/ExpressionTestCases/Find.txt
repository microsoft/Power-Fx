--- conflicted
+++ resolved
@@ -246,38 +246,6 @@
 
 >> Find(18, 18, ErrorKind.MissingRequired)
 Blank()
-<<<<<<< HEAD
-=======
-
->> Find(1, ErrorKind.BadRegex)
-1
-
->> Find(1, ErrorKind.BadRegex, 1)
-1
-
->> Find(1, ErrorKind.BadRegex, 2)
-Blank()
-
->> Find(1, ErrorKind.BadRegex, 3)
-Blank()
-
->> Find(1, ErrorKind.BadRegex, 4)
-Error({Kind:ErrorKind.InvalidArgument})
-
->> Find(ErrorKind.BadRegex, 156)
-1
-
->> Find(ErrorKind.BadRegex, 156, 1)
-1
-
->> Find(ErrorKind.BadRegex, 156, 2)
-Blank()
-
->> Find(ErrorKind.BadRegex, 156, 4)
-Blank()
-
->> Find(ErrorKind.BadRegex, 156, 5)
-Error({Kind:ErrorKind.InvalidArgument})
 
 // ************************* TABLE PARAMETERS *************************
 
@@ -407,5 +375,4 @@
 Error({Kind:ErrorKind.InvalidArgument})
 
 >> Find("B", "LastNameisBillerFirstNameisBethy", -1e28)
-Error({Kind:ErrorKind.InvalidArgument})
->>>>>>> 77e57e9c
+Error({Kind:ErrorKind.InvalidArgument})