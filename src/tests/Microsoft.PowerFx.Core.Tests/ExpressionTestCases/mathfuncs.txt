﻿

>> Average(1,0,5)
2

>> Average("1",0,5) // coerce
2

// With new error semantics, blank yields error.
>> Average(Blank())
#Error

>> Average(1,Blank(),5)
3

// scalar 
>> Sum(1,2)
3

>> Sum(1)
1

>> Sum(0)
0

// Basic math 
>> Sqrt(4)+1
3

>> Mod(7,3)
1

>> Mod(Blank(),3)
0

>> Mod(7,Blank())
#Error

>> Mod(7,1/0)
#Error

>> Mod(1/0,3)
#Error

>> Mod(1, 0)
#Error

>> Abs(-5)
5

>> Abs(5)
5

>> Abs(0)
0

>> Abs(Blank())
Blank()

>> Abs(1/0)
#Error

// use Text to ignore precision issues
>> Text(Exp(Ln(2)), "#")
"2"

>> Text(Ln(Exp(2)), "#")
"2"

>> Ln(0)
#Error

>> Ln(Blank())
Blank()

>> Ln(1/0)
#Error

// Log is not implemented for SQL

>> Log(100)
/*SqlRunner*/ Compile Error
2

>> Log(0)
/*SqlRunner*/ Compile Error
#Error

>> Log(Blank())
/*SqlRunner*/ Compile Error
Blank()

>> Log(1/0)
/*SqlRunner*/ Compile Error
#Error

>> IsError(Ln(0))
true

>> Power(2, 3)
8

>> Sqrt(Power(5.5, 2))
5.5

>> Sqrt(0)
0

>> Sqrt(Blank())
Blank()

>> Sqrt(1/0)
#Error

>> Power(2, -2)
0.25

>> Power(Blank(), -2)
Blank()

>> Power(1/0, -2)
#Error

>> Round(Exp(2), 2)
7.39

>> Exp(Blank())
Blank()

>> Exp(1/0)
#Error

>> 2^3
8

>> 2^-2
0.25

>> Max(Blank(), 100, -5, "2000", Value("2001"), Text(2002))
2002

>> Min(-100, If(true, -1000, 200))
-1000

>> Round(1.5, 0)
2

>> Round(2.1, 0)
2

>> Round(1.95, 1)
2

>> Round(225, -2)
200

>> Round(225, -3)
0

>> Round(550, -3)
1000

>> Round(550, -4)
0

>> RoundUp(1.1, 0)
2

>> RoundUp(0, 0)
0

>> RoundUp(2.2222, 2)
2.23

>> RoundUp(1.99, 3)
1.99

>> RoundUp(88, -1)
90

>> RoundUp(88, -4)
10000

>> RoundUp(Blank(), 0)
0

>> RoundUp(Blank(), 2)
0

>> RoundUp(1.1, Blank())
2

>> RoundUp(Blank(), Blank())
0

>> RoundUp(1.1, 1/0)
#Error

>> RoundUp(1/0, 0)
#Error

>> RoundDown(1.9, 0)
1

>> RoundDown(2.111, 2)
2.11

>> RoundDown(2.111, Blank())
2

>> RoundDown(Blank(), 2)
0

>> RoundDown(Blank(), Blank())
0

>> RoundDown(699, -2)
600

>> RoundDown(2.111, 1/0)
#Error

>> RoundDown(1/0, 2)
#Error

>> Trunc(2.111, 2)
2.11

>> Trunc(2.111)
2

>> Trunc(2.111, Blank())
2

>> Trunc(Blank())
0

>> Trunc(Blank(), 2)
0

>> Trunc(Blank(), Blank())
0

>> Trunc(1.1, 1/0)
#Error

>> Trunc(1/0, 0)
#Error

>> Trunc(1/0)
#Error

>> Int(4.1)
4

>> Int(-4.1)
-5

>> Int(Blank())
Blank()

>> Int(1/0)
#Error

<<<<<<< HEAD
>>RandBetween(1, 1)
1

>>RandBetween(5, 1)
'minValue' cannot be greater than maxValue. (Parameter 'minValue')

>>RandBetween(100.5, 100.7)
100

>> Sum(Sequence(100), With({RandomNumber: RandBetween(1,20)}, If(RandomNumber >=1 && RandomNumber <= 20, 1, 0)))
100

>> Sum(Sequence(100), With({RandomNumber: RandBetween(2-1,50-30)}, If(RandomNumber >=1 && RandomNumber <= 20, 1, 0)))
100

>> Sum(Sequence(100), With({RandomNumber: Rand()}, If(RandomNumber > 0 && RandomNumber < 1.0, 1, 0)))
100
=======
>>IsNumeric("A")
false

>>IsNumeric(123)
true

>>IsNumeric(-123)
true

>>IsNumeric(-123.1)
true

>>IsNumeric(123.1)
true

>>IsNumeric("1" + 2)
true

>>IsNumeric(1/0)
#Error

>>IsNumeric(Blank())
false

>>IsNumeric({RecordValue: 123})
false

>>IsNumeric([1,2,3,4])
false
>>>>>>> f2a6c75b
<|MERGE_RESOLUTION|>--- conflicted
+++ resolved
@@ -262,7 +262,36 @@
 >> Int(1/0)
 #Error
 
-<<<<<<< HEAD
+>>IsNumeric("A")
+false
+
+>>IsNumeric(123)
+true
+
+>>IsNumeric(-123)
+true
+
+>>IsNumeric(-123.1)
+true
+
+>>IsNumeric(123.1)
+true
+
+>>IsNumeric("1" + 2)
+true
+
+>>IsNumeric(1/0)
+#Error
+
+>>IsNumeric(Blank())
+false
+
+>>IsNumeric({RecordValue: 123})
+false
+
+>>IsNumeric([1,2,3,4])
+false
+
 >>RandBetween(1, 1)
 1
 
@@ -279,35 +308,4 @@
 100
 
 >> Sum(Sequence(100), With({RandomNumber: Rand()}, If(RandomNumber > 0 && RandomNumber < 1.0, 1, 0)))
-100
-=======
->>IsNumeric("A")
-false
-
->>IsNumeric(123)
-true
-
->>IsNumeric(-123)
-true
-
->>IsNumeric(-123.1)
-true
-
->>IsNumeric(123.1)
-true
-
->>IsNumeric("1" + 2)
-true
-
->>IsNumeric(1/0)
-#Error
-
->>IsNumeric(Blank())
-false
-
->>IsNumeric({RecordValue: 123})
-false
-
->>IsNumeric([1,2,3,4])
-false
->>>>>>> f2a6c75b
+100