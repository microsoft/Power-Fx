--- conflicted
+++ resolved
@@ -16,23 +16,13 @@
 // **********************************************************
 
 >> Patch([1,2], {Value:1}, If(false, {x:1, Value:2}, {Value:11, z:2}))
-<<<<<<< HEAD
-Errors: Error 24-66: The specified column 'x' does not exist.|Error 0-5: The function 'Patch' has some invalid arguments.
+Errors: Error 0-5: The function 'Patch' has some invalid arguments.|Error 24-66: The specified column 'x' does not exist.
 
 >> Patch([1,2], If(false, {x:1, Value:2}, {Value:1, z:2}),  {Value:11})
-Errors: Error 13-54: The specified column 'x' does not exist.|Error 0-5: The function 'Patch' has some invalid arguments.
+Errors: Error 13-54: The specified column 'x' does not exist.
 
 >> Patch([1,2], If(false, {x:1, Value:2}, {Value:1, z:2}),  If(false, {x:1, Value:2}, {Value:11, z:2}))
-Errors: Error 13-54: The specified column 'x' does not exist.|Error 57-99: The specified column 'x' does not exist.|Error 0-5: The function 'Patch' has some invalid arguments.
-=======
-Errors: Error 0-5: The function 'Patch' has some invalid arguments.|Error 24-66: The specified column 'x' does not exist.|Error 6-11: The value passed to the 'Patch' function cannot be changed.
-
->> Patch([1,2], If(false, {x:1, Value:2}, {Value:1, z:2}),  {Value:11})
-Errors: Error 6-11: The value passed to the 'Patch' function cannot be changed.|Error 13-54: The specified column 'x' does not exist.
-
->> Patch([1,2], If(false, {x:1, Value:2}, {Value:1, z:2}),  If(false, {x:1, Value:2}, {Value:11, z:2}))
-Errors: Error 0-5: The function 'Patch' has some invalid arguments.|Error 13-54: The specified column 'x' does not exist.|Error 57-99: The specified column 'x' does not exist.|Error 6-11: The value passed to the 'Patch' function cannot be changed.
->>>>>>> ad6e3c21
+Errors: Error 0-5: The function 'Patch' has some invalid arguments.|Error 13-54: The specified column 'x' does not exist.|Error 57-99: The specified column 'x' does not exist.
 
 >> Patch(Table({Value:1}, If(false, {x:1, Value:2}, {Value:2, z:2}), {Value:3}), {Value:2}, {Value:11})
 Errors: Error 6-76: The value passed to the 'Patch' function cannot be changed.
