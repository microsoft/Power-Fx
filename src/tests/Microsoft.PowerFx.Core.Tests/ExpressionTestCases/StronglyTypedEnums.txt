﻿#SETUP: StronglyTypedBuiltinEnums,AllEnumsSetup

>> ErrorKind.Div0 = Color.Red
Errors: Error 15-16: Incompatible types for comparison. These types can't be compared: Enum (ErrorKind), Enum (Color).

>> Color.Red
Color.Red

// Both string backed enums, but incompatble for comparison
>> TimeUnit.Days <> JSONFormat.IndentFour
Errors: Error 14-16: Incompatible types for comparison. These types can't be compared: Enum (TimeUnit), Enum (JSONFormat).

// Valid to compare to strings
>> TimeUnit.Days <> "abc"
true

// Coercion to Color
>> ColorFade(Color.Red, 0)
RGBA(255,0,0,1)

>> Color.Red < Color.Green
Errors: Error 10-11: Unable to compare values of type Enum (Color).

// Number backed enums support gt/lt/geq/leq, but enforce type checks
>> With({ErrorSev: ErrorSeverity.Warning}, ErrorSev < ErrorSeverity.Severe) 
true

>> ErrorSeverity.Warning < 5
true

>> ErrorSeverity.Warning = 5
false

>> With({ErrorSev: ErrorSeverity.Warning}, ErrorSev < StartOfWeek.Saturday) 
Errors: Error 49-50: Incompatible types for comparison. These types can't be compared: Enum (ErrorSeverity), Enum (StartOfWeek).

// Coercion to string uses backing values if the enum is string-backed
>> JSONFormat.IndentFour & JSONFormat.IncludeBinaryData
"4B"

// Non string-backed enums use the name when coerced to string
// This might not be great, but it matches the CDS Option Set behavior.
>> "Color: " & Color.Red
"Color: Red"

// Functions can enforce expecting an enum type
>> DateAdd(Date(2011,1,15), 100000000, "milliseconds")
Errors: Error 36-50: Invalid argument type (Text). Expecting a Enum (TimeUnit) value instead.|Error 0-51: The function 'DateAdd' has some invalid arguments.

>> DateAdd(Date(2011,1,15), 100000000, TimeUnit.Milliseconds)
Date(2011,1,16)


>> Text(TimeUnit.Months)
"months"

>> Upper(TimeUnit.Quarters)
"QUARTERS"

>> If(true, "A", TimeUnit.Seconds)
"A"

>> If(true, 1, TimeUnit.Seconds)
<<<<<<< HEAD
Errors: Error 20-28: Invalid argument type (Enum (TimeUnit)). Expecting a Decimal value instead.|Error 0-29: The function 'If' has some invalid arguments.
=======
If(true, {test:1}, "Mismatched args (result of the expression can't be used).")
>>>>>>> 948f8527
<|MERGE_RESOLUTION|>--- conflicted
+++ resolved
@@ -61,8 +61,4 @@
 "A"
 
 >> If(true, 1, TimeUnit.Seconds)
-<<<<<<< HEAD
-Errors: Error 20-28: Invalid argument type (Enum (TimeUnit)). Expecting a Decimal value instead.|Error 0-29: The function 'If' has some invalid arguments.
-=======
-If(true, {test:1}, "Mismatched args (result of the expression can't be used).")
->>>>>>> 948f8527
+If(true, {test:1}, "Mismatched args (result of the expression can't be used).")