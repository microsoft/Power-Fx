--- conflicted
+++ resolved
@@ -19,7 +19,6 @@
 >> AddColumns(If(1<0, [1, 2, 3]), "Double", Value * 2)
 Blank()
 
-<<<<<<< HEAD
 >> AddColumns(Table({a: 1}, {a: 2}), "b", a * a * a)
 Table({a:1,b:1},{a:2,b:8})
 
@@ -34,7 +33,6 @@
 
 >> With( { b : 15 }, AddColumns([1,2], "b", Value * b))
 Table({Value:1,b:15},{Value:2,b:30})
-=======
+
 >> AddColumns([], "Value", 1)
-[]
->>>>>>> 57e14691
+[]