--- conflicted
+++ resolved
@@ -35,14 +35,11 @@
 Table({Value:1,b:15},{Value:2,b:30})
 
 >> AddColumns([], "Value", 1)
-<<<<<<< HEAD
+Table()
 []
 
 >> AddColumns([1,2,3], "sq", Value * Value, "cu", Value * Value * Value)
 Table({Value:1,cu:1,sq:1},{Value:2,cu:8,sq:4},{Value:3,cu:27,sq:9})
 
 >> AddColumns([1,2,3], "sq", Value * Value, "cu", sq * Value)
-Errors: Error 47-49: Name isn't valid. 'sq' isn't recognized.
-=======
-Table()
->>>>>>> 94525664
+Errors: Error 47-49: Name isn't valid. 'sq' isn't recognized.