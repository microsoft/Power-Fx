--- conflicted
+++ resolved
@@ -154,22 +154,6 @@
 >> Patch(Foo, Bar, {DisplayNameField2:"jupter"})
 Errors: Error 6-9: Name isn't valid. 'Foo' isn't recognized.|Error 11-14: Name isn't valid. 'Bar' isn't recognized.|Error 0-45: The function 'Patch' has some invalid arguments.
 
-<<<<<<< HEAD
->> Collect(t_empty, {Value:1}); Collect(t_empty, {Value:2}); Patch(t_empty, {Value:1}, If(false, {x:1, Value:2}, {Value:11, z:2}))
-{Value:11}
-
->> Collect(t_empty, {Value:1}); Collect(t_empty, {Value:2}); Patch(t_empty, If(false, {x:1, Value:2}, {Value:1, z:2}),  {Value:11})
-{Value:11}
-
->> Collect(t_empty, {Value:1}); Collect(t_empty, {Value:2}); Patch(t_empty, If(false, {x:1, Value:2}, {Value:1, z:2}),  If(false, {x:1, Value:2}, {Value:11, z:2}))
-{Value:11}
-
->> Collect(t_empty, {Value:1}); Collect(t_empty, If(false, {x:1, Value:2}, {Value:2, z:2})); Collect(t_empty, {Value:3}); Patch(t_empty, {Value:2}, {Value:11})
-=======
->> Patch([1,2], {Value:1},  {Value:11})
->>>>>>> 58376e52
-{Value:11}
-
 >> Set(t_an_bs, [{a:1, b:"a"}, {a:2, b:Blank()}]); Patch(t_an_bs, Last(t_an_bs), {a:3, b:"c"}); t_an_bs
 Table({a:1,b:"a"},{a:3,b:"c"})
 
