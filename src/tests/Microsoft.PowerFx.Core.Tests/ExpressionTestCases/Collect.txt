--- conflicted
+++ resolved
@@ -50,26 +50,6 @@
 >> Collect(1/0,Foo)
 Errors: Error 12-15: Name isn't valid. 'Foo' isn't recognized.
 
-<<<<<<< HEAD
->> Collect(If(false,Blank()),r2)
-Errors: Error 8-25: The function 'Collect' has some invalid arguments.
-=======
->> Collect(Error({Kind:ErrorKind.Custom}), r2)
-Errors: Error 40-42: The specified column 'Field1' does not exist.|Error 0-43: The function 'Collect' has some invalid arguments.
-
->> Collect(Error({Kind:ErrorKind.Custom}), Error({Kind:ErrorKind.Div0}))
-Error({Kind:ErrorKind.Custom})
-
->> Collect(Blank(), r2)
-Errors: Error 17-19: The specified column 'Field1' does not exist.|Error 0-20: The function 'Collect' has some invalid arguments.
-
->> Collect(Blank(), Blank())
-Blank()
-
->> Collect("", "")
-Errors: Error 8-10: Invalid argument type (Text). Expecting a Table value instead.|Error 12-14: Invalid argument type (Text). Expecting a Record value instead.|Error 12-14: Invalid argument type. Cannot use Text values in this context.|Error 0-15: The function 'Collect' has some invalid arguments.
->>>>>>> 58376e52
-
 >> Collect(t1,{Price:200}).Price
 Errors: Error 11-22: The specified column 'Price' does not exist.|Error 0-23: The function 'Collect' has some invalid arguments.|Error 23-29: Name isn't valid. 'Price' isn't recognized.
 
