--- conflicted
+++ resolved
@@ -1,21 +1,21 @@
 ﻿// Copyright (c) Microsoft Corporation.
 // Licensed under the MIT license.
 
-using System.Collections.Generic;
+using System.Collections.Generic;
 using System.Globalization;
 using System.Linq;
-using Microsoft.PowerFx.Core.Functions;
-using Microsoft.PowerFx.Core.Localization;
+using Microsoft.PowerFx.Core.Functions;
+using Microsoft.PowerFx.Core.Localization;
 using Microsoft.PowerFx.Core.Tests;
-using Microsoft.PowerFx.Core.Types;
-using Microsoft.PowerFx.Core.Utils;
+using Microsoft.PowerFx.Core.Types;
+using Microsoft.PowerFx.Core.Utils;
 using Microsoft.PowerFx.Types;
 using Xunit;
 
 namespace Microsoft.PowerFx.Tests
 {
     public class BindingEngineTests : PowerFxTest
-    {
+    {
         [Fact]
         public void CheckSuccess()
         {
@@ -49,15 +49,9 @@
             var str = parse.Root.ToString();
             Assert.Equal("3 * x", str);
 
-<<<<<<< HEAD
-            var r = new RecordType().Add(
-                   new NamedFormulaType("x", FormulaType.Number));
-
-=======
             var r = RecordType.Empty().Add(
                    new NamedFormulaType("x", FormulaType.Number));
-                        
->>>>>>> 85764a89
+
             var check = engine.Check(parse, r);
             Assert.True(check.IsSuccess);
 
@@ -71,7 +65,7 @@
         public void CheckChainingParseSuccess()
         {
             var opts = new ParserOptions
-            {
+            {
                 AllowsSideEffects = true
             };
 
@@ -97,7 +91,7 @@
 
             Assert.True(result.HasError);
             Assert.Single(result.Errors);
-
+
             AssertContainsError(result, "Error 4-4: Expected an operand");
         }
 
@@ -111,7 +105,7 @@
             Assert.False(result.IsSuccess);
             Assert.True(result.Errors.Count() >= 1);
             AssertContainsError(result, "Error 4-4: Expected an operand");
-        }
+        }
 
         [Fact]
         public void CheckParseErrorCommaSeparatedLocale()
@@ -218,8 +212,8 @@
 
             var engine = new Engine(config);
             var formula = "Behavior(); Behavior()";
-            var options = new ParserOptions { AllowsSideEffects = true };
-
+            var options = new ParserOptions { AllowsSideEffects = true };
+
             var result1 = engine.Check(formula, options: options);
             Assert.True(result1.IsSuccess);
 
@@ -228,10 +222,10 @@
             Assert.True(result2.IsSuccess);
         }
 
-        /// <summary>
-        /// A function with behavior/side-effects used in testing.
+        /// <summary>
+        /// A function with behavior/side-effects used in testing.
         /// </summary>
-        private class BehaviorFunction : TexlFunction
+        private class BehaviorFunction : TexlFunction
         {
             public BehaviorFunction()
                 : base(
@@ -246,14 +240,14 @@
                       0, // no args
                       0)
             {
-            }
-
-            public override bool IsSelfContained => false;
-
-            public override IEnumerable<TexlStrings.StringGetter[]> GetSignatures()
-            {
-                yield break;
-            }
+            }
+
+            public override bool IsSelfContained => false;
+
+            public override IEnumerable<TexlStrings.StringGetter[]> GetSignatures()
+            {
+                yield break;
+            }
         }
 
         private void AssertContainsError(IOperationStatus result, string errorMessage)
