﻿// Copyright (c) Microsoft Corporation.
// Licensed under the MIT license.

using System;
using System.Collections.Generic;
using System.Linq;
using System.Text;
using Microsoft.PowerFx.Core;
using Microsoft.PowerFx.Core.Entities;
using Microsoft.PowerFx.Core.Tests.Helpers;
using Microsoft.PowerFx.Core.Types;
using Microsoft.PowerFx.Core.Utils;
using Microsoft.PowerFx.Types;
using Xunit;

namespace Microsoft.PowerFx.Tests
{
    public class DTypeTests
    {
        private static DType AttachmentTableType => DType.CreateAttachmentType(DType.CreateTable(new TypedName(DType.String, new DName("DisplayName"))));

        private static DType AttachmentRecordType => DType.CreateAttachmentType(DType.CreateRecord(new TypedName(DType.Number, new DName("Wrapped"))));

        private static IExternalEntity _optionSet;

        private static DType OptionSetType
        {
            get
            {
                if (_optionSet == null)
                {
                    var mapping = new Dictionary<string, string>
                    {
                        { "1", "Active" },
                        { "2", "Inactive" },
                        { "3", "Away" }
                    };

                    _optionSet = new OptionSet("Status", DisplayNameUtility.MakeUnique(mapping));
                }

                return _optionSet.Type;
            }
        }

        internal static DType OptionSetValueType => DType.CreateOptionSetValueType(OptionSetType.OptionSetInfo);

        private static DType _booleanOptionSetType;

        internal class BoolOptionSetInfo : IExternalOptionSet
        {
            public DisplayNameProvider DisplayNameProvider => DisplayNameUtility.MakeUnique(new Dictionary<string, string>
            {
                { "Yes", "Yes" },
                { "No", "No" },
            });

            public IEnumerable<DName> OptionNames => new[] { new DName("No"), new DName("Yes") };

            public DKind BackingKind => DKind.Boolean;

            public bool IsConvertingDisplayNameMapping => false;

            public DName EntityName => new DName("BoolOptionSet");

            public DType Type => DType.CreateOptionSetType(this);

            public OptionSetValueType OptionSetValueType => new OptionSetValueType(this);

            public bool TryGetValue(DName fieldName, out OptionSetValue optionSetValue)
            {
                if (fieldName.Value == "No" || fieldName.Value == "Yes")
                {
                    optionSetValue = new OptionSetValue(fieldName.Value, this.OptionSetValueType, fieldName.Value == "Yes");
                    return true;
                }

                optionSetValue = null;
                return false;
            }
        }

        [Fact]
        public void BoolOptionSetTryGetValueSucceeds()
        {
            var boolOs = new BoolOptionSetInfo();
            Assert.True(boolOs.OptionSetValueType.TryGetValue("Yes", out var optionSetValue));
            Assert.Equal(true, optionSetValue.ExecutionValue);

            Assert.True(boolOs.TryGetValue(new DName("Yes"), out var directValue));
            Assert.Equal(true, directValue.ExecutionValue);
        }

        private static DType BooleanValuedOptionSetType
        {
            get
            {
                if (_booleanOptionSetType == null)
                {
                    _booleanOptionSetType = DType.CreateOptionSetType(new BoolOptionSetInfo());
                }

                return _booleanOptionSetType;
            }
        }

        internal static DType BooleanValuedOptionSetValueType => DType.CreateOptionSetValueType(BooleanValuedOptionSetType.OptionSetInfo);

        private static DType MultiSelectOptionSetType
        {
            get
            {
                var optionSetColumn = new TypedName(DType.OptionSetValue, new DName("Value"));
                return DType.CreateTable(optionSetColumn);
            }
        }

        // NOTE: Deferred type and void type is not included in this list due to their special nature.
        private static readonly DType[] _dTypes = new[]
            {
                DType.Unknown, DType.Error, DType.Number, DType.Boolean, DType.String, DType.Hyperlink, DType.Image,
                DType.PenImage, DType.Media, DType.Blob, DType.Color, DType.Currency, DType.EmptyRecord, DType.EmptyTable,
                DType.EmptyEnum, DType.Date, DType.Time, DType.Guid, DType.Polymorphic, DType.Deferred, AttachmentTableType,
                AttachmentRecordType, OptionSetType, MultiSelectOptionSetType, DType.ObjNull, DType.OptionSet,
<<<<<<< HEAD
                DType.OptionSetValue, DType.View, DType.ViewValue, DType.UntypedObject, DType.Decimal
=======
                DType.OptionSetValue, DType.View, DType.ViewValue, DType.UntypedObject, DType.Void
>>>>>>> 948f8527
            };

        [Fact]
        public void MaxDepth()
        {
            Assert.Equal(0, new DType(DKind.Number).MaxDepth);
            Assert.Equal(0, new DType(DKind.String).MaxDepth);
            Assert.Equal(0, new DType(DKind.Boolean).MaxDepth);
            Assert.Equal(0, new DType(DKind.DateTime).MaxDepth);
            Assert.Equal(0, new DType(DKind.Date).MaxDepth);
            Assert.Equal(0, new DType(DKind.Time).MaxDepth);
            Assert.Equal(0, new DType(DKind.Currency).MaxDepth);
            Assert.Equal(0, new DType(DKind.Decimal).MaxDepth);
            Assert.Equal(0, new DType(DKind.Image).MaxDepth);
            Assert.Equal(0, new DType(DKind.PenImage).MaxDepth);
            Assert.Equal(0, new DType(DKind.Media).MaxDepth);
            Assert.Equal(0, new DType(DKind.Blob).MaxDepth);
            Assert.Equal(0, new DType(DKind.Hyperlink).MaxDepth);
            Assert.Equal(0, new DType(DKind.Color).MaxDepth);
            Assert.Equal(0, new DType(DKind.Guid).MaxDepth);
            Assert.Equal(0, new DType(DKind.Control).MaxDepth);
            Assert.Equal(0, new DType(DKind.DataEntity).MaxDepth);
            Assert.Equal(0, new DType(DKind.Polymorphic).MaxDepth);
            Assert.Equal(1, new DType(DKind.Record).MaxDepth);
            Assert.Equal(1, new DType(DKind.Table).MaxDepth);

            DType.TryParse("*[A:n, B:s, C:b]", out var dType1);
            Assert.Equal(1, dType1.MaxDepth);

            var metaFieldName = "'meta-6de62757-ecb6-4be6-bb85-349b3c7938a9'";
            DType.TryParse("*[" + metaFieldName + ":![A:n, B:s, C:b]", out var dType2);
            Assert.Equal(0, dType2.MaxDepth);

            DType.TryParse("*[A:![A:n]]", out var dType3);
            Assert.Equal(2, dType3.MaxDepth);
            DType.TryParse("*[A:![B:*[C:n]]]", out var dType4);
            Assert.Equal(3, dType4.MaxDepth);
            DType.TryParse("*[X:*[Y:n], A:![B:*[C:n]]]", out var dType5);
            Assert.Equal(3, dType5.MaxDepth);
        }

        [Fact]
        public void DTypeToStringRepresentation()
        {
            Assert.Equal("?", DType.Unknown.ToString());
            Assert.Equal("e", DType.Error.ToString());
            Assert.Equal("x", DType.Invalid.ToString());

            Assert.Equal("b", DType.Boolean.ToString());
            Assert.Equal("n", DType.Number.ToString());
            Assert.Equal("s", DType.String.ToString());

            Assert.Equal("h", DType.Hyperlink.ToString());
            Assert.Equal("d", DType.DateTime.ToString());
            Assert.Equal("c", DType.Color.ToString());
            Assert.Equal("$", DType.Currency.ToString());
            Assert.Equal("i", DType.Image.ToString());
            Assert.Equal("p", DType.PenImage.ToString());
            Assert.Equal("m", DType.Media.ToString());
            Assert.Equal("g", DType.Guid.ToString());
            Assert.Equal("o", DType.Blob.ToString());
            Assert.Equal("r*", AttachmentTableType.ToString());
            Assert.Equal("r!", AttachmentRecordType.ToString());
            Assert.Equal("T", DType.Time.ToString());
            Assert.Equal("D", DType.Date.ToString());
            Assert.Equal("N", DType.ObjNull.ToString());
            Assert.Equal("P", DType.Polymorphic.ToString());
            Assert.Equal("V", DType.NamedValue.ToString());
<<<<<<< HEAD
            Assert.Equal("X", DType.Deferred.ToString());
            Assert.Equal("w", DType.Decimal.ToString());
=======
            Assert.Equal("X", DType.Deferred.ToString());
            Assert.Equal("-", DType.Void.ToString());
>>>>>>> 948f8527
        }

        [Fact]
        public void DTypeCorrectDKind()
        {
            Assert.Equal(DKind.Unknown, DType.Unknown.Kind);
            Assert.Equal(DKind.Error, DType.Error.Kind);
            Assert.Equal(DKind.Number, DType.Number.Kind);
            Assert.Equal(DKind.Boolean, DType.Boolean.Kind);
            Assert.Equal(DKind.String, DType.String.Kind);
            Assert.Equal(DKind.Hyperlink, DType.Hyperlink.Kind);
            Assert.Equal(DKind.Image, DType.Image.Kind);
            Assert.Equal(DKind.PenImage, DType.PenImage.Kind);
            Assert.Equal(DKind.Media, DType.Media.Kind);
            Assert.Equal(DKind.Guid, DType.Guid.Kind);
            Assert.Equal(DKind.Blob, DType.Blob.Kind);
            Assert.Equal(DKind.Color, DType.Color.Kind);
            Assert.Equal(DKind.Currency, DType.Currency.Kind);
            Assert.Equal(DKind.Decimal, DType.Decimal.Kind);
            Assert.Equal(DKind.DateTime, DType.DateTime.Kind);
            Assert.Equal(DKind.Record, DType.EmptyRecord.Kind);
            Assert.Equal(DKind.Table, DType.EmptyTable.Kind);
            Assert.Equal(DKind.Enum, DType.EmptyEnum.Kind);
            Assert.Equal(DKind.LazyTable, AttachmentTableType.Kind);
            Assert.Equal(DKind.LazyRecord, AttachmentRecordType.Kind);
            Assert.Equal(DKind.OptionSet, OptionSetType.Kind);
            Assert.Equal(DKind.Table, MultiSelectOptionSetType.Kind);
            Assert.Equal(DKind.Date, DType.Date.Kind);
            Assert.Equal(DKind.Time, DType.Time.Kind);
            Assert.Equal(DKind.Polymorphic, DType.Polymorphic.Kind);
            Assert.Equal(DKind.NamedValue, DType.NamedValue.Kind);
            Assert.Equal(DKind.Deferred, DType.Deferred.Kind);
            Assert.Equal(DKind.Void, DType.Void.Kind);
        }

        [Fact]
        public void ErrorIsSupertypeOfAll()
        {
            foreach (var dType in _dTypes)
            {
                if (dType != DType.Void)
                {
                    Assert.True(DType.Error.Accepts(dType));
                }
            }
        }

        [Fact]
        public void UnknownIsSubtypeOfAll()
        {
            foreach (var dType in _dTypes)
            {
                if (dType != DType.Void)
                {
                    Assert.True(dType.Accepts(DType.Unknown));
                }
            }
        }

        [Fact]
        public void DeferredIsSubtypeOfAll()
        {
            foreach (var dType in _dTypes)
            {
                // Deferred is subtype of all except unknown and void.
                if (dType != DType.Unknown && dType != DType.Void)
                {
                    Assert.True(dType.Accepts(DType.Deferred));
                }
            }
        }

        [Fact]
        public void VoidIsNotSubtypeOfAny()
        {
            foreach (var dType in _dTypes)
            {
                Assert.False(dType.Accepts(DType.Void));
            }
        }

        [Fact]
        public void VoidIsNotSupertypeOfAny()
        {
            foreach (var dType in _dTypes)
            {
                Assert.False(DType.Void.Accepts(dType));
            }
        }

        [Fact]
        public void AttachmentTypeAcceptanceTest()
        {
            var type1 = DType.CreateAttachmentType(DType.CreateAttachmentType(DType.CreateTable(new TypedName(DType.String, new DName("DisplayName")))));
            var type2 = DType.CreateAttachmentType(DType.CreateAttachmentType(DType.CreateTable(new TypedName(DType.String, new DName("DisplayName")))));

            Assert.True(type1.Accepts(type2));

            type1 = DType.CreateAttachmentType(DType.CreateAttachmentType(DType.CreateTable(new TypedName(DType.String, new DName("Name")))));
            Assert.False(type1.Accepts(type2));

            type2 = DType.CreateAttachmentType(DType.CreateAttachmentType(DType.CreateRecord(new TypedName(DType.String, new DName("DisplayName")))));
            Assert.False(type2.Accepts(type1));
        }

        [Fact]
        public void DTypeAcceptanceTest()
        {
            Assert.False(DType.Unknown.Accepts(DType.Number));

            Assert.True(DType.Number.Accepts(DType.Number));
            Assert.True(DType.Number.Accepts(DType.Currency));
            Assert.False(DType.Number.Accepts(DType.Decimal));
            Assert.False(DType.Number.Accepts(DType.DateTime));
            Assert.False(DType.Number.Accepts(DType.Date));
            Assert.False(DType.Number.Accepts(DType.Time));
            Assert.True(DType.Number.Accepts(DType.EmptyEnum));
            Assert.True(DType.TryParse("%n[A:1, B:2]", out DType type) && type.IsEnum && DType.Number.Accepts(type));

            Assert.False(DType.Decimal.Accepts(DType.Number));
            Assert.False(DType.Decimal.Accepts(DType.Currency));
            Assert.True(DType.Decimal.Accepts(DType.Decimal));
            Assert.False(DType.Decimal.Accepts(DType.DateTime));
            Assert.False(DType.Decimal.Accepts(DType.Date));
            Assert.False(DType.Decimal.Accepts(DType.Time));
            Assert.True(DType.Decimal.Accepts(DType.EmptyEnum));
            Assert.True(DType.TryParse("%w[A:1, B:2]", out DType typeW) && typeW.IsEnum && DType.Decimal.Accepts(typeW));

            Assert.True(DType.Boolean.Accepts(DType.Boolean));
            Assert.True(DType.Boolean.Accepts(DType.EmptyEnum));
            Assert.True(DType.TryParse("%b[A:true, B:false]", out type) && type.IsEnum && DType.Boolean.Accepts(type));

            Assert.True(DType.String.Accepts(DType.String));
            Assert.True(DType.String.Accepts(DType.Hyperlink));
            Assert.True(DType.String.Accepts(DType.Guid));
            Assert.True(DType.String.Accepts(DType.Image));
            Assert.True(DType.String.Accepts(DType.PenImage));
            Assert.True(DType.String.Accepts(DType.Media));
            Assert.True(DType.String.Accepts(DType.Blob));
            Assert.True(DType.String.Accepts(DType.EmptyEnum));
            Assert.True(DType.TryParse("%s[A:\"a\", B:\"b\"]", out type) && type.IsEnum && DType.String.Accepts(type));

            Assert.True(DType.Hyperlink.Accepts(DType.Hyperlink));
            Assert.True(DType.Hyperlink.Accepts(DType.Image));
            Assert.True(DType.Hyperlink.Accepts(DType.Media));
            Assert.True(DType.Hyperlink.Accepts(DType.Blob));
            Assert.True(DType.Hyperlink.Accepts(DType.EmptyEnum));

            Assert.True(DType.Image.Accepts(DType.Image));
            Assert.True(DType.Image.Accepts(DType.EmptyEnum));

            Assert.True(DType.Media.Accepts(DType.Media));
            Assert.True(DType.Media.Accepts(DType.EmptyEnum));

            Assert.True(DType.Blob.Accepts(DType.Blob));
            Assert.True(DType.Blob.Accepts(DType.EmptyEnum));

            Assert.True(DType.Color.Accepts(DType.Color));
            Assert.True(DType.Color.Accepts(DType.EmptyEnum));

            Assert.True(DType.Currency.Accepts(DType.Currency));
            Assert.True(DType.Currency.Accepts(DType.EmptyEnum));

            Assert.True(DType.Decimal.Accepts(DType.Decimal));
            Assert.True(DType.Decimal.Accepts(DType.EmptyEnum));

            Assert.True(DType.DateTime.Accepts(DType.DateTime));
            Assert.True(DType.DateTime.Accepts(DType.Date));
            Assert.True(DType.DateTime.Accepts(DType.Time));
            Assert.True(DType.DateTime.Accepts(DType.EmptyEnum));

            Assert.True(DType.Date.Accepts(DType.Date));
            Assert.True(DType.Date.Accepts(DType.EmptyEnum));

            Assert.True(DType.Time.Accepts(DType.Time));
            Assert.True(DType.Time.Accepts(DType.EmptyEnum));
        }

        [Fact]
        public void TestDropAllOfKind()
        {
            DType type1 = TestUtils.DT("*[A:n, B:n, C:s]");

            var fError = false;
            var newType = type1.DropAllOfKind(ref fError, DPath.Root, DKind.Number);
            Assert.False(fError);
            Assert.Equal(TestUtils.DT("*[C:s]"), newType);

            fError = false;
            newType = DType.Number.DropAllOfKind(ref fError, DPath.Root, DKind.Number);
            Assert.True(fError);
            Assert.Equal(TestUtils.DT("n"), newType);

            DType type5 = type1.Add(new DName("Attachments"), AttachmentTableType);
            fError = false;
            newType = type5.DropAllMatching(ref fError, DPath.Root, type => type.IsAttachment);
            Assert.Equal(TestUtils.DT("*[A:n, B:n, C:s]"), newType);

            DType type6 = type1.Add(new DName("Polymorphic"), DType.Polymorphic);
            fError = false;
            newType = type6.DropAllOfKind(ref fError, DPath.Root, DKind.Polymorphic);
            Assert.Equal(TestUtils.DT("*[A:n, B:n, C:s]"), newType);

            DType type7 = type1.Add(new DName("Attachments"), AttachmentRecordType);
            fError = false;
            newType = type7.DropAllMatching(ref fError, DPath.Root, type => type.IsAttachment);
            Assert.Equal(TestUtils.DT("*[A:n, B:n, C:s]"), newType);

            // Safe to call when type isn't present
            fError = false;
            newType = type1.DropAllMatching(ref fError, DPath.Root, type => type.IsAttachment);
            Assert.False(fError);
            Assert.Equal(TestUtils.DT("*[A:n, B:n, C:s]"), newType);
        }

        [Fact]
        public void DTypeAcceptanceTest_Negative()
        {
            Assert.False(DType.Number.Accepts(DType.String));
            Assert.False(DType.Number.Accepts(DType.Hyperlink));
            Assert.False(DType.Number.Accepts(DType.Guid));
            Assert.False(DType.Number.Accepts(DType.Image));
            Assert.False(DType.Number.Accepts(DType.Media));
            Assert.False(DType.Number.Accepts(DType.Blob));
            Assert.False(DType.Number.Accepts(DType.Boolean));
            Assert.False(DType.Number.Accepts(DType.EmptyTable));
            Assert.False(DType.Number.Accepts(DType.EmptyRecord));
            Assert.False(DType.Number.Accepts(DType.Decimal));

            Assert.False(DType.Deferred.Accepts(DType.String));
            Assert.False(DType.Deferred.Accepts(DType.Hyperlink));
            Assert.False(DType.Deferred.Accepts(DType.Guid));
            Assert.False(DType.Deferred.Accepts(DType.Image));
            Assert.False(DType.Deferred.Accepts(DType.Media));
            Assert.False(DType.Deferred.Accepts(DType.Blob));
            Assert.False(DType.Deferred.Accepts(DType.Boolean));
            Assert.False(DType.Deferred.Accepts(DType.EmptyTable));
            Assert.False(DType.Deferred.Accepts(DType.EmptyRecord));
            Assert.False(DType.Deferred.Accepts(DType.Number));

            Assert.False(DType.Boolean.Accepts(DType.String));
            Assert.False(DType.Boolean.Accepts(DType.Number));
            Assert.False(DType.Boolean.Accepts(DType.Color));
            Assert.False(DType.Boolean.Accepts(DType.Decimal));
            Assert.False(DType.Boolean.Accepts(DType.DateTime));
            Assert.False(DType.Boolean.Accepts(DType.Date));
            Assert.False(DType.Boolean.Accepts(DType.Time));
            Assert.False(DType.Boolean.Accepts(DType.Media));
            Assert.False(DType.Boolean.Accepts(DType.Blob));
            Assert.False(DType.Boolean.Accepts(DType.Hyperlink));
            Assert.False(DType.Boolean.Accepts(DType.Image));
            Assert.False(DType.Boolean.Accepts(DType.EmptyTable));
            Assert.False(DType.Boolean.Accepts(DType.EmptyRecord));
            Assert.False(DType.Boolean.Accepts(DType.Guid));

            Assert.False(DType.String.Accepts(DType.Number));
            Assert.False(DType.String.Accepts(DType.Color));
            Assert.False(DType.String.Accepts(DType.Currency));
            Assert.False(DType.String.Accepts(DType.Decimal));
            Assert.False(DType.String.Accepts(DType.DateTime));
            Assert.False(DType.String.Accepts(DType.Date));
            Assert.False(DType.String.Accepts(DType.Time));
            Assert.False(DType.String.Accepts(DType.Boolean));
            Assert.False(DType.String.Accepts(DType.EmptyRecord));
            Assert.False(DType.String.Accepts(DType.EmptyTable));

            Assert.False(DType.Image.Accepts(DType.Boolean));
            Assert.False(DType.Image.Accepts(DType.Number));
            Assert.False(DType.Image.Accepts(DType.String));
            Assert.False(DType.Image.Accepts(DType.DateTime));
            Assert.False(DType.Image.Accepts(DType.Date));
            Assert.False(DType.Image.Accepts(DType.Time));
            Assert.False(DType.Image.Accepts(DType.Hyperlink));
            Assert.False(DType.Image.Accepts(DType.Currency));
            Assert.False(DType.Image.Accepts(DType.Decimal));
            Assert.False(DType.Image.Accepts(DType.Media));
            Assert.False(DType.Image.Accepts(DType.Color));
            Assert.False(DType.Image.Accepts(DType.EmptyRecord));
            Assert.False(DType.Image.Accepts(DType.EmptyTable));
            Assert.False(DType.Image.Accepts(DType.Guid));

            Assert.False(DType.PenImage.Accepts(DType.Boolean));
            Assert.False(DType.PenImage.Accepts(DType.Number));
            Assert.False(DType.PenImage.Accepts(DType.String));
            Assert.False(DType.PenImage.Accepts(DType.Image));
            Assert.False(DType.PenImage.Accepts(DType.DateTime));
            Assert.False(DType.PenImage.Accepts(DType.Date));
            Assert.False(DType.PenImage.Accepts(DType.Time));
            Assert.False(DType.PenImage.Accepts(DType.Hyperlink));
            Assert.False(DType.PenImage.Accepts(DType.Currency));
            Assert.False(DType.PenImage.Accepts(DType.Decimal));
            Assert.False(DType.PenImage.Accepts(DType.Media));
            Assert.False(DType.PenImage.Accepts(DType.Blob));
            Assert.False(DType.PenImage.Accepts(DType.Color));
            Assert.False(DType.PenImage.Accepts(DType.EmptyRecord));
            Assert.False(DType.PenImage.Accepts(DType.EmptyTable));
            Assert.False(DType.PenImage.Accepts(DType.Guid));

            Assert.False(DType.Media.Accepts(DType.Boolean));
            Assert.False(DType.Media.Accepts(DType.Number));
            Assert.False(DType.Media.Accepts(DType.String));
            Assert.False(DType.Media.Accepts(DType.DateTime));
            Assert.False(DType.Media.Accepts(DType.Date));
            Assert.False(DType.Media.Accepts(DType.Time));
            Assert.False(DType.Media.Accepts(DType.Image));
            Assert.False(DType.Media.Accepts(DType.Hyperlink));
            Assert.False(DType.Media.Accepts(DType.Currency));
            Assert.False(DType.Media.Accepts(DType.Decimal));
            Assert.False(DType.Media.Accepts(DType.Color));
            Assert.False(DType.Media.Accepts(DType.EmptyRecord));
            Assert.False(DType.Media.Accepts(DType.EmptyTable));
            Assert.False(DType.Media.Accepts(DType.Guid));

            Assert.False(DType.Blob.Accepts(DType.Boolean));
            Assert.False(DType.Blob.Accepts(DType.Number));
            Assert.False(DType.Blob.Accepts(DType.String));
            Assert.False(DType.Blob.Accepts(DType.DateTime));
            Assert.False(DType.Blob.Accepts(DType.Date));
            Assert.False(DType.Blob.Accepts(DType.Time));
            Assert.False(DType.Blob.Accepts(DType.Image));
            Assert.False(DType.Blob.Accepts(DType.Hyperlink));
            Assert.False(DType.Blob.Accepts(DType.Currency));
            Assert.False(DType.Blob.Accepts(DType.Decimal));
            Assert.False(DType.Blob.Accepts(DType.Color));
            Assert.False(DType.Blob.Accepts(DType.EmptyRecord));
            Assert.False(DType.Blob.Accepts(DType.EmptyTable));
            Assert.False(DType.Blob.Accepts(DType.Guid));

            Assert.False(DType.Hyperlink.Accepts(DType.Boolean));
            Assert.False(DType.Hyperlink.Accepts(DType.Number));
            Assert.False(DType.Hyperlink.Accepts(DType.String));
            Assert.False(DType.Hyperlink.Accepts(DType.DateTime));
            Assert.False(DType.Hyperlink.Accepts(DType.Date));
            Assert.False(DType.Hyperlink.Accepts(DType.Time));
            Assert.False(DType.Hyperlink.Accepts(DType.Currency));
            Assert.False(DType.Hyperlink.Accepts(DType.Decimal));
            Assert.False(DType.Hyperlink.Accepts(DType.Color));
            Assert.False(DType.Hyperlink.Accepts(DType.EmptyRecord));
            Assert.False(DType.Hyperlink.Accepts(DType.EmptyTable));
            Assert.False(DType.Hyperlink.Accepts(DType.Guid));

            Assert.False(DType.DateTime.Accepts(DType.Boolean));
            Assert.False(DType.DateTime.Accepts(DType.Number));
            Assert.False(DType.DateTime.Accepts(DType.String));
            Assert.False(DType.DateTime.Accepts(DType.Hyperlink));
            Assert.False(DType.DateTime.Accepts(DType.Image));
            Assert.False(DType.DateTime.Accepts(DType.Media));
            Assert.False(DType.DateTime.Accepts(DType.Blob));
            Assert.False(DType.DateTime.Accepts(DType.Decimal));
            Assert.False(DType.DateTime.Accepts(DType.Color));
            Assert.False(DType.DateTime.Accepts(DType.EmptyRecord));
            Assert.False(DType.DateTime.Accepts(DType.EmptyTable));
            Assert.False(DType.DateTime.Accepts(DType.Guid));

            Assert.False(DType.Date.Accepts(DType.Boolean));
            Assert.False(DType.Date.Accepts(DType.Number));
            Assert.False(DType.Date.Accepts(DType.String));
            Assert.False(DType.Date.Accepts(DType.Hyperlink));
            Assert.False(DType.Date.Accepts(DType.Image));
            Assert.False(DType.Date.Accepts(DType.Media));
            Assert.False(DType.Date.Accepts(DType.Blob));
            Assert.False(DType.Date.Accepts(DType.Currency));
            Assert.False(DType.Date.Accepts(DType.Decimal));
            Assert.False(DType.Date.Accepts(DType.Color));
            Assert.False(DType.Date.Accepts(DType.EmptyRecord));
            Assert.False(DType.Date.Accepts(DType.EmptyTable));
            Assert.False(DType.Date.Accepts(DType.DateTime));
            Assert.False(DType.Date.Accepts(DType.Time));
            Assert.False(DType.Date.Accepts(DType.Guid));

            Assert.False(DType.Time.Accepts(DType.Boolean));
            Assert.False(DType.Time.Accepts(DType.Number));
            Assert.False(DType.Time.Accepts(DType.String));
            Assert.False(DType.Time.Accepts(DType.Hyperlink));
            Assert.False(DType.Time.Accepts(DType.Image));
            Assert.False(DType.Time.Accepts(DType.Media));
            Assert.False(DType.Time.Accepts(DType.Blob));
            Assert.False(DType.Time.Accepts(DType.Currency));
            Assert.False(DType.Time.Accepts(DType.Decimal));
            Assert.False(DType.Time.Accepts(DType.Color));
            Assert.False(DType.Time.Accepts(DType.EmptyRecord));
            Assert.False(DType.Time.Accepts(DType.EmptyTable));
            Assert.False(DType.Time.Accepts(DType.DateTime));
            Assert.False(DType.Time.Accepts(DType.Date));
            Assert.False(DType.Time.Accepts(DType.Guid));

            Assert.False(DType.Currency.Accepts(DType.Boolean));
            Assert.False(DType.Currency.Accepts(DType.Number));
            Assert.False(DType.Currency.Accepts(DType.String));
            Assert.False(DType.Currency.Accepts(DType.Hyperlink));
            Assert.False(DType.Currency.Accepts(DType.Image));
            Assert.False(DType.Currency.Accepts(DType.Media));
            Assert.False(DType.Currency.Accepts(DType.Blob));
            Assert.False(DType.Currency.Accepts(DType.DateTime));
            Assert.False(DType.Currency.Accepts(DType.Date));
            Assert.False(DType.Currency.Accepts(DType.Color));
            Assert.False(DType.Currency.Accepts(DType.EmptyRecord));
            Assert.False(DType.Currency.Accepts(DType.EmptyTable));
            Assert.False(DType.Currency.Accepts(DType.Guid));

            Assert.False(DType.Decimal.Accepts(DType.Boolean));
            Assert.False(DType.Decimal.Accepts(DType.Number));
            Assert.False(DType.Decimal.Accepts(DType.String));
            Assert.False(DType.Decimal.Accepts(DType.Hyperlink));
            Assert.False(DType.Decimal.Accepts(DType.Image));
            Assert.False(DType.Decimal.Accepts(DType.Media));
            Assert.False(DType.Decimal.Accepts(DType.Blob));
            Assert.False(DType.Decimal.Accepts(DType.DateTime));
            Assert.False(DType.Decimal.Accepts(DType.Date));
            Assert.False(DType.Decimal.Accepts(DType.Color));
            Assert.False(DType.Decimal.Accepts(DType.EmptyRecord));
            Assert.False(DType.Decimal.Accepts(DType.EmptyTable));
            Assert.False(DType.Decimal.Accepts(DType.Guid));
            Assert.False(DType.Decimal.Accepts(DType.Number));

            Assert.False(DType.Color.Accepts(DType.Boolean));
            Assert.False(DType.Color.Accepts(DType.Number));
            Assert.False(DType.Color.Accepts(DType.String));
            Assert.False(DType.Color.Accepts(DType.Hyperlink));
            Assert.False(DType.Color.Accepts(DType.Image));
            Assert.False(DType.Color.Accepts(DType.Media));
            Assert.False(DType.Color.Accepts(DType.Blob));
            Assert.False(DType.Color.Accepts(DType.DateTime));
            Assert.False(DType.Color.Accepts(DType.Date));
            Assert.False(DType.Color.Accepts(DType.Currency));
            Assert.False(DType.Color.Accepts(DType.Decimal));
            Assert.False(DType.Color.Accepts(DType.EmptyRecord));
            Assert.False(DType.Color.Accepts(DType.EmptyTable));
            Assert.False(DType.Color.Accepts(DType.Guid));

            Assert.False(DType.EmptyRecord.Accepts(AttachmentTableType));
            Assert.False(AttachmentTableType.Accepts(DType.EmptyRecord));

            Assert.True(DType.EmptyTable.Accepts(AttachmentTableType));
            Assert.False(AttachmentTableType.Accepts(DType.EmptyTable));

            Assert.True(DType.EmptyRecord.Accepts(AttachmentTableType.ToRecord()));

            Assert.True(DType.EmptyRecord.Accepts(AttachmentRecordType));
            Assert.False(AttachmentRecordType.Accepts(DType.EmptyRecord));

            Assert.False(DType.EmptyTable.Accepts(AttachmentRecordType));
            Assert.False(AttachmentRecordType.Accepts(DType.EmptyTable));

            Assert.True(DType.EmptyTable.Accepts(AttachmentRecordType.ToTable()));
        }

        [Fact]
        public void DefaultDTypeIsInvalid()
        {
            Assert.False(DType.Invalid.IsValid);
        }

        [Fact]
        public void NonHierarchicalDTypes()
        {
            Assert.True(DType.Unknown.ChildCount == 0);
            Assert.True(DType.Deferred.ChildCount == 0);
            Assert.True(DType.Error.ChildCount == 0);
            Assert.True(DType.Number.ChildCount == 0);
            Assert.True(DType.String.ChildCount == 0);
            Assert.True(DType.Boolean.ChildCount == 0);
            Assert.True(DType.DateTime.ChildCount == 0);
            Assert.True(DType.Date.ChildCount == 0);
            Assert.True(DType.Time.ChildCount == 0);
            Assert.True(DType.Hyperlink.ChildCount == 0);
            Assert.True(DType.Color.ChildCount == 0);
            Assert.True(DType.Image.ChildCount == 0);
            Assert.True(DType.PenImage.ChildCount == 0);
            Assert.True(DType.Media.ChildCount == 0);
            Assert.True(DType.Blob.ChildCount == 0);
            Assert.True(DType.Currency.ChildCount == 0);
            Assert.True(DType.Decimal.ChildCount == 0);
            Assert.True(DType.Guid.ChildCount == 0);
            Assert.True(DType.Polymorphic.ChildCount == 0);
            Assert.True(DType.Void.ChildCount == 0);
        }

        [Fact]
        public void AggregateDTypes()
        {
            Assert.True(DType.EmptyRecord.IsAggregate);
            Assert.True(DType.EmptyTable.IsAggregate);
            Assert.True(DType.ObjNull.IsAggregate);

            Assert.False(DType.EmptyEnum.IsAggregate);
            Assert.False(DType.Number.IsAggregate);
            Assert.False(DType.Boolean.IsAggregate);
            Assert.False(DType.String.IsAggregate);
            Assert.False(DType.DateTime.IsAggregate);
            Assert.False(DType.Date.IsAggregate);
            Assert.False(DType.Time.IsAggregate);
            Assert.False(DType.Hyperlink.IsAggregate);
            Assert.False(DType.Currency.IsAggregate);
            Assert.False(DType.Decimal.IsAggregate);
            Assert.False(DType.Image.IsAggregate);
            Assert.False(DType.PenImage.IsAggregate);
            Assert.False(DType.Media.IsAggregate);
            Assert.False(DType.Blob.IsAggregate);
            Assert.False(DType.Color.IsAggregate);
            Assert.False(DType.Guid.IsAggregate);
            Assert.False(DType.Polymorphic.IsAggregate);
            Assert.True(AttachmentTableType.IsAggregate);
            Assert.True(AttachmentRecordType.IsAggregate);

            Assert.True(DType.TryParse("%n[A:1,B:2]", out DType type));
            Assert.False(type.IsAggregate);
        }

        [Fact]
        public void AggregateDTypesWithCollidingFields()
        {
            Assert.False(DType.TryParse("*[X:n, X:s]", out DType type));
            Assert.False(DType.TryParse("*[X:n, X:n]", out type));
            Assert.False(DType.TryParse("*[X:n, X:n, X:n]", out type));
            Assert.False(DType.TryParse("*[X:s, X:n, X:b]", out type));
            Assert.False(DType.TryParse("*[X:*[Y:n, Y:n]]", out type));
            Assert.False(DType.TryParse("*[X:*[Y:n, Y:s]]", out type));

            Assert.True(DType.TryParse("*[X:n, x:s]", out type));
            Assert.True(type.IsTable);
            Assert.Equal(2, type.ChildCount);
        }

        [Fact]
        public void PrimitiveDTypes()
        {
            Assert.True(DType.Number.IsPrimitive);
            Assert.True(DType.Boolean.IsPrimitive);
            Assert.True(DType.String.IsPrimitive);
            Assert.True(DType.DateTime.IsPrimitive);
            Assert.True(DType.Date.IsPrimitive);
            Assert.True(DType.Time.IsPrimitive);
            Assert.True(DType.Hyperlink.IsPrimitive);
            Assert.True(DType.Currency.IsPrimitive);
            Assert.True(DType.Decimal.IsPrimitive);
            Assert.True(DType.Image.IsPrimitive);
            Assert.True(DType.PenImage.IsPrimitive);
            Assert.True(DType.Media.IsPrimitive);
            Assert.True(DType.Blob.IsPrimitive);
            Assert.True(DType.Color.IsPrimitive);
            Assert.True(DType.EmptyEnum.IsPrimitive);
            Assert.True(DType.ObjNull.IsPrimitive);
            Assert.True(DType.Guid.IsPrimitive);

            Assert.True(DType.TryParse("%n[A:1,B:2]", out DType type) && type.IsPrimitive);

            Assert.False(DType.Polymorphic.IsPrimitive);
            Assert.False(AttachmentTableType.IsPrimitive);
            Assert.False(AttachmentRecordType.IsPrimitive);

            Assert.False(DType.EmptyRecord.IsPrimitive);
            Assert.False(DType.EmptyTable.IsPrimitive);
        }

        [Fact]
        public void AttachmentdataDTypes()
        {
            // Attachment types are aggregate (implemented as lazy types)
            Assert.False(AttachmentTableType.IsPrimitive);
            Assert.True(AttachmentTableType.IsAggregate);

            Assert.True(AttachmentTableType.IsAttachment);
            Assert.NotNull(AttachmentTableType.AttachmentType);

            Assert.False(AttachmentRecordType.IsPrimitive);
            Assert.True(AttachmentRecordType.IsAggregate);

            Assert.True(AttachmentRecordType.IsAttachment);
            Assert.NotNull(AttachmentRecordType.AttachmentType);
        }

        [Fact]
        public void TryGetTypePathTest()
        {
            var type = TestUtils.DT("*[A:n, B:*[D:s, E:*[F:b]], C:n]");
            Assert.True(
                type.TryGetType(
                    DPath.Root
                        .Append(new DName("B"))
                        .Append(new DName("E"))
                        .Append(new DName("F")),
                    out var result));

            Assert.Equal(DType.Boolean, result);
        }

        [Fact]
        public void RecordAndTableDTypeTests()
        {
            var fError = false;
            DType typeDefault = DType.Invalid;

            Assert.True(!DType.Number.TryGetType(new DName("A"), out DType type) && type == typeDefault);

            Assert.True(!DType.Number.TryGetType(DPath.Root.Append(new DName("A")), out type) && type == typeDefault);
            fError = false;

            Assert.Equal(DType.EmptyRecord, DType.EmptyRecord.ToRecord());
            Assert.Equal(DType.EmptyRecord, DType.EmptyTable.ToRecord());
            Assert.Equal(DType.EmptyRecord, DType.ObjNull.ToRecord());

            DType.Number.ToRecord(ref fError);
            Assert.True(fError);
            fError = false;

            Assert.Equal(DType.EmptyTable, DType.EmptyTable.ToTable());
            Assert.Equal(DType.EmptyTable, DType.EmptyRecord.ToTable());
            Assert.Equal(DType.EmptyTable, DType.ObjNull.ToTable());

            DType.Number.ToTable(ref fError);
            Assert.True(fError);
            fError = false;

            var type1 = DType.CreateTable(
                new TypedName(DType.Number, new DName("A")),
                new TypedName(DType.Number, new DName("B")),
                new TypedName(DType.Number, new DName("C")));

            Assert.Equal("*[A:n, B:n, C:n]", type1.ToString());
            Assert.Equal("![A:n, B:n, C:n]", type1.ToRecord().ToString());
            Assert.Equal("![A:n, B:n, C:n]", type1.ToRecord().ToRecord().ToString());
            Assert.Equal("![A:n, B:n, C:n]", type1.ToRecord().ToString());
            Assert.True(type1 == type1.ToRecord().ToRecord().ToTable());
            Assert.True(type1.ToRecord() ==
                DType.CreateRecord(
                    new TypedName(DType.Number, new DName("A")),
                    new TypedName(DType.Number, new DName("B")),
                    new TypedName(DType.Number, new DName("C"))));

            Assert.True(type1.ChildCount == 3);
            Assert.True(type1.GetNames(DPath.Root).Count() == 3);
            Assert.True(type1.GetNames(DPath.Root.Append(new DName("A"))).Count() == 0);
            fError = false;
            Assert.True(type1.Kind == DKind.Table);
            Assert.True(type1.IsTable);
            Assert.False(type1.IsRecord);
            Assert.True(type1.Equals(type1));
            Assert.True(type1.GetType(DPath.Root) == type1);
            Assert.True(type1.GetType(new DName("A")) == DType.Number);
            Assert.True(!type1.TryGetType(new DName("D"), out type) && type == typeDefault);
            fError = false;
            Assert.True(type1.TryGetType(new DName("B"), out type) && type == DType.Number);
            Assert.True(type1.TryGetType(DPath.Root.Append(new DName("B")), out type) && type == DType.Number);
            Assert.True(!type1.TryGetType(new DName("D"), out type) && type == typeDefault);
            Assert.True(!type1.TryGetType(DPath.Root.Append(new DName("D")), out type) && type == typeDefault);

            var type2 = DType.CreateTable(
                new List<TypedName>()
                {
                    new TypedName(DType.Number, new DName("B")),
                    new TypedName(DType.Number, new DName("A")),
                    new TypedName(DType.Number, new DName("C"))
                });

            Assert.True(type1 == type2);
            Assert.False(type1 != type2);
            Assert.True(type1.Equals(type2));
            Assert.Equal(type1.ToString(), type2.ToString());
            Assert.True(type1.GetHashCode() == type2.GetHashCode());
            Assert.True(type1.Accepts(type2));
            Assert.True(type2.Accepts(type1));

            type2 = DType.CreateRecord(type1.GetNames(DPath.Root));
            Assert.False(type1 == type2);
            Assert.True(type1 != type2);
            Assert.False(type1.Equals(type2));
            Assert.Equal("![A:n, B:n, C:n]", type2.ToString());
            Assert.False(type1.Accepts(type2));
            Assert.False(type2.Accepts(type1));

            type = type2;
            type2 = DType.CreateRecord(type1.GetNames(DPath.Root).ToArray());
            Assert.True(type2 == type);
            type2 = type2.Add(ref fError, DPath.Root, new DName("B"), DType.String);
            Assert.True(fError);
            Assert.Equal("![A:n, B:s, C:n]", type2.ToString());
            fError = false;

            type2 = DType.EmptyTable
                .Add(ref fError, DPath.Root, new DName("B"), DType.Number)
                .Add(ref fError, DPath.Root, new DName("C"), DType.Number)
                .Add(ref fError, DPath.Root, new DName("D"), DType.Boolean)
                .Add(ref fError, DPath.Root, new DName("A"), DType.Number);
            DType type3 = type1.Add(ref fError, DPath.Root, new DName("D"), DType.Boolean);
            Assert.False(fError);
            Assert.True(type2 == type3);
            Assert.True(type2.GetHashCode() == type3.GetHashCode());

            type2 = DType.CreateTable(type1.GetNames(DPath.Root));
            Assert.True(type1 == type2);
            Assert.True(type1.GetHashCode() == type2.GetHashCode());

            type3 = type2.SetType(ref fError, DPath.Root.Append(new DName("B")), DType.String);
            Assert.False(fError);
            Assert.Equal("*[A:n, B:s, C:n]", type3.ToString());
            Assert.False(type3 == type2);
            Assert.True(type1 == type2);

            type3 = type2.SetType(ref fError, DPath.Root.Append(new DName("B")), DType.Boolean);
            Assert.False(fError);
            Assert.Equal("*[A:n, B:b, C:n]", type3.ToString());
            Assert.False(type3 == type2);
            fError = false;

            type3 = type2.SetType(ref fError, DPath.Root.Append(new DName("B")).Append(new DName("X")), DType.Boolean);
            Assert.True(fError);
            Assert.Equal("*[A:n, B:n, C:n]", type3.ToString());
            Assert.True(type3 == type2);
            fError = false;

            var type4 = type1.Add(ref fError, DPath.Root.Append(new DName("X")), new DName("D"), DType.Number);
            Assert.True(fError);
            Assert.Equal("*[A:n, B:n, C:n]", type4.ToString());
            fError = false;

            var type5 = DType.EmptyTable.Add(ref fError, DPath.Root, new DName("D"), DType.String)
                .Add(ref fError, DPath.Root, new DName("E"), DType.String);
            Assert.False(fError);
            Assert.Equal("*[D:s, E:s]", type5.ToString());

            var type6 = DType.CreateTable(new TypedName(type5, new DName("Y")), new TypedName(DType.Boolean, new DName("Q")));
            Assert.False(fError);
            Assert.Equal("*[Q:b, Y:*[D:s, E:s]]", type6.ToString());
            Assert.True(type6.GetType(DPath.Root.Append(new DName("Q"))) == DType.Boolean);
            type = type6.Add(ref fError, DPath.Root.Append(new DName("Y")), new DName("E"), DType.Error);
            Assert.True(fError); // Y already has a child named E.
            Assert.Equal("*[Q:b, Y:*[D:s, E:e]]", type.ToString());
            fError = false;

            DType type7 = type6
                .Add(ref fError, DPath.Root, new DName("N"), DType.Number)
                .Add(ref fError, DPath.Root, new DName("E"), DType.Error);
            type7 = type7.Add(ref fError, DPath.Root.Append(new DName("Y")), new DName("F"), DType.Boolean)
                .Add(ref fError, DPath.Root.Append(new DName("Y")), new DName("G"), DType.Error);
            Assert.False(fError);
            Assert.Equal("*[E:e, N:n, Q:b, Y:*[D:s, E:s, F:b, G:e]]", type7.ToString());

            Assert.False(type7.Accepts(type6));
            Assert.True(type6.Accepts(type7));

            type7 = type7.DropMulti(ref fError, DPath.Root, new DName("N"), new DName("E"));
            Assert.False(fError);
            type7 = type7
                .Drop(ref fError, DPath.Root.Append(new DName("Y")), new DName("F"))
                .Drop(ref fError, DPath.Root.Append(new DName("Y")), new DName("G"));
            Assert.False(fError);
            Assert.True(type7 == type6);
            type7 = type7.Drop(ref fError, DPath.Root.Append(new DName("Q")), new DName("F"));
            Assert.True(fError);
            fError = false;

            DType type12 = type1.Add(
                ref fError,
                DPath.Root,
                new DName("Y"),
                DType.CreateTable(new TypedName(DType.Boolean, new DName("F")), new TypedName(DType.Error, new DName("E"))));
            Assert.False(fError);

            DType type8 = type1.Add(ref fError, DPath.Root, new DName("X"), type6);
            Assert.False(fError);
            Assert.Equal("*[A:n, B:n, C:n, X:*[Q:b, Y:*[D:s, E:s]]]", type8.ToString());

            Assert.False(type8.Accepts(type1));
            Assert.True(type1.Accepts(type8));

            Assert.False(DType.String.Accepts(DType.Number));

            // Accepts
            Assert.True(
                !DType.EmptyRecord.Add(ref fError, DPath.Root, new DName("A"), DType.Number)
                    .Accepts(DType.EmptyRecord.Add(ref fError, DPath.Root, new DName("A"), DType.Error)) &&
                !fError);
            Assert.True(
                DType.EmptyRecord.Add(ref fError, DPath.Root, new DName("A"), DType.Number)
                    .Accepts(DType.EmptyRecord.Add(ref fError, DPath.Root, new DName("A"), DType.ObjNull)) &&
                !fError);

            // Testing duplicate names in the construction. Last one should win.
            var type11 = DType.CreateTable(
                new TypedName(DType.Error, new DName("A")),
                new TypedName(DType.Number, new DName("A")));
            Assert.True(type11.GetType(DPath.Root.Append(new DName("A"))) == DType.Number);
            type11 = DType.CreateTable(
                new TypedName(DType.Error, new DName("A")),
                new TypedName(DType.String, new DName("B")),
                new TypedName(DType.Number, new DName("A")));
            Assert.True(type11.GetType(DPath.Root.Append(new DName("A"))) == DType.Number);
            type11 = DType.CreateTable(
                new TypedName(DType.Number, new DName("A")),
                new TypedName(DType.String, new DName("B")),
                new TypedName(DType.Error, new DName("A")));
            Assert.True(type11.GetType(DPath.Root.Append(new DName("A"))) == DType.Error);
        }

        [Fact]
        public void EnumDTypeTests()
        {
            Assert.True(DType.TryParse("%n[A:0, B:1, C:2, D:3]", out DType type) && type.IsEnum);
            Assert.True(DType.TryParse("%n[A:0, B:1, C:2, D:3]", out DType type2) && type2.IsEnum);

            Assert.True(type == type2);
            Assert.True(type.Accepts(type2));
            Assert.True(type2.Accepts(type));
            Assert.False(type.Accepts(DType.Number));
            Assert.True(DType.Number.Accepts(type));

            Assert.True(DType.TryParse("%n[A:0]", out type2) && type2.IsEnum);
            Assert.False(type == type2);
            Assert.True(type.Accepts(type2)); // The enum type with more values accepts an enum value from the type with less values.
            Assert.False(type2.Accepts(type)); // The enum type with less values does not accept values from the larger enum.
            Assert.False(type2.Accepts(DType.Number));
            Assert.True(DType.Number.Accepts(type2));

            Assert.True(DType.TryParse("%s[A:\"letter\"]", out type2) && type2.IsEnum);
            Assert.False(type == type2);
            Assert.False(type.Accepts(type2));
            Assert.False(type2.Accepts(type));
            Assert.False(type2.Accepts(DType.String));
            Assert.True(DType.String.Accepts(type2));

            Assert.True(DType.TryParse("%b[A:true, B:false]", out type2) && type2.IsEnum);
            Assert.False(type == type2);
            Assert.False(type.Accepts(type2));
            Assert.False(type2.Accepts(type));
            Assert.False(type2.Accepts(DType.Boolean));
            Assert.True(DType.Boolean.Accepts(type2));

            Assert.True(DType.TryParse("%n[A:12345, B:1, C:2, D:3]", out type2) && type2.IsEnum);
            Assert.False(type == type2);
            Assert.False(type.Accepts(type2));
            Assert.False(type2.Accepts(type));
            Assert.False(type2.Accepts(DType.Number));
            Assert.True(DType.Number.Accepts(type2));

            Assert.True(DType.TryParse("%s['Segoe UI':\"segoe ui\", 'bah humbug':\"bah and then humbug\"]", out type2) && type2.IsEnum);
            Assert.True(DType.String.Accepts(type2));
            Assert.Equal("%s['Segoe UI':\"segoe ui\", 'bah humbug':\"bah and then humbug\"]", type2.ToString());
        }

        [Fact]
        public void TestDefaultSchemaDifference()
        {
            var left = DType.CreateEnum(DType.ObjNull, Enumerable.Empty<KeyValuePair<DName, object>>());
            var right = DType.CreateEnum(DType.Number, Enumerable.Empty<KeyValuePair<DName, object>>());

            // Test a failing path
            Assert.False(left.Accepts(right, out KeyValuePair<string, DType> testSchemaDifference, out DType typeSchemaDifferenceType));
            Assert.Equal(testSchemaDifference.Value, DType.Invalid);

            // Test the TreeAccepts path
            left = DType.CreateRecord(Enumerable.Empty<TypedName>());
            Assert.True(left.Accepts(left, out testSchemaDifference, out typeSchemaDifferenceType));
            Assert.Equal(testSchemaDifference.Value, DType.Invalid);

            // Test the most immediate path
            right = DType.ObjNull;
            Assert.True(left.Accepts(right, out testSchemaDifference, out typeSchemaDifferenceType));
            Assert.Equal(testSchemaDifference.Value, DType.Invalid);
        }

        [Fact]
        public void TestDTypeSupertype()
        {
            // *[A:n,B:s,C:b,D:n]
            var type1 = DType.CreateTable(
                new TypedName(DType.Number, new DName("A")),
                new TypedName(DType.String, new DName("B")),
                new TypedName(DType.Boolean, new DName("C")),
                new TypedName(DType.Number, new DName("D")));

            // *[A:n,B:s,C:n,D:n]
            var type2 = DType.CreateTable(
                new TypedName(DType.Number, new DName("A")),
                new TypedName(DType.String, new DName("B")),
                new TypedName(DType.Number, new DName("C")),
                new TypedName(DType.Number, new DName("D")));

            // Table with null value
            // *[A:n,B:s,C:N,D:n]
            var type2s = DType.CreateTable(
                new TypedName(DType.Number, new DName("A")),
                new TypedName(DType.String, new DName("B")),
                new TypedName(DType.ObjNull, new DName("C")),
                new TypedName(DType.Number, new DName("D")));

            // *[A:n,B:s,C:*[D:n,F:d]]
            var type3 = DType.CreateTable(
                new TypedName(DType.Number, new DName("A")),
                new TypedName(DType.String, new DName("B")),
                new TypedName(
                    DType.CreateTable(
                    new TypedName(DType.Number, new DName("D")),
                    new TypedName(DType.DateTime, new DName("F"))), new DName("C")));

            // *[A:n,B:s,C:*[D:n,F:s]]
            var type4 = DType.CreateTable(
                new TypedName(DType.Number, new DName("A")),
                new TypedName(DType.String, new DName("B")),
                new TypedName(
                    DType.CreateTable(
                    new TypedName(DType.Number, new DName("D")),
                    new TypedName(DType.String, new DName("F"))), new DName("C")));

            // Table with null value
            // *[A:n,B:s,C:*[D:n,F:N]]
            var type4s = DType.CreateTable(
                new TypedName(DType.Number, new DName("A")),
                new TypedName(DType.String, new DName("B")),
                new TypedName(
                    DType.CreateTable(
                    new TypedName(DType.Number, new DName("D")),
                    new TypedName(DType.ObjNull, new DName("F"))), new DName("C")));

            // Output should be *[A:n,B:s,C:*[D:n]]
            var superType = DType.Supertype(type3, type4);
            Assert.Equal("*[A:n, B:s, C:*[D:n]]", superType.ToString());
            Assert.Equal(3, superType.ChildCount);
            superType = DType.Supertype(type4, type3);
            Assert.Equal("*[A:n, B:s, C:*[D:n]]", superType.ToString());
            Assert.Equal(3, superType.ChildCount);

            // Output should be *[A:n,B:s,D:n]
            superType = DType.Supertype(type1, type2);
            Assert.Equal("*[A:n, B:s, D:n]", superType.ToString());
            Assert.Equal(3, superType.ChildCount);
            superType = DType.Supertype(type2, type1);
            Assert.Equal("*[A:n, B:s, D:n]", superType.ToString());
            Assert.Equal(3, superType.ChildCount);

            // Table with null value
            // Output should be *[A:n,B:s,C:b,D:n]
            superType = DType.Supertype(type1, type2s);
            Assert.Equal("*[A:n, B:s, C:b, D:n]", superType.ToString());
            Assert.Equal(4, superType.ChildCount);
            superType = DType.Supertype(type2s, type1);
            Assert.Equal("*[A:n, B:s, C:b, D:n]", superType.ToString());
            Assert.Equal(4, superType.ChildCount);

            // Table with null value
            // Output should be *[A:n,B:s,C:*[D:n,F:d]]
            superType = DType.Supertype(type3, type4s);
            Assert.Equal("*[A:n, B:s, C:*[D:n, F:d]]", superType.ToString());
            Assert.Equal(3, superType.ChildCount);
            superType = DType.Supertype(type4s, type3);
            Assert.Equal("*[A:n, B:s, C:*[D:n, F:d]]", superType.ToString());
            Assert.Equal(3, superType.ChildCount);

            // ![A:n,B:s,C:b,D:n]
            var type5 = DType.CreateRecord(
                new TypedName(DType.Number, new DName("A")),
                new TypedName(DType.String, new DName("B")),
                new TypedName(DType.Boolean, new DName("C")),
                new TypedName(DType.Number, new DName("D")));

            // ![A:n,B:s,C:n,D:n]
            var type6 = DType.CreateRecord(
                new TypedName(DType.Number, new DName("A")),
                new TypedName(DType.String, new DName("B")),
                new TypedName(DType.Number, new DName("C")),
                new TypedName(DType.Number, new DName("D")));

            // Record with null value
            // ![A:n,B:s,C:N,D:n]
            var type6s = DType.CreateRecord(
                new TypedName(DType.Number, new DName("A")),
                new TypedName(DType.String, new DName("B")),
                new TypedName(DType.ObjNull, new DName("C")),
                new TypedName(DType.Number, new DName("D")));

            // ![A:n,B:s,C:![D:n,F:d]]
            var type7 = DType.CreateRecord(
                new TypedName(DType.Number, new DName("A")),
                new TypedName(DType.String, new DName("B")),
                new TypedName(
                    DType.CreateRecord(
                    new TypedName(DType.Number, new DName("D")),
                    new TypedName(DType.DateTime, new DName("F"))), new DName("C")));

            // ![A:n,B:s,C:![D:n,F:s]]
            var type8 = DType.CreateRecord(
                new TypedName(DType.Number, new DName("A")),
                new TypedName(DType.String, new DName("B")),
                new TypedName(
                    DType.CreateRecord(
                    new TypedName(DType.Number, new DName("D")),
                    new TypedName(DType.String, new DName("F"))), new DName("C")));

            // Record with null value
            // ![A:n,B:s,C:![D:n,F:N]]
            var type8s = DType.CreateRecord(
                new TypedName(DType.Number, new DName("A")),
                new TypedName(DType.String, new DName("B")),
                new TypedName(
                    DType.CreateRecord(
                    new TypedName(DType.Number, new DName("D")),
                    new TypedName(DType.ObjNull, new DName("F"))), new DName("C")));

            superType = DType.Supertype(type5, type6);
            Assert.Equal("![A:n, B:s, D:n]", superType.ToString());
            Assert.Equal(3, superType.ChildCount);
            superType = DType.Supertype(type6, type5);
            Assert.Equal("![A:n, B:s, D:n]", superType.ToString());
            Assert.Equal(3, superType.ChildCount);

            // Record with null value
            superType = DType.Supertype(type5, type6s);
            Assert.Equal("![A:n, B:s, C:b, D:n]", superType.ToString());
            Assert.Equal(4, superType.ChildCount);
            superType = DType.Supertype(type6s, type5);
            Assert.Equal("![A:n, B:s, C:b, D:n]", superType.ToString());
            Assert.Equal(4, superType.ChildCount);

            superType = DType.Supertype(type7, type8);
            Assert.Equal("![A:n, B:s, C:![D:n]]", superType.ToString());
            Assert.Equal(3, superType.ChildCount);
            superType = DType.Supertype(type8, type7);
            Assert.Equal("![A:n, B:s, C:![D:n]]", superType.ToString());
            Assert.Equal(3, superType.ChildCount);

            // Record with null value
            superType = DType.Supertype(type7, type8s);
            Assert.Equal("![A:n, B:s, C:![D:n, F:d]]", superType.ToString());
            Assert.Equal(3, superType.ChildCount);
            superType = DType.Supertype(type8s, type7);
            Assert.Equal("![A:n, B:s, C:![D:n, F:d]]", superType.ToString());
            Assert.Equal(3, superType.ChildCount);

            superType = DType.Supertype(DType.Number, DType.Number);
            Assert.Equal(0, superType.ChildCount);

            superType = DType.Supertype(DType.Number, DType.String);
            Assert.Equal(DKind.Error, superType.Kind);

            superType = DType.Supertype(DType.Unknown, DType.String);
            Assert.Equal(DKind.String, superType.Kind);

            superType = DType.Supertype(DType.String, DType.Unknown);
            Assert.Equal(DKind.String, superType.Kind);

            superType = DType.Supertype(DType.Unknown, DType.Unknown);
            Assert.Equal(DKind.Unknown, superType.Kind);

            superType = DType.Supertype(DType.Date, DType.Time);
            Assert.Equal(DKind.DateTime, superType.Kind);

            superType = DType.Supertype(DType.DateTime, DType.Time);
            Assert.Equal(DKind.DateTime, superType.Kind);

            superType = DType.Supertype(DType.DateTime, DType.Date);
            Assert.Equal(DKind.DateTime, superType.Kind);

            superType = DType.Supertype(DType.Time, DType.DateTime);
            Assert.Equal(DKind.DateTime, superType.Kind);

            superType = DType.Supertype(DType.Date, DType.DateTime);
            Assert.Equal(DKind.DateTime, superType.Kind);

            superType = DType.Supertype(DType.Image, DType.PenImage);
            Assert.Equal(DKind.Image, superType.Kind);

            superType = DType.Supertype(DType.PenImage, DType.Image);
            Assert.Equal(DKind.Image, superType.Kind);

            superType = DType.Supertype(DType.Image, DType.Media);
            Assert.Equal(DKind.Hyperlink, superType.Kind);

            superType = DType.Supertype(DType.Media, DType.Image);
            Assert.Equal(DKind.Hyperlink, superType.Kind);

            superType = DType.Supertype(DType.Image, DType.Blob);
            Assert.Equal(DKind.Image, superType.Kind);

            superType = DType.Supertype(DType.Blob, DType.Image);
            Assert.Equal(DKind.Image, superType.Kind);

            superType = DType.Supertype(DType.Blob, DType.Media);
            Assert.Equal(DKind.Media, superType.Kind);

            superType = DType.Supertype(DType.Media, DType.Blob);
            Assert.Equal(DKind.Media, superType.Kind);

            superType = DType.Supertype(DType.Image, DType.Hyperlink);
            Assert.Equal(DKind.Hyperlink, superType.Kind);

            superType = DType.Supertype(DType.Media, DType.Hyperlink);
            Assert.Equal(DKind.Hyperlink, superType.Kind);

            superType = DType.Supertype(DType.Blob, DType.Hyperlink);
            Assert.Equal(DKind.Hyperlink, superType.Kind);

            superType = DType.Supertype(DType.Hyperlink, DType.Image);
            Assert.Equal(DKind.Hyperlink, superType.Kind);

            superType = DType.Supertype(DType.Hyperlink, DType.Media);
            Assert.Equal(DKind.Hyperlink, superType.Kind);

            superType = DType.Supertype(DType.Hyperlink, DType.Blob);
            Assert.Equal(DKind.Hyperlink, superType.Kind);

            superType = DType.Supertype(DType.Currency, DType.DateTime);
            Assert.Equal(DKind.Error, superType.Kind);

            superType = DType.Supertype(DType.Currency, DType.Date);
            Assert.Equal(DKind.Error, superType.Kind);

            superType = DType.Supertype(DType.Currency, DType.Time);
            Assert.Equal(DKind.Error, superType.Kind);

            superType = DType.Supertype(DType.DateTime, DType.Currency);
            Assert.Equal(DKind.Error, superType.Kind);

            superType = DType.Supertype(DType.Date, DType.Currency);
            Assert.Equal(DKind.Error, superType.Kind);

            superType = DType.Supertype(DType.Time, DType.Currency);
            Assert.Equal(DKind.Error, superType.Kind);

            superType = DType.Supertype(DType.Decimal, DType.DateTime);
            Assert.Equal(DKind.Error, superType.Kind);

            superType = DType.Supertype(DType.Decimal, DType.Date);
            Assert.Equal(DKind.Error, superType.Kind);

            superType = DType.Supertype(DType.Decimal, DType.Time);
            Assert.Equal(DKind.Error, superType.Kind);

            superType = DType.Supertype(DType.DateTime, DType.Decimal);
            Assert.Equal(DKind.Error, superType.Kind);

            superType = DType.Supertype(DType.Date, DType.Decimal);
            Assert.Equal(DKind.Error, superType.Kind);

            superType = DType.Supertype(DType.Time, DType.Decimal);
            Assert.Equal(DKind.Error, superType.Kind);

            superType = DType.Supertype(DType.Guid, DType.String);
            Assert.Equal(DKind.String, superType.Kind);

            superType = DType.Supertype(DType.Guid, DType.Number);
            Assert.Equal(DKind.Error, superType.Kind);

            // ObjNull is compatable with every DType except for Error
            superType = DType.Supertype(DType.Number, DType.ObjNull);
            Assert.Equal(DKind.Number, superType.Kind);

            superType = DType.Supertype(DType.String, DType.ObjNull);
            Assert.Equal(DKind.String, superType.Kind);

            superType = DType.Supertype(DType.Date, DType.ObjNull);
            Assert.Equal(DKind.Date, superType.Kind);

            superType = DType.Supertype(DType.Time, DType.ObjNull);
            Assert.Equal(DKind.Time, superType.Kind);

            superType = DType.Supertype(DType.DateTime, DType.ObjNull);
            Assert.Equal(DKind.DateTime, superType.Kind);

            superType = DType.Supertype(DType.Image, DType.ObjNull);
            Assert.Equal(DKind.Image, superType.Kind);

            superType = DType.Supertype(DType.PenImage, DType.ObjNull);
            Assert.Equal(DKind.PenImage, superType.Kind);

            superType = DType.Supertype(DType.Media, DType.ObjNull);
            Assert.Equal(DKind.Media, superType.Kind);

            superType = DType.Supertype(DType.Blob, DType.ObjNull);
            Assert.Equal(DKind.Blob, superType.Kind);

            superType = DType.Supertype(DType.Hyperlink, DType.ObjNull);
            Assert.Equal(DKind.Hyperlink, superType.Kind);

            superType = DType.Supertype(DType.Currency, DType.ObjNull);
            Assert.Equal(DKind.Currency, superType.Kind);

            superType = DType.Supertype(DType.Decimal, DType.ObjNull);
            Assert.Equal(DKind.Decimal, superType.Kind);

            superType = DType.Supertype(DType.Unknown, DType.ObjNull);
            Assert.Equal(DKind.Unknown, superType.Kind);

            // ![A:t, B:s]
            var type9 = DType.CreateRecord(
                new TypedName(DType.Time, new DName("A")),
                new TypedName(DType.String, new DName("B")));

            // ![A:d, B:b]
            var type10 = DType.CreateRecord(
                new TypedName(DType.DateTime, new DName("A")),
                new TypedName(DType.Boolean, new DName("B")));

            superType = DType.Supertype(type9, type10);
            Assert.Equal(DKind.Record, superType.Kind);
            Assert.Equal(1, superType.ChildCount); // ![A:n]

            // ![A:n,B:s,C:![D:n,F:d]]
            var type11 = DType.CreateRecord(
                new TypedName(DType.Number, new DName("A")),
                new TypedName(DType.String, new DName("B")),
                new TypedName(
                    DType.CreateRecord(
                    new TypedName(DType.Number, new DName("D")),
                    new TypedName(DType.DateTime, new DName("F"))), new DName("C")));

            // ![A:n,B:s,C:![D:n,F:s]]
            var type12 = DType.CreateRecord(
                new TypedName(DType.Number, new DName("A")),
                new TypedName(DType.String, new DName("B")),
                new TypedName(
                    DType.CreateRecord(
                    new TypedName(DType.Boolean, new DName("D")),
                    new TypedName(DType.String, new DName("F"))), new DName("C")));

            superType = DType.Supertype(type11, type12);
            Assert.Equal("![A:n, B:s, C:![]]", superType.ToString());
            Assert.Equal(3, superType.ChildCount);
            superType = DType.Supertype(type12, type11);
            Assert.Equal("![A:n, B:s, C:![]]", superType.ToString());
            Assert.Equal(3, superType.ChildCount);

            // ![A:n,B:s,C:![D:n,F:o]]
            var type13 = DType.CreateRecord(
                new TypedName(DType.Number, new DName("A")),
                new TypedName(DType.String, new DName("B")),
                new TypedName(
                    DType.CreateRecord(
                    new TypedName(DType.Number, new DName("D")),
                    new TypedName(DType.Unknown, new DName("F"))), new DName("C")));

            // ![A:n,B:s,C:![D:n,F:s]]
            var type14 = DType.CreateRecord(
                new TypedName(DType.Number, new DName("A")),
                new TypedName(DType.String, new DName("B")),
                new TypedName(
                    DType.CreateRecord(
                    new TypedName(DType.Boolean, new DName("D")),
                    new TypedName(DType.String, new DName("F"))), new DName("C")));

            superType = DType.Supertype(type13, type14);
            Assert.Equal("![A:n, B:s, C:![F:s]]", superType.ToString());
            Assert.Equal(3, superType.ChildCount);
            superType = DType.Supertype(type14, type13);
            Assert.Equal("![A:n, B:s, C:![F:s]]", superType.ToString());
            Assert.Equal(3, superType.ChildCount);

            // ![A:n,B:s,C:![D:n,F:o]]
            var type15 = DType.CreateRecord(
                new TypedName(DType.Number, new DName("D")),
                new TypedName(DType.String, new DName("E")),
                new TypedName(
                    DType.CreateRecord(
                    new TypedName(DType.Number, new DName("G")),
                    new TypedName(DType.Unknown, new DName("H"))), new DName("F")));

            // ![A:n,B:s,C:![D:n,F:s]]
            var type16 = DType.CreateRecord(new TypedName(DType.String, new DName("E")));

            superType = DType.Supertype(type15, type16);
            Assert.Equal("![E:s]", superType.ToString());
            superType = DType.Supertype(type16, type15);
            Assert.Equal("![E:s]", superType.ToString());

            // supertype of a record with a table:
            superType = DType.Supertype(type4, type14);
            Assert.Equal(DKind.Error, superType.Kind);

            foreach (var dType in _dTypes)
            {
                // Deferred is subtype of all except unknown and void.
                if (dType != DType.Unknown && dType != DType.Void)
                {
                    superType = DType.Supertype(dType, DType.Deferred);
                    Assert.Equal(dType.Kind, superType.Kind);
                }
            }
        }

        [Fact]
        public void DTypeSpecParsing_SimpleTypes()
        {
            Assert.True(DType.TryParse(DType.Unknown.ToString(), out DType type) && type == DType.Unknown);
            Assert.True(DType.TryParse(DType.Deferred.ToString(), out type) && type == DType.Deferred);
            Assert.True(DType.TryParse(DType.Void.ToString(), out type) && type == DType.Void);
            Assert.True(DType.TryParse(DType.Error.ToString(), out type) && type == DType.Error);
            Assert.True(DType.TryParse(DType.Number.ToString(), out type) && type == DType.Number);
            Assert.True(DType.TryParse(DType.Boolean.ToString(), out type) && type == DType.Boolean);
            Assert.True(DType.TryParse(DType.String.ToString(), out type) && type == DType.String);
            Assert.True(DType.TryParse(DType.DateTime.ToString(), out type) && type == DType.DateTime);
            Assert.True(DType.TryParse(DType.Date.ToString(), out type) && type == DType.Date);
            Assert.True(DType.TryParse(DType.Time.ToString(), out type) && type == DType.Time);
            Assert.True(DType.TryParse(DType.Hyperlink.ToString(), out type) && type == DType.Hyperlink);
            Assert.True(DType.TryParse(DType.Image.ToString(), out type) && type == DType.Image);
            Assert.True(DType.TryParse(DType.PenImage.ToString(), out type) && type == DType.PenImage);
            Assert.True(DType.TryParse(DType.Media.ToString(), out type) && type == DType.Media);
            Assert.True(DType.TryParse(DType.Blob.ToString(), out type) && type == DType.Blob);
            Assert.True(DType.TryParse(DType.Currency.ToString(), out type) && type == DType.Currency);
            Assert.True(DType.TryParse(DType.Decimal.ToString(), out type) && type == DType.Decimal);
            Assert.True(DType.TryParse(DType.Color.ToString(), out type) && type == DType.Color);
            Assert.True(DType.TryParse(DType.EmptyRecord.ToString(), out type) && type == DType.EmptyRecord);
            Assert.True(DType.TryParse(DType.EmptyTable.ToString(), out type) && type == DType.EmptyTable);
            Assert.True(DType.TryParse(DType.EmptyEnum.ToString(), out type) && type == DType.EmptyEnum);
        }

        [Fact]
        public void DTypeSpecParsing_NestedAggregates()
        {
            // ![A:n,B:s,C:![D:n,E:?]]
            var type2 = DType.CreateRecord(
                new TypedName(DType.Number, new DName("A")),
                new TypedName(DType.String, new DName("B")),
                new TypedName(
                    DType.CreateRecord(
                    new TypedName(DType.Number, new DName("D")),
                    new TypedName(DType.Unknown, new DName("E"))), new DName("C")));
            Assert.True(DType.TryParse("![A:n,B:s,C:![D:n,E:?]]", out DType type) && type == type2);
            Assert.True(DType.TryParse("*[A:n,B:s,C:![D:n,E:?]]", out type) && type == type2.ToTable());

            // *[A:n,B:s,C:*[D:n,E:?]]
            type2 = DType.CreateTable(
                new TypedName(DType.Number, new DName("A")),
                new TypedName(DType.String, new DName("B")),
                new TypedName(
                    DType.CreateTable(
                    new TypedName(DType.Number, new DName("D")),
                    new TypedName(DType.Unknown, new DName("E"))), new DName("C")));
            Assert.True(DType.TryParse("*[A:n,B:s,C:*[D:n,E:?]]", out type) && type == type2);
            Assert.True(DType.TryParse("![A:n,B:s,C:*[D:n,E:?]]", out type) && type == type2.ToRecord());

            // ![A:![B:![C:![]]]]
            type2 = DType.CreateRecord(
                new TypedName(
                    DType.CreateRecord(
                    new TypedName(
                        DType.CreateRecord(
                        new TypedName(
                            DType.CreateRecord(),
                            new DName("C"))), new DName("B"))), new DName("A")));
            Assert.True(DType.TryParse("![A:![B:![C:![]]]]", out type) && type == type2);
            Assert.True(DType.TryParse("*[A:![B:![C:![]]]]", out type) && type == type2.ToTable());

            // *[A:*[B:*[C:*[]]]]
            type2 = DType.CreateTable(
                new TypedName(
                    DType.CreateTable(
                    new TypedName(
                        DType.CreateTable(
                        new TypedName(
                            DType.CreateTable(),
                            new DName("C"))), new DName("B"))), new DName("A")));
            Assert.True(DType.TryParse("*[A:*[B:*[C:*[]]]]", out type) && type == type2);
            Assert.True(DType.TryParse("![A:*[B:*[C:*[]]]]", out type) && type == type2.ToRecord());

            // *[Num:n, Bool:b, Str:s, Date:d, Hyper:h, Img:i, Currency:$, Decimal:w, Color:c, Unknown:?, Err:e, ONull:N]
            type2 = DType.CreateTable(
                new TypedName(DType.Number, new DName("Num")),
                new TypedName(DType.Boolean, new DName("Bool")),
                new TypedName(DType.String, new DName("Str")),
                new TypedName(DType.DateTime, new DName("Date")),
                new TypedName(DType.Hyperlink, new DName("Hyper")),
                new TypedName(DType.Image, new DName("Img")),
                new TypedName(DType.Currency, new DName("Currency")),
                new TypedName(DType.Decimal, new DName("Decimal")),
                new TypedName(DType.Color, new DName("Color")),
                new TypedName(DType.Unknown, new DName("Unknown")),
                new TypedName(DType.Error, new DName("Err")),
                new TypedName(DType.Deferred, new DName("Deferred")),
                new TypedName(DType.ObjNull, new DName("ONull")));
            Assert.True(DType.TryParse("*[Num:n, Bool:b, Str:s, Date:d, Hyper:h, Img:i, Currency:$, Decimal:w, Color:c, Unknown:?, Err:e, Deferred:X, ONull:N]", out type) && type == type2);

            // ![A:n,B:s,C:![D:n,E:%s[R:"red",G:"green",B:"blue"]]]
            type2 = DType.CreateRecord(
                new TypedName(DType.Number, new DName("A")),
                new TypedName(DType.String, new DName("B")),
                new TypedName(
                    DType.CreateRecord(
                    new TypedName(DType.Number, new DName("D")),
                    new TypedName(
                        DType.CreateEnum(
                        DType.String,
                        new KeyValuePair<DName, object>(new DName("R"), "red"),
                        new KeyValuePair<DName, object>(new DName("G"), "green"),
                        new KeyValuePair<DName, object>(new DName("B"), "blue")),
                        new DName("E"))), new DName("C")));
            Assert.True(DType.TryParse("![A:n,B:s,C:![D:n,E:%s[R:\"red\",G:\"green\",B:\"blue\"]]]", out type) && type == type2);
            Assert.True(DType.TryParse("*[A:n,B:s,C:![D:n,E:%s[R:\"red\",G:\"green\",B:\"blue\"]]]", out type) && type == type2.ToTable());
        }

        [Fact]
        public void DTypeSpecParsing_Enums()
        {
            var type2 = DType.CreateEnum(
                DType.Number,
                new KeyValuePair<DName, object>(new DName("Red"), 1),
                new KeyValuePair<DName, object>(new DName("Green"), 2),
                new KeyValuePair<DName, object>(new DName("Blue"), 3));
            Assert.True(DType.TryParse("%n[Red:1, Green:2, Blue:3]", out DType type) && type == type2);

            type2 = DType.CreateEnum(
                DType.String,
                new KeyValuePair<DName, object>(new DName("Red"), "red"),
                new KeyValuePair<DName, object>(new DName("Green"), "green"),
                new KeyValuePair<DName, object>(new DName("Blue"), "blue"));
            Assert.True(DType.TryParse("%s[Red:\"red\", Green:\"green\", Blue:\"blue\"]", out type) && type == type2);

            type2 = DType.CreateEnum(
                DType.String,
                new KeyValuePair<DName, object>(new DName("Red"), "light red"),
                new KeyValuePair<DName, object>(new DName("Green"), "lime green"),
                new KeyValuePair<DName, object>(new DName("Blue"), "blue but not cyan"));
            Assert.True(DType.TryParse("%s[Red:\"light red\", Green:\"lime green\", Blue:\"blue but not cyan\"]", out type) && type == type2);

            type2 = DType.CreateEnum(
                DType.Boolean,
                new KeyValuePair<DName, object>(new DName("Yes"), true),
                new KeyValuePair<DName, object>(new DName("Oui"), true),
                new KeyValuePair<DName, object>(new DName("Da"), true),
                new KeyValuePair<DName, object>(new DName("Ja"), true),
                new KeyValuePair<DName, object>(new DName("No"), false),
                new KeyValuePair<DName, object>(new DName("Non"), false),
                new KeyValuePair<DName, object>(new DName("Nu"), false),
                new KeyValuePair<DName, object>(new DName("Nein"), false));
            Assert.True(DType.TryParse("%b[Yes:true, No:false, Oui:true, Non:false, Ja:true, Nein:false, Da:true, Nu:false]", out type) && type == type2);

            type2 = DType.CreateEnum(DType.ObjNull);
            Assert.True(DType.TryParse("%N[]", out type) && type == type2);
        }

        [Fact]
        public void DTypeTestEnumsParseAndPrettyprint()
        {
            var type2 = DType.CreateEnum(
                DType.Number,
                new KeyValuePair<DName, object>(new DName("Red"), -123),
                new KeyValuePair<DName, object>(new DName("Green"), -234),
                new KeyValuePair<DName, object>(new DName("Blue"), -345));
            Assert.True(DType.TryParse("%n[Red:-123, Green:-234, Blue:-345]", out DType type) && type == type2);

            Assert.Equal("%n[Blue:-345, Green:-234, Red:-123]", type2.ToString());

            // Verify that AppendTo and ToString() produce the same result
            var sb = new StringBuilder();
            type2.AppendTo(sb);
            Assert.Equal(sb.ToString(), type2.ToString());

            DType type3 = TestUtils.DT("*[Color:%n[Blue:123, Green:-234, Red:-345]]");
            Assert.Equal("*[Color:%n[Blue:123, Green:-234, Red:-345]]", type3.ToString());

            // Verify that AppendTo and ToString() produce the same result
            sb = new StringBuilder();
            type3.AppendTo(sb);
            Assert.Equal(sb.ToString(), type3.ToString());

            // Test roundtripping
            Assert.True(DType.TryParse(type3.ToString(), out DType type4) && type3 == type4);
        }

        [Fact]
        public void DTypeSpecParsing_FieldsWithBlanks()
        {
            var result = DType.TryParse("*['foo bar':s]", out DType type);
            Assert.True(result);
            Assert.True(type.IsTable);
            Assert.True(type.GetNames(DPath.Root).Count() == 1);
            Assert.True(type.GetNames(DPath.Root).First().Name.Value == "foo bar");

            Assert.True(DType.TryParse("*['foo bar':s, 'hello world from AppMagic':n, something:!['App Magic':b, TheMagic:c]]", out type) && type.IsTable);
            Assert.True(DType.TryParse("![Hello:s, 'hello world':n, something:!['App Magic':b, TheMagic:c]]", out type) && type.IsRecord);
            Assert.True(DType.TryParse("*['some strange \"identifiers\"':s, 'with \"nested double\" quotes':s]", out type) && type.IsTable);
            Assert.True(DType.TryParse("*['\"more strange identifiers\"':s, 'with \"nested double quotes\"':s]", out type) && type.IsTable);

            // Enums should support these too...
            Assert.True(DType.TryParse("%n['foo bar':1, 'hello world from beyond':2]", out type) && type.IsEnum);
            Assert.True(DType.TryParse("%s['foo bar':\"foo bar car\", 'hello world from beyond':\"and then goodbye\"]", out type) && type.IsEnum);

            // Round-tripping...
            Assert.True(DType.TryParse("*['foo bar':s, 'hello world':n, from:n, 'beyond':b]", out type) && type.IsTable);
            Assert.Equal("*[beyond:b, 'foo bar':s, from:n, 'hello world':n]", type.ToString());
        }

        [Fact]
        public void DTypeSpecParsing_FieldsWithSpecialChars()
        {
            var result = DType.TryParse(
                "*[" +
                "'''':s," +
                "'single''apostrophe':s," +
                "'single\"quotes':n," +
                "\"single\"\"quotes_offsetbyquote\":n," +
                "'\"bothquotes\"':s," +
                "'\\backslash':s," +
                "'.period':s," +
                "'!bang':n," +
                "'*asterisk':s," +
                "'space exists':s," +
                "'$currency':s," +
                "'OpenParen(':s," +
                "'single''''quotes':s," +
                "'!@#$%^&*()_+-=:;''''\"{}\\|<>?/.,~`':s]", out DType type);
            Assert.True(result);
            Assert.True(type.IsTable);

            var names = type.GetNames(DPath.Root);
            Assert.True(names.Count() == 14);
            Assert.Contains(names, tn => tn.Name == new DName("'"));
            Assert.Contains(names, tn => tn.Name == new DName("single'apostrophe"));
            Assert.Contains(names, tn => tn.Name == new DName("single\"quotes"));
            Assert.Contains(names, tn => tn.Name == new DName("\"single\"\"quotes_offsetbyquote\""));
            Assert.Contains(names, tn => tn.Name == new DName("\"bothquotes\""));
            Assert.Contains(names, tn => tn.Name == new DName("single''quotes"));
            Assert.Contains(names, tn => tn.Name == new DName("!@#$%^&*()_+-=:;''\"{}\\|<>?/.,~`"));
        }

        [Fact]
        public void DTypeSpecParsing_Negative()
        {
            Assert.False(DType.TryParse("TypeTypeType", out DType type));
            Assert.False(DType.TryParse("nnn", out type));
            Assert.False(DType.TryParse("Number", out type));
            Assert.False(DType.TryParse("*[A:Number]", out type));
            Assert.False(DType.TryParse("**[]", out type));
            Assert.False(DType.TryParse("*[?]", out type));
            Assert.False(DType.TryParse("*[n]", out type));
            Assert.False(DType.TryParse("*[s]", out type));
            Assert.False(DType.TryParse("*[b]", out type));
            Assert.False(DType.TryParse("*[[]]", out type));
            Assert.False(DType.TryParse("![?]", out type));
            Assert.False(DType.TryParse("![n]", out type));
            Assert.False(DType.TryParse("![s]", out type));
            Assert.False(DType.TryParse("![b]", out type));
            Assert.False(DType.TryParse("![o]", out type));
            Assert.False(DType.TryParse("![[]]", out type));
            Assert.False(DType.TryParse("!!!!", out type));
            Assert.False(DType.TryParse("****", out type));
            Assert.False(DType.TryParse("   ", out type));
            Assert.False(DType.TryParse(":", out type));
            Assert.False(DType.TryParse("[", out type));
            Assert.False(DType.TryParse("]", out type));
            Assert.False(DType.TryParse("![", out type));
            Assert.False(DType.TryParse("![A:n", out type));
            Assert.False(DType.TryParse("!A:n", out type));
            Assert.False(DType.TryParse(",", out type));
            Assert.False(DType.TryParse(",,,,,", out type));
            Assert.False(DType.TryParse("%%%%", out type));
            Assert.False(DType.TryParse("%[]", out type));
            Assert.False(DType.TryParse("%[A:1]", out type));
            Assert.False(DType.TryParse("%n[A:n, B:s]", out type));
            Assert.False(DType.TryParse("%*[A:n][A:2]", out type));
            Assert.False(DType.TryParse("%![A:n][A:2]", out type));
            Assert.False(DType.TryParse("*[''':n]", out type));
            Assert.False(DType.TryParse("*[\"\"\":n]", out type));
        }

        [Fact]
        public void TestCoercesTo()
        {
            // Coercion to string
            Assert.True(DType.Guid.CoercesTo(DType.String));
            Assert.True(DType.Boolean.CoercesTo(DType.String));
            Assert.True(DType.Number.CoercesTo(DType.String));
            Assert.True(DType.Currency.CoercesTo(DType.String));
            Assert.True(DType.Decimal.CoercesTo(DType.String));
            Assert.False(DType.Color.CoercesTo(DType.String));
            Assert.True(DType.DateTime.CoercesTo(DType.String));
            Assert.True(DType.Date.CoercesTo(DType.String));
            Assert.True(DType.Time.CoercesTo(DType.String));
            Assert.True(DType.String.CoercesTo(DType.String));
            Assert.True(DType.Hyperlink.CoercesTo(DType.String));
            Assert.True(DType.Image.CoercesTo(DType.String));
            Assert.True(DType.PenImage.CoercesTo(DType.String));
            Assert.True(DType.Media.CoercesTo(DType.String));
            Assert.True(DType.Blob.CoercesTo(DType.String));
            Assert.False(DType.EmptyTable.CoercesTo(DType.String));
            Assert.False(DType.EmptyRecord.CoercesTo(DType.String));
            Assert.True(DType.EmptyEnum.CoercesTo(DType.String));
            Assert.False(DType.TryParse("%n[A:2]", out DType type) && type.CoercesTo(DType.String));
            Assert.False(DType.TryParse("%b[A:true]", out type) && type.CoercesTo(DType.String));
            Assert.True(DType.TryParse("%s[A:\"hello\"]", out type) && type.CoercesTo(DType.String));
            Assert.True(DType.ObjNull.CoercesTo(DType.String));
            Assert.False(DType.Error.CoercesTo(DType.String));
            Assert.True(DType.Deferred.CoercesTo(DType.String));
            Assert.False(DType.Void.CoercesTo(DType.String));

            // Coercion to number
            Assert.True(DType.Boolean.CoercesTo(DType.Number));
            Assert.True(DType.Number.CoercesTo(DType.Number));
            Assert.True(DType.Currency.CoercesTo(DType.Number));
            Assert.True(DType.Decimal.CoercesTo(DType.Number));
            Assert.False(DType.Color.CoercesTo(DType.Number));
            Assert.True(DType.DateTime.CoercesTo(DType.Number));
            Assert.True(DType.Date.CoercesTo(DType.Number));
            Assert.True(DType.Time.CoercesTo(DType.Number));
            Assert.True(DType.String.CoercesTo(DType.Number));
            Assert.False(DType.Guid.CoercesTo(DType.Number));
            Assert.False(DType.Hyperlink.CoercesTo(DType.Number));
            Assert.False(DType.Image.CoercesTo(DType.Number));
            Assert.False(DType.PenImage.CoercesTo(DType.Number));
            Assert.False(DType.Media.CoercesTo(DType.Number));
            Assert.False(DType.Blob.CoercesTo(DType.Number));
            Assert.False(DType.EmptyTable.CoercesTo(DType.Number));
            Assert.False(DType.EmptyRecord.CoercesTo(DType.Number));
            Assert.True(DType.EmptyEnum.CoercesTo(DType.Number));
            Assert.True(DType.TryParse("%n[A:2]", out type) && type.CoercesTo(DType.Number));
            Assert.False(DType.TryParse("%b[A:true]", out type) && type.CoercesTo(DType.Number));
            Assert.False(DType.TryParse("%s[A:\"hello\"]", out type) && type.CoercesTo(DType.Number));
            Assert.True(DType.ObjNull.CoercesTo(DType.Number));
            Assert.False(DType.Error.CoercesTo(DType.Number));
            Assert.True(DType.Deferred.CoercesTo(DType.Number));
            Assert.False(DType.Void.CoercesTo(DType.Number));

            // Coercion to boolean
            Assert.True(DType.Boolean.CoercesTo(DType.Boolean));
            Assert.True(DType.Number.CoercesTo(DType.Boolean));
            Assert.True(DType.Currency.CoercesTo(DType.Boolean));
            Assert.True(DType.Decimal.CoercesTo(DType.Boolean));
            Assert.False(DType.Color.CoercesTo(DType.Boolean));
            Assert.False(DType.DateTime.CoercesTo(DType.Boolean));
            Assert.False(DType.Date.CoercesTo(DType.Boolean));
            Assert.False(DType.Time.CoercesTo(DType.Boolean));
            Assert.True(DType.String.CoercesTo(DType.Boolean));
            Assert.False(DType.Hyperlink.CoercesTo(DType.Boolean));
            Assert.False(DType.Image.CoercesTo(DType.Boolean));
            Assert.False(DType.PenImage.CoercesTo(DType.Boolean));
            Assert.False(DType.Media.CoercesTo(DType.Boolean));
            Assert.False(DType.Blob.CoercesTo(DType.Boolean));
            Assert.False(DType.EmptyTable.CoercesTo(DType.Boolean));
            Assert.False(DType.EmptyRecord.CoercesTo(DType.Boolean));
            Assert.False(DType.Guid.CoercesTo(DType.Boolean));
            Assert.True(DType.EmptyEnum.CoercesTo(DType.Boolean));
            Assert.False(DType.TryParse("%n[A:2]", out type) && type.CoercesTo(DType.Boolean));
            Assert.True(DType.TryParse("%b[A:true]", out type) && type.CoercesTo(DType.Boolean));
            Assert.False(DType.TryParse("%s[A:\"hello\"]", out type) && type.CoercesTo(DType.Boolean));
            Assert.True(DType.ObjNull.CoercesTo(DType.Boolean));
            Assert.False(DType.Error.CoercesTo(DType.Boolean));
<<<<<<< HEAD
            Assert.True(DType.Deferred.CoercesTo(DType.Boolean));

=======
            Assert.True(DType.Deferred.CoercesTo(DType.Boolean));
            Assert.False(DType.Void.CoercesTo(DType.Boolean));

>>>>>>> 948f8527
            // Coercion to currency
            Assert.True(DType.Boolean.CoercesTo(DType.Currency));
            Assert.True(DType.Number.CoercesTo(DType.Currency));
            Assert.True(DType.Currency.CoercesTo(DType.Currency));
            Assert.False(DType.Color.CoercesTo(DType.Currency));
            Assert.False(DType.DateTime.CoercesTo(DType.Currency));
            Assert.False(DType.Date.CoercesTo(DType.Currency));
            Assert.False(DType.Time.CoercesTo(DType.Currency));
            Assert.True(DType.String.CoercesTo(DType.Currency));
            Assert.False(DType.Hyperlink.CoercesTo(DType.Currency));
            Assert.False(DType.Image.CoercesTo(DType.Currency));
            Assert.False(DType.PenImage.CoercesTo(DType.Currency));
            Assert.False(DType.Media.CoercesTo(DType.Currency));
            Assert.False(DType.Blob.CoercesTo(DType.Currency));
            Assert.False(DType.EmptyTable.CoercesTo(DType.Currency));
            Assert.False(DType.EmptyRecord.CoercesTo(DType.Currency));
            Assert.True(DType.EmptyEnum.CoercesTo(DType.Currency));
            Assert.False(DType.Guid.CoercesTo(DType.Currency));
            Assert.False(DType.TryParse("%n[A:2]", out type) && type.CoercesTo(DType.Currency));
            Assert.False(DType.TryParse("%b[A:true]", out type) && type.CoercesTo(DType.Currency));
            Assert.False(DType.TryParse("%s[A:\"hello\"]", out type) && type.CoercesTo(DType.Currency));
            Assert.True(DType.TryParse("%$[A:2]", out type) && type.CoercesTo(DType.Currency));
            Assert.True(DType.ObjNull.CoercesTo(DType.Currency));
            Assert.False(DType.Error.CoercesTo(DType.Currency));
            Assert.True(DType.Deferred.CoercesTo(DType.Currency));
            Assert.False(DType.Void.CoercesTo(DType.Currency));

            // Coercion to Decimal
            Assert.True(DType.Boolean.CoercesTo(DType.Decimal));
            Assert.True(DType.Number.CoercesTo(DType.Decimal));
            Assert.False(DType.Color.CoercesTo(DType.Decimal));
            Assert.True(DType.DateTime.CoercesTo(DType.Decimal));
            Assert.True(DType.Date.CoercesTo(DType.Decimal));
            Assert.True(DType.Time.CoercesTo(DType.Decimal));
            Assert.True(DType.String.CoercesTo(DType.Decimal));
            Assert.False(DType.Hyperlink.CoercesTo(DType.Decimal));
            Assert.False(DType.Image.CoercesTo(DType.Decimal));
            Assert.False(DType.PenImage.CoercesTo(DType.Decimal));
            Assert.False(DType.Media.CoercesTo(DType.Decimal));
            Assert.False(DType.Blob.CoercesTo(DType.Decimal));
            Assert.False(DType.EmptyTable.CoercesTo(DType.Decimal));
            Assert.False(DType.EmptyRecord.CoercesTo(DType.Decimal));
            Assert.True(DType.EmptyEnum.CoercesTo(DType.Decimal));
            Assert.False(DType.Guid.CoercesTo(DType.Decimal));
            Assert.False(DType.TryParse("%n[A:2]", out type) && type.CoercesTo(DType.Decimal));
            Assert.False(DType.TryParse("%b[A:true]", out type) && type.CoercesTo(DType.Decimal));
            Assert.False(DType.TryParse("%s[A:\"hello\"]", out type) && type.CoercesTo(DType.Decimal));
            Assert.True(DType.TryParse("%w[A:2]", out type) && type.CoercesTo(DType.Decimal));
            Assert.True(DType.ObjNull.CoercesTo(DType.Decimal));
            Assert.False(DType.Error.CoercesTo(DType.Decimal));
            Assert.True(DType.Deferred.CoercesTo(DType.Decimal));

            // Coercion to color
            Assert.False(DType.Boolean.CoercesTo(DType.Color));
            Assert.False(DType.Number.CoercesTo(DType.Color));
            Assert.False(DType.Currency.CoercesTo(DType.Color));
            Assert.False(DType.Decimal.CoercesTo(DType.Color));
            Assert.True(DType.Color.CoercesTo(DType.Color));
            Assert.False(DType.DateTime.CoercesTo(DType.Color));
            Assert.False(DType.Date.CoercesTo(DType.Color));
            Assert.False(DType.Time.CoercesTo(DType.Color));
            Assert.False(DType.String.CoercesTo(DType.Color));
            Assert.False(DType.Hyperlink.CoercesTo(DType.Color));
            Assert.False(DType.Image.CoercesTo(DType.Color));
            Assert.False(DType.PenImage.CoercesTo(DType.Color));
            Assert.False(DType.Media.CoercesTo(DType.Color));
            Assert.False(DType.Blob.CoercesTo(DType.Color));
            Assert.False(DType.EmptyTable.CoercesTo(DType.Color));
            Assert.False(DType.EmptyRecord.CoercesTo(DType.Color));
            Assert.False(DType.Guid.CoercesTo(DType.Color));
            Assert.True(DType.EmptyEnum.CoercesTo(DType.Color));
            Assert.True(DType.TryParse("%c[A:2]", out type) && type.CoercesTo(DType.Color));
            Assert.False(DType.TryParse("%n[A:2]", out type) && type.CoercesTo(DType.Color));
            Assert.False(DType.TryParse("%b[A:true]", out type) && type.CoercesTo(DType.Color));
            Assert.False(DType.TryParse("%s[A:\"hello\"]", out type) && type.CoercesTo(DType.Color));
            Assert.True(DType.ObjNull.CoercesTo(DType.Color));
            Assert.False(DType.Error.CoercesTo(DType.Color));
            Assert.True(DType.Deferred.CoercesTo(DType.Color));
            Assert.False(DType.Void.CoercesTo(DType.Color));

            // Coercion to dateTime
            Assert.False(DType.Boolean.CoercesTo(DType.DateTime));
            Assert.True(DType.Number.CoercesTo(DType.DateTime));
            Assert.True(DType.Currency.CoercesTo(DType.DateTime));
            Assert.True(DType.Decimal.CoercesTo(DType.DateTime));
            Assert.False(DType.Color.CoercesTo(DType.DateTime));
            Assert.True(DType.DateTime.CoercesTo(DType.DateTime));
            Assert.True(DType.Date.CoercesTo(DType.DateTime));
            Assert.True(DType.Time.CoercesTo(DType.DateTime));
            Assert.True(DType.String.CoercesTo(DType.DateTime));
            Assert.False(DType.Hyperlink.CoercesTo(DType.DateTime));
            Assert.False(DType.Image.CoercesTo(DType.DateTime));
            Assert.False(DType.PenImage.CoercesTo(DType.DateTime));
            Assert.False(DType.Media.CoercesTo(DType.DateTime));
            Assert.False(DType.Blob.CoercesTo(DType.DateTime));
            Assert.False(DType.Guid.CoercesTo(DType.DateTime));
            Assert.False(DType.EmptyTable.CoercesTo(DType.DateTime));
            Assert.False(DType.EmptyRecord.CoercesTo(DType.DateTime));
            Assert.True(DType.EmptyEnum.CoercesTo(DType.DateTime));
            Assert.True(DType.TryParse("%d[A:2]", out type) && type.CoercesTo(DType.DateTime));
            Assert.False(DType.TryParse("%n[A:2]", out type) && type.CoercesTo(DType.DateTime));
            Assert.False(DType.TryParse("%b[A:true]", out type) && type.CoercesTo(DType.DateTime));
            Assert.False(DType.TryParse("%s[A:\"hello\"]", out type) && type.CoercesTo(DType.DateTime));
            Assert.True(DType.ObjNull.CoercesTo(DType.DateTime));
            Assert.False(DType.Error.CoercesTo(DType.DateTime));
            Assert.True(DType.Deferred.CoercesTo(DType.DateTime));
            Assert.False(DType.Void.CoercesTo(DType.DateTime));

            // Coercion to image
            Assert.False(DType.Boolean.CoercesTo(DType.Image));
            Assert.False(DType.Number.CoercesTo(DType.Image));
            Assert.False(DType.Currency.CoercesTo(DType.Image));
            Assert.False(DType.Decimal.CoercesTo(DType.Image));
            Assert.False(DType.Color.CoercesTo(DType.Image));
            Assert.False(DType.DateTime.CoercesTo(DType.Image));
            Assert.False(DType.Date.CoercesTo(DType.Image));
            Assert.False(DType.Time.CoercesTo(DType.Image));
            Assert.True(DType.String.CoercesTo(DType.Image));
            Assert.True(DType.Hyperlink.CoercesTo(DType.Image));
            Assert.False(DType.Guid.CoercesTo(DType.Image));
            Assert.True(DType.Image.CoercesTo(DType.Image));
            Assert.True(DType.PenImage.CoercesTo(DType.Image));
            Assert.False(DType.Media.CoercesTo(DType.Image));
            Assert.True(DType.Blob.CoercesTo(DType.Image));
            Assert.False(DType.EmptyTable.CoercesTo(DType.Image));
            Assert.False(DType.EmptyRecord.CoercesTo(DType.Image));
            Assert.True(DType.EmptyEnum.CoercesTo(DType.Image));
            Assert.False(DType.TryParse("%n[A:2]", out type) && type.CoercesTo(DType.Image));
            Assert.False(DType.TryParse("%b[A:true]", out type) && type.CoercesTo(DType.Image));
            Assert.False(DType.TryParse("%s[A:\"hello\"]", out type) && type.CoercesTo(DType.Image));
            Assert.True(DType.TryParse("%i[A:\"hello.jpg\"]", out type) && type.CoercesTo(DType.Image));
            Assert.True(DType.ObjNull.CoercesTo(DType.Image));
            Assert.False(DType.Error.CoercesTo(DType.Image));
            Assert.True(DType.Deferred.CoercesTo(DType.Image));
            Assert.False(DType.Void.CoercesTo(DType.Image));

            // Coercion to penimage
            Assert.False(DType.Boolean.CoercesTo(DType.PenImage));
            Assert.False(DType.Number.CoercesTo(DType.PenImage));
            Assert.False(DType.Currency.CoercesTo(DType.PenImage));
            Assert.False(DType.Decimal.CoercesTo(DType.PenImage));
            Assert.False(DType.Color.CoercesTo(DType.PenImage));
            Assert.False(DType.DateTime.CoercesTo(DType.PenImage));
            Assert.False(DType.Date.CoercesTo(DType.PenImage));
            Assert.False(DType.Time.CoercesTo(DType.PenImage));
            Assert.False(DType.String.CoercesTo(DType.PenImage));
            Assert.False(DType.Hyperlink.CoercesTo(DType.PenImage));
            Assert.False(DType.Guid.CoercesTo(DType.PenImage));
            Assert.False(DType.Image.CoercesTo(DType.PenImage));
            Assert.True(DType.PenImage.CoercesTo(DType.PenImage));
            Assert.False(DType.Media.CoercesTo(DType.PenImage));
            Assert.False(DType.Blob.CoercesTo(DType.PenImage));
            Assert.False(DType.EmptyTable.CoercesTo(DType.PenImage));
            Assert.False(DType.EmptyRecord.CoercesTo(DType.PenImage));
            Assert.True(DType.EmptyEnum.CoercesTo(DType.PenImage));
            Assert.False(DType.TryParse("%n[A:2]", out type) && type.CoercesTo(DType.PenImage));
            Assert.False(DType.TryParse("%b[A:true]", out type) && type.CoercesTo(DType.PenImage));
            Assert.False(DType.TryParse("%s[A:\"hello\"]", out type) && type.CoercesTo(DType.PenImage));
            Assert.True(DType.ObjNull.CoercesTo(DType.PenImage));
            Assert.False(DType.Error.CoercesTo(DType.PenImage));
            Assert.True(DType.Deferred.CoercesTo(DType.PenImage));
            Assert.False(DType.Void.CoercesTo(DType.PenImage));

            // Coercion to media
            Assert.False(DType.Boolean.CoercesTo(DType.Media));
            Assert.False(DType.Number.CoercesTo(DType.Media));
            Assert.False(DType.Currency.CoercesTo(DType.Media));
            Assert.False(DType.Decimal.CoercesTo(DType.Media));
            Assert.False(DType.Color.CoercesTo(DType.Media));
            Assert.False(DType.DateTime.CoercesTo(DType.Media));
            Assert.False(DType.Date.CoercesTo(DType.Media));
            Assert.False(DType.Time.CoercesTo(DType.Media));
            Assert.True(DType.String.CoercesTo(DType.Media));
            Assert.True(DType.Hyperlink.CoercesTo(DType.Media));
            Assert.False(DType.Image.CoercesTo(DType.Media));
            Assert.False(DType.PenImage.CoercesTo(DType.Media));
            Assert.True(DType.Media.CoercesTo(DType.Media));
            Assert.True(DType.Blob.CoercesTo(DType.Media));
            Assert.False(DType.EmptyTable.CoercesTo(DType.Media));
            Assert.False(DType.EmptyRecord.CoercesTo(DType.Media));
            Assert.True(DType.EmptyEnum.CoercesTo(DType.Media));
            Assert.False(DType.Guid.CoercesTo(DType.Media));
            Assert.False(DType.TryParse("%n[A:2]", out type) && type.CoercesTo(DType.Media));
            Assert.False(DType.TryParse("%b[A:true]", out type) && type.CoercesTo(DType.Media));
            Assert.False(DType.TryParse("%s[A:\"hello\"]", out type) && type.CoercesTo(DType.Media));
            Assert.True(DType.TryParse("%m[A:\"hello\"]", out type) && type.CoercesTo(DType.Media));
            Assert.True(DType.ObjNull.CoercesTo(DType.Media));
            Assert.False(DType.Error.CoercesTo(DType.Media));
            Assert.True(DType.Deferred.CoercesTo(DType.Media));
            Assert.False(DType.Void.CoercesTo(DType.Media));

            // Coercion to document
            Assert.False(DType.Boolean.CoercesTo(DType.Blob));
            Assert.False(DType.Number.CoercesTo(DType.Blob));
            Assert.False(DType.Currency.CoercesTo(DType.Blob));
            Assert.False(DType.Decimal.CoercesTo(DType.Blob));
            Assert.False(DType.Color.CoercesTo(DType.Blob));
            Assert.False(DType.DateTime.CoercesTo(DType.Blob));
            Assert.False(DType.Date.CoercesTo(DType.Blob));
            Assert.False(DType.Time.CoercesTo(DType.Blob));
            Assert.True(DType.String.CoercesTo(DType.Blob));
            Assert.True(DType.Hyperlink.CoercesTo(DType.Blob));
            Assert.True(DType.Image.CoercesTo(DType.Blob));
            Assert.True(DType.PenImage.CoercesTo(DType.Blob));
            Assert.True(DType.Media.CoercesTo(DType.Blob));
            Assert.True(DType.Blob.CoercesTo(DType.Blob));
            Assert.False(DType.EmptyTable.CoercesTo(DType.Blob));
            Assert.False(DType.EmptyRecord.CoercesTo(DType.Blob));
            Assert.False(DType.Guid.CoercesTo(DType.Blob));
            Assert.True(DType.EmptyEnum.CoercesTo(DType.Blob));
            Assert.False(DType.TryParse("%n[A:2]", out type) && type.CoercesTo(DType.Blob));
            Assert.False(DType.TryParse("%b[A:true]", out type) && type.CoercesTo(DType.Blob));
            Assert.False(DType.TryParse("%s[A:\"hello\"]", out type) && type.CoercesTo(DType.Blob));
            Assert.True(DType.TryParse("%o[A:\"hello\"]", out type) && type.CoercesTo(DType.Blob));
            Assert.True(DType.ObjNull.CoercesTo(DType.Blob));
            Assert.False(DType.Error.CoercesTo(DType.Blob));
            Assert.True(DType.Deferred.CoercesTo(DType.Blob));
            Assert.False(DType.Void.CoercesTo(DType.Blob));

            // Coercion to hyperlink
            Assert.False(DType.Boolean.CoercesTo(DType.Hyperlink));
            Assert.False(DType.Number.CoercesTo(DType.Hyperlink));
            Assert.False(DType.Currency.CoercesTo(DType.Hyperlink));
            Assert.False(DType.Decimal.CoercesTo(DType.Hyperlink));
            Assert.False(DType.Color.CoercesTo(DType.Hyperlink));
            Assert.False(DType.DateTime.CoercesTo(DType.Hyperlink));
            Assert.False(DType.Date.CoercesTo(DType.Hyperlink));
            Assert.False(DType.Time.CoercesTo(DType.Hyperlink));
            Assert.True(DType.String.CoercesTo(DType.Hyperlink));
            Assert.True(DType.Hyperlink.CoercesTo(DType.Hyperlink));
            Assert.True(DType.Image.CoercesTo(DType.Hyperlink));
            Assert.True(DType.PenImage.CoercesTo(DType.Hyperlink));
            Assert.True(DType.Media.CoercesTo(DType.Hyperlink));
            Assert.True(DType.Blob.CoercesTo(DType.Hyperlink));
            Assert.False(DType.EmptyTable.CoercesTo(DType.Hyperlink));
            Assert.False(DType.EmptyRecord.CoercesTo(DType.Hyperlink));
            Assert.True(DType.EmptyEnum.CoercesTo(DType.Hyperlink));
            Assert.False(DType.Guid.CoercesTo(DType.Hyperlink));
            Assert.False(DType.TryParse("%n[A:2]", out type) && type.CoercesTo(DType.Hyperlink));
            Assert.False(DType.TryParse("%b[A:true]", out type) && type.CoercesTo(DType.Hyperlink));
            Assert.False(DType.TryParse("%s[A:\"hello\"]", out type) && type.CoercesTo(DType.Hyperlink));
            Assert.True(DType.TryParse("%h[A:\"hello\"]", out type) && type.CoercesTo(DType.Hyperlink));
            Assert.True(DType.ObjNull.CoercesTo(DType.Hyperlink));
            Assert.False(DType.Error.CoercesTo(DType.Hyperlink));
            Assert.True(DType.Deferred.CoercesTo(DType.Hyperlink));
            Assert.False(DType.Void.CoercesTo(DType.Hyperlink));

            // Coercion to table
            Assert.False(DType.Boolean.CoercesTo(DType.EmptyTable));
            Assert.False(DType.Number.CoercesTo(DType.EmptyTable));
            Assert.False(DType.Currency.CoercesTo(DType.EmptyTable));
            Assert.False(DType.Decimal.CoercesTo(DType.EmptyTable));
            Assert.False(DType.Color.CoercesTo(DType.EmptyTable));
            Assert.False(DType.DateTime.CoercesTo(DType.EmptyTable));
            Assert.False(DType.Date.CoercesTo(DType.EmptyTable));
            Assert.False(DType.Time.CoercesTo(DType.EmptyTable));
            Assert.False(DType.String.CoercesTo(DType.EmptyTable));
            Assert.False(DType.Hyperlink.CoercesTo(DType.EmptyTable));
            Assert.False(DType.Guid.CoercesTo(DType.EmptyTable));
            Assert.False(DType.Image.CoercesTo(DType.EmptyTable));
            Assert.False(DType.PenImage.CoercesTo(DType.EmptyTable));
            Assert.False(DType.Media.CoercesTo(DType.EmptyTable));
            Assert.False(DType.Blob.CoercesTo(DType.EmptyTable));
            Assert.True(DType.EmptyTable.CoercesTo(DType.EmptyTable));
            Assert.True(DType.EmptyRecord.CoercesTo(DType.EmptyTable));
            Assert.True(DType.TryParse("![A:n]", out type) && type.CoercesTo(DType.EmptyTable));
            Assert.True(DType.TryParse("![A:n]", out DType type1) && DType.TryParse("*[A:n]", out DType type2) && type1.CoercesTo(type2));
            Assert.True(DType.TryParse("![A:n, B:s]", out type1) && DType.TryParse("*[A:n]", out type2) && type1.CoercesTo(type2));
            Assert.True(DType.TryParse("![A:*[B:s]]", out type1) && DType.TryParse("*[A:*[B:s]]", out type2) && type1.CoercesTo(type2));
            Assert.True(DType.TryParse("![A:*[B:![C:n]]]", out type1) && DType.TryParse("*[A:*[B:![C:n]]]", out type2) && type1.CoercesTo(type2));
            Assert.True(DType.TryParse("![A:*[B:s]]", out type1) && DType.TryParse("*[A:*[B:n]]", out type2) && type1.CoercesTo(type2));
            Assert.True(DType.TryParse("![A:*[B:![C:n]]]", out type1) && DType.TryParse("*[A:*[B:*[C:n]]]", out type2) && type1.CoercesTo(type2));
            Assert.True(DType.TryParse("![A:![B:s]]", out type1) && DType.TryParse("*[A:*[B:s]]", out type2) && type1.CoercesTo(type2));

            Assert.False(DType.TryParse("![A:*[B:s]]", out type1) && DType.TryParse("*[A:n]", out type2) && type1.CoercesTo(type2));
            Assert.False(DType.TryParse("![A:n]", out type1) && DType.TryParse("*[A:n, B:s]", out type2) && type1.CoercesTo(type2));
            Assert.False(DType.TryParse("![A:*[B:*[C:n]]]", out type1) && DType.TryParse("*[A:*[B:![C:n]]]", out type2) && type1.CoercesTo(type2));

            Assert.False(DType.EmptyEnum.CoercesTo(DType.EmptyTable));
            Assert.False(DType.TryParse("%n[A:2]", out type) && type.CoercesTo(DType.EmptyTable));
            Assert.False(DType.TryParse("%b[A:true]", out type) && type.CoercesTo(DType.EmptyTable));
            Assert.False(DType.TryParse("%s[A:\"hello\"]", out type) && type.CoercesTo(DType.EmptyTable));
            Assert.True(DType.ObjNull.CoercesTo(DType.EmptyTable));
            Assert.False(DType.Error.CoercesTo(DType.EmptyTable));
            Assert.True(DType.Deferred.CoercesTo(DType.EmptyTable));
            Assert.False(DType.Void.CoercesTo(DType.EmptyTable));

            // Coercion to record
            Assert.False(DType.Boolean.CoercesTo(DType.EmptyRecord));
            Assert.False(DType.Number.CoercesTo(DType.EmptyRecord));
            Assert.False(DType.Currency.CoercesTo(DType.EmptyRecord));
            Assert.False(DType.Decimal.CoercesTo(DType.EmptyRecord));
            Assert.False(DType.Color.CoercesTo(DType.EmptyRecord));
            Assert.False(DType.DateTime.CoercesTo(DType.EmptyRecord));
            Assert.False(DType.Date.CoercesTo(DType.EmptyRecord));
            Assert.False(DType.Time.CoercesTo(DType.EmptyRecord));
            Assert.False(DType.String.CoercesTo(DType.EmptyRecord));
            Assert.False(DType.Hyperlink.CoercesTo(DType.EmptyRecord));
            Assert.False(DType.Image.CoercesTo(DType.EmptyRecord));
            Assert.False(DType.PenImage.CoercesTo(DType.EmptyRecord));
            Assert.False(DType.Media.CoercesTo(DType.EmptyRecord));
            Assert.False(DType.Guid.CoercesTo(DType.EmptyRecord));
            Assert.False(DType.Blob.CoercesTo(DType.EmptyRecord));
            Assert.False(DType.EmptyTable.CoercesTo(DType.EmptyRecord));
            Assert.True(DType.EmptyRecord.CoercesTo(DType.EmptyRecord));
            Assert.False(DType.EmptyEnum.CoercesTo(DType.EmptyRecord));
            Assert.False(DType.TryParse("%n[A:2]", out type) && type.CoercesTo(DType.EmptyRecord));
            Assert.False(DType.TryParse("%b[A:true]", out type) && type.CoercesTo(DType.EmptyRecord));
            Assert.False(DType.TryParse("%s[A:\"hello\"]", out type) && type.CoercesTo(DType.EmptyRecord));
            Assert.True(DType.ObjNull.CoercesTo(DType.EmptyRecord));
            Assert.False(DType.Error.CoercesTo(DType.EmptyRecord));
            Assert.True(DType.Deferred.CoercesTo(DType.EmptyRecord));
            Assert.False(DType.Void.CoercesTo(DType.EmptyRecord));

            // Coercion to Date
            Assert.False(DType.Boolean.CoercesTo(DType.Date));
            Assert.True(DType.Number.CoercesTo(DType.Date));
            Assert.True(DType.Currency.CoercesTo(DType.Date));
            Assert.True(DType.Decimal.CoercesTo(DType.Date));
            Assert.False(DType.Color.CoercesTo(DType.Date));
            Assert.True(DType.DateTime.CoercesTo(DType.Date));
            Assert.True(DType.Date.CoercesTo(DType.Date));
            Assert.True(DType.Time.CoercesTo(DType.Date));
            Assert.True(DType.String.CoercesTo(DType.Date));
            Assert.False(DType.Hyperlink.CoercesTo(DType.Date));
            Assert.False(DType.Image.CoercesTo(DType.Date));
            Assert.False(DType.PenImage.CoercesTo(DType.Date));
            Assert.False(DType.Guid.CoercesTo(DType.Date));
            Assert.False(DType.Media.CoercesTo(DType.Date));
            Assert.False(DType.Blob.CoercesTo(DType.Date));
            Assert.False(DType.EmptyTable.CoercesTo(DType.Date));
            Assert.False(DType.EmptyRecord.CoercesTo(DType.Date));
            Assert.True(DType.EmptyEnum.CoercesTo(DType.Date));
            Assert.True(DType.TryParse("%D[A:2]", out type) && type.CoercesTo(DType.Date));
            Assert.False(DType.TryParse("%n[A:2]", out type) && type.CoercesTo(DType.Date));
            Assert.False(DType.TryParse("%b[A:true]", out type) && type.CoercesTo(DType.Date));
            Assert.False(DType.TryParse("%s[A:\"hello\"]", out type) && type.CoercesTo(DType.Date));
            Assert.True(DType.ObjNull.CoercesTo(DType.Date));
            Assert.False(DType.Error.CoercesTo(DType.Date));
            Assert.True(DType.Deferred.CoercesTo(DType.Date));
            Assert.False(DType.Void.CoercesTo(DType.Date));

            // Coercion to Time
            Assert.False(DType.Boolean.CoercesTo(DType.Time));
            Assert.True(DType.Number.CoercesTo(DType.Time));
            Assert.True(DType.Currency.CoercesTo(DType.Time));
            Assert.True(DType.Decimal.CoercesTo(DType.Time));
            Assert.False(DType.Color.CoercesTo(DType.Time));
            Assert.True(DType.DateTime.CoercesTo(DType.Time));
            Assert.True(DType.Date.CoercesTo(DType.Time));
            Assert.True(DType.Time.CoercesTo(DType.Time));
            Assert.True(DType.String.CoercesTo(DType.Time));
            Assert.False(DType.Hyperlink.CoercesTo(DType.Time));
            Assert.False(DType.Image.CoercesTo(DType.Time));
            Assert.False(DType.Guid.CoercesTo(DType.Time));
            Assert.False(DType.PenImage.CoercesTo(DType.Time));
            Assert.False(DType.Media.CoercesTo(DType.Time));
            Assert.False(DType.Blob.CoercesTo(DType.Time));
            Assert.False(DType.EmptyTable.CoercesTo(DType.Time));
            Assert.False(DType.EmptyRecord.CoercesTo(DType.Time));
            Assert.True(DType.EmptyEnum.CoercesTo(DType.Time));
            Assert.True(DType.TryParse("%T[A:2]", out type) && type.CoercesTo(DType.Time));
            Assert.False(DType.TryParse("%n[A:2]", out type) && type.CoercesTo(DType.Time));
            Assert.False(DType.TryParse("%b[A:true]", out type) && type.CoercesTo(DType.Time));
            Assert.False(DType.TryParse("%s[A:\"hello\"]", out type) && type.CoercesTo(DType.Time));
            Assert.True(DType.ObjNull.CoercesTo(DType.Time));
            Assert.False(DType.Error.CoercesTo(DType.Time));
            Assert.True(DType.Deferred.CoercesTo(DType.Time));
            Assert.False(DType.Void.CoercesTo(DType.Time));

            // Coercion to Attachment Table type
            Assert.False(DType.Boolean.CoercesTo(AttachmentTableType));
            Assert.False(DType.Number.CoercesTo(AttachmentTableType));
            Assert.False(DType.Currency.CoercesTo(AttachmentTableType));
            Assert.False(DType.Decimal.CoercesTo(AttachmentTableType));
            Assert.False(DType.Color.CoercesTo(AttachmentTableType));
            Assert.False(DType.Guid.CoercesTo(AttachmentTableType));
            Assert.False(DType.DateTime.CoercesTo(AttachmentTableType));
            Assert.False(DType.Date.CoercesTo(AttachmentTableType));
            Assert.False(DType.Time.CoercesTo(AttachmentTableType));
            Assert.False(DType.String.CoercesTo(AttachmentTableType));
            Assert.False(DType.Hyperlink.CoercesTo(AttachmentTableType));
            Assert.False(DType.Image.CoercesTo(AttachmentTableType));
            Assert.False(DType.PenImage.CoercesTo(AttachmentTableType));
            Assert.False(DType.Media.CoercesTo(AttachmentTableType));
            Assert.False(DType.Blob.CoercesTo(AttachmentTableType));
            Assert.False(DType.EmptyTable.CoercesTo(AttachmentTableType));
            Assert.False(DType.EmptyRecord.CoercesTo(AttachmentTableType));
            Assert.True(AttachmentTableType.CoercesTo(AttachmentTableType));
            Assert.False(DType.EmptyEnum.CoercesTo(AttachmentTableType));
            Assert.False(DType.TryParse("%s[A:\"hello\"]", out type) && type.CoercesTo(AttachmentTableType));
            Assert.True(DType.ObjNull.CoercesTo(AttachmentTableType));
            Assert.False(DType.Error.CoercesTo(AttachmentTableType));
            Assert.True(DType.Deferred.CoercesTo(AttachmentTableType));
            Assert.False(DType.Void.CoercesTo(AttachmentTableType));

            // Coercion to Attachment Record type
            Assert.False(DType.Boolean.CoercesTo(AttachmentRecordType));
            Assert.False(DType.Number.CoercesTo(AttachmentRecordType));
            Assert.False(DType.Currency.CoercesTo(AttachmentRecordType));
            Assert.False(DType.Decimal.CoercesTo(AttachmentRecordType));
            Assert.False(DType.Color.CoercesTo(AttachmentRecordType));
            Assert.False(DType.Guid.CoercesTo(AttachmentRecordType));
            Assert.False(DType.DateTime.CoercesTo(AttachmentRecordType));
            Assert.False(DType.Date.CoercesTo(AttachmentRecordType));
            Assert.False(DType.Time.CoercesTo(AttachmentRecordType));
            Assert.False(DType.String.CoercesTo(AttachmentRecordType));
            Assert.False(DType.Hyperlink.CoercesTo(AttachmentRecordType));
            Assert.False(DType.Image.CoercesTo(AttachmentRecordType));
            Assert.False(DType.PenImage.CoercesTo(AttachmentRecordType));
            Assert.False(DType.Media.CoercesTo(AttachmentRecordType));
            Assert.False(DType.Blob.CoercesTo(AttachmentRecordType));
            Assert.False(DType.EmptyTable.CoercesTo(AttachmentRecordType));
            Assert.False(DType.EmptyRecord.CoercesTo(AttachmentRecordType));
            Assert.True(AttachmentRecordType.CoercesTo(AttachmentRecordType));
            Assert.False(DType.EmptyEnum.CoercesTo(AttachmentRecordType));
            Assert.False(DType.TryParse("%s[A:\"hello\"]", out type) && type.CoercesTo(AttachmentRecordType));
            Assert.True(DType.ObjNull.CoercesTo(AttachmentRecordType));
            Assert.False(DType.Error.CoercesTo(AttachmentRecordType));
            Assert.True(DType.Deferred.CoercesTo(AttachmentRecordType));
            Assert.False(DType.Void.CoercesTo(AttachmentRecordType));

            // Coercion to Error type
            Assert.True(DType.Error.CoercesTo(DType.Error));
        }

        [Fact]
        public void DTypeTestOptionSetCoercion()
        {
            Assert.True(OptionSetValueType.Accepts(OptionSetValueType));
            Assert.True(OptionSetType.CoercesTo(OptionSetType));

            Assert.False(OptionSetValueType.CoercesTo(DType.Boolean));
            Assert.True(OptionSetValueType.CoercesTo(DType.String));

            Assert.True(BooleanValuedOptionSetValueType.CoercesTo(DType.Boolean));
        }

        private void TestUnion(string t1, string t2, string tResult)
        {
            DType type1 = TestUtils.DT(t1);
            Assert.True(type1.IsValid);
            DType type2 = TestUtils.DT(t2);
            Assert.True(type2.IsValid);
            DType typeResult = TestUtils.DT(tResult);
            Assert.True(typeResult.IsValid);
            Assert.Equal<DType>(typeResult, DType.Union(type1, type2));
        }

        private void TestUnion(DType type1, DType type2, DType typeResult)
        {
            Assert.True(type1.IsValid);
            Assert.True(type2.IsValid);
            Assert.True(typeResult.IsValid);
            Assert.Equal<DType>(typeResult, DType.Union(type1, type2));
        }

        [Fact]
        public void DTypeUnion()
        {
            TestUnion("n", "n", "n");
            TestUnion("n", "w", "e");
            TestUnion("n", "c", "e");
            TestUnion("n", "d", "e");
            TestUnion("w", "n", "e");
            TestUnion("w", "d", "e");
            TestUnion("w", "D", "e");
            TestUnion("w", "T", "e");
            TestUnion("c", "n", "e");
            TestUnion("d", "n", "e");
            TestUnion("d", "w", "e");
            TestUnion("n", "o", "e");
            TestUnion("o", "n", "e");

            TestUnion("b", "b", "b");
            TestUnion("b", "n", "e");
            TestUnion("b", "s", "e");
            TestUnion("b", "w", "e");
            TestUnion("b", "o", "e");
            TestUnion("o", "b", "e");

            TestUnion("p", "w", "e");
            TestUnion("p", "n", "e");
            TestUnion("p", "c", "e");
            TestUnion("p", "b", "e");
            TestUnion("p", "m", "h");
            TestUnion("p", "o", "h");
            TestUnion("o", "p", "h");

            TestUnion("s", "s", "s");
            TestUnion("s", "h", "s");
            TestUnion("s", "i", "s");
            TestUnion("s", "m", "s");
            TestUnion("s", "o", "s");
            TestUnion("o", "s", "s");
            TestUnion("s", "g", "s");
            TestUnion("g", "s", "s");

            TestUnion("h", "m", "h");
            TestUnion("h", "s", "s");
            TestUnion("i", "s", "s");
            TestUnion("i", "h", "h");
            TestUnion("i", "m", "h");
            TestUnion("p", "i", "i");
            TestUnion("p", "h", "h");
            TestUnion("p", "s", "s");

            TestUnion("c", "c", "c");
            TestUnion("w", "w", "w");
            TestUnion("h", "h", "h");
            TestUnion("i", "i", "i");
            TestUnion("p", "p", "p");
            TestUnion("d", "d", "d");
            TestUnion("m", "m", "m");
            TestUnion("o", "o", "o");

            TestUnion("D", "T", "d");
            TestUnion("T", "D", "d");
            TestUnion("d", "T", "d");
            TestUnion("d", "D", "d");
            TestUnion("T", "d", "d");
            TestUnion("D", "d", "d");
            TestUnion("D", "w", "e");
            TestUnion("T", "w", "e");

            TestUnion("*[]", "*[]", "*[]");

            TestUnion("*[A:n]", "*[]", "*[A:n]");
            TestUnion("*[]", "*[A:n]", "*[A:n]");
            TestUnion("*[A:n]", "*[A:w]", "*[A:e]");
            TestUnion("*[A:w]", "*[A:n]", "*[A:e]");

            TestUnion("*[A:n]", "*[B:n]", "*[A:n, B:n]");
            TestUnion("*[A:n]", "*[B:s]", "*[A:n, B:s]");
            TestUnion("*[A:n]", "*[B:b]", "*[A:n, B:b]");
            TestUnion("*[A:n]", "*[B:w]", "*[A:n, B:w]");
            TestUnion("*[A:n]", "X", "*[A:n]");

            TestUnion("*[]", "*[A:n, B:b, D:d]", "*[A:n, B:b, D:d]");
            TestUnion("*[A:n, B:b, D:d]", "*[]", "*[A:n, B:b, D:d]");
            TestUnion("*[A:n, B:b, D:d]", "*[A:n, B:b]", "*[A:n, B:b, D:d]");
            TestUnion("*[A:n, B:b, D:d]", "*[X:s, Y:n]", "*[A:n, B:b, D:d, X:s, Y:n]");
            TestUnion("*[A:n, B:b, D:d]", "X", "*[A:n, B:b, D:d]");

            // Tests for Type DataNull, DataNull is compatable with any data type, regardless of order.
            TestUnion("N", "N", "N");
            TestUnion("s", "N", "s");
            TestUnion("b", "N", "b");
            TestUnion("n", "N", "n");
            TestUnion("i", "N", "i");
            TestUnion("N", "i", "i");
            TestUnion("w", "N", "w");
            TestUnion("h", "N", "h");
            TestUnion("o", "N", "o");
            TestUnion("c", "N", "c");
            TestUnion("N", "c", "c");
            TestUnion("p", "N", "p");
            TestUnion("m", "N", "m");
            TestUnion("e", "N", "e");
            TestUnion("*[]", "N", "*[]");
            TestUnion("N", "*[]", "*[]");
            TestUnion("*[A:N]", "*[A:w]", "*[A:w]");
            TestUnion("*[A:b]", "*[A:N]", "*[A:b]");
            TestUnion("*[A:N]", "*[A:b]", "*[A:b]");
            TestUnion("*[A:N]", "*[A:s]", "*[A:s]");
            TestUnion("*[A:e]", "*[A:N]", "*[A:e]");
            TestUnion("*[A:n]", "*[A:N]", "*[A:n]");
            TestUnion("*[A:n, B:b, D:s]", "*[D:N]", "*[A:n, B:b, D:s]");
            TestUnion("*[A:n, B:b, D:*[A:s]]", "*[D:N]", "*[A:n, B:b, D:*[A:s]]");

            // Nested aggregates
            TestUnion("*[A:*[A:![X:n, Y:b]]]", "*[A:*[A:![Z:s]]]", "*[A:*[A:![X:n, Y:b, Z:s]]]");
            TestUnion("![A:n, Nest:*[X:n, Y:n, Z:b]]", "![]", "![A:n, Nest:*[X:n, Y:n, Z:b]]");
            TestUnion("*[A:n, Nest:*[X:n, Y:n, Z:b]]", "*[]", "*[A:n, Nest:*[X:n, Y:n, Z:b]]");
            TestUnion("*[A:n, Nest:*[X:n, Y:c, Z:b]]", "*[X:s, Nest:*[X:w, Y:n, W:s]]", "*[A:n, X:s, Nest:*[X:e, Y:e, Z:b, W:s]]");
            TestUnion("*[A:n, Nest:*[X:n, Y:c, Z:b]]", "X", "*[A:n, Nest:*[X:n, Y:c, Z:b]]");

            // Unresolvable conflicts
            TestUnion("*[A:n]", "*[A:s]", "*[A:e]");
            TestUnion("*[A:n, B:b, D:s]", "*[A:n, B:s, D:s]", "*[A:n, B:e, D:s]");
            TestUnion("*[A:n]", "![B:n]", "e");

            //Attachment
            var type1 = DType.CreateAttachmentType(DType.CreateAttachmentType(DType.CreateTable(new TypedName(DType.String, new DName("DisplayName")))));
            var type2 = DType.CreateAttachmentType(DType.CreateAttachmentType(DType.CreateTable(new TypedName(DType.String, new DName("Name")))));
            TestUnion(type1, type1, type1);
            TestUnion(type1, type2, TestUtils.DT("*[DisplayName:s, Name:s]"));
            TestUnion(type2, type2, type2);
            TestUnion(DType.Unknown, type1, type1.LazyTypeProvider.GetExpandedType(type1.IsTable));
            TestUnion(DType.ObjNull, type1, type1.LazyTypeProvider.GetExpandedType(type1.IsTable));

            var typeEncodings = "ebnshdipmgo$wcDTlLNZPQqVOXw";
            foreach (var type in typeEncodings)
            {
                TestUnion(type.ToString(), "X", type.ToString());
                TestUnion(type.ToString(), "-", "e");
            }
        }

        [Fact]
        public void DTypeAggregateWithFunkyFieldsToString()
        {
            string typeStr;
            DType type;

            typeStr = "*['Last=!5':n]";
            type = TestUtils.DT(typeStr);
            Assert.True(type.IsAggregate);
            Assert.Equal(1, type.ChildCount);
            Assert.Equal(typeStr, type.ToString());

            typeStr = "*[A:n, B:b, C:w, 'Last=!5':n]";
            type = TestUtils.DT(typeStr);
            Assert.True(type.IsAggregate);
            Assert.Equal(4, type.ChildCount);
            Assert.Equal(typeStr, type.ToString());

            typeStr = "*[A:n, B:b, C:w, 'Last=!5':n, 'X,,,=!#@w%':n]";
            type = TestUtils.DT(typeStr);
            Assert.True(type.IsAggregate);
            Assert.Equal(5, type.ChildCount);
            Assert.Equal(typeStr, type.ToString());

            typeStr = "*[A:n, B:b, 'C() * 3/123 - Infinity':w, 'Last=!5':n, 'X,,,=!#@w%':n]";
            type = TestUtils.DT(typeStr);
            Assert.True(type.IsAggregate);
            Assert.Equal(5, type.ChildCount);
            Assert.Equal(typeStr, type.ToString());
        }

        [Fact]
        public void DTypeEnumWithFunkyValuesToString()
        {
            string typeStr;
            DType type;

            typeStr = "%n['Last=!5':10, X:123]";
            type = TestUtils.DT(typeStr);
            Assert.True(type.IsEnum);
            Assert.Equal(typeStr, type.ToString());

            typeStr = "%n['Last=!5':10, 'X Y Z':123]";
            type = TestUtils.DT(typeStr);
            Assert.True(type.IsEnum);
            Assert.Equal(typeStr, type.ToString());

            typeStr = "%n['Last=!5':10, 'X=!Y+Z':123]";
            type = TestUtils.DT(typeStr);
            Assert.True(type.IsEnum);
            Assert.Equal(typeStr, type.ToString());
        }

        [Fact]
        public void DTypeIntersects()
        {
            Assert.True(TestUtils.DT("*[A:n]").Intersects(TestUtils.DT("*[A:n]")));
            Assert.True(TestUtils.DT("![A:n]").Intersects(TestUtils.DT("![A:n]")));
            Assert.True(TestUtils.DT("*[A:n, B:n, C:s]").Intersects(TestUtils.DT("*[X:n, Y:![Z:![W:![Q:*[A:n]]]], B:n]")));
            Assert.True(TestUtils.DT("![A:n, B:n, C:s]").Intersects(TestUtils.DT("![X:n, Y:![Z:![W:![Q:*[A:n]]]], B:n]")));
            Assert.True(TestUtils.DT("*[A:n, B:n, C:s]").Intersects(TestUtils.DT("*[C:s]")));
            Assert.True(TestUtils.DT("![A:n, B:n, C:s]").Intersects(TestUtils.DT("![C:s]")));
            Assert.True(TestUtils.DT("*[C:s]").Intersects(TestUtils.DT("*[A:n, B:b, C:s]")));
            Assert.True(TestUtils.DT("![C:s]").Intersects(TestUtils.DT("![A:n, B:b, C:s]")));
            Assert.True(TestUtils.DT("*[C:*[X:![A:*[B:![C:n]]]], A:n]").Intersects(TestUtils.DT("*[A:s, B:b, C:*[X:![A:*[B:![C:n]]]]]")));
        }

        [Fact]
        public void DTypeIntersects_Negative()
        {
            Assert.False(TestUtils.DT("*[]").Intersects(TestUtils.DT("*[]")));
            Assert.False(TestUtils.DT("![]").Intersects(TestUtils.DT("![]")));
            Assert.False(TestUtils.DT("*[]").Intersects(TestUtils.DT("![]")));
            Assert.False(TestUtils.DT("![]").Intersects(TestUtils.DT("*[]")));
            Assert.False(TestUtils.DT("*[A:n]").Intersects(TestUtils.DT("![A:n]")));
            Assert.False(TestUtils.DT("![A:n]").Intersects(TestUtils.DT("*[A:n]")));
            Assert.False(TestUtils.DT("*[A:n]").Intersects(TestUtils.DT("![A:s]")));
            Assert.False(TestUtils.DT("*[A:n]").Intersects(TestUtils.DT("*[A:![B:n]]")));
            Assert.False(TestUtils.DT("*[]").Intersects(TestUtils.DT("*[A:![B:n]]")));
            Assert.False(TestUtils.DT("![]").Intersects(TestUtils.DT("![A:![B:n]]")));
            Assert.False(TestUtils.DT("*[A:![B:n]]").Intersects(TestUtils.DT("*[]")));
            Assert.False(TestUtils.DT("![A:![B:n]]").Intersects(TestUtils.DT("![]")));
            Assert.False(TestUtils.DT("*[A:n, B:n, C:s]").Intersects(TestUtils.DT("*[X:n, Y:![Z:![W:![Q:*[A:n]]]], Z:n]")));
        }

        [Theory]
        [InlineData("n", false)]
        [InlineData("b", false)]
        [InlineData("s", false)]
        [InlineData("w", false)]
        [InlineData("c", false)]
        [InlineData("p", false)]
        [InlineData("d", false)]
        [InlineData("h", false)]
        [InlineData("i", false)]
        [InlineData("m", false)]
        [InlineData("o", false)]
        [InlineData("e", true)]
        [InlineData("*[]", false)]
        [InlineData("![]", false)]
        [InlineData("*[A:n, B:s]", false)]
        [InlineData("![A:n, B:s]", false)]
        [InlineData("*[X:e]", true)]
        [InlineData("![X:e]", true)]
        [InlineData("*[X:n, Y:e]", true)]
        [InlineData("*[X:n, Y:![Z:e]]", true)]
        [InlineData("*[X:n, Y:![Z:b, W:c]]", false)]
        [InlineData("*[X:n, Y:![Z:b, W:e]]", true)]
        [InlineData("*[X:n, Y:![Z:b, W:*[A:*[B:![C:*[D:![E:n, F:s, G:b]]]]]]]", false)]
        [InlineData("*[X:n, Y:![Z:b, W:*[A:*[B:![C:*[D:![E:n, F:e, G:b]]]]]]]", true)]
        [InlineData("*[X:*[A:*[], B:![X:n, Y:b], C:*[D:![E:e], E:*[F:n]]], Y:![Z:b, W:*[A:*[B:![C:*[D:![E:n, F:e, G:b]]]]]]]", true)]
        [InlineData("*[X:*[A:*[], B:![X:n, Y:b], C:*[D:![E:w], E:*[F:n]]], Y:![Z:b, W:*[A:*[B:![C:*[D:![E:n, F:w, G:b]]]]]]]", false)]
        public void TestDTypeHasErrors(string typeAsString, bool hasErrors)
        {
            Assert.Equal(hasErrors, TestUtils.DT(typeAsString).HasErrors);
        }

        [Theory]
        [InlineData("s", "s", "s")]
        [InlineData("n", "n", "n")]
        [InlineData("s", "n", "e")]
        [InlineData("![]", "![A:s]", "![]")]
        [InlineData("![A:s]", "![A:s]", "![A:s]")]
        [InlineData("![A:s, B:n, C:w]", "![A:s, B:n, C:w]", "![A:s, B:n, C:w]")]
        [InlineData("![A:n, B:s, C:i]", "![A:s, B:n, C:w]", "![]")]
        [InlineData("![A:s, B:s, C:i]", "![A:s, B:n, C:w]", "![A:s]")]
        [InlineData("*[A:s, B:s, C:i]", "*[A:s, B:n, C:w]", "*[A:s]")]
        [InlineData("*[A:s, B:s, C:i]", "![A:s, B:n, C:w]", "e")]
        [InlineData("*[X:n, Y:![Z:b, W:*[A:*[B:![C:*[D:![E:n, F:s, G:b]]]]]]]", "*[X:n, Y:![Z:b, W:*[A:*[B:![C:*[D:![E:n, F:n, G:b]]]]]]]", "*[X:n, Y:![Z:b, W:*[A:*[B:![C:*[D:![E:n, G:b]]]]]]]")]
        [InlineData("*[X:n, Y:![Z:b, W:*[A:*[B:![C:*[D:![E:n, F:s, G:b]]]]]]]", "*[X:n, Y:![Z:b, W:*[A:*[B:![C:*[D:![E:n, F:s, G:b]]]]]]]", "*[X:n, Y:![Z:b, W:*[A:*[B:![C:*[D:![E:n, F:s, G:b]]]]]]]")]
        [InlineData("*[X:n, Y:![Z:b, W:*[A:*[B:![M:n, C:*[D:![E:n, F:s, G:b]]]]]]]", "*[X:n, Y:![Z:b, W:*[A:*[B:![C:*[D:![E:n, F:s, G:b]]]]]]]", "*[X:n, Y:![Z:b, W:*[A:*[B:![C:*[D:![E:n, F:s, G:b]]]]]]]")]
        [InlineData("*[X:s, Y:![Z:b, W:*[A:*[B:![M:n, C:*[D:![E:n, F:s, G:b]]]]]]]", "*[X:n, Y:![Z:b, W:*[A:*[B:![C:*[D:![E:n, F:s, G:b]]]]]]]", "*[Y:![Z:b, W:*[A:*[B:![C:*[D:![E:n, F:s, G:b]]]]]]]")]
        public void TestIntersectionTypes(string type1String, string type2String, string resultString)
        {
            DType type1 = TestUtils.DT(type1String);
            Assert.True(type1.IsValid);
            DType type2 = TestUtils.DT(type2String);
            Assert.True(type2.IsValid);
            DType result = TestUtils.DT(resultString);
            Assert.True(result.IsValid);
            Assert.Equal(result, DType.Intersection(type1, type2));
        }

        [Fact]
        public void TestMultiSelectOptionSet()
        {
            Assert.True(MultiSelectOptionSetType.IsMultiSelectOptionSet());
            Assert.False(OptionSetType.IsMultiSelectOptionSet());
            Assert.False(DType.EmptyTable.IsMultiSelectOptionSet());
            Assert.False(DType.CreateTable(new TypedName(OptionSetType, new DName("Value")), new TypedName(DType.String, new DName("Name"))).IsMultiSelectOptionSet());
        }

        [Theory]
        [InlineData("*[hello:n, hellos:b]", "hello", "hello")]
        [InlineData("*[hello:n, hellos:b]", "he", "hello")]
        [InlineData("*[hello:n, hellos:b]", "hellose", "hellos")]
        [InlineData("*[HELLO:n, hellos:b]", "hello", "HELLO")]
        [InlineData("*[completely:n, different:b]", "differential", "different")]
        public void TestDTypeSimilarName(string typeString, string testName, string expected)
        {
            DType type = TestUtils.DT(typeString);
            type.TryGetSimilarName(new DName(testName), FieldNameKind.Display, out var similar);
            Assert.Equal(expected, similar);
        }

        [Theory]
        [InlineData("n", false)]
        [InlineData("*[]", false)]
        [InlineData("![]", false)]
        [InlineData("*[A:n, B:s]", false)]
        [InlineData("![A:n, B:s]", false)]
        [InlineData("*[X:O]", true)]
        [InlineData("![X:O]", true)]
        [InlineData("*[X:n, Y:O]", true)]
        [InlineData("*[X:n, Y:![Z:O]]", true)]
        [InlineData("*[X:n, Y:![Z:b, W:c]]", false)]
        [InlineData("*[X:n, Y:![Z:b, W:O]]", true)]
        [InlineData("*[X:n, Y:![Z:b, W:*[A:*[B:![C:*[D:![E:n, F:s, G:b]]]]]]]", false)]
        [InlineData("*[X:n, Y:![Z:b, W:*[A:*[B:![C:*[D:![E:n, F:O, G:b]]]]]]]", true)]
        [InlineData("*[X:*[A:*[], B:![X:n, Y:b], C:*[D:![E:O], E:*[F:n]]], Y:![Z:b, W:*[A:*[B:![C:*[D:![E:n, F:O, G:b]]]]]]]", true)]
        [InlineData("*[X:*[A:*[], B:![X:n, Y:b], C:*[D:![E:w], E:*[F:n]]], Y:![Z:b, W:*[A:*[B:![C:*[D:![E:n, F:w, G:b]]]]]]]", false)]
        public void TestDTypeContainsUO(string typeAsString, bool containsUO)
        {
            Assert.Equal(containsUO, TestUtils.DT(typeAsString).ContainsKindNested(DPath.Root, DKind.UntypedObject));
        }
    }
}<|MERGE_RESOLUTION|>--- conflicted
+++ resolved
@@ -122,11 +122,7 @@
                 DType.PenImage, DType.Media, DType.Blob, DType.Color, DType.Currency, DType.EmptyRecord, DType.EmptyTable,
                 DType.EmptyEnum, DType.Date, DType.Time, DType.Guid, DType.Polymorphic, DType.Deferred, AttachmentTableType,
                 AttachmentRecordType, OptionSetType, MultiSelectOptionSetType, DType.ObjNull, DType.OptionSet,
-<<<<<<< HEAD
-                DType.OptionSetValue, DType.View, DType.ViewValue, DType.UntypedObject, DType.Decimal
-=======
-                DType.OptionSetValue, DType.View, DType.ViewValue, DType.UntypedObject, DType.Void
->>>>>>> 948f8527
+                DType.OptionSetValue, DType.View, DType.ViewValue, DType.UntypedObject, DTypeTests.Void, DType.Decimal,
             };
 
         [Fact]
@@ -195,13 +191,9 @@
             Assert.Equal("N", DType.ObjNull.ToString());
             Assert.Equal("P", DType.Polymorphic.ToString());
             Assert.Equal("V", DType.NamedValue.ToString());
-<<<<<<< HEAD
-            Assert.Equal("X", DType.Deferred.ToString());
-            Assert.Equal("w", DType.Decimal.ToString());
-=======
             Assert.Equal("X", DType.Deferred.ToString());
             Assert.Equal("-", DType.Void.ToString());
->>>>>>> 948f8527
+            Assert.Equal("w", DType.Decimal.ToString());
         }
 
         [Fact]
@@ -321,7 +313,7 @@
             Assert.True(DType.Number.Accepts(DType.EmptyEnum));
             Assert.True(DType.TryParse("%n[A:1, B:2]", out DType type) && type.IsEnum && DType.Number.Accepts(type));
 
-            Assert.False(DType.Decimal.Accepts(DType.Number));
+            Assert.False(DType.Decimal.Accepts(DType.Number));
             Assert.False(DType.Decimal.Accepts(DType.Currency));
             Assert.True(DType.Decimal.Accepts(DType.Decimal));
             Assert.False(DType.Decimal.Accepts(DType.DateTime));
@@ -614,7 +606,7 @@
             Assert.False(DType.Decimal.Accepts(DType.Color));
             Assert.False(DType.Decimal.Accepts(DType.EmptyRecord));
             Assert.False(DType.Decimal.Accepts(DType.EmptyTable));
-            Assert.False(DType.Decimal.Accepts(DType.Guid));
+            Assert.False(DType.Decimal.Accepts(DType.Guid));
             Assert.False(DType.Decimal.Accepts(DType.Number));
 
             Assert.False(DType.Color.Accepts(DType.Boolean));
@@ -1763,7 +1755,7 @@
             Assert.True(DType.Boolean.CoercesTo(DType.String));
             Assert.True(DType.Number.CoercesTo(DType.String));
             Assert.True(DType.Currency.CoercesTo(DType.String));
-            Assert.True(DType.Decimal.CoercesTo(DType.String));
+            Assert.True(DType.Decimal.CoercesTo(DType.String));
             Assert.False(DType.Color.CoercesTo(DType.String));
             Assert.True(DType.DateTime.CoercesTo(DType.String));
             Assert.True(DType.Date.CoercesTo(DType.String));
@@ -1836,14 +1828,9 @@
             Assert.False(DType.TryParse("%s[A:\"hello\"]", out type) && type.CoercesTo(DType.Boolean));
             Assert.True(DType.ObjNull.CoercesTo(DType.Boolean));
             Assert.False(DType.Error.CoercesTo(DType.Boolean));
-<<<<<<< HEAD
-            Assert.True(DType.Deferred.CoercesTo(DType.Boolean));
-
-=======
             Assert.True(DType.Deferred.CoercesTo(DType.Boolean));
             Assert.False(DType.Void.CoercesTo(DType.Boolean));
 
->>>>>>> 948f8527
             // Coercion to currency
             Assert.True(DType.Boolean.CoercesTo(DType.Currency));
             Assert.True(DType.Number.CoercesTo(DType.Currency));
