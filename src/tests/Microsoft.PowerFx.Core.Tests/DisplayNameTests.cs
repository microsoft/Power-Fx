﻿// Copyright (c) Microsoft Corporation.
// Licensed under the MIT license.

using System;
using System.Collections.Generic;
using System.Collections.Immutable;
using System.Globalization;
using Microsoft.PowerFx.Core;
using Microsoft.PowerFx.Core.Binding;
using Microsoft.PowerFx.Core.Glue;
using Microsoft.PowerFx.Core.Parser;
using Microsoft.PowerFx.Core.Tests;
using Microsoft.PowerFx.Core.Types;
using Microsoft.PowerFx.Core.Utils;
using Microsoft.PowerFx.Syntax;
using Microsoft.PowerFx.Types;
using Xunit;

namespace Microsoft.PowerFx.Interpreter.Tests
{
    public class DisplayNameTests : PowerFxTest
    {
        public class LazyRecordType : RecordType
        {
            public override IEnumerable<string> FieldNames { get; }

            public override bool TryGetFieldType(string name, out FormulaType type)
            {
                type = name switch
                {
                    "Num" => FormulaType.Number,
                    "B" => FormulaType.Boolean,
<<<<<<< HEAD
                    "Nested" => TableType.Empty().Add(new NamedFormulaType("Inner", FormulaType.Number, "InnerDisplay")),
=======
                    "Nested" => TableType.Empty(),
>>>>>>> 8400d108
                    "Inner" => FormulaType.Number,
                    _ => FormulaType.Blank
                };

                return type != FormulaType.Blank;
            }

            public LazyRecordType()
                : base(new CustomDisplayNameProvider())
            {
                FieldNames = new List<string>() { "Num", "B", "Nested", "Inner" };
            }

            public override bool Equals(object other)
            {
                return other is LazyRecordType;
            }

            public override int GetHashCode()
            {
                return 3;
            }

            private class CustomDisplayNameProvider : DisplayNameProvider
            {
                internal override ImmutableDictionary<DName, DName> LogicalToDisplayPairs => throw new NotImplementedException();

                internal override bool TryGetDisplayName(DName logicalName, out DName displayDName)
                {
                    var displayName = logicalName.Value switch
                    {
                        "Num" => "DisplayNum",
                        "B" => "DisplayB",
                        "Inner" => "InnerDisplay",
                        "Nested" => "NestedDisplay",
                        _ => null
                    };
                    displayDName = displayName == null ? default : new DName(displayName);
                    return displayName != null;
                }

                internal override bool TryGetLogicalName(DName displayName, out DName logicalDName)
                {
                    var logicalName = displayName.Value switch
                    {
                        "DisplayNum" => "Num",
                        "DisplayB" => "B",
                        "InnerDisplay" => "Inner",
                        "NestedDisplay" => "Nested",
                        _ => null
                    };
                    logicalDName = logicalName == null ? default : new DName(logicalName);
                    return logicalName != null;
                }

                internal override bool TryRemapLogicalAndDisplayNames(DName displayName, out DName logicalName, out DName newDisplayName)
                {
                    newDisplayName = displayName;
                    return TryGetLogicalName(displayName, out logicalName);
                }
            }
        }

        public DisplayNameTests()
            : base()
        {
            _engine = new Engine(new PowerFxConfig(CultureInfo.InvariantCulture));
        }

        private readonly Engine _engine;

        [Fact]
        public void CollisionsThrow()
        {
            var r1 = RecordType.Empty()
                .Add(new NamedFormulaType("Num", FormulaType.Number, new DName("DisplayNum")));

            Assert.Throws<NameCollisionException>(() => r1.Add(new NamedFormulaType("DisplayNum", FormulaType.Date, "NoCollision")));
            Assert.Throws<NameCollisionException>(() => r1.Add(new NamedFormulaType("NoCollision", FormulaType.Date, "DisplayNum")));
            Assert.Throws<NameCollisionException>(() => r1.Add(new NamedFormulaType("NoCollision", FormulaType.Date, "Num")));
        }

        [Fact]
        public void ImmutableDisplayNameProvider()
        {
            var r1 = RecordType.Empty();

            var r2 = r1.Add(new NamedFormulaType("Logical", FormulaType.String, "Foo"));
            var r3 = r1.Add(new NamedFormulaType("Logical", FormulaType.String, "Bar"));

            Assert.False(ReferenceEquals(r2._type.DisplayNameProvider, r3._type.DisplayNameProvider));
        }

        [Fact]
        public void DisableDisplayNames()
        {
            var r1 = RecordType.Empty()
                .Add(new NamedFormulaType("Logical", FormulaType.String, "Foo"));

            var r2 = RecordType.Empty()
                .Add(new NamedFormulaType("Other", FormulaType.String, "Foo"));

            Assert.IsType<SingleSourceDisplayNameProvider>(r1._type.DisplayNameProvider);

            var disabledType = DType.AttachOrDisableDisplayNameProvider(r1._type, r2._type.DisplayNameProvider);

            Assert.IsType<DisabledDisplayNameProvider>(disabledType.DisplayNameProvider);
        }

        [Theory]
        [InlineData("If(B, Num, 1234)", "If(DisplayB, DisplayNum, 1234)", true)]
        [InlineData("If(DisplayB, DisplayNum, 1234)", "If(DisplayB, DisplayNum, 1234)", true)]
        [InlineData("If(DisplayB, Num, 1234)", "If(DisplayB, DisplayNum, 1234)", true)]
        [InlineData("Sum(Nested, Inner)", "Sum(NestedDisplay, InnerDisplay)", true)]
        [InlineData("Sum(Nested /* The source */ , Inner /* Sum over the InnerDisplay column */)", "Sum(NestedDisplay /* The source */ , InnerDisplay /* Sum over the InnerDisplay column */)", true)]
        [InlineData("If(DisplayB, DisplayNum, 1234)", "If(B, Num, 1234)", false)]
        [InlineData("If(B, Num, 1234)", "If(B, Num, 1234)", false)]
        [InlineData("If(DisplayB, Num, 1234)", "If(B, Num, 1234)", false)]
        [InlineData("Sum(NestedDisplay, InnerDisplay)", "Sum(Nested, Inner)", false)]
        [InlineData("Sum(NestedDisplay /* The source */ , InnerDisplay /* Sum over the InnerDisplay column */)", "Sum(Nested /* The source */ , Inner /* Sum over the InnerDisplay column */)", false)]
        [InlineData("Sum(NestedDisplay, ThisRecord.InnerDisplay)", "Sum(Nested, ThisRecord.Inner)", false)]
        public void ValidateDisplayNames(string inputExpression, string outputExpression, bool toDisplay)
        {
            var r1 = RecordType.Empty()
                .Add(new NamedFormulaType("Num", FormulaType.Number, "DisplayNum"))
                .Add(new NamedFormulaType("B", FormulaType.Boolean, "DisplayB"))
                .Add(new NamedFormulaType(
                    "Nested", 
                    TableType.Empty().Add(new NamedFormulaType("Inner", FormulaType.Number, "InnerDisplay")), 
                    "NestedDisplay"));

            // Below Record r2 Tests the second method where we provide DisplayNameProvider via constructor to 
            // initialize the DisplayNameProvider for derived record types.
            var r2 = new LazyRecordType();

            var records = new RecordType[] { r1, r2 };
            foreach (var record in records)
            {
                var result = _engine.Check(inputExpression, record);
                Assert.True(result.IsSuccess);

                if (toDisplay)
                {
                    var outDisplayExpression = _engine.GetDisplayExpression(inputExpression, record);
                    Assert.Equal(outputExpression, outDisplayExpression);
                }
                else
                {
                    var outInvariantExpression = _engine.GetInvariantExpression(inputExpression, record);
                    Assert.Equal(outputExpression, outInvariantExpression);
                }
            }
        }

        [Fact]
        public void ConvertToDisplayNamesNoNames()
        {
            var r1 = RecordType.Empty()
                .Add(new NamedFormulaType("Num", FormulaType.Number))
                .Add(new NamedFormulaType("B", FormulaType.Boolean));

            var displayExpressions = _engine.GetDisplayExpression("If(B, Num, 1234)", r1);

            Assert.Equal("If(B, Num, 1234)", displayExpressions);
        }

        [Fact]
        public void ConvertToInvariantNamesNoNames()
        {
            var r1 = RecordType.Empty()
                .Add(new NamedFormulaType("Num", FormulaType.Number))
                .Add(new NamedFormulaType("B", FormulaType.Boolean));

            var displayExpressions = _engine.GetInvariantExpression("If(B, Num, 1234)", r1);

            Assert.Equal("If(B, Num, 1234)", displayExpressions);
        }

        [Theory]
        [InlineData("If(B, Num, 1234)", "If(A, Num, 1234)", "B", "A")]
        [InlineData("RecordNest.SomeString", "RecordNest.SomeString", "B", "A")]
        [InlineData("RecordNest.SomeString", "RecordNest.Foo", "RecordNest.SomeString", "Foo")]
        [InlineData("RecordNest.SomeString", "Foo.SomeString", "RecordNest", "Foo")]
        [InlineData("First(Nested).Inner", "First(Nested).Inner", "B", "A")]
        [InlineData("First(Nested).Inner", "First(Nested).Bar", "Nested.Inner", "Bar")]
        [InlineData("First(Nested).Inner", "First(Bar).Inner", "Nested", "Bar")]
        [InlineData("First(Nested).InnerDisplay", "First(Bar).Inner", "Nested", "Bar")]
        [InlineData("First(Nested).InnerDisplay", "First(Nested).InnerRenamedLogicalName", "Nested.Inner", "InnerRenamedLogicalName")]
        [InlineData("With({SomeValue: 123}, RecordNest.nest2.datetest)", "With({SomeValue: 123}, RecordNest.nest2.Foo)", "RecordNest.nest2.datetest", "Foo")]
        [InlineData("With({RecordNest: {nest2: {datetest: 123}}}, RecordNest.nest2.datetest)", "With({RecordNest: {nest2: {datetest: 123}}}, RecordNest.nest2.datetest)", "RecordNest.nest2.datetest", "Foo")]
        [InlineData("With(RecordNest, SomeString + nest2.datetest)", "With(Foo, SomeString + nest2.datetest)", "RecordNest", "Foo")]
        [InlineData("With(RecordNest, SomeString + nest2.datetest)", "With(RecordNest, Foo + nest2.datetest)", "RecordNest.SomeString", "Foo")]
        [InlineData("With(RecordNest, SomeString + nest2.datetest)", "With(RecordNest, SomeString + Foo.datetest)", "RecordNest.nest2", "Foo")]
        [InlineData("With(RecordNest, SomeString + nest2.datetest)", "With(RecordNest, SomeString + nest2.Foo)", "RecordNest.nest2.datetest", "Foo")]
        [InlineData("With({value: RecordNest.SomeString}, value & B)", "With({value: RecordNest.'abcd efg'}, value & B)", "RecordNest.SomeString", "abcd efg")]
        [InlineData("If(B, Text(B), \"B\")", "If(A, Text(A), \"B\")", "B", "A")]
        [InlineData("B & Invalid()", "A & Invalid()", "B", "A")] // Rename with bind errors
        [InlineData("B + + + ", "A + + + ", "B", "A")] // Rename with parse errors
        [InlineData("With({x: RecordNest, y: RecordNest}, x.SomeString & y.SomeString)", "With({x: RecordNest, y: RecordNest}, x.S2 & y.S2)", "RecordNest.SomeString", "S2")]
        [InlineData("firstos.option_1 <> Os1Value", "firstos.option_1 <> Os1ValueRenamed", "Os1Value", "Os1ValueRenamed")] // Globals
        [InlineData("TestSecondOptionSet.Option3 = DisplayOS2Value", "secondos.option_3 = Os2ValueRenamed", "Os2Value", "Os2ValueRenamed")]
        [InlineData("If(false, TestSecondOptionSet.Option4, Os2Value)", "If(false, secondos.option_4, Os2ValueRenamed)", "Os2Value", "Os2ValueRenamed")]
        public void RenameParameter(string expressionBase, string expectedExpression, string path, string newName)
        {
            var config = new PowerFxConfig(CultureInfo.InvariantCulture);
            var optionSet1 = new OptionSet("firstos", DisplayNameUtility.MakeUnique(new Dictionary<string, string>()
            {
                    { "option_1", "Option1" },
                    { "option_2", "Option2" }
            }));

            config.AddOptionSet(optionSet1, new DName("TestFirstOptionSet"));
            var optionSet2 = new OptionSet("secondos", DisplayNameUtility.MakeUnique(new Dictionary<string, string>()
            {
                    { "option_3", "Option3" },
                    { "option_4", "Option4" }
            }));
            config.AddOptionSet(optionSet2, new DName("TestSecondOptionSet"));

            var r1 = RecordType.Empty()
                .Add(new NamedFormulaType("Num", FormulaType.Number, "DisplayNum"))
                .Add(new NamedFormulaType("B", FormulaType.Boolean, "DisplayB"))
                .Add(new NamedFormulaType("Os1Value", optionSet1.FormulaType, "DisplayOS1Value"))
                .Add(new NamedFormulaType("Os2Value", optionSet2.FormulaType, "DisplayOS2Value"))
                .Add(new NamedFormulaType(
                        "Nested",
                        TableType.Empty().Add(new NamedFormulaType("Inner", FormulaType.Number, "InnerDisplay")),
                        "NestedDisplay"))
                .Add(new NamedFormulaType(
                        "RecordNest",
                        RecordType.Empty()
                            .Add(new NamedFormulaType("SomeString", FormulaType.String, "DisplaySomeString"))
                            .Add(new NamedFormulaType("nest2", RecordType.Empty().Add(new NamedFormulaType("datetest", FormulaType.DateTime, "DisplayDT")), "DisplayReallyNested")),
                        "superrecordnest"));

            var dpath = DPath.Root;
            foreach (var segment in path.Split('.'))
            {
                dpath = dpath.Append(new DName(segment));
            }

            var engine = new Engine(config);

            var renamer = engine.CreateFieldRenamer(r1, dpath, new DName(newName));

            Assert.Equal(expectedExpression, renamer.ApplyRename(expressionBase));
        }

        [Fact]
        public void ConvertToDisplayNotForced()
        {
            var r1 = RecordType.Empty()
                .Add(new NamedFormulaType("Num", FormulaType.Number, "SomeDisplayNum"))
                .Add(new NamedFormulaType("B", FormulaType.Boolean, "SomeDisplayB"));

            var formula = new Formula("If(SomeDisplayB, SomeDisplayNum, 1234)", CultureInfo.InvariantCulture);
            formula.EnsureParsed(TexlParser.Flags.None);

            var binding = TexlBinding.Run(
                new Glue2DocumentBinderGlue(),
                null,
                new Core.Entities.QueryOptions.DataSourceToQueryOptionsMap(),
                formula.ParseTree,
                new SymbolTable(),
                BindingConfig.Default,
                ruleScope: r1._type,
                updateDisplayNames: true);

            Assert.Empty(binding.NodesToReplace);
        }
    }

    public class CommaSeparatedDecimalLocaleConversionTests
    {
        public CommaSeparatedDecimalLocaleConversionTests()
        {
            _engine = new Engine(new PowerFxConfig(CultureInfo.GetCultureInfo("fr-FR")));
        }

        private readonly Engine _engine;

        [Theory]
        [InlineData("If(B, Num, 1234.56)", "If(DisplayB; DisplayNum; 1234,56)", true)]
        [InlineData("123456.789", "123456,789", true)]
        [InlineData("a;b;c;d;e;", "a;;b;;c;;d;;e;;", true)]
        [InlineData("If(DisplayB, DisplayNum, 1234)", "If(DisplayB; DisplayNum; 1234)", true)]
        [InlineData("If(DisplayB, Num, 1234)", "If(DisplayB; DisplayNum; 1234)", true)]
        [InlineData("Sum(Nested, Inner)", "Sum(NestedDisplay; InnerDisplay)", true)]
        [InlineData("Sum(Nested /* The source */ , Inner /* Sum over the InnerDisplay column */)", "Sum(NestedDisplay /* The source */ ; InnerDisplay /* Sum over the InnerDisplay column */)", true)]
        [InlineData("If(DisplayB; DisplayNum; 1234,56)", "If(B, Num, 1234.56)", false)]
        [InlineData("123456,789", "123456.789", false)]
        [InlineData("a;;b;;c;;d;;e;;", "a;b;c;d;e;", false)]
        [InlineData("If(B; Num; 1234)", "If(B, Num, 1234)", false)]
        [InlineData("If(DisplayB; Num; 1234)", "If(B, Num, 1234)", false)]
        [InlineData("Sum(NestedDisplay; InnerDisplay)", "Sum(Nested, Inner)", false)]
        [InlineData("Sum(NestedDisplay /* The source */ ; InnerDisplay /* Sum over the InnerDisplay column */)", "Sum(Nested /* The source */ , Inner /* Sum over the InnerDisplay column */)", false)]
        public void ValidateExpressionConversionCommaSeparatedLocale(string inputExpression, string outputExpression, bool toDisplay)
        {
            var r1 = RecordType.Empty()
                .Add(new NamedFormulaType("Num", FormulaType.Number, "DisplayNum"))
                .Add(new NamedFormulaType("B", FormulaType.Boolean, "DisplayB"))
                .Add(new NamedFormulaType(
                    "Nested",
                    TableType.Empty().Add(new NamedFormulaType("Inner", FormulaType.Number, "InnerDisplay")),
                    "NestedDisplay"));

            if (toDisplay)
            {
                var outDisplayExpression = _engine.GetDisplayExpression(inputExpression, r1);
                Assert.Equal(outputExpression, outDisplayExpression);
            }
            else
            {
                var outInvariantExpression = _engine.GetInvariantExpression(inputExpression, r1);
                Assert.Equal(outputExpression, outInvariantExpression);
            }
        }

        [Theory]
        [InlineData("r1.Display1", true)]
        [InlineData("If(true, r1).Display1", true)]
        [InlineData("If(true, r1, r1).Display1", true)]
        [InlineData("If(true, Blank(), r1).Display1", true)]

        // If types are different, you have no access to Display name.
        [InlineData("If(true, r1, r2).Display1", false)]
        [InlineData("If(true, r1, r2).Display0", false)]
        [InlineData("If(true, r1, {Display1 : 123}).Display1", false)]

        // If types are different, you have access to logical name, only if the name and type are same!
        [InlineData("If(true, r1, r2).F1", true)]
        [InlineData("If(false, r1, r2).F1", true)]
        [InlineData("If(true, r1, r2).F0", false)]
        public void DisplayNameTest(string input, bool succeeds)
        {
            var r1 = RecordType.Empty()
                        .Add(new NamedFormulaType("F1", FormulaType.Number, "Display1"))    
                        .Add(new NamedFormulaType("F0", FormulaType.String, "Display0")); // F0 is Not a Common type

            var r2 = RecordType.Empty()
                        .Add(new NamedFormulaType("F1", FormulaType.Number, "Display1"))
                        .Add(new NamedFormulaType("F0", FormulaType.Number, "Display0"));
            var parameters = RecordType.Empty()
                .Add("r1", r1)
                .Add("r2", r2);

            var engine = new Engine(new PowerFxConfig());

            var result = engine.Check(input, parameters);
            var actual = result.IsSuccess;
            Assert.Equal(succeeds, actual);
        }
    }
}<|MERGE_RESOLUTION|>--- conflicted
+++ resolved
@@ -30,11 +30,7 @@
                 {
                     "Num" => FormulaType.Number,
                     "B" => FormulaType.Boolean,
-<<<<<<< HEAD
                     "Nested" => TableType.Empty().Add(new NamedFormulaType("Inner", FormulaType.Number, "InnerDisplay")),
-=======
-                    "Nested" => TableType.Empty(),
->>>>>>> 8400d108
                     "Inner" => FormulaType.Number,
                     _ => FormulaType.Blank
                 };
@@ -60,9 +56,9 @@
 
             private class CustomDisplayNameProvider : DisplayNameProvider
             {
-                internal override ImmutableDictionary<DName, DName> LogicalToDisplayPairs => throw new NotImplementedException();
-
-                internal override bool TryGetDisplayName(DName logicalName, out DName displayDName)
+                public override IEnumerable<KeyValuePair<DName, DName>> LogicalToDisplayPairs => throw new NotImplementedException();
+
+                public override bool TryGetDisplayName(DName logicalName, out DName displayDName)
                 {
                     var displayName = logicalName.Value switch
                     {
@@ -76,7 +72,7 @@
                     return displayName != null;
                 }
 
-                internal override bool TryGetLogicalName(DName displayName, out DName logicalDName)
+                public override bool TryGetLogicalName(DName displayName, out DName logicalDName)
                 {
                     var logicalName = displayName.Value switch
                     {
@@ -293,15 +289,17 @@
             var formula = new Formula("If(SomeDisplayB, SomeDisplayNum, 1234)", CultureInfo.InvariantCulture);
             formula.EnsureParsed(TexlParser.Flags.None);
 
+#pragma warning disable CS0618 // Type or member is obsolete
             var binding = TexlBinding.Run(
                 new Glue2DocumentBinderGlue(),
                 null,
                 new Core.Entities.QueryOptions.DataSourceToQueryOptionsMap(),
                 formula.ParseTree,
-                new SymbolTable(),
+                new SimpleResolver(new PowerFxConfig(CultureInfo.InvariantCulture)),
                 BindingConfig.Default,
                 ruleScope: r1._type,
                 updateDisplayNames: true);
+#pragma warning restore CS0618 // Type or member is obsolete
 
             Assert.Empty(binding.NodesToReplace);
         }
@@ -352,40 +350,5 @@
                 Assert.Equal(outputExpression, outInvariantExpression);
             }
         }
-
-        [Theory]
-        [InlineData("r1.Display1", true)]
-        [InlineData("If(true, r1).Display1", true)]
-        [InlineData("If(true, r1, r1).Display1", true)]
-        [InlineData("If(true, Blank(), r1).Display1", true)]
-
-        // If types are different, you have no access to Display name.
-        [InlineData("If(true, r1, r2).Display1", false)]
-        [InlineData("If(true, r1, r2).Display0", false)]
-        [InlineData("If(true, r1, {Display1 : 123}).Display1", false)]
-
-        // If types are different, you have access to logical name, only if the name and type are same!
-        [InlineData("If(true, r1, r2).F1", true)]
-        [InlineData("If(false, r1, r2).F1", true)]
-        [InlineData("If(true, r1, r2).F0", false)]
-        public void DisplayNameTest(string input, bool succeeds)
-        {
-            var r1 = RecordType.Empty()
-                        .Add(new NamedFormulaType("F1", FormulaType.Number, "Display1"))    
-                        .Add(new NamedFormulaType("F0", FormulaType.String, "Display0")); // F0 is Not a Common type
-
-            var r2 = RecordType.Empty()
-                        .Add(new NamedFormulaType("F1", FormulaType.Number, "Display1"))
-                        .Add(new NamedFormulaType("F0", FormulaType.Number, "Display0"));
-            var parameters = RecordType.Empty()
-                .Add("r1", r1)
-                .Add("r2", r2);
-
-            var engine = new Engine(new PowerFxConfig());
-
-            var result = engine.Check(input, parameters);
-            var actual = result.IsSuccess;
-            Assert.Equal(succeeds, actual);
-        }
     }
 }