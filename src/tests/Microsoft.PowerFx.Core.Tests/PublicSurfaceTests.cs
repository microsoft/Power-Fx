﻿// Copyright (c) Microsoft Corporation.
// Licensed under the MIT license.

using System;
using System.Collections.Generic;
using System.Linq;
using System.Reflection;
using System.Text;
using Microsoft.PowerFx.Syntax;
using Xunit;

namespace Microsoft.PowerFx.Core.Tests
{
    public class PublicSurfaceTests
    {
        [Fact]
        public void Test()
        {
            var asm = typeof(Parser.TexlParser).Assembly;

            // The goal for public namespaces is to make the SDK easy for the consumer. 
            // Namespace principles for public classes:            // 
            // - prefer fewer namespaces. See C# for example: https://docs.microsoft.com/en-us/dotnet/api/microsoft.codeanalysis
            // - For easy discovery, but Engine in "Microsoft.PowerFx".
            // - For sub areas with many related classes, cluster into a single subnamespace.
            // - Avoid nesting more than 1 level deep

            var allowed = new HashSet<string>()
            {
                // Core namespace. 
                "Microsoft.PowerFx.PowerFxConfig",
                "Microsoft.PowerFx.CheckResult",
                "Microsoft.PowerFx.ParseResult",
                "Microsoft.PowerFx.FunctionInfo",
                "Microsoft.PowerFx.NameCollisionException",
                "Microsoft.PowerFx.ErrorKind",
                "Microsoft.PowerFx.ExpressionError",
                "Microsoft.PowerFx.FormulaWithParameters",
                "Microsoft.PowerFx.IExpression",
                "Microsoft.PowerFx.IExpressionExtensions",
                "Microsoft.PowerFx.IPowerFxEngine",
                "Microsoft.PowerFx.ParserOptions",
                "Microsoft.PowerFx.Engine",
                "Microsoft.PowerFx.ErrorSeverity",

                // Feature flags are experimental - hosts shouldn't use it. 
                "Microsoft.PowerFx.Preview.FeatureFlags",

                // Lexer                
                "Microsoft.PowerFx.Syntax.Span",
                "Microsoft.PowerFx.Syntax.BinaryOp",
                "Microsoft.PowerFx.Syntax.TokKind",
                "Microsoft.PowerFx.Syntax.CommentToken",
                "Microsoft.PowerFx.Syntax.ErrorToken",
                "Microsoft.PowerFx.Syntax.IdentToken",
                "Microsoft.PowerFx.Syntax.NumLitToken",
                "Microsoft.PowerFx.Syntax.StrLitToken",
                "Microsoft.PowerFx.Syntax.Token",
                "Microsoft.PowerFx.Syntax.UnaryOp",
                "Microsoft.PowerFx.Syntax.VariadicOp",

                // Parse nodes
                "Microsoft.PowerFx.Syntax.Identifier",
                "Microsoft.PowerFx.Syntax.NodeKind",
                "Microsoft.PowerFx.Syntax.AsNode",
                "Microsoft.PowerFx.Syntax.BinaryOpNode",
                "Microsoft.PowerFx.Syntax.BlankNode",
                "Microsoft.PowerFx.Syntax.BoolLitNode",
                "Microsoft.PowerFx.Syntax.CallNode",
                "Microsoft.PowerFx.Syntax.DottedNameNode",
                "Microsoft.PowerFx.Syntax.ErrorNode",
                "Microsoft.PowerFx.Syntax.FirstNameNode",
                "Microsoft.PowerFx.Syntax.ListNode",
                "Microsoft.PowerFx.Syntax.NameNode",
                "Microsoft.PowerFx.Syntax.NumLitNode",
                "Microsoft.PowerFx.Syntax.ParentNode",
                "Microsoft.PowerFx.Syntax.RecordNode",
                "Microsoft.PowerFx.Syntax.SelfNode",
                "Microsoft.PowerFx.Syntax.StrInterpNode",
                "Microsoft.PowerFx.Syntax.StrLitNode",
                "Microsoft.PowerFx.Syntax.TableNode",
                "Microsoft.PowerFx.Syntax.TexlNode",
                "Microsoft.PowerFx.Syntax.UnaryOpNode",
                "Microsoft.PowerFx.Syntax.VariadicBase",
                "Microsoft.PowerFx.Syntax.VariadicOpNode",
                              
                // Visitors
                "Microsoft.PowerFx.Syntax.IdentityTexlVisitor",
                "Microsoft.PowerFx.Syntax.TexlFunctionalVisitor`2",
                "Microsoft.PowerFx.Syntax.TexlVisitor",

                // Power Fx Type system and Values. 
                "Microsoft.PowerFx.Types.PrimitiveValueConversions",
                "Microsoft.PowerFx.Types.AggregateType",
                "Microsoft.PowerFx.Types.BlankType",
                "Microsoft.PowerFx.Types.BooleanType",
                "Microsoft.PowerFx.Types.ColorType",
                "Microsoft.PowerFx.Types.DateTimeNoTimeZoneType",
                "Microsoft.PowerFx.Types.DateTimeType",
                "Microsoft.PowerFx.Types.DateType",
                "Microsoft.PowerFx.Types.ExternalType",
                "Microsoft.PowerFx.Types.ExternalTypeKind",
                "Microsoft.PowerFx.Types.FormulaType",
                "Microsoft.PowerFx.Types.GuidType",
                "Microsoft.PowerFx.Types.HyperlinkType",
                "Microsoft.PowerFx.Types.ITypeVistor",
                "Microsoft.PowerFx.Types.NamedFormulaType",
                "Microsoft.PowerFx.Types.NumberType",
                "Microsoft.PowerFx.Types.OptionSetValueType",
                "Microsoft.PowerFx.Types.RecordType",
                "Microsoft.PowerFx.Types.StringType",
                "Microsoft.PowerFx.Types.TableType",
                "Microsoft.PowerFx.Types.TimeType",
                "Microsoft.PowerFx.Types.BindingErrorType",
                "Microsoft.PowerFx.Types.UnknownType",
                "Microsoft.PowerFx.Types.UntypedObjectType",
                "Microsoft.PowerFx.Types.BlankValue",
                "Microsoft.PowerFx.Types.BooleanValue",
                "Microsoft.PowerFx.Types.ColorValue",
                "Microsoft.PowerFx.Types.DValue`1",
                "Microsoft.PowerFx.Types.DateTimeValue",
                "Microsoft.PowerFx.Types.DateValue",
                "Microsoft.PowerFx.Types.ErrorValue",
                "Microsoft.PowerFx.Types.FormulaValue",
                "Microsoft.PowerFx.Types.GuidValue",
                "Microsoft.PowerFx.Types.IUntypedObject",
                "Microsoft.PowerFx.Types.IValueVisitor",
                "Microsoft.PowerFx.Types.NamedValue",
                "Microsoft.PowerFx.Types.NumberValue",
                "Microsoft.PowerFx.Types.OptionSetValue",
                "Microsoft.PowerFx.Types.PrimitiveValue`1",
                "Microsoft.PowerFx.Types.RecordValue",
                "Microsoft.PowerFx.Types.StringValue",
                "Microsoft.PowerFx.Types.TableValue",
                "Microsoft.PowerFx.Types.TimeValue",
                "Microsoft.PowerFx.Types.UntypedObjectValue",
                "Microsoft.PowerFx.Types.ValidFormulaValue",

                // Intellisense classes. Used primarily by the Language Service Provider.
                // Most evaluators should never need these. 
                "Microsoft.PowerFx.Intellisense.IPowerFxScope",
                "Microsoft.PowerFx.Intellisense.IPowerFxScopeDisplayName",
                "Microsoft.PowerFx.Intellisense.IIntellisenseResult",
                "Microsoft.PowerFx.Intellisense.IIntellisenseSuggestion",
                "Microsoft.PowerFx.Intellisense.SignatureHelp.ParameterInformation",
                "Microsoft.PowerFx.Intellisense.SignatureHelp.SignatureHelp",
                "Microsoft.PowerFx.Intellisense.SignatureHelp.SignatureInformation",
                "Microsoft.PowerFx.Intellisense.SuggestionIconKind",
                "Microsoft.PowerFx.Intellisense.SuggestionKind",
                "Microsoft.PowerFx.Intellisense.UIString",
<<<<<<< HEAD
                "Microsoft.PowerFx.Intellisense.TokenResultType",
                "Microsoft.PowerFx.Intellisense.IntellisenseOperations",
=======
                "Microsoft.PowerFx.Intellisense.TokenResultType",                
>>>>>>> dba48d02

                // TBD ...
                "Microsoft.PowerFx.Core.RenameDriver",
                "Microsoft.PowerFx.Core.App.DefaultEnabledFeatures",
                "Microsoft.PowerFx.Core.App.IExternalEnabledFeatures",
                "Microsoft.PowerFx.Core.DisplayNameUtility",
                "Microsoft.PowerFx.Core.FormulaTypeSchema",
                "Microsoft.PowerFx.Core.FormulaTypeToSchemaConverter",
                "Microsoft.PowerFx.Core.Utils.DName",
                "Microsoft.PowerFx.Core.Utils.DPath",
                "Microsoft.PowerFx.Core.Utils.ICheckable",
                "Microsoft.PowerFx.Core.Localization.ErrorResourceKey"
            };

            var sb = new StringBuilder();
            var count = 0;
            foreach (var type in asm.GetTypes().Where(t => t.IsPublic))
            {
                var name = type.FullName;
                if (!allowed.Contains(name))
                {
                    sb.AppendLine(name);
                    count++;
                }

                allowed.Remove(name);
            }

            Assert.True(count == 0, $"Unexpected public types: {sb}");

            // Types we expect to be in the assembly are all there. 
            Assert.Empty(allowed);
        }

        // No public type with TransportType attribute
        // TransportType is special to Canvas Documents and a tool reflects over it
        // and it's very brittle.
        [Fact]
        public void NoTransportInPublicTypes()
        {
            var exceptionList = new HashSet<string>()
            {
                "Microsoft.PowerFx.Syntax.Span"
            };

            var asm = typeof(Parser.TexlParser).Assembly;
            foreach (var type in asm.GetTypes().Where(t => t.IsPublic))
            {
                if (exceptionList.Contains(type.FullName))
                {
                    continue;
                }

                var attrs = type.GetCustomAttributesData();

                var hasTransport = attrs.Any(attr => attr.AttributeType.Namespace.StartsWith("Microsoft.AppMagic.Transport"));
                Assert.False(hasTransport, $"Types '{type.FullName}' with Transport attribute shouldn't be public.");
            }
        }

        // Assert DocumentErrorSeverity and ErrorSeverity are in sync. 
        [Fact]
        public void ErrorSeverityEnumsMatch()
        {
            var values1 = Enum.GetValues(typeof(Errors.DocumentErrorSeverity));
            var values2 = Enum.GetValues(typeof(ErrorSeverity));

            var len = values1.Length;
            Assert.Equal(len, values2.Length);
            
            for (var i = 0; i < len; i++)
            {
                var x = values1.GetValue(i);
                var y = values1.GetValue(i);

                Assert.Equal((int)x, (int)y);
                Assert.Equal(x.ToString(), y.ToString());
            }
        }

        [Fact]
        public void TestTexlNodeTypes() => TestPublicClassHierarchy(typeof(TexlNode));

        [Fact]
        public void TestTokenTypes() => TestPublicClassHierarchy(typeof(Token), requireAbstractOrSealed: false);

        private static void TestPublicClassHierarchy(Type rootType, bool requireAbstractOrSealed = true)
        {
            var errors = new StringBuilder();

            var asm = rootType.Assembly;
            var types = asm.GetTypes().Where(t => IsPublicSubclassOrEqual(t, rootType)).ToList();
            Assert.True(types.Count > 0, "No types found");

            foreach (var type in types)
            {
                var fullName = type.FullName;

                // Should be abstract or sealed
                if (requireAbstractOrSealed && !(type.IsSealed || type.IsAbstract))
                {
                    errors.AppendLine($"{fullName} is neither abstract nor sealed");
                }

                // Should have immutable attribute
                if (type.GetCustomAttribute<ThreadSafeImmutableAttribute>() is null)
                {
                    errors.AppendLine($"{fullName} does not have [ThreadSafeImmutable]");
                }

                // All ctors should be internal
                foreach (var ctor in type.GetConstructors())
                {
                    if (ctor.IsPublic)
                    {
                        errors.AppendLine($"{fullName}.{ctor.Name} constructor is public");
                    }
                }

                // Should not have public fields
                foreach (var field in type.GetFields())
                {
                    if (field.IsPublic)
                    {
                        errors.AppendLine($"{fullName}.{field.Name} field is public");
                    }
                }
            }

            Assert.True(errors.Length == 0, $"TexlNode errors: {errors}");
        }

        [Fact]
        public static void TestImmutability()
        {
            var asm = typeof(Microsoft.PowerFx.Syntax.TexlNode).Assembly;
            ImmutabilityTests.CheckImmutability(asm);
        }

        /// <summary>
        ///     Checks whether <see cref="t1" /> is public, and equal to or subclass of to <see cref="t2" />.
        /// </summary>
        /// <param name="t1"></param>
        /// <param name="t2"></param>
        /// <returns></returns>
        private static bool IsPublicSubclassOrEqual(Type t1, Type t2) => t1.IsPublic && (t1.Equals(t2) || t1.IsSubclassOf(t2));
    }
}<|MERGE_RESOLUTION|>--- conflicted
+++ resolved
@@ -142,18 +142,14 @@
                 "Microsoft.PowerFx.Intellisense.IPowerFxScopeDisplayName",
                 "Microsoft.PowerFx.Intellisense.IIntellisenseResult",
                 "Microsoft.PowerFx.Intellisense.IIntellisenseSuggestion",
+                "Microsoft.PowerFx.Intellisense.IntellisenseOperations",
                 "Microsoft.PowerFx.Intellisense.SignatureHelp.ParameterInformation",
                 "Microsoft.PowerFx.Intellisense.SignatureHelp.SignatureHelp",
                 "Microsoft.PowerFx.Intellisense.SignatureHelp.SignatureInformation",
                 "Microsoft.PowerFx.Intellisense.SuggestionIconKind",
                 "Microsoft.PowerFx.Intellisense.SuggestionKind",
                 "Microsoft.PowerFx.Intellisense.UIString",
-<<<<<<< HEAD
                 "Microsoft.PowerFx.Intellisense.TokenResultType",
-                "Microsoft.PowerFx.Intellisense.IntellisenseOperations",
-=======
-                "Microsoft.PowerFx.Intellisense.TokenResultType",                
->>>>>>> dba48d02
 
                 // TBD ...
                 "Microsoft.PowerFx.Core.RenameDriver",
