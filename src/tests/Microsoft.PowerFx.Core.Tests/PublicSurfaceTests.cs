--- conflicted
+++ resolved
@@ -51,7 +51,7 @@
 
                 // Lexer                
                 "Microsoft.PowerFx.Syntax.BinaryOp",
-                "Microsoft.PowerFx.Syntax.CommentToken",
+                "Microsoft.PowerFx.Syntax.CommentToken",
                 "Microsoft.PowerFx.Syntax.DecLitToken",
                 "Microsoft.PowerFx.Syntax.ErrorToken",
                 "Microsoft.PowerFx.Syntax.IdentToken",
@@ -68,7 +68,7 @@
                 "Microsoft.PowerFx.Syntax.BinaryOpNode",
                 "Microsoft.PowerFx.Syntax.BlankNode",
                 "Microsoft.PowerFx.Syntax.BoolLitNode",
-                "Microsoft.PowerFx.Syntax.CallNode",
+                "Microsoft.PowerFx.Syntax.CallNode",
                 "Microsoft.PowerFx.Syntax.DecLitNode",
                 "Microsoft.PowerFx.Syntax.DottedNameNode",
                 "Microsoft.PowerFx.Syntax.ErrorNode",
@@ -108,7 +108,7 @@
                 "Microsoft.PowerFx.Types.DateTimeType",
                 "Microsoft.PowerFx.Types.DateTimeValue",
                 "Microsoft.PowerFx.Types.DateType",
-                "Microsoft.PowerFx.Types.DateValue",
+                "Microsoft.PowerFx.Types.DateValue",
                 "Microsoft.PowerFx.Types.DecimalType",
                 "Microsoft.PowerFx.Types.DecimalValue",
                 "Microsoft.PowerFx.Types.DeferredType",
@@ -173,18 +173,11 @@
                 "Microsoft.PowerFx.Core.Localization.ErrorResourceKey",
                 "Microsoft.PowerFx.Core.RenameDriver",
                 "Microsoft.PowerFx.Core.Utils.DName",
-<<<<<<< HEAD
                 "Microsoft.PowerFx.Core.Utils.DPath",
                 "Microsoft.PowerFx.Core.Utils.ICheckable",
                 "Microsoft.PowerFx.IUserInfo",
                 "Microsoft.PowerFx.SymbolTableExtensions",
                 "Microsoft.PowerFx.UserInfo"
-=======
-                "Microsoft.PowerFx.Core.Utils.DPath",
-                "Microsoft.PowerFx.Core.Utils.ICheckable",                
-                "Microsoft.PowerFx.UserInfo",
-                "Microsoft.PowerFx.BasicUserInfo"
->>>>>>> 024e6bcc
             };
 
             var sb = new StringBuilder();
