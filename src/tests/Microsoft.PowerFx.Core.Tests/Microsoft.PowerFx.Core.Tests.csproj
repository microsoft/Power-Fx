﻿<Project Sdk="Microsoft.NET.Sdk">
  <PropertyGroup>
    <!--Do not generate this package for public builds.  -->
    <IsPackable Condition="'$(InternalBuild)' == 'true'">true</IsPackable>
    <IsPackable Condition="'$(InternalBuild)' != 'true'">false</IsPackable>
    <GeneratePackageOnBuild Condition="'$(InternalBuild)' == 'true'">$(GeneratePackages)</GeneratePackageOnBuild>
    <TargetFramework Condition="'$(BuildTarget)' == 'netcoreapp31'">netcoreapp3.1</TargetFramework>
    <TargetFrameworks Condition="'$(BuildTarget)' == ''">netcoreapp3.1</TargetFrameworks>
    <Version Condition=" '$(ReleasePackageVersion)' == '' ">$(LocalPackageVersion)</Version>
    <Version Condition=" '$(ReleasePackageVersion)' != '' ">$(ReleasePackageVersion)</Version>
    <PackageVersion Condition=" '$(ReleasePackageVersion)' == '' ">$(LocalPackageVersion)</PackageVersion>
    <PackageVersion Condition=" '$(ReleasePackageVersion)' != '' ">$(ReleasePackageVersion)</PackageVersion>
    <Configurations>Debug;Release</Configurations>
    <GenerateDocumentationFile>false</GenerateDocumentationFile>
  </PropertyGroup>

  <PropertyGroup Condition="'$(Configuration)'!='Debug' or '$(TURN_OFF_WARNING_AS_ERROR)'!='True' ">
    <EnableNETAnalyzers>false</EnableNETAnalyzers>
    <AnalysisLevel>latest</AnalysisLevel>
    <TreatWarningsAsErrors>True</TreatWarningsAsErrors>
    <CodeAnalysisTreatWarningsAsErrors>false</CodeAnalysisTreatWarningsAsErrors>
    <RunAnalyzersDuringBuild>False</RunAnalyzersDuringBuild>
    <RunAnalyzersDuringLiveAnalysis>False</RunAnalyzersDuringLiveAnalysis>
  </PropertyGroup>

  <!-- Nuget Properties -->
  <PropertyGroup>
    <PackageId>Microsoft.PowerFx.Core.Tests</PackageId>
    <Title>Microsoft Power Fx Compiler Tests Core</Title>
    <Description>The core test suite for all Microsoft Power Fx Compiler targets</Description>
    <Summary>The core test suite for all Microsoft Power Fx Compiler targets</Summary>
  </PropertyGroup>

  <ItemGroup>
    <PackageReference Include="Microsoft.Bcl.AsyncInterfaces" Version="6.0.0" />
    <PackageReference Include="Microsoft.NET.Test.Sdk" Version="16.11.0" />
    <PackageReference Include="Newtonsoft.Json" Version="13.0.1" />
    <PackageReference Include="xunit" Version="2.4.1" />
    <PackageReference Include="xunit.extensibility.core" Version="2.4.1" />
    <PackageReference Include="xunit.runner.visualstudio" Version="2.4.3">
      <PrivateAssets>all</PrivateAssets>
      <IncludeAssets>runtime; build; native; contentfiles; analyzers; buildtransitive</IncludeAssets>
    </PackageReference>
  </ItemGroup>

  <ItemGroup>
    <AdditionalFiles Include="..\..\stylecop.json" Link="stylecop.json" />
  </ItemGroup>

  <ItemGroup>
    <Content Include="ExpressionTestCases\**">
      <CopyToOutputDirectory>PreserveNewest</CopyToOutputDirectory>
    </Content>
    <Content Include="IntellisenseTests\TestSignatures\**">
      <Link>IntellisenseTests\TestSignatures\%(FileName)%(Extension)</Link>
      <CopyToOutputDirectory>PreserveNewest</CopyToOutputDirectory>
    </Content>
<<<<<<< HEAD
=======
    <Content Include="TypeSystemTests\JsonTypeSnapshots\**">
      <Link>TypeSystemTests\JsonTypeSnapshots\%(FileName)%(Extension)</Link>
      <CopyToOutputDirectory>PreserveNewest</CopyToOutputDirectory>
    </Content>
>>>>>>> 94525664
  </ItemGroup>

  <ItemGroup>
    <ProjectReference Include="..\..\libraries\Microsoft.PowerFx.Core\Microsoft.PowerFx.Core.csproj" />
  </ItemGroup>
  <ItemGroup>
    <None Update="TestRunnerTests\*.txt">
      <CopyToOutputDirectory>Always</CopyToOutputDirectory>
    </None>
  </ItemGroup>
  <ItemGroup>
    <Folder Include="ExpressionTestCases\NotYetReady\" />
  </ItemGroup>
</Project><|MERGE_RESOLUTION|>--- conflicted
+++ resolved
@@ -55,13 +55,10 @@
       <Link>IntellisenseTests\TestSignatures\%(FileName)%(Extension)</Link>
       <CopyToOutputDirectory>PreserveNewest</CopyToOutputDirectory>
     </Content>
-<<<<<<< HEAD
-=======
     <Content Include="TypeSystemTests\JsonTypeSnapshots\**">
       <Link>TypeSystemTests\JsonTypeSnapshots\%(FileName)%(Extension)</Link>
       <CopyToOutputDirectory>PreserveNewest</CopyToOutputDirectory>
     </Content>
->>>>>>> 94525664
   </ItemGroup>
 
   <ItemGroup>
