--- conflicted
+++ resolved
@@ -1,88 +1,79 @@
-﻿<Project Sdk="Microsoft.NET.Sdk">
-  <PropertyGroup>
-    <!--Do not generate this package for public builds.  -->
-    <IsPackable Condition="'$(InternalBuild)' == 'true'">true</IsPackable>
-    <IsPackable Condition="'$(InternalBuild)' != 'true'">false</IsPackable>
-    <GeneratePackageOnBuild Condition="'$(InternalBuild)' == 'true'">$(GeneratePackages)</GeneratePackageOnBuild>
-    <TargetFramework Condition="'$(BuildTarget)' == 'netcoreapp31'">netcoreapp3.1</TargetFramework>
-    <TargetFrameworks Condition="'$(BuildTarget)' == ''">netcoreapp3.1</TargetFrameworks>
-    <Version Condition=" '$(ReleasePackageVersion)' == '' ">$(LocalPackageVersion)</Version>
-    <Version Condition=" '$(ReleasePackageVersion)' != '' ">$(ReleasePackageVersion)</Version>
-    <PackageVersion Condition=" '$(ReleasePackageVersion)' == '' ">$(LocalPackageVersion)</PackageVersion>
-    <PackageVersion Condition=" '$(ReleasePackageVersion)' != '' ">$(ReleasePackageVersion)</PackageVersion>
-    <Configurations>Debug;Release</Configurations>
-    <GenerateDocumentationFile>false</GenerateDocumentationFile>
-  </PropertyGroup>
-
-  <!-- Nuget Properties -->
-  <PropertyGroup>
-    <PackageId>Microsoft.PowerFx.Core.Tests</PackageId>
-    <Title>Microsoft Power Fx Compiler Tests Core</Title>
-    <Description>The core test suite for all Microsoft Power Fx Compiler targets</Description>
-    <Summary>The core test suite for all Microsoft Power Fx Compiler targets</Summary>
-  </PropertyGroup>
-
-  <ItemGroup>
-    <PackageReference Include="Microsoft.Bcl.AsyncInterfaces" Version="6.0.0" />
-    <PackageReference Include="Microsoft.NET.Test.Sdk" Version="16.11.0" />
-    <PackageReference Include="Newtonsoft.Json" Version="13.0.2" />
-    <PackageReference Include="xunit" Version="2.4.1" />
-    <PackageReference Include="xunit.extensibility.core" Version="2.4.1" />
-    <PackageReference Include="xunit.runner.visualstudio" Version="2.4.3">
-      <PrivateAssets>all</PrivateAssets>
-      <IncludeAssets>runtime; build; native; contentfiles; analyzers; buildtransitive</IncludeAssets>
-    </PackageReference>
-  </ItemGroup>
-
-  <ItemGroup>
-    <AdditionalFiles Include="..\..\stylecop.json" Link="stylecop.json" />
-  </ItemGroup>
-
-  <ItemGroup>
-    <Content Include="ExpressionTestCases\**">
-      <CopyToOutputDirectory>PreserveNewest</CopyToOutputDirectory>
-    </Content>
-    <Content Include="IntellisenseTests\TestSignatures\**">
-      <Link>IntellisenseTests\TestSignatures\%(FileName)%(Extension)</Link>
-      <CopyToOutputDirectory>PreserveNewest</CopyToOutputDirectory>
-    </Content>
-  </ItemGroup>
-
-  <ItemGroup>
-    <None Remove="expressiontestcases\README.md" />
-  </ItemGroup>
-  
-  <ItemGroup>
-    <ProjectReference Include="..\..\libraries\Microsoft.PowerFx.Core\Microsoft.PowerFx.Core.csproj" />
-  </ItemGroup>
-  <ItemGroup>
-    <None Update="TestRunnerTests\*.txt">
-      <CopyToOutputDirectory>Always</CopyToOutputDirectory>
-    </None>
-  </ItemGroup>
-  <ItemGroup>
-    <Folder Include="ExpressionTestCases\NotYetReady\" />
-  </ItemGroup>
-  <ItemGroup>
-    <Compile Update="Properties\Resources.Designer.cs">
-      <DesignTime>True</DesignTime>
-      <AutoGen>True</AutoGen>
-      <DependentUpon>Resources.resx</DependentUpon>
-    </Compile>
-  </ItemGroup>
-  <ItemGroup>
-    <EmbeddedResource Update="Properties\Resources.resx">
-      <Generator>ResXFileCodeGenerator</Generator>
-      <LastGenOutput>Resources.Designer.cs</LastGenOutput>
-    </EmbeddedResource>
-<<<<<<< HEAD
-  </ItemGroup>
-  <ItemGroup>
-    <None Update="icon.png">
-      <CopyToOutputDirectory>PreserveNewest</CopyToOutputDirectory>
-    </None>
-  </ItemGroup>
-=======
-  </ItemGroup>  
->>>>>>> d03cc47f
-</Project>
+﻿<Project Sdk="Microsoft.NET.Sdk">
+  <PropertyGroup>
+    <!--Do not generate this package for public builds.  -->
+    <IsPackable Condition="'$(InternalBuild)' == 'true'">true</IsPackable>
+    <IsPackable Condition="'$(InternalBuild)' != 'true'">false</IsPackable>
+    <GeneratePackageOnBuild Condition="'$(InternalBuild)' == 'true'">$(GeneratePackages)</GeneratePackageOnBuild>
+    <TargetFramework Condition="'$(BuildTarget)' == 'netcoreapp31'">netcoreapp3.1</TargetFramework>
+    <TargetFrameworks Condition="'$(BuildTarget)' == ''">netcoreapp3.1</TargetFrameworks>
+    <Version Condition=" '$(ReleasePackageVersion)' == '' ">$(LocalPackageVersion)</Version>
+    <Version Condition=" '$(ReleasePackageVersion)' != '' ">$(ReleasePackageVersion)</Version>
+    <PackageVersion Condition=" '$(ReleasePackageVersion)' == '' ">$(LocalPackageVersion)</PackageVersion>
+    <PackageVersion Condition=" '$(ReleasePackageVersion)' != '' ">$(ReleasePackageVersion)</PackageVersion>
+    <Configurations>Debug;Release</Configurations>
+    <GenerateDocumentationFile>false</GenerateDocumentationFile>
+  </PropertyGroup>
+
+  <!-- Nuget Properties -->
+  <PropertyGroup>
+    <PackageId>Microsoft.PowerFx.Core.Tests</PackageId>
+    <Title>Microsoft Power Fx Compiler Tests Core</Title>
+    <Description>The core test suite for all Microsoft Power Fx Compiler targets</Description>
+    <Summary>The core test suite for all Microsoft Power Fx Compiler targets</Summary>
+  </PropertyGroup>
+
+  <ItemGroup>
+    <PackageReference Include="Microsoft.Bcl.AsyncInterfaces" Version="6.0.0" />
+    <PackageReference Include="Microsoft.NET.Test.Sdk" Version="16.11.0" />
+    <PackageReference Include="Newtonsoft.Json" Version="13.0.2" />
+    <PackageReference Include="xunit" Version="2.4.1" />
+    <PackageReference Include="xunit.extensibility.core" Version="2.4.1" />
+    <PackageReference Include="xunit.runner.visualstudio" Version="2.4.3">
+      <PrivateAssets>all</PrivateAssets>
+      <IncludeAssets>runtime; build; native; contentfiles; analyzers; buildtransitive</IncludeAssets>
+    </PackageReference>
+  </ItemGroup>
+
+  <ItemGroup>
+    <AdditionalFiles Include="..\..\stylecop.json" Link="stylecop.json" />
+  </ItemGroup>
+
+  <ItemGroup>
+    <Content Include="ExpressionTestCases\**">
+      <CopyToOutputDirectory>PreserveNewest</CopyToOutputDirectory>
+    </Content>
+    <Content Include="IntellisenseTests\TestSignatures\**">
+      <Link>IntellisenseTests\TestSignatures\%(FileName)%(Extension)</Link>
+      <CopyToOutputDirectory>PreserveNewest</CopyToOutputDirectory>
+    </Content>
+  </ItemGroup>
+
+  <ItemGroup>
+    <None Remove="expressiontestcases\README.md" />
+  </ItemGroup>
+  
+  <ItemGroup>
+    <ProjectReference Include="..\..\libraries\Microsoft.PowerFx.Core\Microsoft.PowerFx.Core.csproj" />
+  </ItemGroup>
+  <ItemGroup>
+    <None Update="TestRunnerTests\*.txt">
+      <CopyToOutputDirectory>Always</CopyToOutputDirectory>
+    </None>
+  </ItemGroup>
+  <ItemGroup>
+    <Folder Include="ExpressionTestCases\NotYetReady\" />
+  </ItemGroup>
+  <ItemGroup>
+    <Compile Update="Properties\Resources.Designer.cs">
+      <DesignTime>True</DesignTime>
+      <AutoGen>True</AutoGen>
+      <DependentUpon>Resources.resx</DependentUpon>
+    </Compile>
+  </ItemGroup>
+  <ItemGroup>
+    <EmbeddedResource Update="Properties\Resources.resx">
+      <Generator>ResXFileCodeGenerator</Generator>
+      <LastGenOutput>Resources.Designer.cs</LastGenOutput>
+    </EmbeddedResource>
+  </ItemGroup>  
+</Project>