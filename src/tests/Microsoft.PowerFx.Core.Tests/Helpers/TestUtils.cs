--- conflicted
+++ resolved
@@ -141,21 +141,9 @@
                 var isValid = base.CheckTypes(context, args, argTypes, errors, out returnType, out coercedArgs);
 
                 // explicitly blocking coercion
-                var wasCoerced = false;
                 if (CheckNumericTableOverload)
                 {
-<<<<<<< HEAD
-                    if (CheckColumnType(argTypes[0], args[0], DType.Number, errors, ref wasCoerced))
-=======
-                    if (CheckColumnType(context, argTypes[0], args[0], DType.Number, errors, TexlStrings.ErrInvalidSchemaNeedNumCol_Col, ref wasCoerced))
->>>>>>> 36699d85
-                    {
-                        if (wasCoerced)
-                        {
-                            CollectionUtils.Add(ref coercedArgs, args[0], DType.EmptyTable.Add(new DName("Value"), DType.Number), allowDupes: true);
-                        }
-                    }
-                    else
+                    if (!CheckNumericColumnType(context, args[0], argTypes[0], errors, ref coercedArgs))
                     {
                         isValid = false;
                         coercedArgs?.Clear();
@@ -166,7 +154,7 @@
 
                 if (CheckStringTableOverload)
                 {
-                    if (!CheckStringColumnType(argTypes[0], args[0], context.Features, errors, ref coercedArgs))
+                    if (!CheckStringColumnType(context, args[0], argTypes[0], errors, ref coercedArgs))
                     {
                         isValid = false;
                         coercedArgs?.Clear();
@@ -185,11 +173,7 @@
                 return isValid;
             }
 
-<<<<<<< HEAD
-            private bool CheckColumnType(DType type, TexlNode arg, DType expectedType, IErrorContainer errors, ref bool wasCoerced)
-=======
             private bool CheckColumnType(CheckTypesContext context, DType type, TexlNode arg, DType expectedType, IErrorContainer errors, ErrorResourceKey errKey, ref bool wasCoerced)
->>>>>>> 36699d85
             {
                 Contracts.Assert(type.IsValid);
                 Contracts.AssertValue(arg);
