--- conflicted
+++ resolved
@@ -1,363 +1,338 @@
-﻿// Copyright (c) Microsoft Corporation.
-// Licensed under the MIT license.
-
-using System;
-using System.Collections.Concurrent;
-using System.Collections.Generic;
-using System.Collections.Immutable;
-using System.Diagnostics;
-using System.Globalization;
-using System.Linq;
-using System.Reflection;
-using System.Runtime.CompilerServices;
-using Microsoft.PowerFx.Core.Texl.Builtins;
-using Xunit;
-
-namespace Microsoft.PowerFx.Core.Tests
-{
-    /// <summary>
-    /// Analyze assemblies for thread safety issues. 
-    /// </summary>
-    public class AnalyzeThreadSafety
-    {
-        // For other custom types, mark with [ThreadSafeImmutable] attribute.
-        private static readonly HashSet<Type> _knownImmutableTypes = new HashSet<Type>
-        {
-            // Primitives
-            typeof(object),
-            typeof(string),
-            typeof(System.Type),
-            typeof(Random),
-            typeof(DateTime),
-            typeof(System.Text.RegularExpressions.Regex),
-            typeof(System.Numerics.BigInteger),
-            typeof(NumberFormatInfo),
-
-            // Generics        
-            typeof(IReadOnlyDictionary<,>),
-            typeof(IReadOnlyCollection<>),
-            typeof(IReadOnlyList<>),
-            typeof(Nullable<>),
-            typeof(IEnumerable<>),
-            typeof(KeyValuePair<,>),
-            typeof(ImmutableDictionary<,>),
-            typeof(ImmutableList<>)            
-        };
-
-        // Return true if safe, false on error. 
-        public static bool VerifyThreadSafeImmutable(Type t)
-        {
-            int errors = 0;
-
-            var flags = BindingFlags.Instance | BindingFlags.Public | BindingFlags.NonPublic | BindingFlags.DeclaredOnly;
-
-            // Check out all fields and properties. 
-            foreach (var prop in t.GetProperties(flags)) 
-            {
-                var name = prop.Name;
-                if (prop.CanWrite)
-                {
-                    var isInitKeyword = prop.SetMethod.ReturnParameter.GetRequiredCustomModifiers().Contains(typeof(System.Runtime.CompilerServices.IsExternalInit));
-                    if (!isInitKeyword)
-                    {
-                        // No mutable properties allowed. Init only ok. 
-                        Debugger.Log(0, string.Empty, $"{t.Name}.{name} has setter\r\n");
-                        errors++;
-                    }
-                }
-
-                Assert.True(prop.CanRead);
-
-                var propType = prop.PropertyType;
-
-                if (!IsTypeImmutable(propType))
-                {
-                    // valuetypes are copies, so no contention
-                    if (!prop.PropertyType.IsValueType) 
-                    {
-                        // Fail. 
-                        Debugger.Log(0, string.Empty, $"{t.Name}.{name} returns mutable value\r\n");
-                        errors++;
-                    }
-                }
-            }
-            
-            foreach (var field in t.GetFields(flags))
-            {
-                var name = field.Name;
-
-                if (name.StartsWith("<"))
-                {
-                    // Ignore compile generated fields.
-                    continue;
-                }
-
-                // ReadOnly
-                if (!field.IsInitOnly)
-                {
-                    Debugger.Log(0, string.Empty, $"{t.Name}.{name} is not readonly\r\n");
-                    errors++;
-                }
-
-                if (field.GetCustomAttributes<ThreadSafeProtectedByLockAttribute>().Any() ||
-                    IsTypeConcurrent(field.FieldType))
-                {
-                    continue;
-                }
-
-                if (!IsTypeImmutable(field.FieldType))
-                {
-                    // Fail. 
-                    Debugger.Log(0, string.Empty, $"{t.Name}.{name} returns mutable value\r\n");
-                    errors++;
-                }
-            }
-
-            if (errors > 0)
-            {
-                Debugger.Log(0, string.Empty, $"\r\n");
-                return false;
-            }
-
-            return true;
-        }
-
-        // Verify there are no "unsafe" static fields that could be threading issues.
-        // Bugs - list of field types types that don't work. This should be driven to 0. 
-        // BugNames - list of "Type.Field" that don't work. This should be driven to 0. 
-        public static void CheckStatics(Assembly asm, HashSet<Type> bugsFieldType, HashSet<string> bugNames)
-        {
-            // Being immutable is the easiest way to be thread safe. Tips:
-            // `const` fields are safest - but that can only apply to literals. 
-            //
-            // readonly fields are safe if the field type is also immutable. So either:
-            // - change to immutable interface, like `readonly Dict<string,int> _keys` --> `readonly IReadOnlyDict<string,int> _keys`
-            // - mark type as immutable via [ImmutableObject] attribute. 
-            //
-            // Compiler properties will generate a backing field - we still catch the field via reflection.
-            // `int Prop {get;set; } = 123`  // mutable backing field! 
-            // `int Prop {get; } = 123`      // readonly backing field! 
-            var errors = new List<string>();
-
-            var total = 0;
-            foreach (var type in asm.GetTypes())
-            {
-                // Reflecting over fields will also find compiler-generated "backing fields" from static properties. 
-                foreach (var field in type.GetFields(BindingFlags.Static | BindingFlags.Public | BindingFlags.NonPublic))
-                {
-                    var name = $"{type.Name}.{field.Name}";
-                    total++;
-
-                    if (field.Attributes.HasFlag(FieldAttributes.Literal))
-                    {
-                        continue;  // 'const' keyword, 
-                    }
-
-                    if (type.Name.Contains("<>") ||
-                        type.Name.Contains("<PrivateImplementationDetails>"))
-                    {
-                        continue; // exclude compiler generated closures. 
-                    }
-
-                    // Field has is protected by a lock.
-                    if (field.GetCustomAttributes<ThreadSafeProtectedByLockAttribute>().Any())
-                    {
-                        continue;
-                    }
-
-                    if (bugsFieldType != null && bugsFieldType.Contains(field.FieldType))
-                    {
-                        continue;
-                    }
-
-                    if (bugNames != null && bugNames.Contains(name))
-                    {
-                        continue;
-                    }
-
-                    if (field.GetCustomAttribute<ThreadStaticAttribute>() != null)
-                    {
-                        // If field is marked [ThreadStatic], then each thread gets its own copy.
-                        // It also implies the author thought about threading. 
-                        continue;
-                    }
-
-                    if (IsFieldVolatile(field))
-                    {
-                        // If a field was marked volatile, then assume the author thought through the threading.
-                        continue;
-                    }
-
-                    // Is it readonly? Const?
-                    if (!field.Attributes.HasFlag(FieldAttributes.InitOnly))
-                    {
-                        // Mutable static field! That's bad.  
-                        errors.Add($"{name} is not readonly");
-                        continue;
-                    }
-
-                    // Is it a
-                    if (!IsTypeImmutable(field.FieldType))
-                    {
-                        errors.Add($"{name} readonly, but still a mutable type {field.FieldType}");
-                    }
-
-                    // Safe! The static field is readonly and set to an immutable object. 
-                }
-            }
-
-            // Sanity check that we actually ran the test. 
-            Assert.True(total > 10, "failed to find fields");
-
-            // Batch up errors so we can see all at once. 
-            Assert.Empty(errors);
-        }
-
-        // $$$ Supersedes ImmutabilityTests.
-        // This is more aggressive (includes private fields), but they don't all pass. So assert is disabled.
-        public static void CheckImmutableTypes(Assembly[] assemblies, bool enableAssert = false)
-        {
-            foreach (var assembly in assemblies)
-            {
-                foreach (Type type in assembly.GetTypes())
-                {
-                    if (type.Name.StartsWith("<", StringComparison.OrdinalIgnoreCase))
-                    {
-                        continue; // exclude compiler generated closures. 
-                    }
-
-                    // includes base types 
-                    var attr = type.GetInterfaces().Select(x => x.GetCustomAttributes().OfType<ThreadSafeImmutableAttribute>());
-                    if (attr == null)
-                    {
-                        continue;
-                    }
-
-                    // Common pattern is a writeable derived type (like Dict vs. IReadOnlyDict). 
-                    var attrNotSafe = type.GetCustomAttribute<NotThreadSafeAttribute>(inherit: false);
-                    if (attrNotSafe != null)
-                    {
-                        var attribute = type.GetCustomAttribute<ThreadSafeImmutableAttribute>(inherit: false);
-                        if (attribute != null)
-                        {
-                            Assert.True(false); // Class can't have both safe & unsafe together. 
-                        }
-
-                        continue;
-                    }
-
-                    bool ok = AnalyzeThreadSafety.VerifyThreadSafeImmutable(type);
-
-                    // Enable this, per  https://github.com/microsoft/Power-Fx/issues/1519
-                    if (enableAssert)
-                    {
-                        Assert.True(ok);
-                    }
-                }
-            }
-        }
-
-        private static bool IsTypeConcurrent(Type type)
-        {
-            if (type.IsGenericType)
-            {
-                var genericDef = type.GetGenericTypeDefinition();
-                if (genericDef == typeof(ConcurrentDictionary<,>))
-                {
-                    return true;
-                }
-            }
-
-            return false;
-        }
-
-        private static bool IsFieldVolatile(FieldInfo field)
-        {
-            var isVolatile = field
-                .GetRequiredCustomModifiers()
-                .Any(x => x == typeof(IsVolatile));
-            return isVolatile;
-        }
-
-<<<<<<< HEAD
-=======
-        // For other custom types, mark with [ThreadSafeImmutable] attribute.
-        private static readonly HashSet<Type> _knownImmutableTypes = new HashSet<Type>
-        {
-            // Primitives
-            typeof(object),
-            typeof(string),
-            typeof(System.Type),
-            typeof(Random),
-            typeof(DateTime),
-            typeof(System.Text.RegularExpressions.Regex),
-            typeof(System.Numerics.BigInteger),
-            typeof(NumberFormatInfo),
-
-            // Generics        
-            typeof(IReadOnlyDictionary<,>),
-            typeof(IReadOnlyCollection<>),
-            typeof(IReadOnlyList<>),
-            typeof(Nullable<>),
-            typeof(IEnumerable<>),
-            typeof(KeyValuePair<,>),
-            typeof(ISet<>)
-        };
-
->>>>>>> 3dc9b85e
-        // If the instance is readonly, is the type itself immutable ?
-        internal static bool IsTypeImmutable(Type t)
-        {
-            if (t.IsArray)
-            {
-                // Arrays are definitely not safe - their elements can be mutated.
-                return false;
-            }
-
-            if (t.IsPrimitive || t.IsEnum || t == typeof(decimal))
-            {
-                return true;
-            }
-
-            var attr = t.GetCustomAttribute<ThreadSafeImmutableAttribute>();
-            if (attr != null)
-            {
-                return true;
-            }
-
-            // Collection classes should be a IReadOnly<T>. Verify their T is also safe.
-            if (t.IsGenericType)
-            {
-                var genericDef = t.GetGenericTypeDefinition();
-                if (_knownImmutableTypes.Contains(genericDef))
-                { 
-                    var typeArgs = t.GetGenericArguments();
-                    foreach (var arg in typeArgs)
-                    {
-                        var isArgSafe = IsTypeImmutable(arg) || arg.IsValueType;
-                        if (!isArgSafe)
-                        {
-                            return false;
-                        }
-                    }
-
-                    return true;
-                }
-            }
-
-            if (_knownImmutableTypes.Contains(t))
-            {
-                return true;
-            }
-
-            // Treat delegates as immutable. They're just static functions. 
-            // If the delegate is closed over mutable state, those arugments would show up as fields and be caught.
-            if (t.BaseType == typeof(MulticastDelegate))
-            {
-                return true;
-            }
-
-            return false;
-        }
-    }
-}+﻿// Copyright (c) Microsoft Corporation.
+// Licensed under the MIT license.
+
+using System;
+using System.Collections.Concurrent;
+using System.Collections.Generic;
+using System.Collections.Immutable;
+using System.Diagnostics;
+using System.Globalization;
+using System.Linq;
+using System.Reflection;
+using System.Runtime.CompilerServices;
+using Microsoft.PowerFx.Core.Texl.Builtins;
+using Xunit;
+
+namespace Microsoft.PowerFx.Core.Tests
+{
+    /// <summary>
+    /// Analyze assemblies for thread safety issues. 
+    /// </summary>
+    public class AnalyzeThreadSafety
+    {
+        // For other custom types, mark with [ThreadSafeImmutable] attribute.
+        private static readonly HashSet<Type> _knownImmutableTypes = new HashSet<Type>
+        {
+            // Primitives
+            typeof(object),
+            typeof(string),
+            typeof(System.Type),
+            typeof(Random),
+            typeof(DateTime),
+            typeof(System.Text.RegularExpressions.Regex),
+            typeof(System.Numerics.BigInteger),
+            typeof(NumberFormatInfo),
+
+            // Generics        
+            typeof(IReadOnlyDictionary<,>),
+            typeof(IReadOnlyCollection<>),
+            typeof(IReadOnlyList<>),
+            typeof(Nullable<>),
+            typeof(IEnumerable<>),
+            typeof(KeyValuePair<,>),
+            typeof(ISet<>),
+            typeof(ImmutableDictionary<,>),
+            typeof(ImmutableList<>)            
+        };
+
+        // Return true if safe, false on error. 
+        public static bool VerifyThreadSafeImmutable(Type t)
+        {
+            int errors = 0;
+
+            var flags = BindingFlags.Instance | BindingFlags.Public | BindingFlags.NonPublic | BindingFlags.DeclaredOnly;
+
+            // Check out all fields and properties. 
+            foreach (var prop in t.GetProperties(flags)) 
+            {
+                var name = prop.Name;
+                if (prop.CanWrite)
+                {
+                    var isInitKeyword = prop.SetMethod.ReturnParameter.GetRequiredCustomModifiers().Contains(typeof(System.Runtime.CompilerServices.IsExternalInit));
+                    if (!isInitKeyword)
+                    {
+                        // No mutable properties allowed. Init only ok. 
+                        Debugger.Log(0, string.Empty, $"{t.Name}.{name} has setter\r\n");
+                        errors++;
+                    }
+                }
+
+                Assert.True(prop.CanRead);
+
+                var propType = prop.PropertyType;
+
+                if (!IsTypeImmutable(propType))
+                {
+                    // valuetypes are copies, so no contention
+                    if (!prop.PropertyType.IsValueType) 
+                    {
+                        // Fail. 
+                        Debugger.Log(0, string.Empty, $"{t.Name}.{name} returns mutable value\r\n");
+                        errors++;
+                    }
+                }
+            }
+            
+            foreach (var field in t.GetFields(flags))
+            {
+                var name = field.Name;
+
+                if (name.StartsWith("<"))
+                {
+                    // Ignore compile generated fields.
+                    continue;
+                }
+
+                // ReadOnly
+                if (!field.IsInitOnly)
+                {
+                    Debugger.Log(0, string.Empty, $"{t.Name}.{name} is not readonly\r\n");
+                    errors++;
+                }
+
+                if (field.GetCustomAttributes<ThreadSafeProtectedByLockAttribute>().Any() ||
+                    IsTypeConcurrent(field.FieldType))
+                {
+                    continue;
+                }
+
+                if (!IsTypeImmutable(field.FieldType))
+                {
+                    // Fail. 
+                    Debugger.Log(0, string.Empty, $"{t.Name}.{name} returns mutable value\r\n");
+                    errors++;
+                }
+            }
+
+            if (errors > 0)
+            {
+                Debugger.Log(0, string.Empty, $"\r\n");
+                return false;
+            }
+
+            return true;
+        }
+
+        // Verify there are no "unsafe" static fields that could be threading issues.
+        // Bugs - list of field types types that don't work. This should be driven to 0. 
+        // BugNames - list of "Type.Field" that don't work. This should be driven to 0. 
+        public static void CheckStatics(Assembly asm, HashSet<Type> bugsFieldType, HashSet<string> bugNames)
+        {
+            // Being immutable is the easiest way to be thread safe. Tips:
+            // `const` fields are safest - but that can only apply to literals. 
+            //
+            // readonly fields are safe if the field type is also immutable. So either:
+            // - change to immutable interface, like `readonly Dict<string,int> _keys` --> `readonly IReadOnlyDict<string,int> _keys`
+            // - mark type as immutable via [ImmutableObject] attribute. 
+            //
+            // Compiler properties will generate a backing field - we still catch the field via reflection.
+            // `int Prop {get;set; } = 123`  // mutable backing field! 
+            // `int Prop {get; } = 123`      // readonly backing field! 
+            var errors = new List<string>();
+
+            var total = 0;
+            foreach (var type in asm.GetTypes())
+            {
+                // Reflecting over fields will also find compiler-generated "backing fields" from static properties. 
+                foreach (var field in type.GetFields(BindingFlags.Static | BindingFlags.Public | BindingFlags.NonPublic))
+                {
+                    var name = $"{type.Name}.{field.Name}";
+                    total++;
+
+                    if (field.Attributes.HasFlag(FieldAttributes.Literal))
+                    {
+                        continue;  // 'const' keyword, 
+                    }
+
+                    if (type.Name.Contains("<>") ||
+                        type.Name.Contains("<PrivateImplementationDetails>"))
+                    {
+                        continue; // exclude compiler generated closures. 
+                    }
+
+                    // Field has is protected by a lock.
+                    if (field.GetCustomAttributes<ThreadSafeProtectedByLockAttribute>().Any())
+                    {
+                        continue;
+                    }
+
+                    if (bugsFieldType != null && bugsFieldType.Contains(field.FieldType))
+                    {
+                        continue;
+                    }
+
+                    if (bugNames != null && bugNames.Contains(name))
+                    {
+                        continue;
+                    }
+
+                    if (field.GetCustomAttribute<ThreadStaticAttribute>() != null)
+                    {
+                        // If field is marked [ThreadStatic], then each thread gets its own copy.
+                        // It also implies the author thought about threading. 
+                        continue;
+                    }
+
+                    if (IsFieldVolatile(field))
+                    {
+                        // If a field was marked volatile, then assume the author thought through the threading.
+                        continue;
+                    }
+
+                    // Is it readonly? Const?
+                    if (!field.Attributes.HasFlag(FieldAttributes.InitOnly))
+                    {
+                        // Mutable static field! That's bad.  
+                        errors.Add($"{name} is not readonly");
+                        continue;
+                    }
+
+                    // Is it a
+                    if (!IsTypeImmutable(field.FieldType))
+                    {
+                        errors.Add($"{name} readonly, but still a mutable type {field.FieldType}");
+                    }
+
+                    // Safe! The static field is readonly and set to an immutable object. 
+                }
+            }
+
+            // Sanity check that we actually ran the test. 
+            Assert.True(total > 10, "failed to find fields");
+
+            // Batch up errors so we can see all at once. 
+            Assert.Empty(errors);
+        }
+
+        // $$$ Supersedes ImmutabilityTests.
+        // This is more aggressive (includes private fields), but they don't all pass. So assert is disabled.
+        public static void CheckImmutableTypes(Assembly[] assemblies, bool enableAssert = false)
+        {
+            foreach (var assembly in assemblies)
+            {
+                foreach (Type type in assembly.GetTypes())
+                {
+                    if (type.Name.StartsWith("<", StringComparison.OrdinalIgnoreCase))
+                    {
+                        continue; // exclude compiler generated closures. 
+                    }
+
+                    // includes base types 
+                    var attr = type.GetInterfaces().Select(x => x.GetCustomAttributes().OfType<ThreadSafeImmutableAttribute>());
+                    if (attr == null)
+                    {
+                        continue;
+                    }
+
+                    // Common pattern is a writeable derived type (like Dict vs. IReadOnlyDict). 
+                    var attrNotSafe = type.GetCustomAttribute<NotThreadSafeAttribute>(inherit: false);
+                    if (attrNotSafe != null)
+                    {
+                        var attribute = type.GetCustomAttribute<ThreadSafeImmutableAttribute>(inherit: false);
+                        if (attribute != null)
+                        {
+                            Assert.True(false); // Class can't have both safe & unsafe together. 
+                        }
+
+                        continue;
+                    }
+
+                    bool ok = AnalyzeThreadSafety.VerifyThreadSafeImmutable(type);
+
+                    // Enable this, per  https://github.com/microsoft/Power-Fx/issues/1519
+                    if (enableAssert)
+                    {
+                        Assert.True(ok);
+                    }
+                }
+            }
+        }
+
+        private static bool IsTypeConcurrent(Type type)
+        {
+            if (type.IsGenericType)
+            {
+                var genericDef = type.GetGenericTypeDefinition();
+                if (genericDef == typeof(ConcurrentDictionary<,>))
+                {
+                    return true;
+                }
+            }
+
+            return false;
+        }
+
+        private static bool IsFieldVolatile(FieldInfo field)
+        {
+            var isVolatile = field
+                .GetRequiredCustomModifiers()
+                .Any(x => x == typeof(IsVolatile));
+            return isVolatile;
+        }
+
+        // If the instance is readonly, is the type itself immutable ?
+        internal static bool IsTypeImmutable(Type t)
+        {
+            if (t.IsArray)
+            {
+                // Arrays are definitely not safe - their elements can be mutated.
+                return false;
+            }
+
+            if (t.IsPrimitive || t.IsEnum || t == typeof(decimal))
+            {
+                return true;
+            }
+
+            var attr = t.GetCustomAttribute<ThreadSafeImmutableAttribute>();
+            if (attr != null)
+            {
+                return true;
+            }
+
+            // Collection classes should be a IReadOnly<T>. Verify their T is also safe.
+            if (t.IsGenericType)
+            {
+                var genericDef = t.GetGenericTypeDefinition();
+                if (_knownImmutableTypes.Contains(genericDef))
+                { 
+                    var typeArgs = t.GetGenericArguments();
+                    foreach (var arg in typeArgs)
+                    {
+                        var isArgSafe = IsTypeImmutable(arg) || arg.IsValueType;
+                        if (!isArgSafe)
+                        {
+                            return false;
+                        }
+                    }
+
+                    return true;
+                }
+            }
+
+            if (_knownImmutableTypes.Contains(t))
+            {
+                return true;
+            }
+
+            // Treat delegates as immutable. They're just static functions. 
+            // If the delegate is closed over mutable state, those arugments would show up as fields and be caught.
+            if (t.BaseType == typeof(MulticastDelegate))
+            {
+                return true;
+            }
+
+            return false;
+        }
+    }
+}