﻿// Copyright (c) Microsoft Corporation.
// Licensed under the MIT license.

using System;
using System.Data.SqlTypes;
using System.Linq;
using System.Text.RegularExpressions;
using Microsoft.PowerFx.Core.Parser;

namespace Microsoft.PowerFx.Core.Tests
{
    internal class InternalSetup
    {
        internal string HandlerName { get; set; }

        internal TexlParser.Flags Flags { get; set; }

        internal Features Features { get; set; }

        internal TimeZoneInfo TimeZoneInfo { get; set; }

        /// <summary>
        /// By default, we run expressions with a memory governor to enforce a limited amount of memory. 
        /// When true, disable memory checks and allow expression to use as much memory as it needs. 
        /// </summary>
        internal bool DisableMemoryChecks { get; set; }

        internal static InternalSetup Parse(string setupHandlerName, bool numberIsFloat = false)
        {
<<<<<<< HEAD
            var iSetup = new InternalSetup();

            if (numberIsFloat)
            {
                iSetup.Flags |= TexlParser.Flags.NumberIsFloat;
            }
=======
            var iSetup = new InternalSetup
            {
                // Default features
                Features = Features.TableSyntaxDoesntWrapRecords | Features.ConsistentOneColumnTableResult
            };
>>>>>>> a7c878ac

            if (string.IsNullOrWhiteSpace(setupHandlerName))
            {
                return iSetup;
            }

            var parts = setupHandlerName.Split(",").Select(x => x.Trim()).Where(x => !string.IsNullOrEmpty(x)).ToList();

            foreach (var part in parts.ToArray())
<<<<<<< HEAD
            {
                // negative flags are caught when adding the tests
                if (part.StartsWith("!"))
                {
                    parts.Remove(part);
                }
                else if (string.Equals(part, "DisableMemChecks", StringComparison.OrdinalIgnoreCase))
=======
            {
                var isDisable = false;
                var partName = part;
                if (part.StartsWith("disable:", StringComparison.OrdinalIgnoreCase))
                {
                    isDisable = true;
                    partName = part.Substring("disable:".Length);
                }

                if (string.Equals(part, "DisableMemChecks", StringComparison.OrdinalIgnoreCase))
>>>>>>> a7c878ac
                {
                    iSetup.DisableMemoryChecks = true;
                    parts.Remove(part);
                }
                else if (Enum.TryParse<TexlParser.Flags>(partName, out var flag))
                {
                    if (isDisable)
                    {
                        if (!iSetup.Flags.HasFlag(flag))
                        {
                            throw new InvalidOperationException($"Flag {partName} is already disabled");
                        }

                        iSetup.Flags &= ~flag;
                    }
                    else
                    {
                        if (iSetup.Flags.HasFlag(flag))
                        {
                            throw new InvalidOperationException($"Flag {partName} is already enabled");
                        }

                        iSetup.Flags |= flag;
                    }

                    parts.Remove(part);
                }
                else if (Enum.TryParse<Features>(partName, out var f))
                {
                    if (isDisable)
                    {
                        if (!iSetup.Features.HasFlag(f))
                        {
                            throw new InvalidOperationException($"Feature {partName} is already disabled");
                        }

                        iSetup.Features &= ~f;
                    }
                    else
                    {
                        if (iSetup.Features.HasFlag(f))
                        {
                            throw new InvalidOperationException($"Feature {partName} is already enabled");
                        }

                        iSetup.Features |= f;
                    }

                    parts.Remove(part);
                }
                else if (part.StartsWith("TimeZoneInfo", StringComparison.OrdinalIgnoreCase))
                {
                    var m = new Regex(@"TimeZoneInfo\(""(?<tz>[^)]+)""\)", RegexOptions.IgnoreCase).Match(part);

                    if (m.Success)
                    {
                        var tz = m.Groups["tz"].Value;

                        // This call will throw if the Id in invalid
                        iSetup.TimeZoneInfo = TimeZoneInfo.FindSystemTimeZoneById(tz);
                        parts.Remove(part);
                    }
                    else
                    {
                        throw new ArgumentException("Invalid TimeZoneInfo setup!");
                    }
                }
            }

            if (parts.Count > 1)
            {
                throw new ArgumentException("Too many setup handler names!");
            }

            iSetup.HandlerName = parts.FirstOrDefault();
            return iSetup;
        }
    }
}<|MERGE_RESOLUTION|>--- conflicted
+++ resolved
@@ -27,20 +27,16 @@
 
         internal static InternalSetup Parse(string setupHandlerName, bool numberIsFloat = false)
         {
-<<<<<<< HEAD
-            var iSetup = new InternalSetup();
-
-            if (numberIsFloat)
-            {
-                iSetup.Flags |= TexlParser.Flags.NumberIsFloat;
-            }
-=======
             var iSetup = new InternalSetup
             {
                 // Default features
                 Features = Features.TableSyntaxDoesntWrapRecords | Features.ConsistentOneColumnTableResult
             };
->>>>>>> a7c878ac
+
+            if (numberIsFloat)
+            {
+                iSetup.Flags |= TexlParser.Flags.NumberIsFloat;
+            }
 
             if (string.IsNullOrWhiteSpace(setupHandlerName))
             {
@@ -50,15 +46,6 @@
             var parts = setupHandlerName.Split(",").Select(x => x.Trim()).Where(x => !string.IsNullOrEmpty(x)).ToList();
 
             foreach (var part in parts.ToArray())
-<<<<<<< HEAD
-            {
-                // negative flags are caught when adding the tests
-                if (part.StartsWith("!"))
-                {
-                    parts.Remove(part);
-                }
-                else if (string.Equals(part, "DisableMemChecks", StringComparison.OrdinalIgnoreCase))
-=======
             {
                 var isDisable = false;
                 var partName = part;
@@ -69,7 +56,6 @@
                 }
 
                 if (string.Equals(part, "DisableMemChecks", StringComparison.OrdinalIgnoreCase))
->>>>>>> a7c878ac
                 {
                     iSetup.DisableMemoryChecks = true;
                     parts.Remove(part);
