--- conflicted
+++ resolved
@@ -26,17 +26,13 @@
         /// </summary>
         internal bool DisableMemoryChecks { get; set; }
 
-<<<<<<< HEAD
         private static bool TryGetFeaturesProperty(string featureName, out PropertyInfo propertyInfo)
         {
             propertyInfo = typeof(Features).GetProperty(featureName, BindingFlags.Instance | BindingFlags.NonPublic | BindingFlags.Public);
             return propertyInfo?.CanWrite == true;
         }
 
-        internal static InternalSetup Parse(string setupHandlerName)
-=======
         internal static InternalSetup Parse(string setupHandlerName, bool numberIsFloat = false)
->>>>>>> 0c20f337
         {
             var iSetup = new InternalSetup
             {
