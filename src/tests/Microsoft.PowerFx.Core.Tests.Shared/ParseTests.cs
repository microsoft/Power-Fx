﻿// Copyright (c) Microsoft Corporation.
// Licensed under the MIT license.

using System;
using System.Globalization;
using System.Linq;
using System.Runtime.InteropServices;
using Microsoft.PowerFx.Core.Binding;
using Microsoft.PowerFx.Core.Errors;
using Microsoft.PowerFx.Core.Functions;
using Microsoft.PowerFx.Core.Glue;
using Microsoft.PowerFx.Core.Localization;
using Microsoft.PowerFx.Core.Parser;
using Microsoft.PowerFx.Core.Texl;
using Microsoft.PowerFx.Syntax;
using Xunit;

namespace Microsoft.PowerFx.Core.Tests
{
    public class ParseTests : PowerFxTest
    {
        private static readonly ReadOnlySymbolTable _primitiveTypes = ReadOnlySymbolTable.PrimitiveTypesTableInstance;

        [Theory]
        [InlineData("0")]
        [InlineData("-0")]
        [InlineData("1")]
        [InlineData("-1")]
        [InlineData("1.0", "1")]
        [InlineData("-1.0", "-1")]
        [InlineData("1.123456789")]
        [InlineData("-1.123456789")]
        [InlineData("0.0", "0")]
        [InlineData("0.000000", "0")]
        [InlineData("0.000001", "1E-06")]
        [InlineData("0.123456789")]
        [InlineData("-0.0", "-0")]
        [InlineData("-0.000000", "-0")]
        [InlineData("-0.000001", "-1E-06")]
        [InlineData("-0.123456789")]
        [InlineData("0.99999999")]
        [InlineData("9.99999999")]
        [InlineData("-0.99999999")]
        [InlineData("-9.99999999")]
        [InlineData("-100")]
        [InlineData("10e4", "100000")]
        [InlineData("10e-4", "0.001")]
        [InlineData("10e+4", "100000")]
        [InlineData("-10e4", "-100000")]
        [InlineData("-10e-4", "-0.001")]
        [InlineData("-10e+4", "-100000")]
        [InlineData("123456789")]
        [InlineData("-123456789")]
        [InlineData("123456789.987654321", "123456789.98765433")]
        [InlineData("-123456789.987654321", "-123456789.98765433")]
        [InlineData("1.00000000000000000000001", "1")]
        [InlineData("2.E5", "200000")]
        public void TexlParseNumericLiterals(string script, string expected = null)
        {
            TestRoundtrip(script, expected, NodeKind.Error, null, TexlParser.Flags.NumberIsFloat);
        }

        [Theory]
        [InlineData("0")]
        [InlineData("-0")]
        [InlineData("1")]
        [InlineData("-1")]
        [InlineData("1.0", "1")]
        [InlineData("-1.0", "-1")]
        [InlineData("1.123456789")]
        [InlineData("-1.123456789")]
        [InlineData("0.0", "0")]
        [InlineData("0.000000", "0")]
        [InlineData("0.000001", "1E-06")]
        [InlineData("0.123456789")]
        [InlineData("-0.0", "-0")]
        [InlineData("-0.000000", "-0")]
        [InlineData("-0.000001", "-1E-06")]
        [InlineData("-0.123456789")]
        [InlineData("0.99999999")]
        [InlineData("9.99999999")]
        [InlineData("-0.99999999")]
        [InlineData("-9.99999999")]
        [InlineData("-100")]
        [InlineData("10e4", "100000")]
        [InlineData("10e-4", "0.001")]
        [InlineData("10e+4", "100000")]
        [InlineData("-10e4", "-100000")]
        [InlineData("-10e-4", "-0.001")]
        [InlineData("-10e+4", "-100000")]
        [InlineData("123456789")]
        [InlineData("-123456789")]
        [InlineData("123456789.987654321", "123456789.987654321")]
        [InlineData("-123456789.987654321", "-123456789.987654321")]
        [InlineData("1.00000000000000000000001", "1.00000000000000000000001")]
        [InlineData("2.E5", "200000")]
        public void TexlParseDecimalLiterals(string script, string expected = null)
        {
            TestRoundtrip(script, expected, NodeKind.Error, null, TexlParser.Flags.None);
        }

        [Theory]
        [InlineData("1.2.3")]
        [InlineData(".2.3")]
        [InlineData("2eee5")]
        [InlineData("2EEE5")]
        [InlineData("2e.5")]
        public void TexlParseNumericLiterals_Negative(string script)
        {
            TestParseErrors(script, 1, StringResources.Get(TexlStrings.ErrOperatorExpected));
        }

        [Theory]
        [InlineData("2e999")]
        [InlineData("4E88888")]
        [InlineData("-123e4567")]
        [InlineData("7E1111111")]
        public void TexlParseLargeNumerics_Negative(string script)
        {
            TestParseErrors(script, 1, StringResources.Get(TexlStrings.ErrNumberTooLarge));
        }

        [Theory]
        [InlineData("true")]
        [InlineData("false")]
        public void TexlParseBoolLiterals(string script)
        {
            TestRoundtrip(script);
        }

        [Theory]
        [InlineData("\"\"")]
        [InlineData("\"\"\"\"")]
        [InlineData("\" \"")]
        [InlineData("\"                                             \"")]
        [InlineData("\"hello world from Texl\"")]
        [InlineData("\"12345\"")]
        [InlineData("\"12345.12345\"")]
        [InlineData("\"true\"")]
        [InlineData("\"false\"")]
        [InlineData("\"Not an 'identifier' but a string\"")]
        [InlineData("\"Expert's opinion\"")]
        [InlineData("\"String with \"\"escaped\"\" \\\\ chars...\"")]
        [InlineData("\"\\n\\f\\r\\t\\v\\b\"")]
        public void TexlParseStringLiterals(string script)
        {
            TestRoundtrip(script);
        }

        [Theory]
        [InlineData("\"Newline  \n characters   \r   galore  \u00085\"")]
        [InlineData("\"And \u2028    some   \u2029   more!\"")]
        [InlineData("\"Other supported ones:  \t\b\v\f\0\'     \"")]
        [InlineData("\"Some unicode characters: 🍰 ❤ 💩 🤞🏽\"")]
        public void TexlParseStringLiteralsWithEscapableCharacters(string script)
        {
            TestRoundtrip(script);
        }

        [Theory]
        [InlineData("1 + 1")]
        [InlineData("1 + 2 + 3 + 4")]
        [InlineData("1 * 2 + 3 * 4")]
        [InlineData("1 * 2 * 3 + 4 * 5")]
        [InlineData("1 * 2 * 3 * 4 * 5")]
        [InlineData("2 - 1", "2 + -1")]
        [InlineData("2 - 1 - 2 - 3 - 4", "2 + -1 + -2 + -3 + -4")]
        [InlineData("2^3")]
        [InlineData("123.456^9")]
        [InlineData("123.456^-9")]
        [InlineData("2 / 3")]
        [InlineData("2 / 0")]
        [InlineData("1234e3 / 1234", "1234000 / 1234")]
        [InlineData("1234e-3 / 1234.5678", "1.234 / 1234.5678")]
        public void TexlParseArithmeticOperators(string script, string expected = null)
        {
            TestRoundtrip(script, expected);
        }

        [Theory]
        [InlineData("A || B")]
        [InlineData("A || B || C")]
        [InlineData("A && B")]
        [InlineData("A && B && C")]
        [InlineData("A && B || C && D")]
        [InlineData("A || B && C || D")]
        [InlineData("(A || B) && (C || D)")]
        [InlineData("!A")]
        [InlineData("! A", "!A")]
        [InlineData("!!!!!!!!!A")]
        [InlineData("! ! ! ! ! ! ! ! ! A", "!!!!!!!!!A")]
        [InlineData("!    !    !!!!    !!!     A", "!!!!!!!!!A")]
        [InlineData("!A || !B || D")]
        [InlineData("!(A || B) && !(C && D)")]
        [InlineData("!!!!!!!!!(A || B || C && D)")]

        [InlineData("!false")]
        [InlineData("!true")]
        [InlineData("true || true")]
        [InlineData("true || false")]
        [InlineData("false || false")]
        [InlineData("false || true")]
        [InlineData("true && true")]
        [InlineData("true && false")]
        [InlineData("false && true")]
        [InlineData("false && false")]
        [InlineData("true && true && true && true && true")]
        [InlineData("false && false && false && false && false")]

        [InlineData("Price = 1200")]
        [InlineData("Gender = \"Female\"")]

        [InlineData("A = B")]
        [InlineData("A < B")]
        [InlineData("A <= B")]
        [InlineData("A >= B")]
        [InlineData("A > B")]
        [InlineData("A <> B")]

        // Note that we are parsing these, but internally they will be binary trees: "((1 < 2) < 3) < 4", etc.
        [InlineData("1 < 2 < 3 < 4", null, NodeKind.BinaryOp)]
        [InlineData("1 < 2 >= 3 < 4", null, NodeKind.BinaryOp)]
        [InlineData("1 <= 2 < 3 <= 4", null, NodeKind.BinaryOp)]
        [InlineData("4 > 3 > 2 > 1", null, NodeKind.BinaryOp)]
        [InlineData("4 > 3 >= 2 > 1", null, NodeKind.BinaryOp)]
        [InlineData("1 < 2 = 3 <> 4", null, NodeKind.BinaryOp)]

        [InlineData("true = false")]
        [InlineData("true <> false")]
        [InlineData("Gender <> \"Male\"")]
        internal void TexlParseLogicalOperators(string script, string expected = null, NodeKind expectedNodeKind = NodeKind.Error)
        {
            TestRoundtrip(script, expected, expectedNodeKind);
        }

        [Theory]
        [InlineData("A Or B")]
        [InlineData("A Or B Or C")]
        [InlineData("A And B")]
        [InlineData("A And B And C")]
        [InlineData("A And B || C And D")]
        [InlineData("A Or B And C Or D")]
        [InlineData("(A Or B) And (C Or D)")]
        [InlineData("Not A")]
        [InlineData("Not Not Not Not A")]
        [InlineData("Not A Or Not B Or D")]
        [InlineData("Not (A Or B) And Not (C And D)")]
        [InlineData("Not Not Not Not Not (A Or B Or C And D)")]
        public void TexlParseKeywordLogicalOperators(string script)
        {
            TestRoundtrip(script);
        }

        [Theory]
        [InlineData("Or(A, B)")]
        [InlineData("Or(A, B Or C)")]
        [InlineData("And(A, B)")]
        [InlineData("And(A && C, B || D)")]
        [InlineData("And(A And B, C)")]
        [InlineData("Not(A)")]
        [InlineData("And(Not(A Or B), Not(C And D))")]
        [InlineData("Not(Not !Not(Not (A Or B Or C And D)))")]
        public void TexlParseLogicalOperatorsAndFunctions(string script)
        {
            TestRoundtrip(script);
        }

        [Theory]
        [InlineData("A As B")]
        [InlineData("A As B As C")]
        [InlineData("F(A, B, C) As D")]
        [InlineData("A && B As C")]
        [InlineData("A.B As C")]
        [InlineData("F(A As B, C)")]
        [InlineData("A * B As C")]
        [InlineData("A As B * C")]
        public void TexlParseAsOperator(string script)
        {
            TestRoundtrip(script);
        }

        [Theory]
        [InlineData("A As (B As C)")]
        [InlineData("A As F(B)")]
        [InlineData("A As (((B)))")]
        public void TexlParseAsOperator_Negative(string script)
        {
            TestParseErrors(script);
        }

        [Fact]
        public void TexlParseDoubleAmpVsSingleAmp()
        {
            // Test the correct parsing of double- vs. single-ampersand.

            // Double-ampersand should resolve to the logical conjunction operator.
            TestRoundtrip(
                "A && B",
                expectedNodeKind: NodeKind.BinaryOp,
                customTest: node =>
                {
                    Assert.Equal(BinaryOp.And, node.AsBinaryOp().Op);
                });

            // Single-ampersand should resolve to the concatenation operator.
            TestRoundtrip(
                "A & B",
                expectedNodeKind: NodeKind.BinaryOp,
                customTest: node =>
                {
                    Assert.Equal(BinaryOp.Concat, node.AsBinaryOp().Op);
                });

            // A triple-amp on the other hand should trigger a parse error.
            TestParseErrors("A &&& B", count: 1);
        }

        [Theory]
        [InlineData("", "", NodeKind.Blank)]
        internal void TexlParseBlank(string script, string expected, NodeKind expectedNodeKind)
        {
            // Test the correct parsing of Blank node.
            TestRoundtrip(script, expected, expectedNodeKind);
        }

        [Theory]

        // Unqualified identifiers
        [InlineData("A")]
        [InlineData("A12345")]
        [InlineData("'The name of a table'")]
        [InlineData("'A000'")]
        [InlineData("'__ '")]
        [InlineData("'A                                           _'")]
        [InlineData("'A                                           A'")]
        [InlineData("'A                                           123'")]
        [InlineData("'🍰'")]
        [InlineData("'🙋🏽 😂 😞 🤞🏽'")]

        // Identifiers with bangs (e.g. qualified entity names)
        [InlineData("A!B")]
        [InlineData("A!B!C")]
        [InlineData("A!'Some Column'!C")]
        [InlineData("'Some Table'!'Some Column'")]
        [InlineData("GlobalTable!B!C!D")]
        [InlineData("'My Table'!ColA!ColB!'ColC'")]

        // Disambiguated global identifiers
        [InlineData("[@foo]")]
        [InlineData("[@'foo with blanks']")]
        [InlineData("[@foo123]")]
        [InlineData("[@'A!B!C']")]
        [InlineData("[@'A!B!C']!X")]
        [InlineData("[@'A!B!C']!X!Y!Z")]

        // Disambiguated scope fields
        [InlineData("foo[@bar]")]
        [InlineData("foo[@bar]!X")]
        [InlineData("foo[@bar]!X!Y!Z")]
        public void TexlParseIdentifiers(string script)
        {
            TestRoundtrip(script);
        }

        [Theory]
        [InlineData("=", 0, 1)]
        [InlineData("💩", 0, 2)] // It's a surrogate character pair, spans 2 characters
        [InlineData("a💩", 1, 3)] // Second character is a surrogate pair, spans 2 characters
        public void TestParseIdentifiersThatNeedEscaping(string identifier, int expectedErrorSpanMin, int expectedErrorSpanMax)
        {
            var expression = $"Set({identifier}, 1)";
            expectedErrorSpanMax += "Set(".Length;
            expectedErrorSpanMin += "Set(".Length;
            var result = TexlParser.ParseScript(expression, flags: TexlParser.Flags.None);
            var node = result.Root;

            Assert.NotNull(node);
            Assert.True(result.HasError, result.ParseErrorText);
            var firstError = result.Errors.First();

            Assert.Equal(expectedErrorSpanMin, firstError.Span.Min);
            Assert.Equal(expectedErrorSpanMax, firstError.Span.Lim);
        }

        [Theory]
        [InlineData("A.B.C")]
        [InlineData("A.'Some Column'.C")]
        [InlineData("'Some Table'.'Some Column'")]
        [InlineData("GlobalTable.B.C.D")]
        [InlineData("'My Table'.ColA.ColB.'ColC'")]
        public void TexlParseDottedIdentifiers(string script)
        {
            TestRoundtrip(script);
        }

        [Theory]

        // Can't mix dot and bang within the same identifier.
        [InlineData("A!B.C")]
        [InlineData("A.B!C")]
        [InlineData("A.B.C.D.E.F.G!H")]
        [InlineData("A!B!C!D!E!F!G.H")]

        // Missing delimiters
        [InlineData("foo'")]

        // Disambiguated identifiers and scope fields
        [InlineData("@")]
        [InlineData("@[]")]
        [InlineData("[@@@@@@@@@@]")]
        [InlineData("[@]")]
        [InlineData("[@    ]")]
        [InlineData("[@foo!bar]")]
        [InlineData("[@foo.bar]")]
        [InlineData("[@'']")]
        [InlineData("[@\"\"]")]
        [InlineData("[@1234]")]
        [InlineData("X![@foo]")]
        [InlineData("X.[@foo]")]
        [InlineData("X!Y!Z![@foo]")]
        [InlineData("X.Y.Z.[@foo]")]
        [InlineData("X!Y!Z[@foo]")]
        [InlineData("X.Y.Z[@foo]")]
        [InlineData("[@foo][@bar]")]
        public void TexlParseIdentifiersNegative(string script)
        {
            // Identifiers can't be all-blank.
            TestParseErrors(script);
        }

        [Theory]

        // Missing delimiters
        [InlineData("'foo")]

        public void TexlParseIdentifiersNegative_MissingClose(string script)
        {
            // Identifiers can't be all-blank.
            TestParseErrors(script, 1, StringResources.Get(TexlStrings.ErrClosingIdentifierExpected));
        }

        [Theory]

        // Identifiers can't be all-blank.
        [InlineData("''")]
        [InlineData("' '")]
        [InlineData("'     '")]
        [InlineData("'                                          '")]
        [InlineData("' \t '")]
        [InlineData("' \n '")]
        [InlineData("' \r '")]

        // Tabs and newlines in an identifier or DName
        // Should match CharacterUtils.IsTabulation() and CharacterUtils.IsLineTerm() used in DName.MakeValid
        [InlineData("'a \t b'")] // \u0009
        [InlineData("'a \u000b b'")] // vertical tab
        [InlineData("'a \n b'")]
        [InlineData("'a \r b'")]
        [InlineData("'a \u0085 b'")]
        [InlineData("'a \u2028 b'")]
        [InlineData("'a \u2029 b'")]
        [InlineData("'a \u000c b'")] // form feed

        public void TexlParseIdentifiersNegative_EmptyTabsNewlines(string script)
        {
            // Identifiers can't be all-blank.
            TestParseErrors(script, 1, StringResources.Get(TexlStrings.ErrEmptyInvalidIdentifier));
        }

        [Theory]

        // The language does not / no longer supports a null constant.
        // Out-of-context nulls are parsed as unbound identifiers.
        [InlineData("null", NodeKind.FirstName)]
        [InlineData("null && null")]
        [InlineData("null || null")]
        [InlineData("!null")]
        [InlineData("A = null")]
        [InlineData("A < null")]
        [InlineData("B > null")]
        [InlineData("NULL", NodeKind.FirstName)]
        [InlineData("Null", NodeKind.FirstName)]
        [InlineData("nuLL", NodeKind.FirstName)]
        internal void TexlParseNull(string script, NodeKind expectedNodeKind = NodeKind.Error)
        {
            // The language does not / no longer supports a null constant.
            // Out-of-context nulls are parsed as unbound identifiers.
            TestRoundtrip(script, expectedNodeKind: expectedNodeKind, flags: TexlParser.Flags.DisableReservedKeywords);
        }

        [Theory]
        [InlineData("ThisItem")]
        [InlineData("ThisItem!Price")]
        [InlineData("ThisItem.Price")]
        public void TexlParseThisItem(string script)
        {
            TestRoundtrip(script);
        }

        [Theory]
        [InlineData("Parent", NodeKind.Parent)]
        [InlineData("Parent!Width")]
        [InlineData("Parent.Width")]
        internal void TexlParseParent(string script, NodeKind expectedNodeKind = NodeKind.Error)
        {
            TestRoundtrip(script, expectedNodeKind: expectedNodeKind);
        }

        [Theory]
        [InlineData("Self", NodeKind.Self)]
        [InlineData("Self!Width")]
        [InlineData("Self.Width")]
        [InlineData("If(Self.Width < 2, Self.Height, Self.X)")]
        internal void TexlParseSelf(string script, NodeKind expectedNodeKind = NodeKind.Error)
        {
            TestRoundtrip(script, null, expectedNodeKind);
        }

        [Theory]
        [InlineData("Concatenate(A, B)")]
        [InlineData("Abs(-12)")]
        [InlineData("If(A < 2, A, 2)")]
        [InlineData("Count(A!B!C)")]
        [InlineData("Count(A.B.C)")]
        [InlineData("Abs(12) + Abs(-12) + Abs(45) + Abs(-45)")]
        public void TexlParseFunctionCalls(string script)
        {
            TestRoundtrip(script);
        }

        [Theory]
        [InlineData("Type(Decimal)", "Type(Decimal)")]
        [InlineData("Type([Number])", "Type([ Number ])")]
        [InlineData("Type(RecordOf(Accounts))", "Type(RecordOf(Accounts))")]
        [InlineData("Type([{Age: Number}])", "Type([ { Age:Number } ])")]
        [InlineData("IsType(ParseJSON(\"42\"),Type(Decimal))", "IsType(ParseJSON(\"42\"), Type(Decimal))")]
        [InlineData("IsType(ParseJSON(\"{}\"),Type(RecordOf(Accounts)))", "IsType(ParseJSON(\"{}\"), Type(RecordOf(Accounts)))")]
        public void TexlParseTypeLiteral(string script, string expected)
        {
            TestRoundtrip(script, expected, features: Features.PowerFxV1);
        }

        [Theory]
        [InlineData("DateValue(,", 2)]
        [InlineData("DateValue(,,", 3)]
        [InlineData("DateValue(,,,,,,,,,", 10)]
        [InlineData("DateValue(Now(),,", 2)]
        public void TexlParseFunctionCallsNegative(string script, int expected)
        {
            TestParseErrors(script, expected);
        }

        [Theory]
        [InlineData("Facebook!GetFriends()", "Facebook.GetFriends()")]
        [InlineData("Facebook.GetFriends()")]
        [InlineData("Netflix!CatalogServices!GetRecentlyAddedTitles()", "Netflix.CatalogServices.GetRecentlyAddedTitles()")]
        [InlineData("Netflix.CatalogServices.GetRecentlyAddedTitles()")]
        public void TexlParseNamespaceQualifiedFunctionCalls(string script, string expected = null)
        {
            TestRoundtrip(script, expected);
        }

        [Fact]
        public void TexlCallHeadNodes()
        {
            TestRoundtrip(
                "GetSomething()",
                customTest: node =>
                {
                    Assert.True(node is CallNode);
                    Assert.Null(node.AsCall().HeadNode);
                    Assert.NotNull(node.AsCall().Head);
                    Assert.True(node.AsCall().Head is Identifier);
                    Assert.True((node.AsCall().Head as Identifier).Namespace.IsRoot);
                    Assert.False(node.AsCall().Head.Token.IsNonSourceIdentToken);
                });

            TestRoundtrip(
                "Netflix!Services!GetMovieCatalog()", 
                expected: "Netflix.Services.GetMovieCatalog()",
                customTest: node =>
                {
                    Assert.True(node is CallNode);

                    Assert.NotNull(node.AsCall().Head);
                    Assert.True(node.AsCall().Head is Identifier);
                    Assert.False((node.AsCall().Head as Identifier).Namespace.IsRoot);
                    Assert.False(node.AsCall().Head.Token.IsNonSourceIdentToken);
                    Assert.Equal("Netflix.Services", (node.AsCall().Head as Identifier).Namespace.ToDottedSyntax());

                    Assert.NotNull(node.AsCall().HeadNode);
                    Assert.True(node.AsCall().HeadNode is DottedNameNode);
                    Assert.Equal("Netflix.Services.GetMovieCatalog", node.AsCall().HeadNode.AsDottedName().ToDPath().ToDottedSyntax());
                });
        }

        [Theory]

        // "As" Ident cannot be a reserved keyword
        [InlineData("Filter([1,2,3] As Self, 'Self'.Value > 2)", 3)]
        public void TestReservedAsIdentifier(string script, int expected)
        {
            TestParseErrors(script, expected);
        }

        //[Timeout(1000)]
        [Theory]
        [InlineData(
            "Text(Text(Text(Text(Text(Text(Text(Text(Text(Text(Text(Text(Text(Text(Text(Text(Text(Text(Text(Text(" +
            "Text(Text(Text(Text(Text(Text(Text(Text(Text(Text(Text(Text(Text(Text(Text(Text(Text(Text(Text(Text(" +
            "Text(Text(Text(Text(Text(Text(Text(Text(Text(Text(Text(Text(Text(Text(Text(Text(Text(Text(Text(Text(" +
            "Text(Text(Text(Text(Text(Text(Text(Text(Text(Text(Text(Text(Text(Text(Text(Text(Text(Text(Text(Text(" +
            "Text(Text(Text(Text(Text(Text(Text(Text(Text(Text(Text(Text(Text(Text(Text(Text(Text(Text(Text(Text(" +
            "Text(Text(Text(Text(Text(Text(Text(Text(Text(Text(Text(Text(Text(Text(Text(Text(Text(Text(Text(Text(" +
            "Text(Text(Text(Text(Text(Text(Text(Text(Text(Text(Text(Text(Text(Text(Text(Text(Text(Text(Text(Text(" +
            "Text(Text(Text(Text(Text(Text(Text(Text(Text(Text(Text(Text(Text(Text(Text(Text(Text(Text(Text(Text(" +
            "Text(Text(Text(Text(Text(Text(Text(Text(Text(Text(Text(Text(Text(Text(Text(Text(Text(Text(Text(Text(" +
            "Text(Text(Text(Text(Text(Text(Text(Text(Text(Text(Text(Text(Text(Text(Text(Text(Text(Text(Text(Text(")]
        [InlineData(
            "0+(1+(2+(3+(4+(5+(6+(7+(8+(9+(0+(1+(2+(3+(4+(5+(6+(7+(8+(9+(0+(1+(2+(3+(4+(5+(6+(7+(8+(9+(0+(1+(2+(3+(4+(5+(6+(7+(8+(9+(" +
            "0+(1+(2+(3+(4+(5+(6+(7+(8+(9+(0+(1+(2+(3+(4+(5+(6+(7+(8+(9+(0+(1+(2+(3+(4+(5+(6+(7+(8+(9+(0+(1+(2+(3+(4+(5+(6+(7+(8+(9+(" +
            "0+(1+(2+(3+(4+(5+(6+(7+(8+(9+(0+(1+(2+(3+(4+(5+(6+(7+(8+(9+(0+(1+(2+(3+(4+(5+(6+(7+(8+(9+(0+(1+(2+(3+(4+(5+(6+(7+(8+(9+(" +
            "0+(1+(2+(3+(4+(5+(6+(7+(8+(9+(0+(1+(2+(3+(4+(5+(6+(7+(8+(9+(0+(1+(2+(3+(4+(5+(6+(7+(8+(9+(0+(1+(2+(3+(4+(5+(6+(7+(8+(9+(" +
            "0+(1+(2+(3+(4+(5+(6+(7+(8+(9+(0+(1+(2+(3+(4+(5+(6+(7+(8+(9+(0+(1+(2+(3+(4+(5+(6+(7+(8+(9+(0+(1+(2+(3+(4+(5+(6+(7+(8+(9+(" +
            "0+(1+(2+(3+(4+(5+(6+(7+(8+(9+(0+(1+(2+(3+(4+(5+(6+(7+(8+(9+(0+(1+(2+(3+(4+(5+(6+(7+(8+(9+(0+(1+(2+(3+(4+(5+(6+(7+(8+(9+(" +
            "0+(1+(2+(3+(4+(5+(6+(7+(8+(9+(0+(1+(2+(3+(4+(5+(6+(7+(8+(9+(0+(1+(2+(3+(4+(5+(6+(7+(8+(9+(0+(1+(2+(3+(4+(5+(6+(7+(8+(9+(" +
            "0+(1+(2+(3+(4+(5+(6+(7+(8+(9+(0+(1+(2+(3+(4+(5+(6+(7+(8+(9+(0+(1+(2+(3+(4+(5+(6+(7+(8+(9+(0+(1+(2+(3+(4+(5+(6+(7+(8+(9+(" +
            "0+(1+(2+(3+(4+(5+(6+(7+(8+(9+(0+(1+(2+(3+(4+(5+(6+(7+(8+(9+(0+(1+(2+(3+(4+(5+(6+(7+(8+(9+(0+(1+(2+(3+(4+(5+(6+(7+(8+(9+(")]
        [InlineData("A!!!!!!!!!!!!!!!!!!!!!!!!!!!!!!!!!!!!!!!!!!!!!!!!!!!!!!!!!!!!")]
        [InlineData("A!A!A!A!A!A!A!A!A!A!A!A!A!A!A!A!A!A!A!A!A!A!A!A!A!A!A!A!A!A!A!A!A!A!A!A!A!A!A!A!A!A!A!A!A!A!A!A!A!A!A!A!A!A!A!A!A!A!A!A!A")]
        [InlineData("A............................................................")]
        [InlineData("A.A.A.A.A.A.A.A.A.A.A.A.A.A.A.A.A.A.A.A.A.A.A.A.A.A.A.A.A.A.A.A.A.A.A.A.A.A.A.A.A.A.A.A.A.A.A.A.A.A.A.A.A.A.A.A.A.A.A.A.A")]
        public void TexlExcessivelyDeepRules(string script)
        {
            TestParseErrors(script, count: 1, errorMessage: StringResources.Get(TexlStrings.ErrRuleNestedTooDeeply));
        }

        [Theory]
        [InlineData("1234+6789+1234")] // Valid parse
        [InlineData("1234+6789+++++")] // Invalid parse
        public void MaxExpressionLength(string expr)
        {
            var opts = new ParserOptions
            {
                 MaxExpressionLength = 10
            };

            var parseResult = Engine.Parse(expr, options: opts);
            Assert.False(parseResult.IsSuccess);
            Assert.True(parseResult.HasError);

            // Only 1 error for being too long.
            // Any other errors indicate additional work that we shouldn't have done. 
            var errors = parseResult.Errors;
            Assert.Single(errors);
            Assert.Equal("Error 0-14: Expression can't be more than 10 characters. The expression is 14 characters.", errors.First().ToString());
        }

        [Theory]
        [InlineData("")]
        [InlineData("  ")]
        [InlineData("//LineComment")]
        [InlineData("/* Block Comment Closed */")]
        public void TestBlankNodesAndCommentNodeOnlys(string script)
        {
            var result = TexlParser.ParseScript(script);
            var node = result.Root;

            Assert.NotNull(node);
            Assert.Empty(result.Errors);
        }

        [Theory]
        [InlineData("/* Block Comment no end")]
        public void TexlTestCommentingSemantics_Negative(string script)
        {
            TestParseErrors(script);
        }

        [Theory]
        [InlineData("true and false")]
        [InlineData("\"a\" In \"astring\"")]
        [InlineData("\"a\" ExaCtIn \"astring\"")]
        [InlineData("true ANd false")]
        public void TestBinaryOpCaseParseErrors(string script)
        {
            TestParseErrors(script);
        }

        [Theory]
        [InlineData("a!b", "a.b")]
        [InlineData("a.b", "a.b")]
        [InlineData("a[@b]", "a.b")]
        [InlineData("a!b!c", "a.b.c")]
        [InlineData("a.b.c", "a.b.c")]
        [InlineData("a!b!c!d!e!f!g!h!i!j!k!l!m!n!o!p!q!r!s!t!w!x!y!z", "a.b.c.d.e.f.g.h.i.j.k.l.m.n.o.p.q.r.s.t.w.x.y.z")]
        [InlineData("a.b.c.d.e.f.g.h.i.j.k.l.m.n.o.p.q.r.s.t.w.x.y.z", "a.b.c.d.e.f.g.h.i.j.k.l.m.n.o.p.q.r.s.t.w.x.y.z")]
        public void TestNodeToDPath(string script, string dpath)
        {
            var result = TexlParser.ParseScript(script);
            var node = result.Root;

            Assert.NotNull(node);
            Assert.Empty(result.Errors);
            Assert.True(node is DottedNameNode);

            var dotted = node as DottedNameNode;
            Assert.Equal(dpath, dotted.ToDPath().ToDottedSyntax());
        }

        [Theory]
        [InlineData("{}", "{  }")]
        [InlineData("{  }")]
        [InlineData("{ A:10 }")]
        [InlineData("{ WhateverIdentifierHere:10 }")]
        [InlineData("{ 'someFieldName':10 }")]
        [InlineData("{ 'somefield   weird identifier with spaces and stuff...':10, 'some...and another one':true }")]
        [InlineData("{ A:10, B:\"hello\", C:true }")]
        [InlineData("{ A:Abs(12) + Abs(-12) + Abs(45) + Abs(-45), B:Nz(A), C:X!Y + Y!Z }")]
        [InlineData("{ A:Abs(12) + Abs(-12) + Abs(45) + Abs(-45), B:Nz(A), C:X.Y + Y.Z }")]

        // Nested
        [InlineData("{ A:{  }, B:{  }, C:{  } }")]
        [InlineData("{ A:{ X:10, Y:true }, B:{ Z:\"Hello\" }, C:{ W:{  } } }")]
        [InlineData("{ A:{ X:10, Y:true }, B:{ 'ZZZZZ':\"Hello\" }, C:{ 'WWW WWWW WWWW':{  } } }")]
        public void TestParseRecords(string script, string expected = null)
        {
            TestRoundtrip(script, expected);
        }

        [Theory]
        [InlineData("{{}}")]
        [InlineData("{ , }")]
        [InlineData("{A:1, }")]
        [InlineData("{A:1,,, }")]
        [InlineData("{A:1, B:2,,, }")]
        [InlineData("{ . . . }")]
        [InlineData("{ some identifiers }")]
        [InlineData("{ {some identifiers} }")]
        [InlineData("{{}, {}, {}}")]
        [InlineData("{ 10 20 30 }")]
        [InlineData("{10, 20, 30}")]
        [InlineData("{A; B; C}")]
        [InlineData("{A:1, B C}")]
        [InlineData("{A, B, C}")]
        [InlineData("{A B C}")]
        [InlineData("{true, false, true, true, false}")]
        [InlineData("{\"a\", \"b\", \"c\"}")]
        [InlineData("{:, :, :}")]
        [InlineData("{A:10; B:30; C:40}")]
        [InlineData("{A:10, , , , C:30}")]
        [InlineData("{{}:A}")]
        [InlineData("{10:B, 20:C}")]
        [InlineData("{A:10 B:20 C:30}")]
        [InlineData("{A:10 . B:20 . C:30}")]
        [InlineData("{A;10, B;20, C;30}")]
        [InlineData("{A=20, B=30, C=40}")]
        [InlineData("{A:=20, B:=30, C:=true}")]
        [InlineData("{A:20+}")]
        [InlineData("{A:20, B:30; }")]
        [InlineData("{A:20, B:30 ++ }")]
        public void TestParseRecordsNegative(string script)
        {
            TestParseErrors(script);
        }

        [Theory]
        [InlineData("[{A]", 0, 4)]
        [InlineData("[{A:2}]", 0, 7)]
        [InlineData("With({A:2", 0, 9)]
        [InlineData("Filter(CDS, {A:2", 0, 16)]
        [InlineData("{", 0, 1)]
        [InlineData("Filter(CDS, {", 0, 13)]
        public void TestParseRecordNodesSpan(string script, int min, int lim)
        {
            var result = TexlParser.ParseScript(script);
            var span = result.Root.GetCompleteSpan();
            Assert.Equal(min, span.Min);
            Assert.Equal(lim, span.Lim);
        }

        [Theory]
        [InlineData("[]", "[  ]")]
        [InlineData("[  ]")]
        [InlineData("[ 1, 2, 3, 4, 5 ]")]
        [InlineData("[ Abs(12), Abs(-12), Abs(45), Abs(-45), X!Y + Y!Z ]")]
        [InlineData("[ Abs(12), Abs(-12), Abs(45), Abs(-45), X.Y + Y.Z ]")]
        [InlineData("[ \"a\", \"b\", \"c\" ]")]

        // Nested
        [InlineData("[ [ 1, 2, 3 ], [ 4, 5, 6 ], [ \"a\", \"b\", \"c\" ] ]")]
        public void TestParseTables(string script, string expected = null)
        {
            TestRoundtrip(script, expected);

            // Nested
            TestRoundtrip("[ [ 1, 2, 3 ], [ 4, 5, 6 ], [ \"a\", \"b\", \"c\" ] ]");
        }

        [Theory]
        [InlineData("[a:10]")]
        [InlineData("[a:10, b:20]")]
        [InlineData("[10; 20; 30]")]
        [InlineData("[10 20 30]")]
        public void TestParseTables_Negative(string script)
        {
            TestParseErrors(script);
        }

        [Theory]
        [InlineData(" ")]

        // without colon-equal
        [InlineData("AFormula = 10;")]
        [InlineData("A_Formula = 10;")]
        [InlineData("'A Formula  ' = 10;")]
        [InlineData("'Formul@  ^%' = 10;")]
        [InlineData("'Formul@  ^%' = 10")]
        [InlineData("'Formul@  ^%' = 10    ")]
        [InlineData("   a    =  10    ;  ")]
        [InlineData("a = b = 10;")]
        [InlineData("a = 10; c = 20;")]
<<<<<<< HEAD

        // with colon-equal
        [InlineData("AFormula := 10;")]
        [InlineData("A_Formula := 10;")]
        [InlineData("'A Formula  ' := 10;")]
        [InlineData("'Formul@  ^%' := 10;")]
        [InlineData("   a    :=  10    ;  ")]
        [InlineData("a := b = 10;")]
        [InlineData("a := 10; c := 20;")]
=======
        [InlineData("a = 10; c = 20")]
        [InlineData("a = 10")]
>>>>>>> 2f47c430
        public void TestFormulasParse(string script)
        {
            TestFormulasParseRoundtrip(script, allowEqualOnly: true);
        }

        [Theory]
        [InlineData(" ")]

        // with colon-equal
        [InlineData("AFormula := 10;")]
        [InlineData("A_Formula := 10;")]
        [InlineData("'A Formula  ' := 10;")]
        [InlineData("'Formul@  ^%' := 10;")]
        [InlineData("   a    :=  10    ;  ")]
        [InlineData("a := b = 10;")]
        [InlineData("a := 10; c := 20;")]
        public void TestFormulasParse_ColonEqualRequired(string script)
        {
            TestFormulasParseRoundtrip(script, allowEqualOnly: false);
        }

        [Theory]

        // without colon-equal
        [InlineData("AFormula = 10;")]
        [InlineData("A_Formula = 10;")]
        [InlineData("'A Formula  ' = 10;")]
        [InlineData("'Formul@  ^%' = 10;")]
        [InlineData("   a    =  10    ;  ")]
        [InlineData("a = b = 10;")]
        [InlineData("a = 10; c = 20;")]
        public void TestFormulasParse_ColonEqualRequired_Negative(string script)
        {
            TestFormulasParseError(script, allowEqualOnly: false);
        }

        [Theory]
        [InlineData("a = ;")]
        [InlineData("b=10;a = ;c=3;")]
        [InlineData("/*b=10*/;a = ;c=3;")]
        [InlineData("Formul@ = 10; b = 20;")]
        [InlineData("a;")]
        [InlineData(";")]
        [InlineData("a = 10;;")]
        [InlineData("a = 10; b")]
        [InlineData("A = If(true,1;);")]
        [InlineData("A = If(true,1;2);")]
        [InlineData("1 + 2);")]
        [InlineData("1 = 10")]
        [InlineData("a.b = c")]
        public void TestFormulasParse_Negative(string script)
        {
            TestFormulasParseError(script, allowEqualOnly: true);
        }

        [Theory]
        [InlineData("a := 10")]
        [InlineData("a := ;")]
        [InlineData("b:=10;a := ;c:=3;")]
        [InlineData("/*b:=10*/;a := ;c:=3;")]
        [InlineData("Formul@ := 10; b := 20;")]
        [InlineData("a;")]
        [InlineData(";")]
        [InlineData("a := 10;;")]
        [InlineData("a := 10; b")]
        [InlineData("A := If(true,1;);")]
        [InlineData("A := If(true,1;2);")]
        [InlineData("1 + 2);")]
        [InlineData("1 := 10")]
        [InlineData("a.b := c")]
        public void TestFormulasParse_Negative_ColonEqualRequired(string script)
        {
            TestFormulasParseError(script, allowEqualOnly: false);
        }

        [Theory]
        [InlineData("A;B;C", "A ; B ; C")]
        [InlineData("Foo(1);Bar(2)", "Foo(1) ; Bar(2)")]
        public void TestChainParse(string script, string expected = null)
        {
            TestRoundtrip(script, expected, flags: TexlParser.Flags.EnableExpressionChaining);
        }

        internal void TestRoundtrip(string script, string expected = null, NodeKind expectedNodeKind = NodeKind.Error, Action<TexlNode> customTest = null, TexlParser.Flags flags = TexlParser.Flags.None, Features features = null)
        {
            var result = TexlParser.ParseScript(script, flags: flags, features: features ?? Features.None);
            var node = result.Root;            
                        
            Assert.NotNull(node);
            Assert.False(result.HasError, result.ParseErrorText);

            var startid = node.Id;

            // Test cloning
            var clone = node.Clone(ref startid, default);
            Assert.Equal(TexlPretty.PrettyPrint(node), TexlPretty.PrettyPrint(clone), false);

            if (expected == null)
            {
                expected = script;
            }

            Assert.Equal(expected, TexlPretty.PrettyPrint(node), false);

            if (expectedNodeKind != NodeKind.Error)
            {
                Assert.Equal(expectedNodeKind, node.Kind);
            }

            customTest?.Invoke(node);
        }

        internal void TestParseErrors(string script, int count = 1, string errorMessage = null)
        {
            var result = TexlParser.ParseScript(script);
            Assert.NotNull(result.Root);
            Assert.True(result.HasError);
            Assert.True(result._errors.Count >= count);

            //Assert.IsTrue(result.Errors.All(err => err.ErrorKind == DocumentErrorKind.AXL && err.TextSpan != null));
            Assert.True(errorMessage == null || result._errors.Any(err => err.ShortMessage == errorMessage));
        }

        internal void TestFormulasParseRoundtrip(string script, bool allowEqualOnly)
        {
            var parserOptions = new ParserOptions()
            {
                AllowsSideEffects = false,
                AllowEqualOnlyNamedFormulas = allowEqualOnly,
            };
            var parseResult = UserDefinitions.Parse(script, parserOptions);
            Assert.False(parseResult.HasErrors);
        }

        private ParseUserDefinitionResult TestFormulasParseError(string script, bool allowEqualOnly)
        {
            var parserOptions = new ParserOptions()
            {
                AllowsSideEffects = false,
                AllowEqualOnlyNamedFormulas = allowEqualOnly,
            };
            var parseResult = UserDefinitions.Parse(script, parserOptions);
            Assert.True(parseResult.HasErrors);

            return parseResult;
        }

        [Theory]
        [InlineData("a := 10ads; b := 123; c := 20;", "c")]
        [InlineData("a := (; b := 123; c := 20;", "c")]
        [InlineData("a := (; b := 123; c := );", "b")]
        [InlineData("a := 10; b := 123; c := 10);", "b")]
        [InlineData("3r(09 := 10; b := 123; c := 10;", "b")]
        [InlineData("a := 10; b := (123 ; c := 20;", "c")]
        [InlineData("a := 10; b := in'valid ; c := 20;", "c")]
        [InlineData("a := 10; b := in(valid ; c := 20;", "c")]
        [InlineData("a := 10; b := in)valid ; c := 20;", "c")]
        [InlineData("a := 10; b := in{valid ; c := 20;", "c")]
        [InlineData("a := 10; b := in}valid ; c := 20;", "c")]
        [InlineData("a := 10; b := in'valid", "a")]
        [InlineData("a := 10; b := 3213d 123123asdf", "a")]
        [InlineData("a := 10; b := 3213d 123123asdf; c := 23;", "c")]
        [InlineData("a := 10; b := 3213d 123123asdf;; c := 23;", "c")]
        [InlineData("a := 10; b := 321;3;d ;;;123123asdf;; c := 23;", "c")]
        [InlineData("a := 10; b := in'valid ; c := 20; d := also(invalid; e := 44;", "e")]
        [InlineData("a := 10; b := 30; c := in'valid ; d := (10; e := 42;", "e")]
        public void TestFormulaParseRestart_ColonEqualRequired(string script, string key)
        {
            var parseResult = TestFormulasParseError(script, allowEqualOnly: false);

            // Parser restarted, and found 'c' correctly
            Assert.Contains(parseResult.NamedFormulas, kvp => kvp.Ident.Name.ToString() == key);
        }

        [Theory]

        // no colon
        [InlineData("a = 10ads; b = 123; c = 20;", "c")]
        [InlineData("a = (; b = 123; c = 20;", "c")]
        [InlineData("a = (; b = 123; c = );", "b")]
        [InlineData("a = 10; b = 123; c = 10);", "b")]
        [InlineData("3r(09 = 10; b = 123; c = 10;", "b")]
        [InlineData("a = 10; b = (123 ; c = 20;", "c")]
        [InlineData("a = 10; b = in'valid ; c = 20;", "c")]
        [InlineData("a = 10; b = in(valid ; c = 20;", "c")]
        [InlineData("a = 10; b = in)valid ; c = 20;", "c")]
        [InlineData("a = 10; b = in{valid ; c = 20;", "c")]
        [InlineData("a = 10; b = in}valid ; c = 20;", "c")]
        [InlineData("a = 10; b = in'valid", "a")]
        [InlineData("a = 10; b = 3213d 123123asdf", "a")]
        [InlineData("a = 10; b = 3213d 123123asdf; c = 23;", "c")]
        [InlineData("a = 10; b = 3213d 123123asdf;; c = 23;", "c")]
        [InlineData("a = 10; b = 321;3;d ;;;123123asdf;; c = 23;", "c")]
        [InlineData("a = 10; b = in'valid ; c = 20; d = also(invalid; e = 44;", "e")]
        [InlineData("a = 10; b = 30; c = in'valid ; d = (10; e = 42;", "e")]

        // just colon-equal
        [InlineData("a := 10ads; b := 123; c := 20;", "c")]
        [InlineData("a := (; b := 123; c := 20;", "c")]
        [InlineData("a := (; b := 123; c := );", "b")]
        [InlineData("a := 10; b := 123; c := 10);", "b")]
        [InlineData("3r(09 := 10; b := 123; c := 10;", "b")]
        [InlineData("a := 10; b := (123 ; c := 20;", "c")]
        [InlineData("a := 10; b := in'valid ; c := 20;", "c")]
        [InlineData("a := 10; b := in(valid ; c := 20;", "c")]
        [InlineData("a := 10; b := in)valid ; c := 20;", "c")]
        [InlineData("a := 10; b := in{valid ; c := 20;", "c")]
        [InlineData("a := 10; b := in}valid ; c := 20;", "c")]
        [InlineData("a := 10; b := in'valid", "a")]
        [InlineData("a := 10; b := 3213d 123123asdf", "a")]
        [InlineData("a := 10; b := 3213d 123123asdf; c := 23;", "c")]
        [InlineData("a := 10; b := 3213d 123123asdf;; c := 23;", "c")]
        [InlineData("a := 10; b := 321;3;d ;;;123123asdf;; c := 23;", "c")]
        [InlineData("a := 10; b := in'valid ; c := 20; d := also(invalid; e := 44;", "e")]
        [InlineData("a := 10; b := 30; c := in'valid ; d := (10; e := 42;", "e")]

        // mixed equal and colon-equal
        [InlineData("a := 10ads; b = 123; c := 20;", "c")]
        [InlineData("a := (; b := 123; c = 20;", "c")]
        [InlineData("a = (; b := 123; c := );", "b")]
        [InlineData("a := 10; b = 123; c := 10);", "b")]
        [InlineData("3r(09 = 10; b := 123; c = 10;", "b")]
        [InlineData("a := 10; b = (123 ; c := 20;", "c")]
        [InlineData("a = 10; b := in'valid ; c = 20;", "c")]
        [InlineData("a := 10; b = in(valid ; c := 20;", "c")]
        [InlineData("a = 10; b := in)valid ; c = 20;", "c")]
        [InlineData("a := 10; b = in{valid ; c := 20;", "c")]
        [InlineData("a = 10; b = in}valid ; c := 20;", "c")]
        [InlineData("a := 10; b = in'valid", "a")]
        [InlineData("a = 10; b := 3213d 123123asdf", "a")]
        [InlineData("a := 10; b = 3213d 123123asdf; c := 23;", "c")]
        [InlineData("a := 10; b := 3213d 123123asdf;; c = 23;", "c")]
        [InlineData("a := 10; b = 321;3;d ;;;123123asdf;; c := 23;", "c")]
        [InlineData("a = 10; b := in'valid ; c := 20; d := also(invalid; e := 44;", "e")]
        [InlineData("a := 10; b := 30; c = in'valid ; d = (10; e := 42;", "e")]
        public void TestFormulaParseRestart(string script, string key)
        {
            var parseResult = TestFormulasParseError(script, allowEqualOnly: true);

            // Parser restarted, and found 'c' correctly
            Assert.Contains(parseResult.NamedFormulas, kvp => kvp.Ident.Name.ToString() == key);
        }

        [Theory]
        [InlineData("a = 10;; b = in'valid ;; c = 20", "c")]
        [InlineData("a = 10;; b = in'valid ;; c = 20;; d = also(invalid;; e = 44;;", "e")]
        public void TestFormulaParseRestart2(string script, string key)
        {
            var parserOptions = new ParserOptions(new CultureInfo("fr-FR")) { AllowEqualOnlyNamedFormulas = true };
            var formulasResult = TexlParser.ParseFormulasScript(script, parserOptions);
            Assert.True(formulasResult.HasError);

            // Parser restarted, and found 'c' correctly
            Assert.Contains(formulasResult.NamedFormulas, kvp => kvp.Key.Name.Value == key);
        }

        [Theory]
        [InlineData("a := 10;; b := in'valid ;; c := 20", "c")]
        [InlineData("a := 10;; b := in'valid ;; c := 20;; d := also(invalid;; e := 44;;", "e")]
        public void TestFormulaParseRestart2_ColonEqualRequired(string script, string key)
        {
            var parserOptions = new ParserOptions(new CultureInfo("fr-FR"));
            var formulasResult = TexlParser.ParseFormulasScript(script, parserOptions);
            Assert.True(formulasResult.HasError);

            // Parser restarted, and found 'c' correctly
            Assert.Contains(formulasResult.NamedFormulas, kvp => kvp.Key.Name.Value == key);
        }

        [Theory]
        [InlineData("a = 10; b = in'valid ; c = 20;", 0, 0, 3, true)]
        [InlineData("a = 10; b = in(valid ; c = 20;", 0, 0, 3, true)]
        [InlineData("a = 10; b = in)valid ; c = 20;", 0, 0, 3, true)]
        [InlineData("a = 10; b = in{valid ; c = 20;", 0, 0, 3, true)]
        [InlineData("a = 10; b = in}valid ; c = 20;", 0, 0, 3, true)]
        [InlineData("Foo(x: Number): Number = Abs(x);", 1, 1, 0, false)]
        [InlineData("x = 1; Foo(x: Number): Number = Abs(x); y = 2;", 1, 1, 2, false)]
        [InlineData("Add(x: Number, y:Number): Number = x + y; Foo(x: Number): Number = Abs(x); y = 2;", 2, 2, 1, false)]
        [InlineData("Add(x: Number, y:Number): Number = x + y;;; Foo(x: Number): Number = Abs(x); y = 2;", 2, 2, 1, true)]
        [InlineData(@"F2(b: Text): Text  = ""Test"";", 1, 1, 0, false)]
        [InlineData(@"F2(b: Text): Text  = ""Test;", 1, 0, 0, true)]
        [InlineData("Add(x: Number, y:Number): Number = (x + y;;; Foo(x: Number): Number = Abs(x); y = 2;", 2, 1, 1, true)]
        public void TestUDFNamedFormulaCountsRestart(string script, int udfCount, int validUdfCount, int namedFormulaCount, bool expectErrors)
        {
            var parserOptions = new ParserOptions()
            {
                AllowsSideEffects = false,
                AllowEqualOnlyNamedFormulas = true,
            };

            var parseResult = UserDefinitions.Parse(script, parserOptions);
            var udfs = UserDefinedFunction.CreateFunctions(parseResult.UDFs.Where(udf => udf.IsParseValid), _primitiveTypes, out var errors);
            errors.AddRange(parseResult.Errors ?? Enumerable.Empty<TexlError>());

            Assert.Equal(udfCount, parseResult.UDFs.Count());
            Assert.Equal(validUdfCount, udfs.Count());
            Assert.Equal(namedFormulaCount, parseResult.NamedFormulas.Count());
            Assert.Equal(expectErrors, errors.Any());
        }

        [Theory]
        [InlineData("a := 10; b := in'valid ; c := 20;", 0, 0, 3, true)]
        [InlineData("a := 10; b := in(valid ; c := 20;", 0, 0, 3, true)]
        [InlineData("a := 10; b := in)valid ; c := 20;", 0, 0, 3, true)]
        [InlineData("a := 10; b := in{valid ; c := 20;", 0, 0, 3, true)]
        [InlineData("a := 10; b := in}valid ; c := 20;", 0, 0, 3, true)]
        [InlineData("Foo(x: Number): Number = Abs(x);", 1, 1, 0, false)]
        [InlineData("x := 1; Foo(x: Number): Number = Abs(x); y := 2;", 1, 1, 2, false)]
        [InlineData("Add(x: Number, y:Number): Number = x + y; Foo(x: Number): Number = Abs(x); y := 2;", 2, 2, 1, false)]
        [InlineData("Add(x: Number, y:Number): Number = x + y;;; Foo(x: Number): Number = Abs(x); y := 2;", 2, 2, 1, true)]
        [InlineData(@"F2(b: Text): Text  = ""Test"";", 1, 1, 0, false)]
        [InlineData(@"F2(b: Text): Text  = ""Test;", 1, 0, 0, true)]
        [InlineData("Add(x: Number, y:Number): Number = (x + y;;; Foo(x: Number): Number = Abs(x); y := 2;", 2, 1, 1, true)]
        public void TestUDFNamedFormulaCountsRestart_ColonEqualRequired(string script, int udfCount, int validUdfCount, int namedFormulaCount, bool expectErrors)
        {
            var parserOptions = new ParserOptions()
            {
                AllowsSideEffects = false,
                AllowEqualOnlyNamedFormulas = true,
            };

            var parseResult = UserDefinitions.Parse(script, parserOptions);
            var udfs = UserDefinedFunction.CreateFunctions(parseResult.UDFs.Where(udf => udf.IsParseValid), _primitiveTypes, out var errors);
            errors.AddRange(parseResult.Errors ?? Enumerable.Empty<TexlError>());

            Assert.Equal(udfCount, parseResult.UDFs.Count());
            Assert.Equal(validUdfCount, udfs.Count());
            Assert.Equal(namedFormulaCount, parseResult.NamedFormulas.Count());
            Assert.Equal(expectErrors, errors.Any());
        }

        [Theory]
        [InlineData("a = 10; b = in'valid ; c = 20;", 0, 3)]
        [InlineData("a = 10; b = in(valid ; c = 20;", 0, 3)]
        [InlineData("a = 10; b = in)valid ; c = 20;", 0, 3)]
        [InlineData("a = 10; b = in{valid ; c = 20;", 0, 3)]
        [InlineData("a = 10; b = in}valid ; c = 20;", 0, 3)]
        [InlineData("x = 1; Foo(x: Number): Number = Abs(x); y = 2;", 1, 2)]
        [InlineData("Add(x: Number, y:Number): Number = x + y; Foo(x: Number): Number = Abs(x); y = 2;", 2, 1)]
        [InlineData("Add(x: Number, y:Number): Number = x + y;;; Foo(x: Number): Number = Abs(x); y = 2;", 2, 1)]
        [InlineData("Add(x: Number, y:Number): Number = (x + y;;; Foo(x: Number): Number = Abs(x); y = 2;", 1, 1)]
        public void TestUDFNamedFormulaCountsRestart_ColonEqualRequired_Error(string script, int validUDFCount, int invalidNamedFormulaCount)
        {
            var parserOptions = new ParserOptions()
            {
                AllowsSideEffects = false,
            };

            var parseResult = UserDefinitions.Parse(script, parserOptions);
            var udfs = UserDefinedFunction.CreateFunctions(parseResult.UDFs.Where(udf => udf.IsParseValid), _primitiveTypes, out var errors);
            errors.AddRange(parseResult.Errors ?? Enumerable.Empty<TexlError>());

            Assert.Equal(validUDFCount, udfs.Count());
            Assert.False(parseResult.NamedFormulas.Any());
            Assert.True(errors.Any());
            Assert.True(errors.Where(error => error.MessageKey == "ErrNamedFormulaColonEqualRequired").Count() >= invalidNamedFormulaCount);
        }

        [Theory]

        [InlineData("a = 10; b = a + c ; c = 20;", 3, false, new int[] { 0, 8, 20 })]
        [InlineData("a = 10; b = in(valid ; c = 20;", 3, true, new int[] { 0, 8, 23 })]
        public void TestNamedFormulaStarIndex(string script, int namedFormulaCount, bool expectErrors, int[] expectedStartingIndex)
        {
            var parserOptions = new ParserOptions()
            {
                AllowsSideEffects = false,
                AllowEqualOnlyNamedFormulas = true,
            };

            var parseResult = UserDefinitions.Parse(script, parserOptions);

            var nfs = parseResult.NamedFormulas;
            Assert.Equal(namedFormulaCount, nfs.Count());
            Assert.Equal(expectErrors, parseResult.Errors?.Any() ?? false);

            int i = 0;
            foreach (var nf in nfs)
            {
                Assert.Equal(expectedStartingIndex[i], nf.StartingIndex);
                i++;
            }
        }

        [Theory]

        [InlineData("a := 10; b := a + c ; c := 20;", 3, false, new int[] { 0, 9, 22 })]
        [InlineData("a := 10; b := in(valid ; c := 20;", 3, true, new int[] { 0, 9, 25 })]
        public void TestNamedFormulaStarIndex_ColonEqualRequired(string script, int namedFormulaCount, bool expectErrors, int[] expectedStartingIndex)
        {
            var parserOptions = new ParserOptions()
            {
                AllowsSideEffects = false,
            };

            var parseResult = UserDefinitions.Parse(script, parserOptions);

            var nfs = parseResult.NamedFormulas;
            Assert.Equal(namedFormulaCount, nfs.Count());
            Assert.Equal(expectErrors, parseResult.Errors?.Any() ?? false);

            int i = 0;
            foreach (var nf in nfs)
            {
                Assert.Equal(expectedStartingIndex[i], nf.StartingIndex);
                i++;
            }
        }

        [Theory]
        [InlineData("SomeFunc(): Number = ({x:5, y5);", 1, 0, true)]
        [InlineData("Add(x: Number, y:Number): Number = ;", 1, 0, true)]
        [InlineData("Valid(x: Number): Number = x; Invalid(x: Text): Text = {;};", 2, 1, true)]
        [InlineData("Invalid(x: Text): Text = ({); A(): Text = \"Hello\";", 2, 1, true)]
        [InlineData("F(): Number = App", 1, 1, false)]
        [InlineData("F1(): Number = A; F2(a: Boolean): Number = Some", 2, 2, false)]
        [InlineData("F(): Number { Text; T", 1, 0, true)]
        [InlineData("F1(): Number { Text; T }; F2(): Number = { Ap", 2, 1, true)]
        public void TestUDFInvalidBody(string script, int udfCount, int validUdfCount, bool expectErrors)
        {
            var parserOptions = new ParserOptions()
            {
                AllowsSideEffects = true
            };

            var parseResult = UserDefinitions.Parse(script, parserOptions);

            Assert.Equal(udfCount, parseResult.UDFs.Count());
            Assert.Equal(validUdfCount, parseResult.UDFs.Where(udf => udf.IsParseValid).Count());
            Assert.Equal(expectErrors, parseResult.HasErrors);
        }

        [Theory]
        [InlineData("SomeFunc(): SomeType = {x:5, y: 5};", false, false)]
        [InlineData("F1(): Void = { F2({x:5, y: 5}); };", false, true)]
        [InlineData("SomeFunc(): SomeType = { /*comment1*/  x /*comment2*/ :  5};", false, false)]
        [InlineData("SomeFunc(): SomeType = { /*comment1  x :  5};", true, true)]
        [InlineData("SomeFunc(): SomeType = { //comment1  x :  5};", true, true)]
        [InlineData("SomeFunc(): SomeType = {};", false, false)]
        [InlineData("SomeFunc(): SomeType = { /*somecomment*/ };", false, false)]
        [InlineData("SomeFunc(): SomeType = { /*somecomment*/ ", true, true)]
        [InlineData("SomeFunc(): SomeType = { /*somecomm }", true, true)]
        public void TestUDFReturnsRecord(string script, bool expectErrors, bool isImperative)
        {
            var parserOptions = new ParserOptions()
            {
                AllowsSideEffects = true
            };

            var parseResult = UserDefinitions.Parse(script, parserOptions);
            Assert.Equal(expectErrors, parseResult.HasErrors);
            Assert.Equal(isImperative, parseResult.UDFs.First().IsImperative);
        }

        [Theory]
        [InlineData("A = Type(Number);", 0)]
        [InlineData("A = \"hello\";B = Type([Boolean]); C = 5;", 2)]
        public void TestTypeLiteralInNamedFormula(string script, int namedFormulaCount)
        {
            var parserOptions = new ParserOptions() { AllowEqualOnlyNamedFormulas = true };
            var parseResult = UserDefinitions.Parse(script, parserOptions, Features.PowerFxV1);
            Assert.True(parseResult.HasErrors);
            Assert.Equal(namedFormulaCount, parseResult.NamedFormulas.Count());
            Assert.Contains(parseResult.Errors, e => e.MessageKey.Contains("ErrUserDefinedTypeIncorrectSyntax"));
        }

        [Theory]
        [InlineData("A = Type(Number);", 0)]
        [InlineData("A := \"hello\";B = Type([Boolean]); C := 5;", 2)]
        public void TestTypeLiteralInNamedFormula_ColonEqualRequired(string script, int namedFormulaCount)
        {
            var parserOptions = new ParserOptions();
            var parseResult = UserDefinitions.Parse(script, parserOptions, Features.PowerFxV1);
            Assert.True(parseResult.HasErrors);
            Assert.Equal(namedFormulaCount, parseResult.NamedFormulas.Count());
            Assert.Contains(parseResult.Errors, e => e.MessageKey.Contains("ErrUserDefinedTypeIncorrectSyntax"));
        }

        [Theory]
        [InlineData("SomeFunc(:")]
        [InlineData("F(a: Boolean,:):Number = 1; G(): Number = 1;")]
        public void TestUDFParseArgDoesNotThrowException(string script)
        {
            var parserOptions = new ParserOptions();

            var parseResult = UserDefinitions.Parse(script, parserOptions);
            Assert.True(parseResult.HasErrors);
        }
    }
}<|MERGE_RESOLUTION|>--- conflicted
+++ resolved
@@ -820,7 +820,8 @@
         [InlineData("   a    =  10    ;  ")]
         [InlineData("a = b = 10;")]
         [InlineData("a = 10; c = 20;")]
-<<<<<<< HEAD
+        [InlineData("a = 10; c = 20")]
+        [InlineData("a = 10")]
 
         // with colon-equal
         [InlineData("AFormula := 10;")]
@@ -830,10 +831,6 @@
         [InlineData("   a    :=  10    ;  ")]
         [InlineData("a := b = 10;")]
         [InlineData("a := 10; c := 20;")]
-=======
-        [InlineData("a = 10; c = 20")]
-        [InlineData("a = 10")]
->>>>>>> 2f47c430
         public void TestFormulasParse(string script)
         {
             TestFormulasParseRoundtrip(script, allowEqualOnly: true);
