--- conflicted
+++ resolved
@@ -578,7 +578,6 @@
         }
 
         [Theory]
-<<<<<<< HEAD
         [InlineData("func():Void { Set(x, 123) };")]
         [InlineData("func():Void { Set(x, 123); Set(y, 123) };")]
         [InlineData("func():Void = { Set(x, 123) };")]
@@ -590,7 +589,14 @@
                 AllowsSideEffects = true,
             };
 
-=======
+            var parseResult = UserDefinitions.Parse(script, parserOptions);
+            var udfs = UserDefinedFunction.CreateFunctions(parseResult.UDFs.Where(udf => udf.IsParseValid), _primitiveTypes, out var errors);
+            errors.AddRange(parseResult.Errors ?? Enumerable.Empty<TexlError>());
+
+            Assert.True(errors.Count() == 0);
+        }
+
+        [Theory]
         [InlineData(1, false)]
         [InlineData(29, false)]
         [InlineData(30, false)]
@@ -612,23 +618,37 @@
 
             string script = $"test({string.Join(", ", parameters)}):Number = 1;";
 
->>>>>>> 0c4d1dc1
             var parseResult = UserDefinitions.Parse(script, parserOptions);
             var udfs = UserDefinedFunction.CreateFunctions(parseResult.UDFs.Where(udf => udf.IsParseValid), _primitiveTypes, out var errors);
             errors.AddRange(parseResult.Errors ?? Enumerable.Empty<TexlError>());
 
-<<<<<<< HEAD
+            if (errorExpected)
+            {
+                Assert.Contains(errors, x => x.MessageKey == "ErrUDF_TooManyParameters");
+            }
+            else
+            {
+                Assert.True(errors.Count == 0);
+            }
+        }
+
+        [Theory]
+        [InlineData("func():Void { Set(x, 123) };")]
+        [InlineData("func():Void { Set(x, 123); Set(y, 123) };")]
+        [InlineData("func():Void = { Set(x, 123) };")]
+        [InlineData("func():Void = { Set(x, 123); Set(y, 123) };")]
+        public void TestImperativeUDFParseWithoutSemicolon(string script)
+        {
+            var parserOptions = new ParserOptions()
+            {
+                AllowsSideEffects = true,
+            };
+
+            var parseResult = UserDefinitions.Parse(script, parserOptions);
+            var udfs = UserDefinedFunction.CreateFunctions(parseResult.UDFs.Where(udf => udf.IsParseValid), _primitiveTypes, out var errors);
+            errors.AddRange(parseResult.Errors ?? Enumerable.Empty<TexlError>());
+
             Assert.True(errors.Count() == 0);
-=======
-            if (errorExpected)
-            {
-                Assert.Contains(errors, x => x.MessageKey == "ErrUDF_TooManyParameters");
-            }
-            else
-            {
-                Assert.True(errors.Count == 0);
-            }
->>>>>>> 0c4d1dc1
         }
     }
 }