﻿// Copyright (c) Microsoft Corporation.
// Licensed under the MIT license.

using System;
using System.Collections.Generic;
using System.Diagnostics.Contracts;
using System.Linq;
using System.Text;
using System.Text.RegularExpressions;
using Microsoft.PowerFx.Core.Binding;
using Microsoft.PowerFx.Core.Errors;
using Microsoft.PowerFx.Core.Functions;
using Microsoft.PowerFx.Core.Glue;
using Microsoft.PowerFx.Core.IR;
using Microsoft.PowerFx.Core.Syntax;
using Microsoft.PowerFx.Core.Texl;
using Microsoft.PowerFx.Syntax;
using Microsoft.PowerFx.Types;
using Xunit;

namespace Microsoft.PowerFx.Core.Tests
{
    public class UserDefinedFunctionTests : PowerFxTest
    {
        private static readonly ReadOnlySymbolTable _primitiveTypes = ReadOnlySymbolTable.PrimitiveTypesTableInstance;

        [Theory]
        [InlineData("Foo(x: Number): Number = Abs(x);", 1, 0, false)]
        [InlineData("IsType(x: Number): Number = Abs(x);", 0, 0, true)]
        [InlineData("AsType(x: Number): Number = Abs(x);", 0, 0, true)]
        [InlineData("Type(x: Number): Number = Abs(x);", 0, 0, true)]
        [InlineData("Foo(x: Number): Number = Abs(x); x = 1;", 1, 1, false)]
        [InlineData("x = 1; Foo(x: Number): Number = Abs(x);", 1, 1, false)]
        [InlineData("/*this is a test*/ x = 1; Foo(x: Number): Number = Abs(x);", 1, 1, false)]
        [InlineData("x = 1; Foo(x: Number): Number = Abs(x); y = 2;", 1, 2, false)]
        [InlineData("Add(x: Number, y:Number): Number = x + y; Foo(x: Number): Number = Abs(x); y = 2;", 2, 1, false)]
        [InlineData("Foo(x: Number): Number = /*this is a test*/ Abs(x); y = 2;", 1, 1, false)]
        [InlineData("Add(x: Number, y:Number): Number = b + b; Foo(x: Number): Number = Abs(x); y = 2;", 2, 1, true)]
        [InlineData("Add(x: Number, y:Number): Boolean = x + y;", 1, 0, false)]
        [InlineData("Add(x: Number, y:Number): SomeType = x + y;", 0, 0, true)]
        [InlineData("Add(x: SomeType, y:Number): Number = x + y;", 0, 0, true)]
        [InlineData("Add(x: Number, y:Number): Number = x + y", 0, 0, true)]
        [InlineData("x = 1; Add(x: Number, y:Number): Number = x + y", 0, 1, true)]
        [InlineData("Add(x: Number, y:Number) = x + y;", 0, 0, true)]
        [InlineData("Add(x): Number = x + 2;", 0, 0, true)]
        [InlineData("Add(a:Number, b:Number): Number { a + b + 1; \n a + b; };", 0, 0, true)]
        [InlineData("Add(a:Number, b:Number): Number { a + b; };", 0, 0, true)]
        [InlineData("Add(a:Number, b:Number): Number { /*this is a test*/ a + b; };", 0, 0, true)]
        [InlineData("Add(a:Number, b:Number): Number { /*this is a test*/ a + b; ;", 0, 0, true)]
        [InlineData("Add(a:Number, a:Number): Number { a; };", 0, 0, true)]
        [InlineData(@"F2(b: Number): Number  = F1(b*3); F1(a:Number): Number = a*2;", 2, 0, false)]
        [InlineData(@"F2(b: Text): Text  = ""Test"";", 1, 0, false)]
        [InlineData(@"F2(b: String): String  = ""Test"";", 0, 0, true)]
        public void TestUDFNamedFormulaCounts(string script, int udfCount, int namedFormulaCount, bool expectErrors)
        {
            var parserOptions = new ParserOptions()
            {
                AllowsSideEffects = false
            };

            var parseResult = UserDefinitions.Parse(script, parserOptions);

            var nameResolver = ReadOnlySymbolTable.NewDefault(BuiltinFunctionsCore._library, FormulaType.PrimitiveTypes);

            var udfs = UserDefinedFunction.CreateFunctions(parseResult.UDFs.Where(udf => udf.IsParseValid), nameResolver, out var errors);
            errors.AddRange(parseResult.Errors ?? Enumerable.Empty<TexlError>());

            var glue = new Glue2DocumentBinderGlue();
            var hasBinderErrors = false;

            foreach (var udf in udfs)
            {
                var binding = udf.BindBody(ReadOnlySymbolTable.Compose(nameResolver, ReadOnlySymbolTable.NewDefault(udfs)), glue, BindingConfig.Default);
                hasBinderErrors |= binding.ErrorContainer.HasErrors();
            }

            Assert.Equal(udfCount, udfs.Count());
            Assert.Equal(namedFormulaCount, parseResult.NamedFormulas.Count());
            Assert.Equal(expectErrors, (errors?.Any() ?? false) || hasBinderErrors);
        }

        [Theory]
        [InlineData("Mul(x:Number, y:DateTime): DateTime = x * y;", "Mul(\"4a\", Date(1900, 1, 3))", "Mul:d(Float:n(\"4a\":s), DateToDateTime:d(Date:D(Coalesce:n(Float:n(1900:w), 0:n), Coalesce:n(Float:n(1:w), 0:n), Coalesce:n(Float:n(3:w), 0:n))))")]
        public void TestCoercionWithUDFParams(string udfScript, string invocationScript, string expectedIR)
        {
            var parserOptions = new ParserOptions()
            {
                AllowsSideEffects = false
            };

            var nameResolver = ReadOnlySymbolTable.NewDefault(BuiltinFunctionsCore._library);
            var glue = new Glue2DocumentBinderGlue();

            var parseResult = UserDefinitions.Parse(udfScript, parserOptions);
            var udfs = UserDefinedFunction.CreateFunctions(parseResult.UDFs.Where(udf => udf.IsParseValid), _primitiveTypes, out var errors);
            errors.AddRange(parseResult.Errors ?? Enumerable.Empty<TexlError>());

            var texlFunctionSet = new TexlFunctionSet(udfs);

            var engine = new Engine();
            var result = engine.Check(invocationScript, symbolTable: ReadOnlySymbolTable.Compose(ReadOnlySymbolTable.NewDefault(BuiltinFunctionsCore._library), ReadOnlySymbolTable.NewDefault(texlFunctionSet)));

            var actualIR = result.PrintIR();
            Assert.Equal(expectedIR, actualIR);
        }

        [Theory]
        [InlineData("Mul(x:Number, y:DateTime): DateTime = x * y;", "(NumberToDateTime:d(MulNumbers:n(ResolvedObject(Microsoft.PowerFx.Core.Binding.BindInfo.UDFParameterInfo), DateTimeToNumber:n(ResolvedObject(Microsoft.PowerFx.Core.Binding.BindInfo.UDFParameterInfo)))), Scope 0)")]
        [InlineData("sTon(x:Text): Number = x;", "(Float:n(ResolvedObject(Microsoft.PowerFx.Core.Binding.BindInfo.UDFParameterInfo)), Scope 0)")]
        [InlineData("bTon(x:Boolean): Number = x;", "(BooleanToNumber:n(ResolvedObject(Microsoft.PowerFx.Core.Binding.BindInfo.UDFParameterInfo)), Scope 0)")]
        [InlineData("dateTon(x:Date): Number = x;", "(DateToNumber:n(ResolvedObject(Microsoft.PowerFx.Core.Binding.BindInfo.UDFParameterInfo)), Scope 0)")]
        [InlineData("timeTon(x:Time): Number = x;", "(TimeToNumber:n(ResolvedObject(Microsoft.PowerFx.Core.Binding.BindInfo.UDFParameterInfo)), Scope 0)")]
        [InlineData("dateTimeTon(x:DateTime): Number = x;", "(DateTimeToNumber:n(ResolvedObject(Microsoft.PowerFx.Core.Binding.BindInfo.UDFParameterInfo)), Scope 0)")]
        [InlineData("textToHyperlink(x:Text): Hyperlink = x;", "(TextToHyperlink:h(ResolvedObject(Microsoft.PowerFx.Core.Binding.BindInfo.UDFParameterInfo)), Scope 0)")]
        [InlineData("nTos(x:Number): Text = x;", "(NumberToText:s(ResolvedObject(Microsoft.PowerFx.Core.Binding.BindInfo.UDFParameterInfo)), Scope 0)")]
        [InlineData("bTos(x:Boolean): Text = x;", "(BooleanToText:s(ResolvedObject(Microsoft.PowerFx.Core.Binding.BindInfo.UDFParameterInfo)), Scope 0)")]
        [InlineData("dateTos(x:Date): Text = x;", "(Text:s(ResolvedObject(Microsoft.PowerFx.Core.Binding.BindInfo.UDFParameterInfo)), Scope 0)")]
        [InlineData("dateTimeTos(x:DateTime): Text = x;", "(Text:s(ResolvedObject(Microsoft.PowerFx.Core.Binding.BindInfo.UDFParameterInfo)), Scope 0)")]
        [InlineData("timeTos(x:Time): Text = x;", "(Text:s(ResolvedObject(Microsoft.PowerFx.Core.Binding.BindInfo.UDFParameterInfo)), Scope 0)")]
        [InlineData("nToBool(x:Number): Boolean = x;", "(NumberToBoolean:b(ResolvedObject(Microsoft.PowerFx.Core.Binding.BindInfo.UDFParameterInfo)), Scope 0)")]
        [InlineData("sToBool(x:Text): Boolean = x;", "(TextToBoolean:b(ResolvedObject(Microsoft.PowerFx.Core.Binding.BindInfo.UDFParameterInfo)), Scope 0)")]
        [InlineData("nToDateTime(x:Number): DateTime = x;", "(NumberToDateTime:d(ResolvedObject(Microsoft.PowerFx.Core.Binding.BindInfo.UDFParameterInfo)), Scope 0)")]
        [InlineData("nToDate(x:Number): Date = x;", "(NumberToDate:D(ResolvedObject(Microsoft.PowerFx.Core.Binding.BindInfo.UDFParameterInfo)), Scope 0)")]
        [InlineData("nToTime(x:Number): Time = x;", "(NumberToTime:T(ResolvedObject(Microsoft.PowerFx.Core.Binding.BindInfo.UDFParameterInfo)), Scope 0)")]
        [InlineData("sToDateTime(x:Text): DateTime = x;", "(DateTimeValue:d(ResolvedObject(Microsoft.PowerFx.Core.Binding.BindInfo.UDFParameterInfo)), Scope 0)")]
        [InlineData("sToDate(x:Text): Date = x;", "(DateValue:D(ResolvedObject(Microsoft.PowerFx.Core.Binding.BindInfo.UDFParameterInfo)), Scope 0)")]
        [InlineData("sToTime(x:Text): Time = x;", "(TimeValue:T(ResolvedObject(Microsoft.PowerFx.Core.Binding.BindInfo.UDFParameterInfo)), Scope 0)")]
        [InlineData("dateTimeToTime(x:DateTime): Time = x;", "(DateTimeToTime:T(ResolvedObject(Microsoft.PowerFx.Core.Binding.BindInfo.UDFParameterInfo)), Scope 0)")]
        [InlineData("dateToTime(x:Date): Time = x;", "(DateToTime:T(ResolvedObject(Microsoft.PowerFx.Core.Binding.BindInfo.UDFParameterInfo)), Scope 0)")]
        [InlineData("timeToDate(x:Time): Date = x;", "(TimeToDate:D(ResolvedObject(Microsoft.PowerFx.Core.Binding.BindInfo.UDFParameterInfo)), Scope 0)")]
        [InlineData("dateTimeToDate(x:DateTime): Date = x;", "(DateTimeToDate:D(ResolvedObject(Microsoft.PowerFx.Core.Binding.BindInfo.UDFParameterInfo)), Scope 0)")]
        [InlineData("timeToDateTime(x:Time): DateTime = x;", "(ResolvedObject(Microsoft.PowerFx.Core.Binding.BindInfo.UDFParameterInfo), Scope 0)")]
        [InlineData("dateToDateTime(x:Date): DateTime = x;", "(ResolvedObject(Microsoft.PowerFx.Core.Binding.BindInfo.UDFParameterInfo), Scope 0)")]
        [InlineData("textToGUID(x:Text): GUID = x;", "(ResolvedObject(Microsoft.PowerFx.Core.Binding.BindInfo.UDFParameterInfo), Scope 0)")]
        [InlineData("GUIDToText(x:GUID): Text = x;", "(ResolvedObject(Microsoft.PowerFx.Core.Binding.BindInfo.UDFParameterInfo), Scope 0)")]
        public void TestCoercionWithUDFBody(string udfScript, string expectedIR)
        {
            var parserOptions = new ParserOptions()
            {
                AllowsSideEffects = false
            };

            var nameResolver = ReadOnlySymbolTable.NewDefault(BuiltinFunctionsCore._library, FormulaType.PrimitiveTypes);
            var glue = new Glue2DocumentBinderGlue();

            var parseResult = UserDefinitions.Parse(udfScript, parserOptions);
            var udfs = UserDefinedFunction.CreateFunctions(parseResult.UDFs.Where(udf => udf.IsParseValid), nameResolver, out var errors);
            errors.AddRange(parseResult.Errors ?? Enumerable.Empty<TexlError>());

            var texlFunctionSet = new TexlFunctionSet(udfs);

            Assert.Single(udfs);

            var udf = udfs.First();
            var binding = udf.BindBody(ReadOnlySymbolTable.Compose(nameResolver, ReadOnlySymbolTable.NewDefault(texlFunctionSet)), glue, BindingConfig.Default);
            var actualIR = IRTranslator.Translate(binding).ToString();

            Assert.Equal(expectedIR, actualIR);
        }

        [Theory]
        [InlineData("/* Comment1 */ Foo(x: Number): Number = /* Comment2 */ Abs(x) /* Comment3 */;/* Comment4 */", 4)]
        [InlineData("Foo(x: Number): Number /* Comment1 */ =  Abs(x);// Comment2", 2)]
        public void TestCommentsFromUserDefinitionsScript(string script, int commentCount)
        {
            var parserOptions = new ParserOptions()
            {
                AllowsSideEffects = false
            };

            var parseResult = UserDefinitions.Parse(script, parserOptions);

            Assert.Equal(commentCount, parseResult.Comments.Count());
        }

        [Theory]
        [InlineData("/* Comment1 */ Foo(x: Number): Number = Abs(x);", 0, 15)]
        [InlineData("Foo(x: Number): Number /* Comment1 */ = Abs(x);", 23, 38)]
        [InlineData("Foo(x: Number): Number = Abs(x) /* Comment1 */;", 32, 46)]
        [InlineData("Foo(x: Number): Number = Abs(x); /* Comment1 */", 33, 47)]
        public void TestCommentSpansFromUserDefinitionsScript(string script, int begin, int end)
        {
            var parserOptions = new ParserOptions()
            {
                AllowsSideEffects = false
            };

            var parseResult = UserDefinitions.Parse(script, parserOptions);

            Assert.Single(parseResult.Comments);

            var commentSpan = parseResult.Comments.First().Span;

            Assert.Equal(commentSpan.Min, begin);
            Assert.Equal(commentSpan.Lim, end);
        }

        [Theory]
        [InlineData("a = Abs(1.2);\nAdd(a: Number, b: Number):Number = a + b;\nb = Add(1, 2);", 2, 1, 0)]
        [InlineData("a = Abs(1.2);\nAdd(a: Number, b:):Number = a + b;\nb = Add(1, 2); ", 2, 0, 1)]
        [InlineData("a = Abs(1.2);\nAdd(a: Number, b:/*comment*/):Number = a + b;\nb = Add(1, 2); ", 2, 0, 1)]
        [InlineData("a = Abs(1.2);\nAdd(a: Number, b:/*comment*/Number):Number = a + b;\nb = Add(1, 2); ", 2, 1, 0)]
        [InlineData("a = Abs(1.2);\nF1(a: Number):Number = a;\nb = F1(1, 2); F2(", 2, 1, 1)]
        [InlineData("a = Abs(1.2);\nF1(a: Number):Number = a;\nb = F1(1, 2); F2(a):Number = 1;", 2, 1, 1)]
        [InlineData("a = Abs(1.2);\nF1(a: Number):Number = a;\nb = F1(1, 2); F2(a):Number = ;", 2, 1, 1)]
        [InlineData("a = Abs(1.2);\nF1(a: Number):Number = a;\nb = F1(1, 2); F2(a:Number): = 1;", 2, 1, 1)]
        [InlineData(@"A(a:Number, b:/*comment*/Number):Number = 12;b(a:Number): = 1;c(a:Number):Number = 100;x = 10;", 1, 2, 1)]
        [InlineData(@"A(a:Number, b:/*comment*/Number):Number = 12;b(a:):Number = 1;c(a:Number):Number = 100;", 0, 2, 1)]
        [InlineData("a = Abs(1.2);\nAdd(a: Number, b: Number):/* Number */Number", 1, 0, 1)]
        [InlineData("a = Abs(1.2);\nAdd(a: Number, b: Number):/* Number */Number = a + b;", 1, 1, 0)]

        public void TestParseUserDefinitionsCountswithIncompleteUDFs(string script, int nfCount, int validUDFCount, int inValidUDFCount)
        {
            var parserOptions = new ParserOptions()
            {
                AllowsSideEffects = false
            };

            var parseResult = UserDefinitions.Parse(script, parserOptions);

            Assert.Equal(nfCount, parseResult.NamedFormulas.Count());
            Assert.Equal(validUDFCount, parseResult.UDFs.Count(udf => udf.IsParseValid));
            Assert.Equal(inValidUDFCount, parseResult.UDFs.Count(udf => !udf.IsParseValid));
        }

        [Theory]

        [InlineData("a = Abs(1.2);\n F1(a:Number):Number = a;", 0)]
        [InlineData("a = Abs(1.2);\n F1(a):Number = a;", 1)]
        [InlineData("a = Abs(1.2);\n F1(a:):Number = a;", 1)]
        [InlineData("a = Abs(1.2);\n F1(a:Number): = a;", 1)]
        [InlineData("a = -;\n F1(a:):Number = 1;F2(a:Number): = 1;", 3)]
        public void TestErrorCountsWithUDFs(string script, int errorCount)
        {
            var parserOptions = new ParserOptions()
            {
                AllowsSideEffects = false
            };

            var parseResult = UserDefinitions.Parse(script, parserOptions);

            Assert.Equal(errorCount, parseResult.Errors?.Count() ?? 0);
        }

        /// <summary>
        /// Verifies that UDFs are marked as valid/invalid approriately.
        /// </summary>
        [Fact]
        public void TestUserDefinedFunctionValidity()
        {
            var parserOptions = new ParserOptions()
            {
                AllowsSideEffects = false
            };

            var script = @" a = Abs(1.2);
                            F1(a:Number, b: Number):Number = a + b /*comment*/;
                            F2(a:Number, b):Number = a + b;
                            F3(a:Number, b:):Number = a + b;
                            b = ""test"";
                            F4(";
            var parseResult = UserDefinitions.Parse(script, parserOptions);
            Assert.Equal(2, parseResult.NamedFormulas.Count());
            Assert.Equal(1, parseResult.UDFs.Count(udf => udf.IsParseValid));
            Assert.Equal(3, parseResult.UDFs.Count(udf => !udf.IsParseValid));

            foreach (var udf in parseResult.UDFs)
            {
                if (udf.Ident.Name == "F1")
                {
                    // Verify return type colon token span
                    Assert.Equal(67, udf.ReturnTypeColonToken.Span.Min);
                    Assert.Equal(68, udf.ReturnTypeColonToken.Span.Lim);
                }
                else if (udf.Ident.Name == "F2")
                {
                    Assert.Equal(2, udf.Args.Count());
                    var firstArg = udf.Args.ElementAt(0);
                    var secondArg = udf.Args.ElementAt(1);
                    Assert.NotNull(firstArg.ColonToken);

                    // Verify first arg colon token span
                    Assert.Equal(129, firstArg.ColonToken.Span.Min);
                    Assert.Equal(130, firstArg.ColonToken.Span.Lim);

                    Assert.Null(secondArg.ColonToken);
                    Assert.Null(secondArg.TypeIdent);
                }
                else if (udf.Ident.Name == "F3")
                {
                    Assert.Equal(2, udf.Args.Count());
                    Assert.Null(udf.Args.ElementAt(1).TypeIdent);
                }
                else if (udf.Ident.Name == "F4")
                {
                    Assert.Empty(udf.Args);
                    Assert.Null(udf.ReturnTypeColonToken);
                    Assert.Null(udf.ReturnType);
                    Assert.Null(udf.Body);
                }
            }
        }

        /// <summary>
        /// Verifies that UDFs are marked as valid/invalid approriately.
        /// </summary>
        [Fact]
        public void TestUserDefinedFunctionValidity2()
        {
            var parserOptions = new ParserOptions()
            {
                AllowsSideEffects = false
            };

            var script = @"func(a";
            var parseResult = UserDefinitions.Parse(script, parserOptions);
            var func = parseResult.UDFs.FirstOrDefault(udf => udf.Ident.Name == "func");

            Assert.False(func.IsParseValid);
            Assert.NotNull(func);
            Assert.Single(func.Args);
            var firstArg = func.Args.Single();
            Assert.NotNull(firstArg.NameIdent);
            Assert.Null(firstArg.TypeIdent);
            Assert.Null(firstArg.ColonToken);
            Assert.Null(func.ReturnTypeColonToken);
            Assert.Null(func.ReturnType);
            Assert.Null(func.Body);

            script = @"func(a:";
            parseResult = UserDefinitions.Parse(script, parserOptions);
            func = parseResult.UDFs.FirstOrDefault(udf => udf.Ident.Name == "func");

            Assert.False(func.IsParseValid);
            Assert.NotNull(func);
            Assert.Single(func.Args);
            firstArg = func.Args.Single();
            Assert.NotNull(firstArg.NameIdent);
            Assert.Null(firstArg.TypeIdent);
            Assert.NotNull(firstArg.ColonToken);

            script = @"func(a:Number";
            parseResult = UserDefinitions.Parse(script, parserOptions);
            func = parseResult.UDFs.FirstOrDefault(udf => udf.Ident.Name == "func");

            Assert.False(func.IsParseValid);
            Assert.NotNull(func);
            Assert.Single(func.Args);
            firstArg = func.Args.Single();
            Assert.NotNull(firstArg.NameIdent);
            Assert.NotNull(firstArg.TypeIdent);
            Assert.NotNull(firstArg.ColonToken);

            script = @"func(a:Number, b";
            parseResult = UserDefinitions.Parse(script, parserOptions);
            func = parseResult.UDFs.FirstOrDefault(udf => udf.Ident.Name == "func");

            Assert.False(func.IsParseValid);
            Assert.NotNull(func);
            Assert.Equal(2, func.Args.Count());
            firstArg = func.Args.ElementAt(0);
            Assert.NotNull(firstArg.NameIdent);
            Assert.NotNull(firstArg.TypeIdent);
            Assert.NotNull(firstArg.ColonToken);
            firstArg = func.Args.ElementAt(1);
            Assert.NotNull(firstArg.NameIdent);

            script = @"func(a:Number):";
            parseResult = UserDefinitions.Parse(script, parserOptions);
            func = parseResult.UDFs.FirstOrDefault(udf => udf.Ident.Name == "func");

            Assert.False(func.IsParseValid);
            Assert.NotNull(func);
            Assert.Single(func.Args);
            Assert.NotNull(func.ReturnTypeColonToken);
            Assert.Null(func.ReturnType);
            Assert.Null(func.Body);

            script = @"func(a:Number):Number";
            parseResult = UserDefinitions.Parse(script, parserOptions);
            func = parseResult.UDFs.FirstOrDefault(udf => udf.Ident.Name == "func");

            Assert.False(func.IsParseValid);
            Assert.NotNull(func);
            Assert.Single(func.Args);
            Assert.NotNull(func.ReturnTypeColonToken);
            Assert.NotNull(func.ReturnType);
            Assert.Null(func.Body);

            script = @"func(a:Number):Number = 1;";
            parseResult = UserDefinitions.Parse(script, parserOptions);
            func = parseResult.UDFs.FirstOrDefault(udf => udf.Ident.Name == "func");

            Assert.NotNull(func);
            Assert.Single(func.Args);
            Assert.NotNull(func.ReturnTypeColonToken);
            Assert.NotNull(func.ReturnType);
            Assert.NotNull(func.Body);
            Assert.True(func.IsParseValid);
        }

        // Show definitions directly on symbol tables
        [Fact]
        public void Basic()
        {
            var st1 = SymbolTable.WithPrimitiveTypes();
            st1.AddUserDefinedFunction("Foo1(x: Number): Number = x*2;");
            st1.AddUserDefinedFunction("Foo2(x: Number): Number = Foo1(x)+1;");

            var engine = new Engine();
            var check = engine.Check("Foo2(3)", symbolTable: st1);
            Assert.True(check.IsSuccess);
            Assert.Equal(FormulaType.Number, check.ReturnType);

            // A different symbol table can have same function name with different type.  
            var st2 = SymbolTable.WithPrimitiveTypes();
            st2.AddUserDefinedFunction("Foo2(x: Number): Text = x;");
            check = engine.Check("Foo2(3)", symbolTable: st2);
            Assert.True(check.IsSuccess);
            Assert.Equal(FormulaType.String, check.ReturnType);
        }

        [Fact]
        public void DefineEmpty()
        {
            // Empty symbol table doesn't get builtins. 
            var st = SymbolTable.WithPrimitiveTypes();
            st.AddUserDefinedFunction("Foo1(x: Number): Number = x;"); // ok 
            Assert.False(st.AddUserDefinedFunction("Foo2(x: Number): Number = Abs(x);").IsSuccess);
        }

        // Show definitions on public symbol tables
        [Fact]
        public void BasicEngine()
        {
            var extra = new SymbolTable();
            extra.AddVariable("K1", FormulaType.Number);

            var engine = new Engine();
            engine.AddUserDefinedFunction("Foo1(x: Number): Number = Abs(K1);", symbolTable: extra);

            var check = engine.Check("Foo1(3)");
            Assert.True(check.IsSuccess);
            Assert.Equal(FormulaType.Number, check.ReturnType);
        }

        [Fact]
        public void TestUserDefinedFunctionCloning()
        {
            var parserOptions = new ParserOptions()
            {
                AllowsSideEffects = false
            };

            var script = "Add(a: Number, b: Number):Number = a + b;";

            var parseResult = UserDefinitions.Parse(script, parserOptions);

            var nameResolver = ReadOnlySymbolTable.NewDefault(BuiltinFunctionsCore._library, FormulaType.PrimitiveTypes);

            var udfs = UserDefinedFunction.CreateFunctions(parseResult.UDFs.Where(udf => udf.IsParseValid), nameResolver, out var errors);
            errors.AddRange(parseResult.Errors ?? Enumerable.Empty<TexlError>());

            var func = udfs.FirstOrDefault();
            Assert.NotNull(func);

            var glue = new Glue2DocumentBinderGlue();
            var texlFunctionSet = new TexlFunctionSet(udfs);

            Assert.Single(udfs);

            var udf = udfs.First();
            var binding = udf.BindBody(ReadOnlySymbolTable.Compose(nameResolver, ReadOnlySymbolTable.NewDefault(texlFunctionSet)), glue, BindingConfig.Default);
            var clonedFunc = func.WithBinding(nameResolver, glue, out binding);
            Assert.NotNull(clonedFunc);
            Assert.NotNull(binding);

            Assert.NotEqual(func, clonedFunc);
        }

        [Theory]
        [InlineData("x = $\"{\"}\";", 1, 0, 0)]
        [InlineData("x = First([$\"{ {a:1,b:2,c:3}.a }]).Value;", 1, 0, 0)]
        [InlineData("x = $\"{\"1$\"}.{\"}\";\r\nudf():Text = $\"{\"}\";\r\ny = 2;", 2, 1, 0)]
        [InlineData("x = $\"{$\"{$\"{$\"{.12e4}\"}}\"}\";\r\nudf():Text = $\"{\"}\";\r\ny = 2;", 2, 1, 0)]
        [InlineData("x = $\"{$\"{$\"{$\"{.12e4}\"}\"}\"}{$\"Another nested}\";\r\nudf():Text = $\"{\"}\";\r\ny = 2;", 2, 1, 0)]
        public void TestUDF(string formula, int nfCount, int udfCount, int validUdfCount)
        {
            var parserOptions = new ParserOptions()
            {
                AllowsSideEffects = false
            };

            var parseResult = UserDefinitions.Parse(formula, parserOptions);
            var udfs = UserDefinedFunction.CreateFunctions(parseResult.UDFs.Where(udf => udf.IsParseValid), _primitiveTypes, out var errors);
            errors.AddRange(parseResult.Errors ?? Enumerable.Empty<TexlError>());

            Assert.Equal(nfCount, parseResult.NamedFormulas.Count());
            Assert.Equal(udfCount, parseResult.UDFs.Count());
            Assert.Equal(validUdfCount, udfs.Count());
            Assert.Contains(errors, e => e.MessageKey == "ErrBadToken");
        }

        [Theory]
        [InlineData("Foo(x: Number): None = Abs(x);")]
        [InlineData("Foo(x: None): Number = Abs(x);")]
        [InlineData("Foo(x: Decimal): Number =  Abs(x);")]
        [InlineData("Foo(x: Number): Decimal =  Abs(x);")]
        [InlineData("Foo(x: DateTimeTZInd): Decimal =  Abs(x);")]
        [InlineData("Foo(x: Number): DateTimeTZInd =  Abs(x);")]
        public void TestUDFsWithRestrictedTypes(string script)
        {
            var parserOptions = new ParserOptions()
            {
                AllowsSideEffects = false
            };

            var parseResult = UserDefinitions.Parse(script, parserOptions);
            var udfs = UserDefinedFunction.CreateFunctions(parseResult.UDFs.Where(udf => udf.IsParseValid), _primitiveTypes, out var errors);
            errors.AddRange(parseResult.Errors ?? Enumerable.Empty<TexlError>());

            Assert.Contains(errors, x => x.MessageKey == "ErrUDF_InvalidReturnType" || x.MessageKey == "ErrUDF_InvalidParamType");
        }

        [Theory]
        [InlineData("Set(x: Number):Number = x + 1;", true)]
        [InlineData("Count():Number = 5;", false)]
        public void TestUDFsReservedNames(string script, bool expectedError)
        {
            var parserOptions = new ParserOptions()
            {
                AllowsSideEffects = false
            };

            var parseResult = UserDefinitions.Parse(script, parserOptions);
            var udfs = UserDefinedFunction.CreateFunctions(parseResult.UDFs.Where(udf => udf.IsParseValid), _primitiveTypes, out var errors);
            errors.AddRange(parseResult.Errors ?? Enumerable.Empty<TexlError>());

            if (expectedError)
            {
                Assert.Contains(errors, x => x.MessageKey == "ErrUDF_FunctionNameRestricted");
            }
            else
            {
                Assert.True(errors.Count() == 0);
            }
        }

        [Fact]
        public void TestUDFsReservedNamesTracking()
        {
            var parserOptions = new ParserOptions()
            {
                AllowsSideEffects = false
            };

            // Adding a restricted UDF name is a breaking change, this test will need to be updated and a conversion will be needed for existing scenarios
            var restrictedUDFNames = new HashSet<string>
            {
                "Type", "IsType", "AsType", "Set", "Collect", "ClearCollect",
                "UpdateContext", "Navigate",
            };

            foreach (var func in BuiltinFunctionsCore._library.FunctionNames.Union(BuiltinFunctionsCore.OtherKnownFunctions))
            {
                var script = $"{func}():Boolean = true;";
                var parseResult = UserDefinitions.Parse(script, parserOptions);
                var udfs = UserDefinedFunction.CreateFunctions(parseResult.UDFs.Where(udf => udf.IsParseValid), _primitiveTypes, out var errors);
                errors.AddRange(parseResult.Errors ?? Enumerable.Empty<TexlError>());
                if (!restrictedUDFNames.Contains(func))
                {
                    Assert.True(errors.Count() == 0);
                }
                else
                {
                    Assert.Contains(errors, x => x.MessageKey == "ErrUDF_FunctionNameRestricted");
                }
            }
        }

        [Theory]
        [InlineData(1, false)]
        [InlineData(29, false)]
        [InlineData(30, false)]
        [InlineData(31, true)]
        [InlineData(1000, true)]
        [InlineData(10000, true)]
        public void TestUDFsBlockTooManyParameters(int count, bool errorExpected)
        {
            var parserOptions = new ParserOptions()
            {
                AllowsSideEffects = true
            };

            var parameters = new List<string>();
            for (int i = 0; i < count; i++)
            {
                parameters.Add($"parameter{i}: Number");
            }

            string script = $"test({string.Join(", ", parameters)}):Number = 1;";

            var parseResult = UserDefinitions.Parse(script, parserOptions);
            var udfs = UserDefinedFunction.CreateFunctions(parseResult.UDFs.Where(udf => udf.IsParseValid), _primitiveTypes, out var errors);
            errors.AddRange(parseResult.Errors ?? Enumerable.Empty<TexlError>());

            if (errorExpected)
            {
                Assert.Contains(errors, x => x.MessageKey == "ErrUDF_TooManyParameters");
            }
            else
            {
                Assert.True(errors.Count == 0);
            }
        }

        [Theory]
        [InlineData("func():Void { Set(x, 123) };")]
        [InlineData("func():Void { Set(x, 123); Set(y, 123) };")]
        [InlineData("func():Void = { Set(x, 123) };")]
        [InlineData("func():Void = { Set(x, 123); Set(y, 123) };")]
        public void TestImperativeUDFParseWithoutSemicolon(string script)
        {
            var parserOptions = new ParserOptions()
            {
                AllowsSideEffects = true,
            };

            var parseResult = UserDefinitions.Parse(script, parserOptions);
            var udfs = UserDefinedFunction.CreateFunctions(parseResult.UDFs.Where(udf => udf.IsParseValid), _primitiveTypes, out var errors);
            errors.AddRange(parseResult.Errors ?? Enumerable.Empty<TexlError>());

            Assert.True(errors.Count() == 0);
        }

        [Theory]
        [InlineData("Count():Number = 1;")]
        public void TestUDFHasWarningWhenShadowing(string script)
        {
            var parserOptions = new ParserOptions()
            {
                AllowsSideEffects = true,
            };
            var nameResolver = ReadOnlySymbolTable.NewDefault(BuiltinFunctionsCore._library, FormulaType.PrimitiveTypes);

            var parseResult = UserDefinitions.Parse(script, parserOptions);
            var udfs = UserDefinedFunction.CreateFunctions(parseResult.UDFs.Where(udf => udf.IsParseValid), nameResolver, out var errors);
            errors.AddRange(parseResult.Errors ?? Enumerable.Empty<TexlError>());

            // Only one error should exist.
            Assert.True(errors.Count() == 1 &&
                errors.Any(error => error.MessageKey == "WrnUDF_ShadowingBuiltInFunction" &&
                error.Severity == DocumentErrorSeverity.Warning));
        }

        [Theory]
        [InlineData("MyFunc():Number = 1;", false)]
        [InlineData("Count():Number = 1;", true)]
        public void TestUDFHasErrorWhenDuplicate(string script, bool shadowWarning)
        {
            // need to be added in two seperate calls to AddUserDefinedFunction
            // a single call runs through a different path for duplicate checking, see next test

            SymbolTable symbolTable = new SymbolTable();

            var add1 = symbolTable.AddUserDefinedFunction(script, extraSymbolTable: ReadOnlySymbolTable.NewDefault(BuiltinFunctionsCore._library, FormulaType.PrimitiveTypes));
            Assert.True(add1.IsSuccess);
            if (shadowWarning)
            {
                Assert.True(add1.Errors.Count() == 1 &&
                    add1.Errors.Any(error => error.MessageKey == "WrnUDF_ShadowingBuiltInFunction" &&
                        error.Severity == ErrorSeverity.Warning));
            }
            else
            {
                Assert.True(!add1.Errors.Any());
            }

            var add2 = symbolTable.AddUserDefinedFunction(script, extraSymbolTable: ReadOnlySymbolTable.NewDefault(BuiltinFunctionsCore._library, FormulaType.PrimitiveTypes));
            Assert.False(add2.IsSuccess);
            Assert.True(add2.Errors.Count() == 1 &&
                add2.Errors.Any(error => error.MessageKey == "ErrUDF_FunctionAlreadyDefined" &&
                    error.Severity == ErrorSeverity.Severe));
        }

        [Theory]
        [InlineData("MyFunc():Number = 1; MyFunc():Number = 1;", false)]
        [InlineData("Count():Number = 1; Count():Number = 1;", true)]
        public void TestUDFHasErrorWhenDuplicateMultiple(string script, bool shadowWarning)
        {
            // need to be added in one call to AddUserDefinedFunction
            // multiple calls run through a different path for duplicate checking, see previous test

            SymbolTable symbolTable = new SymbolTable();

            var add1 = symbolTable.AddUserDefinedFunction(script, extraSymbolTable: ReadOnlySymbolTable.NewDefault(BuiltinFunctionsCore._library, FormulaType.PrimitiveTypes));
            Assert.False(add1.IsSuccess);
            if (shadowWarning)
            {
                Assert.True(add1.Errors.Count() == 2 &&
                    add1.Errors.Any(error => error.MessageKey == "WrnUDF_ShadowingBuiltInFunction" &&
                        error.Severity == ErrorSeverity.Warning));
            }
            else
            {
                Assert.True(add1.Errors.Count() == 1);
            }

            Assert.True(add1.Errors.Count() >= 1 && 
                add1.Errors.Any(error => error.MessageKey == "ErrUDF_FunctionAlreadyDefined" &&
                    error.Severity == ErrorSeverity.Severe));
        }

        [Fact]
        public void TestUDFRestrictedTypes()
        {
            var parserOptions = new ParserOptions();

            foreach (var type in FormulaType.PrimitiveTypes)
            {
                if (UserDefinitions.RestrictedTypes.Contains(type.Value._type))
                {
                    var script = $"func():{type.Key} = Blank();";
                    var parseResult = UserDefinitions.Parse(script, parserOptions);
                    var udfs = UserDefinedFunction.CreateFunctions(parseResult.UDFs.Where(udf => udf.IsParseValid), _primitiveTypes, out var errors);
                    errors.AddRange(parseResult.Errors ?? Enumerable.Empty<TexlError>());
                    Assert.Contains(errors, x => x.MessageKey == "ErrUDF_InvalidReturnType");
                }
            }
        }

        [Fact]
        public void TestUDFRestrictedParameterTypes()
        {
            var parserOptions = new ParserOptions();

            foreach (var type in FormulaType.PrimitiveTypes)
            {
                if (UserDefinitions.RestrictedParameterTypes.Contains(type.Value._type))
                {
                    var script = $"func(x: {type.Key}): Number = 42;";
                    var parseResult = UserDefinitions.Parse(script, parserOptions);
                    var udfs = UserDefinedFunction.CreateFunctions(parseResult.UDFs.Where(udf => udf.IsParseValid), _primitiveTypes, out var errors);
                    errors.AddRange(parseResult.Errors ?? Enumerable.Empty<TexlError>());
                    Assert.Contains(errors, x => x.MessageKey == "ErrUDF_InvalidParamType");
                }
            }
        }

        [Theory]
        [InlineData("F():Void = 5;")]
        [InlineData("F():Void = Set(x,5);")]
        [InlineData("F(x: Text):Void = x;")]
        public void TestNonBehaviorUDFReturnsVoid(string expression)
        {
            var parserOptions = new ParserOptions();
            var checkResult = new DefinitionsCheckResult()
                                            .SetText(expression)
                                            .SetBindingInfo(_primitiveTypes);
            var errors = checkResult.ApplyErrors();
            Assert.Contains(errors, e => e.MessageKey.Contains("ErrUDF_NonImperativeVoidType"));
        }

        [Theory]
        [InlineData("F():Number = 5;")]
        [InlineData("F():Number = 5.1234;")]
        [InlineData("F():Number = Max(1,2,3);")]
        [InlineData("F(x: Number):Number = x * 2;")]
        [InlineData("F(x: Number, y:Number):Number = x * y;")]
        [InlineData("F(x: Number, y:Number):Number = Average(x,y);")]
        [InlineData("F(x: Number, y:Number):Number = { Average(x,y); 1+2 };")]
        [InlineData("F(x: Number, y:Number):Number = First( Table({a:1, b:2}) ).a;")]
        [InlineData("F(x: Number, y:Number):Number = { If( true, 1; x, 4; y ) };")]
        [InlineData("F1():Number = 5;F2():Number = 5.1234;F3():Number = Max(1,2,3);")]
        public void TestCulture(string expressionDot)
        {
            var parserOptionsDot = new ParserOptions(new System.Globalization.CultureInfo("en-us")) { AllowsSideEffects = true };
            var parserOptionsComma = new ParserOptions(new System.Globalization.CultureInfo("es-es")) { AllowsSideEffects = true };

            // convert expressionDot into the comma decimal sepeartor version
            var expressionComma = Regex.Replace(expressionDot.Replace(";", ";;").Replace(",", ";"), @"(?<=\d)\.(?=\d)", ",");

            var checkResultDot = new DefinitionsCheckResult()
                               .SetText(expressionDot, parserOptionsDot)
                               .SetBindingInfo(ReadOnlySymbolTable.NewDefault(BuiltinFunctionsCore._library, FormulaType.PrimitiveTypes));
            var errorsDot = checkResultDot.ApplyErrors();
            Assert.Empty(errorsDot);

            var checkResultCommaFail = new DefinitionsCheckResult()
                                .SetText(expressionDot, parserOptionsComma)
                                .SetBindingInfo(ReadOnlySymbolTable.NewDefault(BuiltinFunctionsCore._library, FormulaType.PrimitiveTypes));
            var errorsCommaFail = checkResultCommaFail.ApplyErrors();
            Assert.NotEmpty(errorsCommaFail);

            var checkResultComma = new DefinitionsCheckResult()
                                 .SetText(expressionComma, parserOptionsComma)
                                 .SetBindingInfo(ReadOnlySymbolTable.NewDefault(BuiltinFunctionsCore._library, FormulaType.PrimitiveTypes));
            var errorsComma = checkResultComma.ApplyErrors();
            Assert.Empty(errorsComma);

            var checkResultDotFail = new DefinitionsCheckResult()
                                 .SetText(expressionComma, parserOptionsDot)
                                 .SetBindingInfo(ReadOnlySymbolTable.NewDefault(BuiltinFunctionsCore._library, FormulaType.PrimitiveTypes));
            var errorsDotFail = checkResultDotFail.ApplyErrors();
<<<<<<< HEAD
            Assert.NotEmpty(errorsDotFail);
        }
    }
=======
            Assert.True(errorsDotFail.Any());
        }

        [Theory]

        [InlineData("f(x:GUID):Boolean = x+1 And true;")] // PowerFXV1CompatibilityRules doesn't support GUID+1
        [InlineData("f():Number = ShowColumns({a:1}, \"a\").a;")] // SupportColumnNamesAsIdentifiers
        [InlineData("f():Number = First([{a:1}]).Value.a;")] // TableSyntaxDoesntWrapRecords
        [InlineData("f():Number = First(Mod([1,2,3],1)).Result;")] // ConsistentOneColumnTableResult
        public void TestUDFBodyFeaturesSupport(string expression)
        {
            var nameResolver = ReadOnlySymbolTable.NewDefault(BuiltinFunctionsCore._library, FormulaType.PrimitiveTypes);

            var checkResultV1 = new DefinitionsCheckResult(Features.PowerFxV1)
                                            .SetText(expression)
                                            .SetBindingInfo(nameResolver);
            var errorsV1 = checkResultV1.ApplyErrors();
            Assert.NotEmpty(errorsV1);

            // test inverse, that there is no error if no features used, that in fact the features setting is having an impact
            var checkResultNone = new DefinitionsCheckResult(Features.None)
                                            .SetText(expression)
                                            .SetBindingInfo(nameResolver);
            var errorsNone = checkResultNone.ApplyErrors();
            Assert.Empty(errorsNone);
        }
        
        [Theory]
        
        [InlineData("F():Number = 5;", true)]
        [InlineData("F():Number = {5};", true)]
        [InlineData("F():Number = {5}; G():Number = F();", false)]
        [InlineData("F():Number = {5}; G():Number = {F()};", true)]
        [InlineData("F():Number = 5;   G():Number = F();", true)]
        [InlineData("F():Number = 5;   G():Number = {F()};", true)]
        [InlineData("F():Number = Behavior();", false)]
        [InlineData("F():Number = { Behavior() };", true)]
        [InlineData("F():Number = Pi();", true)]
        [InlineData("F():Number = { Pi() };", true)]
        public void TestBehaviorFuncsInNonBehaviorFuncs(string expression, bool valid)
        {
            var library = new TexlFunctionSet();
            library.Add(new BehaviorFunction());
            library.Add(new Texl.Builtins.PiFunction());
            var nameResolver = ReadOnlySymbolTable.NewDefault(library, FormulaType.PrimitiveTypes);

            var parserOptions = new ParserOptions() { AllowsSideEffects = true };

            var checkResult = new DefinitionsCheckResult()
                                            .SetText(expression, parserOptions)
                                            .SetBindingInfo(nameResolver);
            var errors = checkResult.ApplyErrors();

            if (valid)
            {
                Assert.False(errors.Any());
            }
            else
            {
                Assert.True(errors.Any());
                Assert.Contains(errors, x => x.MessageKey == "ErrBehaviorFunctionInDataUDF");
            }
        }

        private class BehaviorFunction : TexlFunction
        {
            public override bool IsSelfContained => false; // false == this function has side effects and is a behavior function

            public BehaviorFunction()
                : base(DPath.Root, "Behavior", "Behavior", null, FunctionCategories.Behavior, DType.Number, 0, 0, 0)
            {
            }

            public override IEnumerable<TexlStrings.StringGetter[]> GetSignatures()
            {
                yield return new TexlStrings.StringGetter[] { };
            }
        }
    }
>>>>>>> a40fe463
}
<|MERGE_RESOLUTION|>--- conflicted
+++ resolved
@@ -5,7 +5,7 @@
 using System.Collections.Generic;
 using System.Diagnostics.Contracts;
 using System.Linq;
-using System.Text;
+using System.Text;
 using System.Text.RegularExpressions;
 using Microsoft.PowerFx.Core.Binding;
 using Microsoft.PowerFx.Core.Errors;
@@ -110,7 +110,7 @@
         [InlineData("bTon(x:Boolean): Number = x;", "(BooleanToNumber:n(ResolvedObject(Microsoft.PowerFx.Core.Binding.BindInfo.UDFParameterInfo)), Scope 0)")]
         [InlineData("dateTon(x:Date): Number = x;", "(DateToNumber:n(ResolvedObject(Microsoft.PowerFx.Core.Binding.BindInfo.UDFParameterInfo)), Scope 0)")]
         [InlineData("timeTon(x:Time): Number = x;", "(TimeToNumber:n(ResolvedObject(Microsoft.PowerFx.Core.Binding.BindInfo.UDFParameterInfo)), Scope 0)")]
-        [InlineData("dateTimeTon(x:DateTime): Number = x;", "(DateTimeToNumber:n(ResolvedObject(Microsoft.PowerFx.Core.Binding.BindInfo.UDFParameterInfo)), Scope 0)")]
+        [InlineData("dateTimeTon(x:DateTime): Number = x;", "(DateTimeToNumber:n(ResolvedObject(Microsoft.PowerFx.Core.Binding.BindInfo.UDFParameterInfo)), Scope 0)")]
         [InlineData("textToHyperlink(x:Text): Hyperlink = x;", "(TextToHyperlink:h(ResolvedObject(Microsoft.PowerFx.Core.Binding.BindInfo.UDFParameterInfo)), Scope 0)")]
         [InlineData("nTos(x:Number): Text = x;", "(NumberToText:s(ResolvedObject(Microsoft.PowerFx.Core.Binding.BindInfo.UDFParameterInfo)), Scope 0)")]
         [InlineData("bTos(x:Boolean): Text = x;", "(BooleanToText:s(ResolvedObject(Microsoft.PowerFx.Core.Binding.BindInfo.UDFParameterInfo)), Scope 0)")]
@@ -253,11 +253,11 @@
                 AllowsSideEffects = false
             };
 
-            var script = @" a = Abs(1.2);
-                            F1(a:Number, b: Number):Number = a + b /*comment*/;
-                            F2(a:Number, b):Number = a + b;
-                            F3(a:Number, b:):Number = a + b;
-                            b = ""test"";
+            var script = @" a = Abs(1.2);
+                            F1(a:Number, b: Number):Number = a + b /*comment*/;
+                            F2(a:Number, b):Number = a + b;
+                            F3(a:Number, b:):Number = a + b;
+                            b = ""test"";
                             F4(";
             var parseResult = UserDefinitions.Parse(script, parserOptions);
             Assert.Equal(2, parseResult.NamedFormulas.Count());
@@ -612,8 +612,8 @@
             {
                 Assert.True(errors.Count == 0);
             }
-        }
-
+        }
+
         [Theory]
         [InlineData("func():Void { Set(x, 123) };")]
         [InlineData("func():Void { Set(x, 123); Set(y, 123) };")]
@@ -631,8 +631,8 @@
             errors.AddRange(parseResult.Errors ?? Enumerable.Empty<TexlError>());
 
             Assert.True(errors.Count() == 0);
-        }
-
+        }
+
         [Theory]
         [InlineData("Count():Number = 1;")]
         public void TestUDFHasWarningWhenShadowing(string script)
@@ -640,251 +640,245 @@
             var parserOptions = new ParserOptions()
             {
                 AllowsSideEffects = true,
-            };
+            };
             var nameResolver = ReadOnlySymbolTable.NewDefault(BuiltinFunctionsCore._library, FormulaType.PrimitiveTypes);
 
             var parseResult = UserDefinitions.Parse(script, parserOptions);
             var udfs = UserDefinedFunction.CreateFunctions(parseResult.UDFs.Where(udf => udf.IsParseValid), nameResolver, out var errors);
-            errors.AddRange(parseResult.Errors ?? Enumerable.Empty<TexlError>());
-
-            // Only one error should exist.
-            Assert.True(errors.Count() == 1 &&
-                errors.Any(error => error.MessageKey == "WrnUDF_ShadowingBuiltInFunction" &&
+            errors.AddRange(parseResult.Errors ?? Enumerable.Empty<TexlError>());
+
+            // Only one error should exist.
+            Assert.True(errors.Count() == 1 &&
+                errors.Any(error => error.MessageKey == "WrnUDF_ShadowingBuiltInFunction" &&
                 error.Severity == DocumentErrorSeverity.Warning));
-        }
-
-        [Theory]
-        [InlineData("MyFunc():Number = 1;", false)]
-        [InlineData("Count():Number = 1;", true)]
-        public void TestUDFHasErrorWhenDuplicate(string script, bool shadowWarning)
-        {
-            // need to be added in two seperate calls to AddUserDefinedFunction
-            // a single call runs through a different path for duplicate checking, see next test
-
-            SymbolTable symbolTable = new SymbolTable();
-
-            var add1 = symbolTable.AddUserDefinedFunction(script, extraSymbolTable: ReadOnlySymbolTable.NewDefault(BuiltinFunctionsCore._library, FormulaType.PrimitiveTypes));
-            Assert.True(add1.IsSuccess);
-            if (shadowWarning)
-            {
-                Assert.True(add1.Errors.Count() == 1 &&
-                    add1.Errors.Any(error => error.MessageKey == "WrnUDF_ShadowingBuiltInFunction" &&
-                        error.Severity == ErrorSeverity.Warning));
-            }
-            else
-            {
-                Assert.True(!add1.Errors.Any());
-            }
-
-            var add2 = symbolTable.AddUserDefinedFunction(script, extraSymbolTable: ReadOnlySymbolTable.NewDefault(BuiltinFunctionsCore._library, FormulaType.PrimitiveTypes));
-            Assert.False(add2.IsSuccess);
-            Assert.True(add2.Errors.Count() == 1 &&
-                add2.Errors.Any(error => error.MessageKey == "ErrUDF_FunctionAlreadyDefined" &&
-                    error.Severity == ErrorSeverity.Severe));
-        }
-
-        [Theory]
-        [InlineData("MyFunc():Number = 1; MyFunc():Number = 1;", false)]
-        [InlineData("Count():Number = 1; Count():Number = 1;", true)]
-        public void TestUDFHasErrorWhenDuplicateMultiple(string script, bool shadowWarning)
-        {
-            // need to be added in one call to AddUserDefinedFunction
-            // multiple calls run through a different path for duplicate checking, see previous test
-
-            SymbolTable symbolTable = new SymbolTable();
-
-            var add1 = symbolTable.AddUserDefinedFunction(script, extraSymbolTable: ReadOnlySymbolTable.NewDefault(BuiltinFunctionsCore._library, FormulaType.PrimitiveTypes));
-            Assert.False(add1.IsSuccess);
-            if (shadowWarning)
-            {
-                Assert.True(add1.Errors.Count() == 2 &&
-                    add1.Errors.Any(error => error.MessageKey == "WrnUDF_ShadowingBuiltInFunction" &&
-                        error.Severity == ErrorSeverity.Warning));
-            }
-            else
-            {
-                Assert.True(add1.Errors.Count() == 1);
-            }
-
-            Assert.True(add1.Errors.Count() >= 1 && 
-                add1.Errors.Any(error => error.MessageKey == "ErrUDF_FunctionAlreadyDefined" &&
-                    error.Severity == ErrorSeverity.Severe));
-        }
-
+        }
+
+        [Theory]
+        [InlineData("MyFunc():Number = 1;", false)]
+        [InlineData("Count():Number = 1;", true)]
+        public void TestUDFHasErrorWhenDuplicate(string script, bool shadowWarning)
+        {
+            // need to be added in two seperate calls to AddUserDefinedFunction
+            // a single call runs through a different path for duplicate checking, see next test
+
+            SymbolTable symbolTable = new SymbolTable();
+
+            var add1 = symbolTable.AddUserDefinedFunction(script, extraSymbolTable: ReadOnlySymbolTable.NewDefault(BuiltinFunctionsCore._library, FormulaType.PrimitiveTypes));
+            Assert.True(add1.IsSuccess);
+            if (shadowWarning)
+            {
+                Assert.True(add1.Errors.Count() == 1 &&
+                    add1.Errors.Any(error => error.MessageKey == "WrnUDF_ShadowingBuiltInFunction" &&
+                        error.Severity == ErrorSeverity.Warning));
+            }
+            else
+            {
+                Assert.True(!add1.Errors.Any());
+            }
+
+            var add2 = symbolTable.AddUserDefinedFunction(script, extraSymbolTable: ReadOnlySymbolTable.NewDefault(BuiltinFunctionsCore._library, FormulaType.PrimitiveTypes));
+            Assert.False(add2.IsSuccess);
+            Assert.True(add2.Errors.Count() == 1 &&
+                add2.Errors.Any(error => error.MessageKey == "ErrUDF_FunctionAlreadyDefined" &&
+                    error.Severity == ErrorSeverity.Severe));
+        }
+
+        [Theory]
+        [InlineData("MyFunc():Number = 1; MyFunc():Number = 1;", false)]
+        [InlineData("Count():Number = 1; Count():Number = 1;", true)]
+        public void TestUDFHasErrorWhenDuplicateMultiple(string script, bool shadowWarning)
+        {
+            // need to be added in one call to AddUserDefinedFunction
+            // multiple calls run through a different path for duplicate checking, see previous test
+
+            SymbolTable symbolTable = new SymbolTable();
+
+            var add1 = symbolTable.AddUserDefinedFunction(script, extraSymbolTable: ReadOnlySymbolTable.NewDefault(BuiltinFunctionsCore._library, FormulaType.PrimitiveTypes));
+            Assert.False(add1.IsSuccess);
+            if (shadowWarning)
+            {
+                Assert.True(add1.Errors.Count() == 2 &&
+                    add1.Errors.Any(error => error.MessageKey == "WrnUDF_ShadowingBuiltInFunction" &&
+                        error.Severity == ErrorSeverity.Warning));
+            }
+            else
+            {
+                Assert.True(add1.Errors.Count() == 1);
+            }
+
+            Assert.True(add1.Errors.Count() >= 1 && 
+                add1.Errors.Any(error => error.MessageKey == "ErrUDF_FunctionAlreadyDefined" &&
+                    error.Severity == ErrorSeverity.Severe));
+        }
+
         [Fact]
         public void TestUDFRestrictedTypes()
         {
             var parserOptions = new ParserOptions();
 
             foreach (var type in FormulaType.PrimitiveTypes)
-            {
-                if (UserDefinitions.RestrictedTypes.Contains(type.Value._type))
-                {
-                    var script = $"func():{type.Key} = Blank();";
-                    var parseResult = UserDefinitions.Parse(script, parserOptions);
-                    var udfs = UserDefinedFunction.CreateFunctions(parseResult.UDFs.Where(udf => udf.IsParseValid), _primitiveTypes, out var errors);
-                    errors.AddRange(parseResult.Errors ?? Enumerable.Empty<TexlError>());
-                    Assert.Contains(errors, x => x.MessageKey == "ErrUDF_InvalidReturnType");
+            {
+                if (UserDefinitions.RestrictedTypes.Contains(type.Value._type))
+                {
+                    var script = $"func():{type.Key} = Blank();";
+                    var parseResult = UserDefinitions.Parse(script, parserOptions);
+                    var udfs = UserDefinedFunction.CreateFunctions(parseResult.UDFs.Where(udf => udf.IsParseValid), _primitiveTypes, out var errors);
+                    errors.AddRange(parseResult.Errors ?? Enumerable.Empty<TexlError>());
+                    Assert.Contains(errors, x => x.MessageKey == "ErrUDF_InvalidReturnType");
                 }
             }
-        }
-
+        }
+
         [Fact]
         public void TestUDFRestrictedParameterTypes()
-        {
-            var parserOptions = new ParserOptions();
+        {
+            var parserOptions = new ParserOptions();
 
             foreach (var type in FormulaType.PrimitiveTypes)
-            {
-                if (UserDefinitions.RestrictedParameterTypes.Contains(type.Value._type))
-                {
-                    var script = $"func(x: {type.Key}): Number = 42;";
-                    var parseResult = UserDefinitions.Parse(script, parserOptions);
-                    var udfs = UserDefinedFunction.CreateFunctions(parseResult.UDFs.Where(udf => udf.IsParseValid), _primitiveTypes, out var errors);
-                    errors.AddRange(parseResult.Errors ?? Enumerable.Empty<TexlError>());
-                    Assert.Contains(errors, x => x.MessageKey == "ErrUDF_InvalidParamType");
+            {
+                if (UserDefinitions.RestrictedParameterTypes.Contains(type.Value._type))
+                {
+                    var script = $"func(x: {type.Key}): Number = 42;";
+                    var parseResult = UserDefinitions.Parse(script, parserOptions);
+                    var udfs = UserDefinedFunction.CreateFunctions(parseResult.UDFs.Where(udf => udf.IsParseValid), _primitiveTypes, out var errors);
+                    errors.AddRange(parseResult.Errors ?? Enumerable.Empty<TexlError>());
+                    Assert.Contains(errors, x => x.MessageKey == "ErrUDF_InvalidParamType");
                 }
             }
-        }
-
-        [Theory]
-        [InlineData("F():Void = 5;")]
-        [InlineData("F():Void = Set(x,5);")]
+        }
+
+        [Theory]
+        [InlineData("F():Void = 5;")]
+        [InlineData("F():Void = Set(x,5);")]
         [InlineData("F(x: Text):Void = x;")]
         public void TestNonBehaviorUDFReturnsVoid(string expression)
-        {
-            var parserOptions = new ParserOptions();
-            var checkResult = new DefinitionsCheckResult()
-                                            .SetText(expression)
-                                            .SetBindingInfo(_primitiveTypes);
-            var errors = checkResult.ApplyErrors();
+        {
+            var parserOptions = new ParserOptions();
+            var checkResult = new DefinitionsCheckResult()
+                                            .SetText(expression)
+                                            .SetBindingInfo(_primitiveTypes);
+            var errors = checkResult.ApplyErrors();
             Assert.Contains(errors, e => e.MessageKey.Contains("ErrUDF_NonImperativeVoidType"));
-        }
-
-        [Theory]
-        [InlineData("F():Number = 5;")]
-        [InlineData("F():Number = 5.1234;")]
-        [InlineData("F():Number = Max(1,2,3);")]
-        [InlineData("F(x: Number):Number = x * 2;")]
-        [InlineData("F(x: Number, y:Number):Number = x * y;")]
-        [InlineData("F(x: Number, y:Number):Number = Average(x,y);")]
-        [InlineData("F(x: Number, y:Number):Number = { Average(x,y); 1+2 };")]
-        [InlineData("F(x: Number, y:Number):Number = First( Table({a:1, b:2}) ).a;")]
-        [InlineData("F(x: Number, y:Number):Number = { If( true, 1; x, 4; y ) };")]
+        }
+
+        [Theory]
+        [InlineData("F():Number = 5;")]
+        [InlineData("F():Number = 5.1234;")]
+        [InlineData("F():Number = Max(1,2,3);")]
+        [InlineData("F(x: Number):Number = x * 2;")]
+        [InlineData("F(x: Number, y:Number):Number = x * y;")]
+        [InlineData("F(x: Number, y:Number):Number = Average(x,y);")]
+        [InlineData("F(x: Number, y:Number):Number = { Average(x,y); 1+2 };")]
+        [InlineData("F(x: Number, y:Number):Number = First( Table({a:1, b:2}) ).a;")]
+        [InlineData("F(x: Number, y:Number):Number = { If( true, 1; x, 4; y ) };")]
         [InlineData("F1():Number = 5;F2():Number = 5.1234;F3():Number = Max(1,2,3);")]
         public void TestCulture(string expressionDot)
-        {
-            var parserOptionsDot = new ParserOptions(new System.Globalization.CultureInfo("en-us")) { AllowsSideEffects = true };
-            var parserOptionsComma = new ParserOptions(new System.Globalization.CultureInfo("es-es")) { AllowsSideEffects = true };
-
-            // convert expressionDot into the comma decimal sepeartor version
-            var expressionComma = Regex.Replace(expressionDot.Replace(";", ";;").Replace(",", ";"), @"(?<=\d)\.(?=\d)", ",");
-
-            var checkResultDot = new DefinitionsCheckResult()
-                               .SetText(expressionDot, parserOptionsDot)
-                               .SetBindingInfo(ReadOnlySymbolTable.NewDefault(BuiltinFunctionsCore._library, FormulaType.PrimitiveTypes));
-            var errorsDot = checkResultDot.ApplyErrors();
-            Assert.Empty(errorsDot);
-
-            var checkResultCommaFail = new DefinitionsCheckResult()
-                                .SetText(expressionDot, parserOptionsComma)
-                                .SetBindingInfo(ReadOnlySymbolTable.NewDefault(BuiltinFunctionsCore._library, FormulaType.PrimitiveTypes));
-            var errorsCommaFail = checkResultCommaFail.ApplyErrors();
-            Assert.NotEmpty(errorsCommaFail);
-
-            var checkResultComma = new DefinitionsCheckResult()
-                                 .SetText(expressionComma, parserOptionsComma)
-                                 .SetBindingInfo(ReadOnlySymbolTable.NewDefault(BuiltinFunctionsCore._library, FormulaType.PrimitiveTypes));
-            var errorsComma = checkResultComma.ApplyErrors();
-            Assert.Empty(errorsComma);
-
-            var checkResultDotFail = new DefinitionsCheckResult()
-                                 .SetText(expressionComma, parserOptionsDot)
-                                 .SetBindingInfo(ReadOnlySymbolTable.NewDefault(BuiltinFunctionsCore._library, FormulaType.PrimitiveTypes));
-            var errorsDotFail = checkResultDotFail.ApplyErrors();
-<<<<<<< HEAD
-            Assert.NotEmpty(errorsDotFail);
-        }
+        {
+            var parserOptionsDot = new ParserOptions(new System.Globalization.CultureInfo("en-us")) { AllowsSideEffects = true };
+            var parserOptionsComma = new ParserOptions(new System.Globalization.CultureInfo("es-es")) { AllowsSideEffects = true };
+
+            // convert expressionDot into the comma decimal sepeartor version
+            var expressionComma = Regex.Replace(expressionDot.Replace(";", ";;").Replace(",", ";"), @"(?<=\d)\.(?=\d)", ",");
+
+            var checkResultDot = new DefinitionsCheckResult()
+                               .SetText(expressionDot, parserOptionsDot)
+                               .SetBindingInfo(ReadOnlySymbolTable.NewDefault(BuiltinFunctionsCore._library, FormulaType.PrimitiveTypes));
+            var errorsDot = checkResultDot.ApplyErrors();
+            Assert.Empty(errorsDot);
+
+            var checkResultCommaFail = new DefinitionsCheckResult()
+                                .SetText(expressionDot, parserOptionsComma)
+                                .SetBindingInfo(ReadOnlySymbolTable.NewDefault(BuiltinFunctionsCore._library, FormulaType.PrimitiveTypes));
+            var errorsCommaFail = checkResultCommaFail.ApplyErrors();
+            Assert.NotEmpty(errorsCommaFail);
+
+            var checkResultComma = new DefinitionsCheckResult()
+                                 .SetText(expressionComma, parserOptionsComma)
+                                 .SetBindingInfo(ReadOnlySymbolTable.NewDefault(BuiltinFunctionsCore._library, FormulaType.PrimitiveTypes));
+            var errorsComma = checkResultComma.ApplyErrors();
+            Assert.Empty(errorsComma);
+
+            var checkResultDotFail = new DefinitionsCheckResult()
+                                 .SetText(expressionComma, parserOptionsDot)
+                                 .SetBindingInfo(ReadOnlySymbolTable.NewDefault(BuiltinFunctionsCore._library, FormulaType.PrimitiveTypes));
+            var errorsDotFail = checkResultDotFail.ApplyErrors();
+            Assert.NotEmpty(errorsDotFail);
+        }
+
+        [Theory]
+
+        [InlineData("f(x:GUID):Boolean = x+1 And true;")] // PowerFXV1CompatibilityRules doesn't support GUID+1
+        [InlineData("f():Number = ShowColumns({a:1}, \"a\").a;")] // SupportColumnNamesAsIdentifiers
+        [InlineData("f():Number = First([{a:1}]).Value.a;")] // TableSyntaxDoesntWrapRecords
+        [InlineData("f():Number = First(Mod([1,2,3],1)).Result;")] // ConsistentOneColumnTableResult
+        public void TestUDFBodyFeaturesSupport(string expression)
+        {
+            var nameResolver = ReadOnlySymbolTable.NewDefault(BuiltinFunctionsCore._library, FormulaType.PrimitiveTypes);
+
+            var checkResultV1 = new DefinitionsCheckResult(Features.PowerFxV1)
+                                            .SetText(expression)
+                                            .SetBindingInfo(nameResolver);
+            var errorsV1 = checkResultV1.ApplyErrors();
+            Assert.NotEmpty(errorsV1);
+
+            // test inverse, that there is no error if no features used, that in fact the features setting is having an impact
+            var checkResultNone = new DefinitionsCheckResult(Features.None)
+                                            .SetText(expression)
+                                            .SetBindingInfo(nameResolver);
+            var errorsNone = checkResultNone.ApplyErrors();
+            Assert.Empty(errorsNone);
+        }
+        
+        [Theory]
+        
+        [InlineData("F():Number = 5;", true)]
+        [InlineData("F():Number = {5};", true)]
+        [InlineData("F():Number = {5}; G():Number = F();", false)]
+        [InlineData("F():Number = {5}; G():Number = {F()};", true)]
+        [InlineData("F():Number = 5;   G():Number = F();", true)]
+        [InlineData("F():Number = 5;   G():Number = {F()};", true)]
+        [InlineData("F():Number = Behavior();", false)]
+        [InlineData("F():Number = { Behavior() };", true)]
+        [InlineData("F():Number = Pi();", true)]
+        [InlineData("F():Number = { Pi() };", true)]
+        public void TestBehaviorFuncsInNonBehaviorFuncs(string expression, bool valid)
+        {
+            var library = new TexlFunctionSet();
+            library.Add(new BehaviorFunction());
+            library.Add(new Texl.Builtins.PiFunction());
+            var nameResolver = ReadOnlySymbolTable.NewDefault(library, FormulaType.PrimitiveTypes);
+
+            var parserOptions = new ParserOptions() { AllowsSideEffects = true };
+
+            var checkResult = new DefinitionsCheckResult()
+                                            .SetText(expression, parserOptions)
+                                            .SetBindingInfo(nameResolver);
+            var errors = checkResult.ApplyErrors();
+
+            if (valid)
+            {
+                Assert.False(errors.Any());
+            }
+            else
+            {
+                Assert.True(errors.Any());
+                Assert.Contains(errors, x => x.MessageKey == "ErrBehaviorFunctionInDataUDF");
+            }
+        }
+
+        private class BehaviorFunction : TexlFunction
+        {
+            public override bool IsSelfContained => false; // false == this function has side effects and is a behavior function
+
+            public BehaviorFunction()
+                : base(DPath.Root, "Behavior", "Behavior", null, FunctionCategories.Behavior, DType.Number, 0, 0, 0)
+            {
+            }
+
+            public override IEnumerable<TexlStrings.StringGetter[]> GetSignatures()
+            {
+                yield return new TexlStrings.StringGetter[] { };
+            }
+        }
     }
-=======
-            Assert.True(errorsDotFail.Any());
-        }
-
-        [Theory]
-
-        [InlineData("f(x:GUID):Boolean = x+1 And true;")] // PowerFXV1CompatibilityRules doesn't support GUID+1
-        [InlineData("f():Number = ShowColumns({a:1}, \"a\").a;")] // SupportColumnNamesAsIdentifiers
-        [InlineData("f():Number = First([{a:1}]).Value.a;")] // TableSyntaxDoesntWrapRecords
-        [InlineData("f():Number = First(Mod([1,2,3],1)).Result;")] // ConsistentOneColumnTableResult
-        public void TestUDFBodyFeaturesSupport(string expression)
-        {
-            var nameResolver = ReadOnlySymbolTable.NewDefault(BuiltinFunctionsCore._library, FormulaType.PrimitiveTypes);
-
-            var checkResultV1 = new DefinitionsCheckResult(Features.PowerFxV1)
-                                            .SetText(expression)
-                                            .SetBindingInfo(nameResolver);
-            var errorsV1 = checkResultV1.ApplyErrors();
-            Assert.NotEmpty(errorsV1);
-
-            // test inverse, that there is no error if no features used, that in fact the features setting is having an impact
-            var checkResultNone = new DefinitionsCheckResult(Features.None)
-                                            .SetText(expression)
-                                            .SetBindingInfo(nameResolver);
-            var errorsNone = checkResultNone.ApplyErrors();
-            Assert.Empty(errorsNone);
-        }
-        
-        [Theory]
-        
-        [InlineData("F():Number = 5;", true)]
-        [InlineData("F():Number = {5};", true)]
-        [InlineData("F():Number = {5}; G():Number = F();", false)]
-        [InlineData("F():Number = {5}; G():Number = {F()};", true)]
-        [InlineData("F():Number = 5;   G():Number = F();", true)]
-        [InlineData("F():Number = 5;   G():Number = {F()};", true)]
-        [InlineData("F():Number = Behavior();", false)]
-        [InlineData("F():Number = { Behavior() };", true)]
-        [InlineData("F():Number = Pi();", true)]
-        [InlineData("F():Number = { Pi() };", true)]
-        public void TestBehaviorFuncsInNonBehaviorFuncs(string expression, bool valid)
-        {
-            var library = new TexlFunctionSet();
-            library.Add(new BehaviorFunction());
-            library.Add(new Texl.Builtins.PiFunction());
-            var nameResolver = ReadOnlySymbolTable.NewDefault(library, FormulaType.PrimitiveTypes);
-
-            var parserOptions = new ParserOptions() { AllowsSideEffects = true };
-
-            var checkResult = new DefinitionsCheckResult()
-                                            .SetText(expression, parserOptions)
-                                            .SetBindingInfo(nameResolver);
-            var errors = checkResult.ApplyErrors();
-
-            if (valid)
-            {
-                Assert.False(errors.Any());
-            }
-            else
-            {
-                Assert.True(errors.Any());
-                Assert.Contains(errors, x => x.MessageKey == "ErrBehaviorFunctionInDataUDF");
-            }
-        }
-
-        private class BehaviorFunction : TexlFunction
-        {
-            public override bool IsSelfContained => false; // false == this function has side effects and is a behavior function
-
-            public BehaviorFunction()
-                : base(DPath.Root, "Behavior", "Behavior", null, FunctionCategories.Behavior, DType.Number, 0, 0, 0)
-            {
-            }
-
-            public override IEnumerable<TexlStrings.StringGetter[]> GetSignatures()
-            {
-                yield return new TexlStrings.StringGetter[] { };
-            }
-        }
-    }
->>>>>>> a40fe463
-}
+}